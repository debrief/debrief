--- conflicted
+++ resolved
@@ -1,1433 +1,1416 @@
-/*
- *    Debrief - the Open Source Maritime Analysis Application
- *    http://debrief.info
- *
- *    (C) 2000-2014, PlanetMayo Ltd
- *
- *    This library is free software; you can redistribute it and/or
- *    modify it under the terms of the Eclipse Public License v1.0
- *    (http://www.eclipse.org/legal/epl-v10.html)
- *
- *    This library is distributed in the hope that it will be useful,
- *    but WITHOUT ANY WARRANTY; without even the implied warranty of
- *    MERCHANTABILITY or FITNESS FOR A PARTICULAR PURPOSE. 
- */
-// $RCSfile: SWTChart.java,v $
-// @author $Author$
-// @version $Revision$
-// $Log: SWTChart.java,v $
-// Revision 1.41  2007/02/08 09:02:38  ian.mayo
-// Minor tidying
-//
-// Revision 1.40  2007/01/25 15:53:57  ian.mayo
-// Better GC maangement
-//
-// Revision 1.39  2007/01/04 16:23:57  ian.mayo
-// Fix integration issue associated with buffer clearing
-//
-// Revision 1.38  2006/12/18 10:14:17  Ian.Mayo
-// Improve comment
-//
-// Revision 1.37  2006/11/28 10:52:29  Ian.Mayo
-// Improve management of double-buffering
-//
-// Revision 1.36  2006/08/11 08:24:31  Ian.Mayo
-// Don't let repaints stack up
-//
-// Revision 1.35  2006/08/08 13:54:59  Ian.Mayo
-// Remove dependency on Debrief classes
-//
-// Revision 1.34  2006/07/28 10:16:22  Ian.Mayo
-// Reset normal cursor on mouse up
-//
-// Revision 1.33  2006/05/24 14:50:10  Ian.Mayo
-// Always redraw the whole plot if in relative mode
-//
-// Revision 1.32  2006/04/26 12:39:46  Ian.Mayo
-// Remove d-lines
-//
-// Revision 1.31  2006/04/21 08:13:51  Ian.Mayo
-// keep a cached copy of the image - to reduce replotting time
-//
-// Revision 1.30  2006/04/11 08:10:42  Ian.Mayo
-// Include support for mouse-move event (in addition to mouse-drag).
-//
-// Revision 1.29  2006/04/06 13:01:05  Ian.Mayo
-// Ditch performance timers
-//
-// Revision 1.28  2006/04/05 08:15:42  Ian.Mayo
-// Refactoring, improvements
-//
-// Revision 1.27  2006/02/23 11:48:31  Ian.Mayo
-// Become selection provider
-//
-// Revision 1.26  2006/02/08 09:32:22  Ian.Mayo
-// Eclipse tidying
-//
-// Revision 1.25  2006/01/20 14:10:29  Ian.Mayo
-// Tidier plotting of background (ready for metafile plotting)
-//
-// Revision 1.24  2006/01/13 15:22:25  Ian.Mayo
-// Minor refactoring, plus make sure we get the layers in sorted order (background & buffered before tracks)
-//
-// Revision 1.23  2006/01/03 14:03:33  Ian.Mayo
-// Better right-click support
-//
-// Revision 1.22  2005/12/12 09:07:14  Ian.Mayo
-// Minor tidying to comments
-//
-// Revision 1.21  2005/12/09 14:54:38  Ian.Mayo
-// Add right-click property editing
-//
-// Revision 1.20  2005/09/29 15:29:46  Ian.Mayo
-// Provide initial drag-mode (zoom)
-//
-// Revision 1.19  2005/09/16 10:11:37  Ian.Mayo
-// Reflect changed mouse event signature
-//
-// Revision 1.18  2005/09/13 15:43:25  Ian.Mayo
-// Try to get dragging modes working
-//
-// Revision 1.17  2005/09/13 13:46:25  Ian.Mayo
-// Better drag mode support
-//
-// Revision 1.16  2005/08/31 15:03:38  Ian.Mayo
-// Minor tidying
-//
-// Revision 1.15  2005/07/01 08:17:46  Ian.Mayo
-// refactor, so we can override layer painting
-//
-// Revision 1.14  2005/06/14 15:21:03  Ian.Mayo
-// fire update after zoom
-//
-// Revision 1.13  2005/06/14 09:49:29  Ian.Mayo
-// Eclipse-triggered tidying (unused variables)
-//
-// Revision 1.12  2005/06/09 14:51:51  Ian.Mayo
-// Implement SWT plotting
-//
-// Revision 1.11  2005/06/07 15:29:57  Ian.Mayo
-// Add panel to show current cursor position
-//
-// Revision 1.10  2005/06/07 10:50:02  Ian.Mayo
-// Ignore right-clicks for drag,mouse-up
-//
-// Revision 1.9  2005/05/26 14:04:51  Ian.Mayo
-// Tidy up double-buffering
-//
-// Revision 1.8  2005/05/26 07:34:47  Ian.Mayo
-// Minor tidying
-//
-// Revision 1.7  2005/05/25 15:31:55  Ian.Mayo
-// Get double-buffering going
-//
-// Revision 1.6  2005/05/25 13:24:42  Ian.Mayo
-// Tidy background painting
-//
-// Revision 1.5  2005/05/24 14:09:49  Ian.Mayo
-// Sort out mouse-clicked events
-//
-// Revision 1.4  2005/05/24 13:26:43  Ian.Mayo
-// Start including double-click support.
-//
-// Revision 1.3  2005/05/24 07:39:54  Ian.Mayo
-// Start mouse support
-//
-// Revision 1.2  2005/05/20 15:34:45  Ian.Mayo
-// Hey, practically working!
-//
-// Revision 1.1  2005/05/20 13:45:04  Ian.Mayo
-// Start doing chart
-//
-//
+/*
+ *    Debrief - the Open Source Maritime Analysis Application
+ *    http://debrief.info
+ *
+ *    (C) 2000-2014, PlanetMayo Ltd
+ *
+ *    This library is free software; you can redistribute it and/or
+ *    modify it under the terms of the Eclipse Public License v1.0
+ *    (http://www.eclipse.org/legal/epl-v10.html)
+ *
+ *    This library is distributed in the hope that it will be useful,
+ *    but WITHOUT ANY WARRANTY; without even the implied warranty of
+ *    MERCHANTABILITY or FITNESS FOR A PARTICULAR PURPOSE. 
+ */
+// $RCSfile: SWTChart.java,v $
+// @author $Author$
+// @version $Revision$
+// $Log: SWTChart.java,v $
+// Revision 1.41  2007/02/08 09:02:38  ian.mayo
+// Minor tidying
+//
+// Revision 1.40  2007/01/25 15:53:57  ian.mayo
+// Better GC maangement
+//
+// Revision 1.39  2007/01/04 16:23:57  ian.mayo
+// Fix integration issue associated with buffer clearing
+//
+// Revision 1.38  2006/12/18 10:14:17  Ian.Mayo
+// Improve comment
+//
+// Revision 1.37  2006/11/28 10:52:29  Ian.Mayo
+// Improve management of double-buffering
+//
+// Revision 1.36  2006/08/11 08:24:31  Ian.Mayo
+// Don't let repaints stack up
+//
+// Revision 1.35  2006/08/08 13:54:59  Ian.Mayo
+// Remove dependency on Debrief classes
+//
+// Revision 1.34  2006/07/28 10:16:22  Ian.Mayo
+// Reset normal cursor on mouse up
+//
+// Revision 1.33  2006/05/24 14:50:10  Ian.Mayo
+// Always redraw the whole plot if in relative mode
+//
+// Revision 1.32  2006/04/26 12:39:46  Ian.Mayo
+// Remove d-lines
+//
+// Revision 1.31  2006/04/21 08:13:51  Ian.Mayo
+// keep a cached copy of the image - to reduce replotting time
+//
+// Revision 1.30  2006/04/11 08:10:42  Ian.Mayo
+// Include support for mouse-move event (in addition to mouse-drag).
+//
+// Revision 1.29  2006/04/06 13:01:05  Ian.Mayo
+// Ditch performance timers
+//
+// Revision 1.28  2006/04/05 08:15:42  Ian.Mayo
+// Refactoring, improvements
+//
+// Revision 1.27  2006/02/23 11:48:31  Ian.Mayo
+// Become selection provider
+//
+// Revision 1.26  2006/02/08 09:32:22  Ian.Mayo
+// Eclipse tidying
+//
+// Revision 1.25  2006/01/20 14:10:29  Ian.Mayo
+// Tidier plotting of background (ready for metafile plotting)
+//
+// Revision 1.24  2006/01/13 15:22:25  Ian.Mayo
+// Minor refactoring, plus make sure we get the layers in sorted order (background & buffered before tracks)
+//
+// Revision 1.23  2006/01/03 14:03:33  Ian.Mayo
+// Better right-click support
+//
+// Revision 1.22  2005/12/12 09:07:14  Ian.Mayo
+// Minor tidying to comments
+//
+// Revision 1.21  2005/12/09 14:54:38  Ian.Mayo
+// Add right-click property editing
+//
+// Revision 1.20  2005/09/29 15:29:46  Ian.Mayo
+// Provide initial drag-mode (zoom)
+//
+// Revision 1.19  2005/09/16 10:11:37  Ian.Mayo
+// Reflect changed mouse event signature
+//
+// Revision 1.18  2005/09/13 15:43:25  Ian.Mayo
+// Try to get dragging modes working
+//
+// Revision 1.17  2005/09/13 13:46:25  Ian.Mayo
+// Better drag mode support
+//
+// Revision 1.16  2005/08/31 15:03:38  Ian.Mayo
+// Minor tidying
+//
+// Revision 1.15  2005/07/01 08:17:46  Ian.Mayo
+// refactor, so we can override layer painting
+//
+// Revision 1.14  2005/06/14 15:21:03  Ian.Mayo
+// fire update after zoom
+//
+// Revision 1.13  2005/06/14 09:49:29  Ian.Mayo
+// Eclipse-triggered tidying (unused variables)
+//
+// Revision 1.12  2005/06/09 14:51:51  Ian.Mayo
+// Implement SWT plotting
+//
+// Revision 1.11  2005/06/07 15:29:57  Ian.Mayo
+// Add panel to show current cursor position
+//
+// Revision 1.10  2005/06/07 10:50:02  Ian.Mayo
+// Ignore right-clicks for drag,mouse-up
+//
+// Revision 1.9  2005/05/26 14:04:51  Ian.Mayo
+// Tidy up double-buffering
+//
+// Revision 1.8  2005/05/26 07:34:47  Ian.Mayo
+// Minor tidying
+//
+// Revision 1.7  2005/05/25 15:31:55  Ian.Mayo
+// Get double-buffering going
+//
+// Revision 1.6  2005/05/25 13:24:42  Ian.Mayo
+// Tidy background painting
+//
+// Revision 1.5  2005/05/24 14:09:49  Ian.Mayo
+// Sort out mouse-clicked events
+//
+// Revision 1.4  2005/05/24 13:26:43  Ian.Mayo
+// Start including double-click support.
+//
+// Revision 1.3  2005/05/24 07:39:54  Ian.Mayo
+// Start mouse support
+//
+// Revision 1.2  2005/05/20 15:34:45  Ian.Mayo
+// Hey, practically working!
+//
+// Revision 1.1  2005/05/20 13:45:04  Ian.Mayo
+// Start doing chart
+//
+//
+
+package org.mwc.cmap.plotViewer.editors.chart;
+
+import java.awt.Color;
+import java.awt.Component;
+import java.awt.Dimension;
+import java.awt.image.BufferedImage;
+import java.beans.PropertyChangeEvent;
+import java.beans.PropertyChangeListener;
+import java.util.Enumeration;
+import java.util.HashMap;
+import java.util.Iterator;
+import java.util.Vector;
+
+import org.eclipse.core.runtime.IStatus;
+import org.eclipse.jface.action.Action;
+import org.eclipse.jface.action.MenuManager;
+import org.eclipse.jface.action.Separator;
+import org.eclipse.jface.viewers.ISelection;
+import org.eclipse.jface.viewers.ISelectionChangedListener;
+import org.eclipse.jface.viewers.ISelectionProvider;
+import org.eclipse.jface.viewers.StructuredSelection;
+import org.eclipse.swt.SWT;
+import org.eclipse.swt.events.ControlAdapter;
+import org.eclipse.swt.events.ControlEvent;
+import org.eclipse.swt.events.MouseEvent;
+import org.eclipse.swt.events.MouseListener;
+import org.eclipse.swt.events.MouseMoveListener;
+import org.eclipse.swt.events.MouseWheelListener;
+import org.eclipse.swt.graphics.Cursor;
+import org.eclipse.swt.graphics.GC;
+import org.eclipse.swt.graphics.Image;
+import org.eclipse.swt.graphics.ImageData;
+import org.eclipse.swt.graphics.PaletteData;
+import org.eclipse.swt.graphics.Point;
+import org.eclipse.swt.graphics.RGB;
+import org.eclipse.swt.widgets.Composite;
+import org.eclipse.swt.widgets.Control;
+import org.eclipse.swt.widgets.Display;
+import org.mwc.cmap.core.CorePlugin;
+import org.mwc.cmap.core.preferences.ChartPrefsPage.PreferenceConstants;
+import org.mwc.cmap.core.property_support.EditableWrapper;
+import org.mwc.cmap.core.property_support.RightClickSupport;
+import org.mwc.cmap.core.ui_support.swt.SWTCanvasAdapter;
+import org.mwc.cmap.gt2plot.data.GeoToolsLayer;
+import org.mwc.cmap.gt2plot.proj.GeoToolsPainter;
+import org.mwc.cmap.gt2plot.proj.GtProjection;
+import org.mwc.cmap.plotViewer.actions.Pan;
+import org.mwc.cmap.plotViewer.actions.ZoomIn;
+
+import MWC.Algorithms.PlainProjection;
+import MWC.GUI.BaseLayer;
+import MWC.GUI.CanvasType;
+import MWC.GUI.Editable;
+import MWC.GUI.ExternallyManagedDataLayer;
+import MWC.GUI.GeoToolsHandler;
+import MWC.GUI.Layer;
+import MWC.GUI.Layer.InterestedInViewportChange;
+import MWC.GUI.Layers;
+import MWC.GUI.PlainChart;
+import MWC.GUI.Plottable;
+import MWC.GUI.Canvas.MetafileCanvas;
+import MWC.GUI.Tools.Chart.HitTester;
+import MWC.GUI.Tools.Chart.RightClickEdit;
+import MWC.GUI.Tools.Chart.RightClickEdit.ObjectConstruct;
+import MWC.GenericData.WorldArea;
+import MWC.GenericData.WorldLocation;
+
+/**
+ * The Chart is a canvas placed in a panel. the majority of functionality is
+ * contained in the PlainChart parent class, only the raw comms is in this
+ * class. This is configured by setting the listeners to the chart/panel to be
+ * the listener functions defined in the parent.
+ */
+public abstract class SWTChart extends PlainChart implements ISelectionProvider
+{
+
+	// ///////////////////////////////////////////////////////////
+	// member variables
+	// //////////////////////////////////////////////////////////
+
+	/**
+	 * customised SWTCanvas class that supports our right-click editing
+	 * 
+	 * @author ian.mayo
+	 */
+	public abstract class CustomisedSWTCanvas extends SWTCanvas
+	{
+		private static final long serialVersionUID = 1L;
+
+		public CustomisedSWTCanvas(final Composite parent, final GeoToolsHandler projection)
+		{
+			super(parent, projection);
+		}
+
+		/**
+		 * @param menuManager
+		 * @param selected
+		 * @param theParentLayer
+		 */
+		abstract public void doSupplementalRightClickProcessing(
+				MenuManager menuManager, Plottable selected, Layer theParentLayer);
+
+		@Override
+		protected void fillContextMenu(final MenuManager mmgr, final Point scrPoint,
+				final WorldLocation loc)
+		{
+			// let the parent do it's stuff
+			super.fillContextMenu(mmgr, scrPoint, loc);
+
+			// ok, get a handle to our layers
+			final Layers theData = getLayers();
+			double layerDist = -1;
+
+			// find the nearest editable item
+			final ObjectConstruct vals = new ObjectConstruct();
+			final int num = theData.size();
+			for (int i = 0; i < num; i++)
+			{
+				final Layer thisL = theData.elementAt(i);
+				if (thisL.getVisible())
+				{
+					// find the nearest items, this method call will recursively pass down
+					// through
+					// the layers
+					RightClickEdit.findNearest(thisL, loc, vals, thisL);
+
+					if ((layerDist == -1) || (vals.distance < layerDist))
+					{
+						layerDist = vals.distance;
+					}
+				}
+			}
+
+			// ok, now retrieve the values produced by the range-finding algorithm
+			Plottable res = vals.object;
+			final Layer theParent = vals.topLayer;
+			final double dist = vals.distance;
+			final Vector<Plottable> noPoints = vals.rangeIndependent;
+
+			// see if this is in our dbl-click range
+			if (HitTester.doesHit(new java.awt.Point(scrPoint.x, scrPoint.y), loc,
+					dist, getProjection()))
+			{
+				// do nothing, we're all happy
+			}
+			else
+			{
+				res = null;
+			}
+
+			// have we found something editable?
+			if (res != null)
+			{
+				// so get the editor
+				final Editable.EditorType e = res.getInfo();
+				if (e != null)
+				{
+					RightClickSupport.getDropdownListFor(mmgr, new Editable[]
+					{ res }, new Layer[]
+					{ theParent }, new Layer[]
+					{ theParent }, getLayers(), false);
+
+					doSupplementalRightClickProcessing(mmgr, res, theParent);
+				}
+			}
+			else
+			{
+				// not found anything useful,
+				// so edit just the projection
+
+				RightClickSupport.getDropdownListFor(mmgr, new Editable[]
+				{ getProjection() }, null, null, getLayers(), true);
+
+				// also see if there are any other non-position-related items
+				if (noPoints != null)
+				{
+					// stick in a separator
+					mmgr.add(new Separator());
+
+					for (final Iterator<Plottable> iter = noPoints.iterator(); iter.hasNext();)
+					{
+						final Plottable pl = iter.next();
+						RightClickSupport.getDropdownListFor(mmgr, new Editable[]
+						{ pl }, null, null, getLayers(), true);
+
+						// ok, is it editable
+						if (pl.getInfo() != null)
+						{
+							// ok, also insert an "Edit..." item
+							final Action editThis = new Action("Edit " + pl.getName() + " ...")
+							{
+								@Override
+								public void run()
+								{
+									// ok, wrap the editab
+									final EditableWrapper pw = new EditableWrapper(pl, getLayers());
+									final ISelection selected = new StructuredSelection(pw);
+									parentFireSelectionChanged(selected);
+								}
+							};
+
+							mmgr.add(editThis);
+							// hey, stick in another separator
+							mmgr.add(new Separator());
+						}
+					}
+				}
+			}
+
+			final CustomisedSWTCanvas chart = this;
+
+			final Action changeBackColor = new Action("Edit base chart")
+			{
+				@Override
+				public void run()
+				{
+					final EditableWrapper wrapped = new EditableWrapper(chart, getLayers());
+					final ISelection selected = new StructuredSelection(wrapped);
+					parentFireSelectionChanged(selected);
+				}
+
+			};
+			mmgr.add(changeBackColor);
+
+			final Action editProjection = new Action("Edit Projection")
+			{
+				@Override
+				public void run()
+				{
+					final EditableWrapper wrapped = new EditableWrapper(getProjection(),
+							getLayers());
+					final ISelection selected = new StructuredSelection(wrapped);
+					parentFireSelectionChanged(selected);
+				}
+
+			};
+			mmgr.add(editProjection);
+
+		}
+
+		public abstract void parentFireSelectionChanged(ISelection selected);
+	}
+
+	/**
+	 * embedded interface for classes that are able to handle drag events
+	 * 
+	 * @author ian.mayo
+	 */
+	abstract public static class PlotMouseDragger
+	{
+
+		/**
+		 * handle the mouse being dragged
+		 * 
+		 * @param pt
+		 *          the new cursor location
+		 * @param theCanvas
+		 */
+		abstract public void doMouseDrag(final org.eclipse.swt.graphics.Point pt,
+				final int JITTER, final Layers theLayers, SWTCanvas theCanvas);
+
+		/**
+		 * handle the mouse moving across the screen
+		 * 
+		 * @param pt
+		 *          the new cursor location
+		 * @param theCanvas
+		 */
+		public void doMouseMove(final org.eclipse.swt.graphics.Point pt,
+				final int JITTER, final Layers theLayers, final SWTCanvas theCanvas)
+		{
+			// provide a dummy implementation - most of our modes don't use this...
+		}
+
+		/**
+		 * handle the mouse drag finishing
+		 * 
+		 * @param keyState
+		 * @param pt
+		 *          the final cursor location
+		 */
+		abstract public void doMouseUp(org.eclipse.swt.graphics.Point point,
+				int keyState);
+
+		/**
+		 * ok, assign the cursor for when we're just hovering
+		 * 
+		 * @return the new cursor to use, silly.
+		 */
+		public Cursor getNormalCursor()
+		{
+			// ok, return the 'normal' cursor
+			
+			// we haven't to dispose system cursors
+			return Display.getCurrent().getSystemCursor(SWT.CURSOR_ARROW);
+		}
+
+		/**
+		 * handle the mouse drag starting
+		 * 
+		 * @param canvas
+		 *          the control it's dragging over
+		 * @param theChart
+		 * @param pt
+		 *          the first cursor location
+		 */
+		abstract public void mouseDown(org.eclipse.swt.graphics.Point point,
+				SWTCanvas canvas, PlainChart theChart);
+
+		public void close()
+		{
+			// ditch our objects
+			// we haven't to dispose static Debrief cursors
+		}
+
+	}
+
+	/**
+	 * 
+	 */
+	private static final long serialVersionUID = 1L;
+
+	private transient SWTCanvas _theCanvas;
+
+	/**
+	 * our list of layered images.
+	 */
+	protected transient HashMap<Layer, Image> _myLayers = new HashMap<Layer, Image>();
+
+	/**
+	 * the data area we last plotted (so that we know when a full layered repaint
+	 * is needed).
+	 */
+	protected transient WorldArea _lastDataArea = null;
+
+	/**
+	 * how far the mouse has to be dragged before it's registered as a drag
+	 * operation
+	 */
+	private final int JITTER = 9;
+
+	/**
+	 * track drag operations
+	 */
+	private transient Point _startPoint = null;
+	/**
+	 * the last point dragged over
+	 */
+	private transient Point _draggedPoint = null;
+
+	private transient PlotMouseDragger _myDragMode;
+
+	private transient PlotMouseDragger _myAltDragMode = new Pan.PanMode();
+
+	/**
+	 * keep a cached copy of the image - to reduce replotting time
+	 */
+	protected transient ImageData _myImageTemplate = null;
+
+	/**
+	 * keep track of if we're repainting, don't stack them up
+	 */
+	private boolean _repainting = false;
+
+	private Image _swtImage;
+
+	/**
+	 * colour palette for our image
+	 * 
+	 */
+	private static final PaletteData PALETTE_DATA = new PaletteData(0xFF0000,
+			0xFF00, 0xFF);
+
+	/** RGB value to use as transparent color */
+	private static final int TRANSPARENT_COLOR = 0x123456;
+
+	// ///////////////////////////////////////////////////////////
+	// constructor
+	// //////////////////////////////////////////////////////////
+	/**
+	 * constructor, providing us with the set of layers to plot.
+	 * 
+	 * @param theLayers
+	 *          the data to plot
+	 * @param _myProjection
+	 */
+	public SWTChart(final Layers theLayers, final Composite parent,
+			final GeoToolsHandler _myProjection)
+	{
+		super(theLayers);
+		_theCanvas = createCanvas(parent, (GtProjection) _myProjection);
+
+		// sort out the area of coverage of the plot
+		if (theLayers != null)
+		{
+			final WorldArea area = theLayers.getBounds();
+			_theCanvas.getProjection().setDataArea(area);
+		}
+
+		// add us as a painter to the canvas
+		_theCanvas.addPainter(this);
+
+		// catch any resize events
+		_theCanvas.addControlListener(new ControlAdapter()
+		{
+			@Override
+			public void controlResized(final ControlEvent e)
+			{
+				canvasResized();
+			}
+		});
+		
+		_theCanvas.getProjection().addListener(new PropertyChangeListener()
+		{
+			
+			@Override
+			public void propertyChange(PropertyChangeEvent evt)
+			{
+				// screen res changed, update any layers that want to know about resolution changes
+				
+				// ok, loop through the layers, and see if any wish 
+				// to know about scale changes
+				Enumeration<Editable> iter = getLayers().elements();
+				while (iter.hasMoreElements())
+				{
+					Layer editable = (Layer) iter.nextElement();
+					if(editable instanceof Layer.InterestedInViewportChange)
+					{
+						InterestedInViewportChange vc = (InterestedInViewportChange) editable;
+						PlainProjection proj = (PlainProjection) evt.getSource();
+						vc.viewPortChange(proj.getScreenArea(), proj.getDataArea());	
+						
+						// if this is a geo-tools layer, we also need to trigger a reconfig
+						if (editable instanceof GeoToolsLayer)
+						{
+							GeoToolsLayer gt = (GeoToolsLayer) editable;
+							GtProjection gtProjection = (GtProjection) proj;
+							gt.setMap(gtProjection.getMapContent());						
+						}
+					}
+					
+				}
 
-package org.mwc.cmap.plotViewer.editors.chart;
-
-import java.awt.Color;
-import java.awt.Component;
-import java.awt.Dimension;
-import java.awt.image.BufferedImage;
-import java.beans.PropertyChangeEvent;
-import java.beans.PropertyChangeListener;
-import java.util.Enumeration;
-import java.util.HashMap;
-import java.util.Iterator;
-import java.util.Vector;
-
-import org.eclipse.core.runtime.IStatus;
-import org.eclipse.jface.action.Action;
-import org.eclipse.jface.action.MenuManager;
-import org.eclipse.jface.action.Separator;
-import org.eclipse.jface.viewers.ISelection;
-import org.eclipse.jface.viewers.ISelectionChangedListener;
-import org.eclipse.jface.viewers.ISelectionProvider;
-import org.eclipse.jface.viewers.StructuredSelection;
-import org.eclipse.swt.SWT;
-import org.eclipse.swt.events.ControlAdapter;
-import org.eclipse.swt.events.ControlEvent;
-import org.eclipse.swt.events.MouseEvent;
-import org.eclipse.swt.events.MouseListener;
-import org.eclipse.swt.events.MouseMoveListener;
-import org.eclipse.swt.events.MouseWheelListener;
-import org.eclipse.swt.graphics.Cursor;
-import org.eclipse.swt.graphics.GC;
-import org.eclipse.swt.graphics.Image;
-import org.eclipse.swt.graphics.ImageData;
-import org.eclipse.swt.graphics.PaletteData;
-import org.eclipse.swt.graphics.Point;
-import org.eclipse.swt.graphics.RGB;
-import org.eclipse.swt.widgets.Composite;
-import org.eclipse.swt.widgets.Control;
-import org.eclipse.swt.widgets.Display;
-import org.mwc.cmap.core.CorePlugin;
-import org.mwc.cmap.core.preferences.ChartPrefsPage.PreferenceConstants;
-import org.mwc.cmap.core.property_support.EditableWrapper;
-import org.mwc.cmap.core.property_support.RightClickSupport;
-import org.mwc.cmap.core.ui_support.swt.SWTCanvasAdapter;
-import org.mwc.cmap.gt2plot.data.GeoToolsLayer;
-import org.mwc.cmap.gt2plot.proj.GeoToolsPainter;
-import org.mwc.cmap.gt2plot.proj.GtProjection;
-import org.mwc.cmap.plotViewer.actions.Pan;
-import org.mwc.cmap.plotViewer.actions.ZoomIn;
-
-import MWC.Algorithms.PlainProjection;
-import MWC.Algorithms.PlainProjection.ViewportChangedListener;
-import MWC.GUI.BaseLayer;
-import MWC.GUI.CanvasType;
-import MWC.GUI.Editable;
-import MWC.GUI.ExternallyManagedDataLayer;
-import MWC.GUI.GeoToolsHandler;
-import MWC.GUI.Layer;
-import MWC.GUI.Layer.InterestedInViewportChange;
-import MWC.GUI.Layers;
-import MWC.GUI.PlainChart;
-import MWC.GUI.Plottable;
-import MWC.GUI.Canvas.MetafileCanvas;
-import MWC.GUI.Tools.Chart.HitTester;
-import MWC.GUI.Tools.Chart.RightClickEdit;
-import MWC.GUI.Tools.Chart.RightClickEdit.ObjectConstruct;
-import MWC.GenericData.WorldArea;
-import MWC.GenericData.WorldLocation;
-
-/**
- * The Chart is a canvas placed in a panel. the majority of functionality is
- * contained in the PlainChart parent class, only the raw comms is in this
- * class. This is configured by setting the listeners to the chart/panel to be
- * the listener functions defined in the parent.
- */
-public abstract class SWTChart extends PlainChart implements ISelectionProvider
-{
-
-	// ///////////////////////////////////////////////////////////
-	// member variables
-	// //////////////////////////////////////////////////////////
-
-	/**
-	 * customised SWTCanvas class that supports our right-click editing
-	 * 
-	 * @author ian.mayo
-	 */
-	public abstract class CustomisedSWTCanvas extends SWTCanvas
-	{
-		private static final long serialVersionUID = 1L;
-
-		public CustomisedSWTCanvas(final Composite parent, final GeoToolsHandler projection)
-		{
-			super(parent, projection);
-		}
-
-		/**
-		 * @param menuManager
-		 * @param selected
-		 * @param theParentLayer
-		 */
-		abstract public void doSupplementalRightClickProcessing(
-				MenuManager menuManager, Plottable selected, Layer theParentLayer);
-
-		@Override
-		protected void fillContextMenu(final MenuManager mmgr, final Point scrPoint,
-				final WorldLocation loc)
-		{
-			// let the parent do it's stuff
-			super.fillContextMenu(mmgr, scrPoint, loc);
-
-			// ok, get a handle to our layers
-			final Layers theData = getLayers();
-			double layerDist = -1;
-
-			// find the nearest editable item
-			final ObjectConstruct vals = new ObjectConstruct();
-			final int num = theData.size();
-			for (int i = 0; i < num; i++)
-			{
-				final Layer thisL = theData.elementAt(i);
-				if (thisL.getVisible())
-				{
-					// find the nearest items, this method call will recursively pass down
-					// through
-					// the layers
-					RightClickEdit.findNearest(thisL, loc, vals, thisL);
-
-					if ((layerDist == -1) || (vals.distance < layerDist))
-					{
-						layerDist = vals.distance;
-					}
-				}
-			}
-
-			// ok, now retrieve the values produced by the range-finding algorithm
-			Plottable res = vals.object;
-			final Layer theParent = vals.topLayer;
-			final double dist = vals.distance;
-			final Vector<Plottable> noPoints = vals.rangeIndependent;
-
-			// see if this is in our dbl-click range
-			if (HitTester.doesHit(new java.awt.Point(scrPoint.x, scrPoint.y), loc,
-					dist, getProjection()))
-			{
-				// do nothing, we're all happy
-			}
-			else
-			{
-				res = null;
-			}
-
-			// have we found something editable?
-			if (res != null)
-			{
-				// so get the editor
-				final Editable.EditorType e = res.getInfo();
-				if (e != null)
-				{
-					RightClickSupport.getDropdownListFor(mmgr, new Editable[]
-					{ res }, new Layer[]
-					{ theParent }, new Layer[]
-					{ theParent }, getLayers(), false);
-
-					doSupplementalRightClickProcessing(mmgr, res, theParent);
-				}
-			}
-			else
-			{
-				// not found anything useful,
-				// so edit just the projection
-
-				RightClickSupport.getDropdownListFor(mmgr, new Editable[]
-				{ getProjection() }, null, null, getLayers(), true);
-
-				// also see if there are any other non-position-related items
-				if (noPoints != null)
-				{
-					// stick in a separator
-					mmgr.add(new Separator());
-
-					for (final Iterator<Plottable> iter = noPoints.iterator(); iter.hasNext();)
-					{
-						final Plottable pl = iter.next();
-						RightClickSupport.getDropdownListFor(mmgr, new Editable[]
-						{ pl }, null, null, getLayers(), true);
-
-						// ok, is it editable
-						if (pl.getInfo() != null)
-						{
-							// ok, also insert an "Edit..." item
-							final Action editThis = new Action("Edit " + pl.getName() + " ...")
-							{
-								@Override
-								public void run()
-								{
-									// ok, wrap the editab
-									final EditableWrapper pw = new EditableWrapper(pl, getLayers());
-									final ISelection selected = new StructuredSelection(pw);
-									parentFireSelectionChanged(selected);
-								}
-							};
-
-							mmgr.add(editThis);
-							// hey, stick in another separator
-							mmgr.add(new Separator());
-						}
-					}
-				}
-			}
-
-			final CustomisedSWTCanvas chart = this;
-
-			final Action changeBackColor = new Action("Edit base chart")
-			{
-				@Override
-				public void run()
-				{
-					final EditableWrapper wrapped = new EditableWrapper(chart, getLayers());
-					final ISelection selected = new StructuredSelection(wrapped);
-					parentFireSelectionChanged(selected);
-				}
-
-			};
-			mmgr.add(changeBackColor);
-
-			final Action editProjection = new Action("Edit Projection")
-			{
-				@Override
-				public void run()
-				{
-					final EditableWrapper wrapped = new EditableWrapper(getProjection(),
-							getLayers());
-					final ISelection selected = new StructuredSelection(wrapped);
-					parentFireSelectionChanged(selected);
-				}
-
-			};
-			mmgr.add(editProjection);
-
-		}
-
-		public abstract void parentFireSelectionChanged(ISelection selected);
-	}
-
-	/**
-	 * embedded interface for classes that are able to handle drag events
-	 * 
-	 * @author ian.mayo
-	 */
-	abstract public static class PlotMouseDragger
-	{
-
-		/**
-		 * handle the mouse being dragged
-		 * 
-		 * @param pt
-		 *          the new cursor location
-		 * @param theCanvas
-		 */
-		abstract public void doMouseDrag(final org.eclipse.swt.graphics.Point pt,
-				final int JITTER, final Layers theLayers, SWTCanvas theCanvas);
-
-		/**
-		 * handle the mouse moving across the screen
-		 * 
-		 * @param pt
-		 *          the new cursor location
-		 * @param theCanvas
-		 */
-		public void doMouseMove(final org.eclipse.swt.graphics.Point pt,
-				final int JITTER, final Layers theLayers, final SWTCanvas theCanvas)
-		{
-			// provide a dummy implementation - most of our modes don't use this...
-		}
-
-		/**
-		 * handle the mouse drag finishing
-		 * 
-		 * @param keyState
-		 * @param pt
-		 *          the final cursor location
-		 */
-		abstract public void doMouseUp(org.eclipse.swt.graphics.Point point,
-				int keyState);
-
-		/**
-		 * ok, assign the cursor for when we're just hovering
-		 * 
-		 * @return the new cursor to use, silly.
-		 */
-		public Cursor getNormalCursor()
-		{
-			// ok, return the 'normal' cursor
-			
-			// we haven't to dispose system cursors
-			return Display.getCurrent().getSystemCursor(SWT.CURSOR_ARROW);
-		}
-
-		/**
-		 * handle the mouse drag starting
-		 * 
-		 * @param canvas
-		 *          the control it's dragging over
-		 * @param theChart
-		 * @param pt
-		 *          the first cursor location
-		 */
-		abstract public void mouseDown(org.eclipse.swt.graphics.Point point,
-				SWTCanvas canvas, PlainChart theChart);
-
-		public void close()
-		{
-			// ditch our objects
-			// we haven't to dispose static Debrief cursors
-		}
-
-	}
-
-	/**
-	 * 
-	 */
-	private static final long serialVersionUID = 1L;
-
-	private transient SWTCanvas _theCanvas;
-
-	/**
-	 * our list of layered images.
-	 */
-	protected transient HashMap<Layer, Image> _myLayers = new HashMap<Layer, Image>();
-
-	/**
-	 * the data area we last plotted (so that we know when a full layered repaint
-	 * is needed).
-	 */
-	protected transient WorldArea _lastDataArea = null;
-
-	/**
-	 * how far the mouse has to be dragged before it's registered as a drag
-	 * operation
-	 */
-	private final int JITTER = 9;
-
-	/**
-	 * track drag operations
-	 */
-	private transient Point _startPoint = null;
-	/**
-	 * the last point dragged over
-	 */
-	private transient Point _draggedPoint = null;
-
-	private transient PlotMouseDragger _myDragMode;
-
-	private transient PlotMouseDragger _myAltDragMode = new Pan.PanMode();
-
-	/**
-	 * keep a cached copy of the image - to reduce replotting time
-	 */
-	protected transient ImageData _myImageTemplate = null;
-
-	/**
-	 * keep track of if we're repainting, don't stack them up
-	 */
-	private boolean _repainting = false;
-
-	private Image _swtImage;
-
-	/**
-	 * colour palette for our image
-	 * 
-	 */
-	private static final PaletteData PALETTE_DATA = new PaletteData(0xFF0000,
-			0xFF00, 0xFF);
-
-	/** RGB value to use as transparent color */
-	private static final int TRANSPARENT_COLOR = 0x123456;
-
-	// ///////////////////////////////////////////////////////////
-	// constructor
-	// //////////////////////////////////////////////////////////
-	/**
-	 * constructor, providing us with the set of layers to plot.
-	 * 
-	 * @param theLayers
-	 *          the data to plot
-	 * @param _myProjection
-	 */
-	public SWTChart(final Layers theLayers, final Composite parent,
-			final GeoToolsHandler _myProjection)
-	{
-		super(theLayers);
-		_theCanvas = createCanvas(parent, (GtProjection) _myProjection);
-
-		// sort out the area of coverage of the plot
-		if (theLayers != null)
-		{
-			final WorldArea area = theLayers.getBounds();
-			_theCanvas.getProjection().setDataArea(area);
-		}
-
-		// add us as a painter to the canvas
-		_theCanvas.addPainter(this);
-
-		// catch any resize events
-		_theCanvas.addControlListener(new ControlAdapter()
-		{
-			@Override
-			public void controlResized(final ControlEvent e)
-			{
-				canvasResized();
-			}
-		});
-		
-		_theCanvas.getProjection().addListener(new PropertyChangeListener()
-		{
-			
-			@Override
-			public void propertyChange(PropertyChangeEvent evt)
-			{
-<<<<<<< HEAD
-				// screen res changed, update any layers that want to know about resolution changes
-				
-				// ok, loop through the layers, and see if any wish 
-				// to know about scale changes
-				Enumeration<Editable> iter = getLayers().elements();
-				while (iter.hasMoreElements())
-				{
-					Layer editable = (Layer) iter.nextElement();
-					if(editable instanceof Layer.InterestedInViewportChange)
-					{
-						InterestedInViewportChange vc = (InterestedInViewportChange) editable;
-						PlainProjection proj = (PlainProjection) evt.getSource();
-						vc.viewPortChange(proj.getScreenArea(), proj.getDataArea());	
-						
-						// if this is a geo-tools layer, we also need to trigger a reconfig
-						if (editable instanceof GeoToolsLayer)
-						{
-							GeoToolsLayer gt = (GeoToolsLayer) editable;
-							GtProjection gtProjection = (GtProjection) proj;
-							gt.setMap(gtProjection.getMapContent());						
-						}
-					}
-					
-				}
-
-=======
-				if (_theLayers == null) {
-					return;
-				}
-//				String propertyName = evt.getPropertyName();
-//				if ("Pan".equals(propertyName)) {
-//					return;
-//				}
-				Enumeration<Editable> layers = _theLayers.elements();
-				while (layers.hasMoreElements())
-				{
-					Editable layer = layers.nextElement();
-					setMap(layer);
-				}
->>>>>>> 5bc364f2
-			}
-		});
-		
-		final Dimension dim = _theCanvas.getSize();
-		
-
-		if (dim != null)
-			_theCanvas.getProjection().setScreenArea(dim);
-
-		_theCanvas.addMouseMoveListener(new MouseMoveListener()
-		{
-
-			@Override
-			public void mouseMove(final MouseEvent e)
-			{
-				doMouseMove(e);
-			}
-		});
-		_theCanvas.addMouseListener(new MouseListener()
-		{
-
-			@Override
-			public void mouseDoubleClick(final MouseEvent e)
-			{
-				doMouseDoubleClick(e);
-			}
-
-			@Override
-			public void mouseDown(final MouseEvent e)
-			{
-				doMouseDown(e);
-			}
-
-			@Override
-			public void mouseUp(final MouseEvent e)
-			{
-				doMouseUp(e);
-			}
-		});
-		_theCanvas.addMouseWheelListener(new MouseWheelListener()
-		{
-			@Override
-			public void mouseScrolled(final MouseEvent e)
-			{
-				// is ctrl held down?
-				if ((e.stateMask & SWT.CONTROL) != 0)
-				{
-					// set the scale factor
-					double scale = 1.1;
-
-					// ok, which dir?
-					if (e.count > 0)
-					{
-						scale = 1 / scale;
-					}
-
-					// get the projection to refit-itself
-					getCanvas().getProjection().zoom(scale);
-
-					// and force repaint
-					update();
-
-				}
-			}
-		});
-
-		// create the tooltip handler
-		_theCanvas.setTooltipHandler(new MWC.GUI.Canvas.BasicTooltipHandler(
-				theLayers));
-
-		// give us an initial zoom mode
-		_myDragMode = new ZoomIn.ZoomInMode();
-
-	}
-
-	@Override
-	public void addSelectionChangedListener(final ISelectionChangedListener listener)
-	{
-	}
-
-	// ///////////////////////////////////////////////////////////
-	// member functions
-	// //////////////////////////////////////////////////////////
-	@Override
-	public void canvasResized()
-	{
-
-		clearImages();
-
-		// and ditch our image template (since it's size related)
-		_myImageTemplate = null;
-
-		// now we've cleared the layers, call the parent resize method (which causes
-		// a repaint
-		// of the layers)
-		super.canvasResized();
-	}
-
-	public abstract void chartFireSelectionChanged(ISelection sel);
-
-	/**
-	 * ditch the images we're remembering
-	 */
-	private void clearImages()
-	{
-		// tell the images to clear themselves out
-		final Iterator<Image> iter = _myLayers.values().iterator();
-		while (iter.hasNext())
-		{
-			final Object nextI = iter.next();
-			if (nextI instanceof Image)
-			{
-				final Image thisI = (Image) nextI;
-				thisI.dispose();
-			}
-			else
-			{
-				CorePlugin.logError(IStatus.ERROR,
-						"unexpected type of image found in buffer:" + nextI, null);
-			}
-		}
-
-		// and clear out our buffered layers (they all need to be repainted anyway)
-		_myLayers.clear();
-
-		// also ditch the GeoTools image, if we have one
-		if (_swtImage != null)
-		{
-			// hey, we're done
-			_swtImage.dispose();
-			_swtImage = null;
-		}
-
-	}
-
-	/**
-	 * provide method to clear stored data.
-	 */
-	@Override
-	public void close()
-	{
-		// clear the layers
-		clearImages();
-		_myLayers = null;
-
-		// and ditch the image template
-		_myImageTemplate = null;
-
-		// instruct the canvas to close
-		_theCanvas.close();
-		_theCanvas = null;
-
-		if (_swtImage != null && !_swtImage.isDisposed())
-		{
-			_swtImage.dispose();
-			_swtImage = null;
-		}
-		super.close();
-	}
-
-	/**
-	 * over-rideable member function which allows us to over-ride the canvas which
-	 * gets used.
-	 * 
-	 * @param projection
-	 * 
-	 * @return the Canvas to use
-	 */
-	public SWTCanvas createCanvas(final Composite parent, final GtProjection projection)
-	{
-		return new CustomisedSWTCanvas(parent, projection)
-		{
-
-			/**
-			 * 
-			 */
-			private static final long serialVersionUID = 1L;
-
-			@Override
-			public void doSupplementalRightClickProcessing(final MenuManager menuManager,
-					final Plottable selected, final Layer theParentLayer)
-			{
-			}
-
-			@Override
-			public void parentFireSelectionChanged(final ISelection selected)
-			{
-				chartFireSelectionChanged(selected);
-			}
-		};
-	}
-
-	/**
-	 * create the transparent image we need to for collating multiple layers into
-	 * an image
-	 * 
-	 * @param myImageTemplate
-	 *          the image we're going to copy
-	 * @return
-	 */
-	protected static org.eclipse.swt.graphics.Image createSWTImage(
-			final ImageData myImageTemplate)
-	{
-		final Color trColor = Color.white;
-		final int transPx = myImageTemplate.palette.getPixel(new RGB(trColor.getRed(),
-				trColor.getGreen(), trColor.getBlue()));
-		myImageTemplate.transparentPixel = transPx;
-		final org.eclipse.swt.graphics.Image image = new org.eclipse.swt.graphics.Image(
-				Display.getCurrent(), myImageTemplate);
-		return image;
-	}
-
-	protected void doMouseDoubleClick(final MouseEvent e)
-	{
-
-		// was this the right-hand button
-		if (e.button == 3)
-		{
-			_theCanvas.rescale();
-			_theCanvas.updateMe();
-		}
-		else
-		{
-			// right, find out which one it was.
-			final java.awt.Point pt = new java.awt.Point(e.x, e.y);
-
-			// and now the WorldLocation
-			final WorldLocation loc = getCanvas().getProjection().toWorld(pt);
-
-			// and now see if we are near anything..
-			if (_theDblClickListeners.size() > 0)
-			{
-				// get the top one off the stack
-				final ChartDoubleClickListener lc = _theDblClickListeners.lastElement();
-				lc.cursorDblClicked(this, loc, pt);
-			}
-		}
-	}
-
-	protected void doMouseDown(final MouseEvent e)
-	{
-		// was this the right-hand button?
-		if (e.button != 3)
-		{
-			_startPoint = new Point(e.x, e.y);
-			_draggedPoint = null;
-
-			final PlotMouseDragger theMode;
-			if (e.button == 2)
-				theMode = _myAltDragMode;
-			else
-				theMode = _myDragMode;
-
-			if (theMode != null)
-				theMode.mouseDown(_startPoint, _theCanvas, this);
-		}
-	}
-
-	public void doMouseMove(final MouseEvent e)
-	{
-		final java.awt.Point thisPoint = new java.awt.Point(e.x, e.y);
-
-		super.mouseMoved(thisPoint);
-
-		final Point swtPoint = new Point(e.x, e.y);
-
-		final PlotMouseDragger theMode;
-		if (e.button == 2)
-			theMode = _myAltDragMode;
-		else
-			theMode = _myDragMode;
-
-		// ok - pass the move event to our drag control (if it's interested...)
-		if (theMode != null)
-			theMode.doMouseMove(swtPoint, JITTER, super.getLayers(), _theCanvas);
-
-		if (_startPoint == null)
-			return;
-
-		// was this the right-hand button
-		if (e.button != 3)
-		{
-			_draggedPoint = new Point(e.x, e.y);
-
-			// ok - pass the drag to our drag control
-			if (theMode != null)
-				theMode.doMouseDrag(_draggedPoint, JITTER, super.getLayers(),
-						_theCanvas);
-		}
-	}
-
-	protected void doMouseUp(final MouseEvent e)
-	{
-		// was this the right-hand button
-		if (e.button != 3)
-		{
-
-			final PlotMouseDragger theMode;
-			if (e.button == 2)
-				theMode = _myAltDragMode;
-			else
-				theMode = _myDragMode;
-
-			// ok. did we move at all?
-			if (_draggedPoint != null)
-			{
-				// yes, process the drag
-				if (theMode != null)
-				{
-					theMode.doMouseUp(new Point(e.x, e.y), e.stateMask);
-
-					// and restore the mouse mode cursor
-					final Cursor normalCursor = theMode.getNormalCursor();
-					_theCanvas.getCanvas().setCursor(normalCursor);
-				}
-			}
-			else
-			{
-				// nope
-
-				// hey, it was just a click - process it
-				if (_theLeftClickListener != null)
-				{
-					// get the world location
-					final java.awt.Point jPoint = new java.awt.Point(e.x, e.y);
-					final WorldLocation loc = getCanvas().getProjection().toWorld(jPoint);
-					_theLeftClickListener.CursorClicked(jPoint, loc, getCanvas(),
-							_theLayers);
-				}
-			}
-		}
-		_startPoint = null;
-	}
-
-	/**
-	 * property to indicate if we are happy to perform double-buffering. -
-	 * override it to change the response
-	 */
-	protected boolean doubleBufferPlot()
-	{
-		return true;
-	}
-
-	@Override
-	public final CanvasType getCanvas()
-	{
-		return _theCanvas;
-	}
-
-	public final Control getCanvasControl()
-	{
-		return _theCanvas.getCanvas();
-	}
-
-	// ////////////////////////////////////////////////////////
-	// methods for handling requests from our canvas
-	// ////////////////////////////////////////////////////////
-
-	final public PlotMouseDragger getDragMode()
-	{
-		return _myDragMode;
-	}
-
-	@Override
-	public final Component getPanel()
-	{
-		System.err.println("NOT RETURNING PANEL");
-		return null;
-		// return _theCanvas;
-	}
-
-	/**
-	 * get the size of the canvas.
-	 * 
-	 * @return the dimensions of the canvas
-	 */
-	@Override
-	public final java.awt.Dimension getScreenSize()
-	{
-		final Dimension dim = _theCanvas.getSize();
-		// get the current size of the canvas
-		return dim;
-	}
-
-	@Override
-	public ISelection getSelection()
-	{
-		return null;
-	}
-
-	public final SWTCanvas getSWTCanvas()
-	{
-		return _theCanvas;
-	}
-
-	/**
-	 * paint the solid background.
-	 * 
-	 * @param dest
-	 *          where we're painting to
-	 */
-	protected void paintBackground(final CanvasType dest)
-	{
-		// right, don't fill in the background if we're not painting to the screen
-		boolean paintedBackground = false;
-
-		// also plot any GeoTools stuff
-		final PlainProjection proj = dest.getProjection();
-
-		// fill the background, to start with
-		final Dimension sa = proj.getScreenArea();
-		final int width = sa.width;
-		final int height = sa.height;
-
-		if (proj instanceof GtProjection)
-		{
-			final GtProjection gp = (GtProjection) proj;
-
-			// do we have a cached image?
-			if (_swtImage == null)
-			{
-				// nope, do we have any data?
-				if (gp.numLayers() > 0)
-				{
-					// now, GeoTools paint is an expensive operation, so I'm going to do
-					// all I can to avoid doing it. So, I'm going to see if any of the
-					// layers
-					// overlap with the current drawing area
-					if (gp.layersOverlapWith(proj.getVisibleDataArea()))
-					{
-
-						// now, if we're in relative projection mode, the
-						// projection-translate doesn't get
-						// performed until the first toScreen call. So do a toScreen before
-						// we start plotting the images
-						proj.toScreen(proj.getDataArea().getCentre());
-
-						final BufferedImage img = GeoToolsPainter.drawAwtImage(width, height, gp,
-								dest.getBackgroundColor());
-						if (img != null)
-						{
-							final ImageData swtImage = awtToSwt(img, width + 1, height + 1);
-							_swtImage = new Image(Display.getCurrent(), swtImage);
-						}
-					}
-				}
-			}
-
-			// ok, now we can paint it
-			if (dest instanceof SWTCanvasAdapter)
-			{
-				if (_swtImage != null)
-				{
-					final SWTCanvasAdapter swtC = (SWTCanvasAdapter) dest;
-					int alpha = 255;
-					final String alphaStr = CorePlugin.getDefault().getPreferenceStore()
-							.getString(PreferenceConstants.CHART_TRANSPARENCY);
-					if (alphaStr != null)
-						if (alphaStr.length() > 0)
-							alpha = Integer.parseInt(alphaStr);
-					swtC.drawSWTImage(_swtImage, 0, 0, width, height, alpha);
-					paintedBackground = true;
-				}
-			}
-			else if (dest instanceof MetafileCanvas)
-			{
-				// but do we have any data?
-				if (gp.numLayers() > 0)
-				{
-					// yes, generate the image
-					final BufferedImage img = GeoToolsPainter.drawAwtImage(width, height, gp,
-							dest.getBackgroundColor());
-					dest.drawImage(img, 0, 0, width, height, null);
-				}
-			}
-
-		}
-
-		// have we painted the background yet?
-		if (!paintedBackground)
-		{
-			// hey, we don't have GeoTools to paint for us, fill in the background
-			// but, only fill in the background if we're not painting to the screen
-			if (dest instanceof SWTCanvas)
-			{
-				final Color theCol = dest.getBackgroundColor();
-				dest.setBackgroundColor(theCol);
-				dest.fillRect(0, 0, width, height);
-			}
-		}
-	}
-
-	/**
-	 * over-ride the parent's version of paint, so that we can try to do it by
-	 * layers.
-	 */
-	@Override
-	public void paintMe(final CanvasType dest)
-	{
-		// just double-check we have some layers (if we're part of an overview
-		// chart, we may not have...)
-		if (_theLayers == null)
-			return;
-
-		if (_repainting)
-		{
-			return;
-		}
-		else
-		{
-			_repainting = true;
-		}
-
-		try
-		{
-
-			// check that we have a valid canvas (that the sizes are set)
-			final java.awt.Dimension sArea = dest.getProjection().getScreenArea();
-			if (sArea != null)
-			{
-				if (sArea.width > 0)
-				{
-
-					// hey, we've plotted at least once, has the data area changed?
-					if (_lastDataArea != _theCanvas.getProjection().getDataArea())
-					{
-						// remember the data area for next time
-						_lastDataArea = _theCanvas.getProjection().getDataArea();
-
-						// clear out all of the layers we are using
-						clearImages();
-					}
-
-					// we also clear the layers if we're in relative projection mode
-					if (_theCanvas.getProjection().getNonStandardPlotting())
-					{
-						clearImages();
-					}
-
-					final int canvasHeight = _theCanvas.getSize().height;
-					final int canvasWidth = _theCanvas.getSize().width;
-
-					paintBackground(dest);
-
-					// ok, pass through the layers, repainting any which need it
-					final Enumeration<Layer> numer = _theLayers.sortedElements();
-					while (numer.hasMoreElements())
-					{
-						final Layer thisLayer = numer.nextElement();
-
-						boolean isAlreadyPlotted = false;
-
-						// just check if this layer is visible
-						if (thisLayer.getVisible())
-						{
-							// System.out.println("painting:" + thisLayer.getName());
-
-							if (doubleBufferPlot())
-							{
-								// check we're plotting to a SwingCanvas, because we don't
-								// double-buffer anything else
-								if (dest instanceof SWTCanvas)
-								{
-									// does this layer want to be double-buffered?
-									if (thisLayer instanceof BaseLayer)
-									{
-										// just check if there is a property which over-rides the
-										// double-buffering
-										final BaseLayer bl = (BaseLayer) thisLayer;
-										if (bl.isBuffered())
-										{
-											isAlreadyPlotted = true;
-
-											// do our double-buffering bit
-											// do we have a layer for this object
-											org.eclipse.swt.graphics.Image image = _myLayers
-													.get(thisLayer);
-											if (image == null)
-											{
-												// ok - do we have an image template?
-												if (_myImageTemplate == null)
-												{
-													// nope, better create one
-													final Image template = new Image(Display.getCurrent(),
-															canvasWidth, canvasHeight);
-													// and remember it.
-													_myImageTemplate = template.getImageData();
-
-													// and ditch the template itself
-													template.dispose();
-												}
-
-												// ok, and now the SWT image
-												image = createSWTImage(_myImageTemplate);
-
-												// we need to wrap it into a GC so we can write to it.
-												final GC newGC = new GC(image);
-
-												// in Windows 7 & OSX we've had problem where
-												// anti-aliased text bleeds through assigned
-												// transparent shade. This makes the text look really
-												// blurry. So, turn off anti-aliasd text
-												newGC.setTextAntialias(SWT.OFF);
-
-												// wrap the GC into something we know how to plot to.
-												final SWTCanvasAdapter ca = new SWTCanvasAdapter(
-														dest.getProjection());
-												ca.setScreenSize(_theCanvas.getProjection()
-														.getScreenArea());
-
-												// and store the GC
-												ca.startDraw(newGC);
-
-												// ok, paint the layer into this canvas
-												thisLayer.paint(ca);
-
-												// done.
-												ca.endDraw(null);
-
-												// store this image in our list, indexed by the layer
-												// object itself
-												_myLayers.put(thisLayer, image);
-
-												// and ditch the GC
-												newGC.dispose();
-											}
-
-											// have we ended up with an image to paint?
-											if (image != null)
-											{
-												// get the graphics to paint to
-												final SWTCanvas canv = (SWTCanvas) dest;
-
-												// lastly add this image to our Graphics object
-												canv.drawSWTImage(image, 0, 0, canvasWidth,
-														canvasHeight, 255);
-											}
-
-										}
-									}
-								} // whether we were plotting to a SwingCanvas (which may be
-								// double-buffered
-							} // whther we are happy to do double-buffering
-
-							// did we manage to paint it
-							if (!isAlreadyPlotted)
-							{
-								paintThisLayer(thisLayer, dest);
-
-								isAlreadyPlotted = true;
-							}
-						}
-					}
-
-				}
-			}
-		}
-		finally
-		{
-			_repainting = false;
-		}
-
-	}
-
-	/**
-	 * Convenience method added, to allow child classes to override how we plot
-	 * non-background layers. This was originally inserted to let us support snail
-	 * trails
-	 * 
-	 * @param thisLayer
-	 * @param dest
-	 */
-	protected void paintThisLayer(final Layer thisLayer, final CanvasType dest)
-	{
-		// draw into it
-		thisLayer.paint(dest);
-	}
-
-	@Override
-	public void removeSelectionChangedListener(final ISelectionChangedListener listener)
-	{
-	}
-
-	@Override
-	public final void repaint()
-	{
-		// we were doing a repaint = now an updaet
-		_theCanvas.updateMe();
-	}
-
-	@Override
-	public final void repaintNow(final java.awt.Rectangle rect)
-	{
-		_theCanvas.redraw(rect.x, rect.y, rect.width, rect.height, true);
-		// _theCanvas.paintImmediately(rect);
-	}
-
-	@Override
-	public final void rescale()
-	{
-		// do a rescale
-		_theCanvas.rescale();
-
-	}
-
-	/**
-	 * specify whether paint events should get deferred, with only the most recent
-	 * one getting painted
-	 * 
-	 * @param val
-	 *          yes/no
-	 */
-	public void setDeferPaints(final boolean val)
-	{
-		_theCanvas.setDeferPaints(val);
-	}
-
-	final public void setDragMode(final PlotMouseDragger newMode)
-	{
-		_myDragMode = newMode;
-
-		// and reset the start point so we know where we are.
-		_startPoint = null;
-	}
-
-	@Override
-	public void setSelection(final ISelection selection)
-	{
-	}
-
-	@Override
-	public final void update()
-	{
-		// clear out the layers object
-		clearImages();
-
-		// and start the update
-		_theCanvas.updateMe();
-	}
-
-	@Override
-	public final void update(final Layer changedLayer)
-	{
-		if (changedLayer == null)
-		{
-			update();
-		}
-		else
-		{
-			// get the image
-			final Image theImage = _myLayers.get(changedLayer);
-
-			// and ditch the image
-			if (theImage != null)
-			{
-				// dispose of the image
-				theImage.dispose();
-
-				// and delete that layer
-				_myLayers.remove(changedLayer);
-			}
-
-			// NO, don't GC. If we change lots of items, we do lots of garbage
-			// collections, and each
-			// one takes a finite time. Leave the app to do it on it's own
-			// --- chuck in a GC, to clear the old image allocation
-			// --- System.gc();
-
-			// hey, it's not one of our GeoTools layers is it?
-			if (changedLayer instanceof ExternallyManagedDataLayer)
-			{
-				// ok, ditch the swt image
-				if (_swtImage != null)
-				{
-					_swtImage.dispose();
-					_swtImage = null;
-				}
-				setMap(changedLayer);
-			}
-
-			// and trigger update
-			_theCanvas.updateMe();
-
-		}
-	}
-
-	private void setMap(Editable layer)
-	{
-		if (layer instanceof ViewportChangedListener)
-		{
-			if (layer instanceof GeoToolsLayer)
-			{
-				GeoToolsLayer gtLayer = (GeoToolsLayer) layer;
-				PlainProjection projection = _theCanvas.getProjection();
-				if (projection instanceof GtProjection)
-				{
-					GtProjection gtProjection = (GtProjection) projection;
-					gtLayer.setMap(gtProjection.getMapContent());
-				}
-			}
-		}
-	}
-
-	public static ImageData awtToSwt(final BufferedImage bufferedImage, final int width,
-			final int height)
-	{
-		//System.err.println("DOING AWT TO SWT!!!!");
-		final int[] awtPixels = new int[width * height];
-		final ImageData swtImageData = new ImageData(width, height, 24, PALETTE_DATA);
-		swtImageData.transparentPixel = TRANSPARENT_COLOR;
-		final int step = swtImageData.depth / 8;
-		final byte[] data = swtImageData.data;
-		bufferedImage.getRGB(0, 0, width, height, awtPixels, 0, width);
-		for (int i = 0; i < height; i++)
-		{
-			int idx = (0 + i) * swtImageData.bytesPerLine + 0 * step;
-			for (int j = 0; j < width; j++)
-			{
-				final int rgb = awtPixels[j + i * width];
-				for (int k = swtImageData.depth - 8; k >= 0; k -= 8)
-				{
-					data[idx++] = (byte) ((rgb >> k) & 0xFF);
-				}
-			}
-		}
-
-		return swtImageData;
-	}
-
-}
+			}
+		});
+		
+		final Dimension dim = _theCanvas.getSize();
+		
+
+		if (dim != null)
+			_theCanvas.getProjection().setScreenArea(dim);
+
+		_theCanvas.addMouseMoveListener(new MouseMoveListener()
+		{
+
+			@Override
+			public void mouseMove(final MouseEvent e)
+			{
+				doMouseMove(e);
+			}
+		});
+		_theCanvas.addMouseListener(new MouseListener()
+		{
+
+			@Override
+			public void mouseDoubleClick(final MouseEvent e)
+			{
+				doMouseDoubleClick(e);
+			}
+
+			@Override
+			public void mouseDown(final MouseEvent e)
+			{
+				doMouseDown(e);
+			}
+
+			@Override
+			public void mouseUp(final MouseEvent e)
+			{
+				doMouseUp(e);
+			}
+		});
+		_theCanvas.addMouseWheelListener(new MouseWheelListener()
+		{
+			@Override
+			public void mouseScrolled(final MouseEvent e)
+			{
+				// is ctrl held down?
+				if ((e.stateMask & SWT.CONTROL) != 0)
+				{
+					// set the scale factor
+					double scale = 1.1;
+
+					// ok, which dir?
+					if (e.count > 0)
+					{
+						scale = 1 / scale;
+					}
+
+					// get the projection to refit-itself
+					getCanvas().getProjection().zoom(scale);
+
+					// and force repaint
+					update();
+
+				}
+			}
+		});
+
+		// create the tooltip handler
+		_theCanvas.setTooltipHandler(new MWC.GUI.Canvas.BasicTooltipHandler(
+				theLayers));
+
+		// give us an initial zoom mode
+		_myDragMode = new ZoomIn.ZoomInMode();
+
+	}
+
+	@Override
+	public void addSelectionChangedListener(final ISelectionChangedListener listener)
+	{
+	}
+
+	// ///////////////////////////////////////////////////////////
+	// member functions
+	// //////////////////////////////////////////////////////////
+	@Override
+	public void canvasResized()
+	{
+
+		clearImages();
+
+		// and ditch our image template (since it's size related)
+		_myImageTemplate = null;
+
+		// now we've cleared the layers, call the parent resize method (which causes
+		// a repaint
+		// of the layers)
+		super.canvasResized();
+	}
+
+	public abstract void chartFireSelectionChanged(ISelection sel);
+
+	/**
+	 * ditch the images we're remembering
+	 */
+	private void clearImages()
+	{
+		// tell the images to clear themselves out
+		final Iterator<Image> iter = _myLayers.values().iterator();
+		while (iter.hasNext())
+		{
+			final Object nextI = iter.next();
+			if (nextI instanceof Image)
+			{
+				final Image thisI = (Image) nextI;
+				thisI.dispose();
+			}
+			else
+			{
+				CorePlugin.logError(IStatus.ERROR,
+						"unexpected type of image found in buffer:" + nextI, null);
+			}
+		}
+
+		// and clear out our buffered layers (they all need to be repainted anyway)
+		_myLayers.clear();
+
+		// also ditch the GeoTools image, if we have one
+		if (_swtImage != null)
+		{
+			// hey, we're done
+			_swtImage.dispose();
+			_swtImage = null;
+		}
+
+	}
+
+	/**
+	 * provide method to clear stored data.
+	 */
+	@Override
+	public void close()
+	{
+		// clear the layers
+		clearImages();
+		_myLayers = null;
+
+		// and ditch the image template
+		_myImageTemplate = null;
+
+		// instruct the canvas to close
+		_theCanvas.close();
+		_theCanvas = null;
+
+		if (_swtImage != null && !_swtImage.isDisposed())
+		{
+			_swtImage.dispose();
+			_swtImage = null;
+		}
+		super.close();
+	}
+
+	/**
+	 * over-rideable member function which allows us to over-ride the canvas which
+	 * gets used.
+	 * 
+	 * @param projection
+	 * 
+	 * @return the Canvas to use
+	 */
+	public SWTCanvas createCanvas(final Composite parent, final GtProjection projection)
+	{
+		return new CustomisedSWTCanvas(parent, projection)
+		{
+
+			/**
+			 * 
+			 */
+			private static final long serialVersionUID = 1L;
+
+			@Override
+			public void doSupplementalRightClickProcessing(final MenuManager menuManager,
+					final Plottable selected, final Layer theParentLayer)
+			{
+			}
+
+			@Override
+			public void parentFireSelectionChanged(final ISelection selected)
+			{
+				chartFireSelectionChanged(selected);
+			}
+		};
+	}
+
+	/**
+	 * create the transparent image we need to for collating multiple layers into
+	 * an image
+	 * 
+	 * @param myImageTemplate
+	 *          the image we're going to copy
+	 * @return
+	 */
+	protected static org.eclipse.swt.graphics.Image createSWTImage(
+			final ImageData myImageTemplate)
+	{
+		final Color trColor = Color.white;
+		final int transPx = myImageTemplate.palette.getPixel(new RGB(trColor.getRed(),
+				trColor.getGreen(), trColor.getBlue()));
+		myImageTemplate.transparentPixel = transPx;
+		final org.eclipse.swt.graphics.Image image = new org.eclipse.swt.graphics.Image(
+				Display.getCurrent(), myImageTemplate);
+		return image;
+	}
+
+	protected void doMouseDoubleClick(final MouseEvent e)
+	{
+
+		// was this the right-hand button
+		if (e.button == 3)
+		{
+			_theCanvas.rescale();
+			_theCanvas.updateMe();
+		}
+		else
+		{
+			// right, find out which one it was.
+			final java.awt.Point pt = new java.awt.Point(e.x, e.y);
+
+			// and now the WorldLocation
+			final WorldLocation loc = getCanvas().getProjection().toWorld(pt);
+
+			// and now see if we are near anything..
+			if (_theDblClickListeners.size() > 0)
+			{
+				// get the top one off the stack
+				final ChartDoubleClickListener lc = _theDblClickListeners.lastElement();
+				lc.cursorDblClicked(this, loc, pt);
+			}
+		}
+	}
+
+	protected void doMouseDown(final MouseEvent e)
+	{
+		// was this the right-hand button?
+		if (e.button != 3)
+		{
+			_startPoint = new Point(e.x, e.y);
+			_draggedPoint = null;
+
+			final PlotMouseDragger theMode;
+			if (e.button == 2)
+				theMode = _myAltDragMode;
+			else
+				theMode = _myDragMode;
+
+			if (theMode != null)
+				theMode.mouseDown(_startPoint, _theCanvas, this);
+		}
+	}
+
+	public void doMouseMove(final MouseEvent e)
+	{
+		final java.awt.Point thisPoint = new java.awt.Point(e.x, e.y);
+
+		super.mouseMoved(thisPoint);
+
+		final Point swtPoint = new Point(e.x, e.y);
+
+		final PlotMouseDragger theMode;
+		if (e.button == 2)
+			theMode = _myAltDragMode;
+		else
+			theMode = _myDragMode;
+
+		// ok - pass the move event to our drag control (if it's interested...)
+		if (theMode != null)
+			theMode.doMouseMove(swtPoint, JITTER, super.getLayers(), _theCanvas);
+
+		if (_startPoint == null)
+			return;
+
+		// was this the right-hand button
+		if (e.button != 3)
+		{
+			_draggedPoint = new Point(e.x, e.y);
+
+			// ok - pass the drag to our drag control
+			if (theMode != null)
+				theMode.doMouseDrag(_draggedPoint, JITTER, super.getLayers(),
+						_theCanvas);
+		}
+	}
+
+	protected void doMouseUp(final MouseEvent e)
+	{
+		// was this the right-hand button
+		if (e.button != 3)
+		{
+
+			final PlotMouseDragger theMode;
+			if (e.button == 2)
+				theMode = _myAltDragMode;
+			else
+				theMode = _myDragMode;
+
+			// ok. did we move at all?
+			if (_draggedPoint != null)
+			{
+				// yes, process the drag
+				if (theMode != null)
+				{
+					theMode.doMouseUp(new Point(e.x, e.y), e.stateMask);
+
+					// and restore the mouse mode cursor
+					final Cursor normalCursor = theMode.getNormalCursor();
+					_theCanvas.getCanvas().setCursor(normalCursor);
+				}
+			}
+			else
+			{
+				// nope
+
+				// hey, it was just a click - process it
+				if (_theLeftClickListener != null)
+				{
+					// get the world location
+					final java.awt.Point jPoint = new java.awt.Point(e.x, e.y);
+					final WorldLocation loc = getCanvas().getProjection().toWorld(jPoint);
+					_theLeftClickListener.CursorClicked(jPoint, loc, getCanvas(),
+							_theLayers);
+				}
+			}
+		}
+		_startPoint = null;
+	}
+
+	/**
+	 * property to indicate if we are happy to perform double-buffering. -
+	 * override it to change the response
+	 */
+	protected boolean doubleBufferPlot()
+	{
+		return true;
+	}
+
+	@Override
+	public final CanvasType getCanvas()
+	{
+		return _theCanvas;
+	}
+
+	public final Control getCanvasControl()
+	{
+		return _theCanvas.getCanvas();
+	}
+
+	// ////////////////////////////////////////////////////////
+	// methods for handling requests from our canvas
+	// ////////////////////////////////////////////////////////
+
+	final public PlotMouseDragger getDragMode()
+	{
+		return _myDragMode;
+	}
+
+	@Override
+	public final Component getPanel()
+	{
+		System.err.println("NOT RETURNING PANEL");
+		return null;
+		// return _theCanvas;
+	}
+
+	/**
+	 * get the size of the canvas.
+	 * 
+	 * @return the dimensions of the canvas
+	 */
+	@Override
+	public final java.awt.Dimension getScreenSize()
+	{
+		final Dimension dim = _theCanvas.getSize();
+		// get the current size of the canvas
+		return dim;
+	}
+
+	@Override
+	public ISelection getSelection()
+	{
+		return null;
+	}
+
+	public final SWTCanvas getSWTCanvas()
+	{
+		return _theCanvas;
+	}
+
+	/**
+	 * paint the solid background.
+	 * 
+	 * @param dest
+	 *          where we're painting to
+	 */
+	protected void paintBackground(final CanvasType dest)
+	{
+		// right, don't fill in the background if we're not painting to the screen
+		boolean paintedBackground = false;
+
+		// also plot any GeoTools stuff
+		final PlainProjection proj = dest.getProjection();
+
+		// fill the background, to start with
+		final Dimension sa = proj.getScreenArea();
+		final int width = sa.width;
+		final int height = sa.height;
+
+		if (proj instanceof GtProjection)
+		{
+			final GtProjection gp = (GtProjection) proj;
+
+			// do we have a cached image?
+			if (_swtImage == null)
+			{
+				// nope, do we have any data?
+				if (gp.numLayers() > 0)
+				{
+					// now, GeoTools paint is an expensive operation, so I'm going to do
+					// all I can to avoid doing it. So, I'm going to see if any of the
+					// layers
+					// overlap with the current drawing area
+					if (gp.layersOverlapWith(proj.getVisibleDataArea()))
+					{
+
+						// now, if we're in relative projection mode, the
+						// projection-translate doesn't get
+						// performed until the first toScreen call. So do a toScreen before
+						// we start plotting the images
+						proj.toScreen(proj.getDataArea().getCentre());
+
+						final BufferedImage img = GeoToolsPainter.drawAwtImage(width, height, gp,
+								dest.getBackgroundColor());
+						if (img != null)
+						{
+							final ImageData swtImage = awtToSwt(img, width + 1, height + 1);
+							_swtImage = new Image(Display.getCurrent(), swtImage);
+						}
+					}
+				}
+			}
+
+			// ok, now we can paint it
+			if (dest instanceof SWTCanvasAdapter)
+			{
+				if (_swtImage != null)
+				{
+					final SWTCanvasAdapter swtC = (SWTCanvasAdapter) dest;
+					int alpha = 255;
+					final String alphaStr = CorePlugin.getDefault().getPreferenceStore()
+							.getString(PreferenceConstants.CHART_TRANSPARENCY);
+					if (alphaStr != null)
+						if (alphaStr.length() > 0)
+							alpha = Integer.parseInt(alphaStr);
+					swtC.drawSWTImage(_swtImage, 0, 0, width, height, alpha);
+					paintedBackground = true;
+				}
+			}
+			else if (dest instanceof MetafileCanvas)
+			{
+				// but do we have any data?
+				if (gp.numLayers() > 0)
+				{
+					// yes, generate the image
+					final BufferedImage img = GeoToolsPainter.drawAwtImage(width, height, gp,
+							dest.getBackgroundColor());
+					dest.drawImage(img, 0, 0, width, height, null);
+				}
+			}
+
+		}
+
+		// have we painted the background yet?
+		if (!paintedBackground)
+		{
+			// hey, we don't have GeoTools to paint for us, fill in the background
+			// but, only fill in the background if we're not painting to the screen
+			if (dest instanceof SWTCanvas)
+			{
+				final Color theCol = dest.getBackgroundColor();
+				dest.setBackgroundColor(theCol);
+				dest.fillRect(0, 0, width, height);
+			}
+		}
+	}
+
+	/**
+	 * over-ride the parent's version of paint, so that we can try to do it by
+	 * layers.
+	 */
+	@Override
+	public void paintMe(final CanvasType dest)
+	{
+		// just double-check we have some layers (if we're part of an overview
+		// chart, we may not have...)
+		if (_theLayers == null)
+			return;
+
+		if (_repainting)
+		{
+			return;
+		}
+		else
+		{
+			_repainting = true;
+		}
+
+		try
+		{
+
+			// check that we have a valid canvas (that the sizes are set)
+			final java.awt.Dimension sArea = dest.getProjection().getScreenArea();
+			if (sArea != null)
+			{
+				if (sArea.width > 0)
+				{
+
+					// hey, we've plotted at least once, has the data area changed?
+					if (_lastDataArea != _theCanvas.getProjection().getDataArea())
+					{
+						// remember the data area for next time
+						_lastDataArea = _theCanvas.getProjection().getDataArea();
+
+						// clear out all of the layers we are using
+						clearImages();
+					}
+
+					// we also clear the layers if we're in relative projection mode
+					if (_theCanvas.getProjection().getNonStandardPlotting())
+					{
+						clearImages();
+					}
+
+					final int canvasHeight = _theCanvas.getSize().height;
+					final int canvasWidth = _theCanvas.getSize().width;
+
+					paintBackground(dest);
+
+					// ok, pass through the layers, repainting any which need it
+					final Enumeration<Layer> numer = _theLayers.sortedElements();
+					while (numer.hasMoreElements())
+					{
+						final Layer thisLayer = numer.nextElement();
+
+						boolean isAlreadyPlotted = false;
+
+						// just check if this layer is visible
+						if (thisLayer.getVisible())
+						{
+							// System.out.println("painting:" + thisLayer.getName());
+
+							if (doubleBufferPlot())
+							{
+								// check we're plotting to a SwingCanvas, because we don't
+								// double-buffer anything else
+								if (dest instanceof SWTCanvas)
+								{
+									// does this layer want to be double-buffered?
+									if (thisLayer instanceof BaseLayer)
+									{
+										// just check if there is a property which over-rides the
+										// double-buffering
+										final BaseLayer bl = (BaseLayer) thisLayer;
+										if (bl.isBuffered())
+										{
+											isAlreadyPlotted = true;
+
+											// do our double-buffering bit
+											// do we have a layer for this object
+											org.eclipse.swt.graphics.Image image = _myLayers
+													.get(thisLayer);
+											if (image == null)
+											{
+												// ok - do we have an image template?
+												if (_myImageTemplate == null)
+												{
+													// nope, better create one
+													final Image template = new Image(Display.getCurrent(),
+															canvasWidth, canvasHeight);
+													// and remember it.
+													_myImageTemplate = template.getImageData();
+
+													// and ditch the template itself
+													template.dispose();
+												}
+
+												// ok, and now the SWT image
+												image = createSWTImage(_myImageTemplate);
+
+												// we need to wrap it into a GC so we can write to it.
+												final GC newGC = new GC(image);
+
+												// in Windows 7 & OSX we've had problem where
+												// anti-aliased text bleeds through assigned
+												// transparent shade. This makes the text look really
+												// blurry. So, turn off anti-aliasd text
+												newGC.setTextAntialias(SWT.OFF);
+
+												// wrap the GC into something we know how to plot to.
+												final SWTCanvasAdapter ca = new SWTCanvasAdapter(
+														dest.getProjection());
+												ca.setScreenSize(_theCanvas.getProjection()
+														.getScreenArea());
+
+												// and store the GC
+												ca.startDraw(newGC);
+
+												// ok, paint the layer into this canvas
+												thisLayer.paint(ca);
+
+												// done.
+												ca.endDraw(null);
+
+												// store this image in our list, indexed by the layer
+												// object itself
+												_myLayers.put(thisLayer, image);
+
+												// and ditch the GC
+												newGC.dispose();
+											}
+
+											// have we ended up with an image to paint?
+											if (image != null)
+											{
+												// get the graphics to paint to
+												final SWTCanvas canv = (SWTCanvas) dest;
+
+												// lastly add this image to our Graphics object
+												canv.drawSWTImage(image, 0, 0, canvasWidth,
+														canvasHeight, 255);
+											}
+
+										}
+									}
+								} // whether we were plotting to a SwingCanvas (which may be
+								// double-buffered
+							} // whther we are happy to do double-buffering
+
+							// did we manage to paint it
+							if (!isAlreadyPlotted)
+							{
+								paintThisLayer(thisLayer, dest);
+
+								isAlreadyPlotted = true;
+							}
+						}
+					}
+
+				}
+			}
+		}
+		finally
+		{
+			_repainting = false;
+		}
+
+	}
+
+	/**
+	 * Convenience method added, to allow child classes to override how we plot
+	 * non-background layers. This was originally inserted to let us support snail
+	 * trails
+	 * 
+	 * @param thisLayer
+	 * @param dest
+	 */
+	protected void paintThisLayer(final Layer thisLayer, final CanvasType dest)
+	{
+		// draw into it
+		thisLayer.paint(dest);
+	}
+
+	@Override
+	public void removeSelectionChangedListener(final ISelectionChangedListener listener)
+	{
+	}
+
+	@Override
+	public final void repaint()
+	{
+		// we were doing a repaint = now an updaet
+		_theCanvas.updateMe();
+	}
+
+	@Override
+	public final void repaintNow(final java.awt.Rectangle rect)
+	{
+		_theCanvas.redraw(rect.x, rect.y, rect.width, rect.height, true);
+		// _theCanvas.paintImmediately(rect);
+	}
+
+	@Override
+	public final void rescale()
+	{
+		// do a rescale
+		_theCanvas.rescale();
+
+	}
+
+	/**
+	 * specify whether paint events should get deferred, with only the most recent
+	 * one getting painted
+	 * 
+	 * @param val
+	 *          yes/no
+	 */
+	public void setDeferPaints(final boolean val)
+	{
+		_theCanvas.setDeferPaints(val);
+	}
+
+	final public void setDragMode(final PlotMouseDragger newMode)
+	{
+		_myDragMode = newMode;
+
+		// and reset the start point so we know where we are.
+		_startPoint = null;
+	}
+
+	@Override
+	public void setSelection(final ISelection selection)
+	{
+	}
+
+	@Override
+	public final void update()
+	{
+		// clear out the layers object
+		clearImages();
+
+		// and start the update
+		_theCanvas.updateMe();
+	}
+
+	@Override
+	public final void update(final Layer changedLayer)
+	{
+		if (changedLayer == null)
+		{
+			update();
+		}
+		else
+		{
+			// get the image
+			final Image theImage = _myLayers.get(changedLayer);
+
+			// and ditch the image
+			if (theImage != null)
+			{
+				// dispose of the image
+				theImage.dispose();
+
+				// and delete that layer
+				_myLayers.remove(changedLayer);
+			}
+
+			// NO, don't GC. If we change lots of items, we do lots of garbage
+			// collections, and each
+			// one takes a finite time. Leave the app to do it on it's own
+			// --- chuck in a GC, to clear the old image allocation
+			// --- System.gc();
+
+			// hey, it's not one of our GeoTools layers is it?
+			if (changedLayer instanceof ExternallyManagedDataLayer)
+			{
+				// ok, ditch the swt image
+				if (_swtImage != null)
+				{
+					_swtImage.dispose();
+					_swtImage = null;
+				}
+				setMap(changedLayer);
+			}
+
+			// and trigger update
+			_theCanvas.updateMe();
+
+		}
+	}
+
+	private void setMap(Editable layer)
+	{
+		if (layer instanceof InterestedInViewportChange)
+		{
+			if (layer instanceof GeoToolsLayer)
+			{
+				GeoToolsLayer gtLayer = (GeoToolsLayer) layer;
+				PlainProjection projection = _theCanvas.getProjection();
+				if (projection instanceof GtProjection)
+				{
+					GtProjection gtProjection = (GtProjection) projection;
+					gtLayer.setMap(gtProjection.getMapContent());
+				}
+			}
+		}
+	}
+
+	public static ImageData awtToSwt(final BufferedImage bufferedImage, final int width,
+			final int height)
+	{
+		//System.err.println("DOING AWT TO SWT!!!!");
+		final int[] awtPixels = new int[width * height];
+		final ImageData swtImageData = new ImageData(width, height, 24, PALETTE_DATA);
+		swtImageData.transparentPixel = TRANSPARENT_COLOR;
+		final int step = swtImageData.depth / 8;
+		final byte[] data = swtImageData.data;
+		bufferedImage.getRGB(0, 0, width, height, awtPixels, 0, width);
+		for (int i = 0; i < height; i++)
+		{
+			int idx = (0 + i) * swtImageData.bytesPerLine + 0 * step;
+			for (int j = 0; j < width; j++)
+			{
+				final int rgb = awtPixels[j + i * width];
+				for (int k = swtImageData.depth - 8; k >= 0; k -= 8)
+				{
+					data[idx++] = (byte) ((rgb >> k) & 0xFF);
+				}
+			}
+		}
+
+		return swtImageData;
+	}
+
+}