/*
 *    Debrief - the Open Source Maritime Analysis Application
 *    http://debrief.info
 *
 *    (C) 2000-2014, PlanetMayo Ltd
 *
 *    This library is free software; you can redistribute it and/or
 *    modify it under the terms of the Eclipse Public License v1.0
 *    (http://www.eclipse.org/legal/epl-v10.html)
 *
 *    This library is distributed in the hope that it will be useful,
 *    but WITHOUT ANY WARRANTY; without even the implied warranty of
 *    MERCHANTABILITY or FITNESS FOR A PARTICULAR PURPOSE. 
 */
package org.mwc.cmap.core;

import interfaces.IEarthModelProvider;

import java.awt.Color;
import java.awt.datatransfer.ClipboardOwner;
import java.awt.datatransfer.StringSelection;
import java.awt.datatransfer.Transferable;
import java.util.Iterator;
import java.util.MissingResourceException;
import java.util.ResourceBundle;
import java.util.StringTokenizer;
import java.util.Vector;

import javax.imageio.ImageIO;
import javax.imageio.ImageReader;

import org.eclipse.core.commands.ExecutionException;
import org.eclipse.core.commands.operations.IOperationHistory;
import org.eclipse.core.commands.operations.IUndoContext;
import org.eclipse.core.commands.operations.IUndoableOperation;
import org.eclipse.core.commands.operations.OperationHistoryFactory;
import org.eclipse.core.commands.operations.UndoContext;
import org.eclipse.core.runtime.CoreException;
import org.eclipse.core.runtime.IConfigurationElement;
import org.eclipse.core.runtime.IExtensionRegistry;
import org.eclipse.core.runtime.ISafeRunnable;
import org.eclipse.core.runtime.IStatus;
import org.eclipse.core.runtime.Platform;
import org.eclipse.core.runtime.SafeRunner;
import org.eclipse.core.runtime.Status;
import org.eclipse.jface.action.Action;
import org.eclipse.jface.dialogs.MessageDialog;
import org.eclipse.jface.preference.IPreferenceStore;
import org.eclipse.jface.resource.ImageDescriptor;
import org.eclipse.jface.resource.ImageRegistry;
import org.eclipse.jface.viewers.ISelectionChangedListener;
import org.eclipse.jface.viewers.ISelectionProvider;
import org.eclipse.jface.viewers.SelectionChangedEvent;
import org.eclipse.jface.viewers.StructuredSelection;
import org.eclipse.swt.dnd.Clipboard;
import org.eclipse.swt.graphics.Image;
import org.eclipse.swt.widgets.Composite;
import org.eclipse.swt.widgets.Display;
import org.eclipse.ui.IEditorPart;
import org.eclipse.ui.IPageLayout;
import org.eclipse.ui.IViewPart;
import org.eclipse.ui.IViewReference;
import org.eclipse.ui.IWorkbench;
import org.eclipse.ui.IWorkbenchListener;
import org.eclipse.ui.IWorkbenchPage;
import org.eclipse.ui.IWorkbenchPart;
import org.eclipse.ui.IWorkbenchWindow;
import org.eclipse.ui.PartInitException;
import org.eclipse.ui.PlatformUI;
import org.eclipse.ui.help.IWorkbenchHelpSystem;
import org.eclipse.ui.plugin.AbstractUIPlugin;
import org.mwc.cmap.gridharness.data.base60.Sexagesimal;
import org.mwc.cmap.gridharness.data.base60.SexagesimalFormat;
import org.mwc.cmap.gridharness.data.base60.SexagesimalSupport;
import org.osgi.framework.BundleContext;

import Debrief.GUI.Frames.Application;
import Debrief.ReaderWriter.Replay.ImportReplay;
import Debrief.Tools.Tote.Calculations.rangeCalc;
import Debrief.Wrappers.Track.TrackSegment;
import MWC.Algorithms.EarthModel;
import MWC.Algorithms.Editors.IUndoable;
import MWC.GUI.ToolParent;
import MWC.GUI.Chart.Painters.CoastPainter;
import MWC.GUI.Tools.Palette.CreateTOPO;
import MWC.GUI.Tools.Palette.CreateVPFLayers;
import MWC.GenericData.WorldLocation;
import MWC.Utilities.Errors.Trace;
import MWC.Utilities.ReaderWriter.XML.MWCXMLReader;
import MWC.Utilities.ReaderWriter.XML.Features.VPFDatabaseHandler;

/**
 * The main plugin class to be used in the desktop.
 */
public class CorePlugin extends AbstractUIPlugin implements ClipboardOwner
{

<<<<<<< HEAD
  /**
   * how many UI operations to remember in the undo buffer
   * 
   */
  private static final int LENGTH_OF_UNDO_BUFFER = 10;

  public static final String PLUGIN_ID = "org.mwc.cmap.core";

  public static final String NARRATIVES =
      "org.mwc.cmap.narrative.views.NarrativeView";
  public static final String NARRATIVES2 =
      "com.borlander.ianmayo.nviewer.app.view";

  public static final String TOTE = "org.mwc.cmap.tote.views.ToteView";

  public static final String TIME_CONTROLLER =
      "org.mwc.cmap.TimeController.views.TimeController";
  public static final String TIME_BAR =
      "org.mwc.cmap.timebar.views.TimeBarView";

  public static final String XY_PLOT = "org.mwc.cmap.xyplot.views.XYPlotView";

  public static final String OVERVIEW_PLOT =
      "org.mwc.cmap.overview.views.ChartOverview";

  public final static String DIS_LISTENER_VIEW =
      "org.mwc.debrief.dis.views.DisListenerView";

  public static final String STACKED_DOTS =
      "org.mwc.debrief.track_shift.views.StackedDotsView";
  public static final String FREQ_RESIDUALS =
      "org.mwc.debrief.track_shift.views.FrequencyResidualsView";
  public static final String GRID_EDITOR = "com.pml.grid.editor";

  public static final String POLYGON_EDITOR =
      "org.mwc.cmap.core.editor_views.PolygonEditorView";
  public static final String LIVE_DATA_MONITOR = "org.mwc.cmap.LiveDataMonitor";
  private static final String EARTH_MODEL_PROVIDER =
      "org.mwc.cmap.core.EarthModelProvider";

  /**
   * support for lat/long editor in grid editor
   * 
   */
  static final public String PREF_BASE60_FORMAT_NO_SECONDS = PLUGIN_ID
      + ".base60-no-seconds";

  // The shared instance.
  private static CorePlugin plugin;

  // Resource bundle.
  private ResourceBundle resourceBundle;

  /**
   * the Debrief tool-parent used to provide legacy access to properties
   */
  private static ToolParent _toolParent;

  /**
   * where we cache our images
   */
  private ImageRegistry _imageRegistry;

  /**
   * our CMAP-wide clipboard
   */
  private Clipboard _myClipboard;

  /**
   * fixed string used to indicate a string is in our location format
   */
  public static final String LOCATION_STRING_IDENTIFIER = "LOC:";

  /**
   * special-case handler that ensures that XY Plot views are closed when the app closes. XY-Plot
   * views are "special" views because we don't wish them to persist between sessions.
   */
  private IWorkbenchListener workbenchListener = new IWorkbenchListener()
  {

    @Override
    public boolean preShutdown(IWorkbench workbench, boolean forced)
    {
      IWorkbenchWindow[] windows =
          PlatformUI.getWorkbench().getWorkbenchWindows();
      for (IWorkbenchWindow window : windows)
      {
        IWorkbenchPage page = window.getActivePage();
        IViewReference[] viewReferences = page.getViewReferences();
        for (IViewReference viewReference : viewReferences)
        {
          String id = viewReference.getId();
          if (XY_PLOT.equals(id))
          {
            page.hideView(viewReference);
          }
        }
      }
      return true;
    }

    @Override
    public void postShutdown(IWorkbench workbench)
    {
    }
  };

  /**
   * The constructor.
   */
  public CorePlugin()
  {
    super();
    plugin = this;

    // store our color property editor
    java.beans.PropertyEditorManager.registerEditor(Color.class,
        MWC.GUI.Properties.ColorPropertyEditor.class);
  }

  /**
   * This method is called upon plug-in activation
   */
  public void start(final BundleContext context) throws Exception
  {
    super.start(context);

    // we have an ongoing problem with the window that RCP provides for a floated XY
    // Plot staying behind after the view itself has closed, and
    // after the app has closed/re-opened.
    PlatformUI.getWorkbench().addWorkbenchListener(workbenchListener);

    // hack to initialise the TIFF importers. I believe we're having classpath
    // issues,
    // if we don't try to get an image reader right at the start of the app,
    // we can't get a TIFF loader later on.
    System.setProperty("com.sun.media.jai.disableMediaLib", "true");
    final Iterator<ImageReader> iter2 = ImageIO.getImageReadersBySuffix("tif");
    if (!iter2.hasNext())
    {
      logError(Status.ERROR,
          "Failed to initialise TIFF reader for Java ImageIO", null);
      System.err.println("TIFF READER NOT READY");
    }
    else
    {
      logError(Status.INFO, "Successfully loaded TIFF reader for Java ImageIO",
          null);
    }

    // create something capable of handling legacy preferences
    _toolParent = new DebriefToolParent(getPreferenceStore(), getHistory());

    // tell the VPF generator where to get its preferences from
    CreateVPFLayers.initialise(_toolParent);

    // also initialise the ETOPO wrapper (if we have to)
    CreateTOPO.initialise(_toolParent);

    // and the replay importer - since it needs to know what mode (ATG/DR)
    // to use for new data
    ImportReplay.initialise(_toolParent);

    // and the coastline-reader
    CoastPainter.initialise(_toolParent);

    // and the application - so we can use our own toolparent for the properties
    Application.initialise(_toolParent);

    // and the range calculator (it needs to know for the user pref on units)
    rangeCalc.init(_toolParent);

    // and the old error logger
    Trace.initialise(_toolParent);

    // the VPF database may wish to announce some kind of warning
    // if it can't find it's data
    VPFDatabaseHandler.initialise(_toolParent);

    // there again, the track wrapper may have problems when it's
    TrackSegment.initialise(_toolParent);

    evaluateEarthModelProviderExtension(Platform.getExtensionRegistry());
  }

  /**
   * This method is called when the plug-in is stopped
   */
  public void stop(final BundleContext context) throws Exception
  {
    super.stop(context);
    PlatformUI.getWorkbench().removeWorkbenchListener(workbenchListener);
    plugin = null;
    resourceBundle = null;
  }

  /**
   * Returns the shared instance.
   */
  public static CorePlugin getDefault()
  {
    return plugin;
  }

  /**
   * retrieve the toolparent we're using
   */
  public static ToolParent getToolParent()
  {
    return _toolParent;
  }

  /**
   * Returns the string from the plugin's resource bundle, or 'key' if not found.
   */
  public static String getResourceString(final String key)
  {
    final ResourceBundle bundle = CorePlugin.getDefault().getResourceBundle();
    try
    {
      return (bundle != null) ? bundle.getString(key) : key;
    }
    catch (final MissingResourceException e)
    {
      return key;
    }
  }

  public static void writeToClipboard(final String txt)
  {

    // create the clipboard buffer
    final java.awt.datatransfer.Clipboard clip =
        java.awt.Toolkit.getDefaultToolkit().getSystemClipboard();

    // put the string in a holder
    final StringSelection sel = new java.awt.datatransfer.StringSelection(txt);

    // and put it on the clipboard
    clip.setContents(sel, null);
  }

  /**
   * get the CMAP clipboard
   * 
   * @return
   */
  public Clipboard getClipboard()
  {
    if (_myClipboard == null)
      _myClipboard = new Clipboard(Display.getCurrent());

    return _myClipboard;
  }

  /**
   * get the undo buffer
   * 
   * @return the undo buffer (called a History in Eclipse)
   */
  public static IOperationHistory getHistory()
  {
    IOperationHistory history = OperationHistoryFactory.getOperationHistory();

    // and set the buffer length
    IUndoContext undoContext = getUndoContext();
    if (undoContext == null)
    {
      return history;
    }
    history.setLimit(undoContext, LENGTH_OF_UNDO_BUFFER);
    return history;
  }

  public static IUndoContext getUndoContext()
  {
    final IUndoContext[] contexts = new UndoContext[1];
    Runnable runnable = new Runnable()
    {

      @Override
      public void run()
      {
        IWorkbenchWindow window =
            PlatformUI.getWorkbench().getActiveWorkbenchWindow();
        if (window != null)
        {
          IWorkbenchPage page = getActivePage();
          if (page != null)
          {
            IEditorPart activeEditor = page.getActiveEditor();
            if (activeEditor instanceof IUndoable)
            {
              contexts[0] = ((IUndoable) activeEditor).getUndoContext();
            }
          }
        }
      }
    };

    if (Display.getCurrent() != null)
    {
      runnable.run();
    }
    else
    {
      Display.getDefault().syncExec(runnable);
    }
    return contexts[0];
  }

  /**
   * Returns the plugin's resource bundle,
   */
  public ResourceBundle getResourceBundle()
  {
    try
    {
      if (resourceBundle == null)
        resourceBundle =
            ResourceBundle.getBundle("org.mwc.cmap.core.CorePluginResources");
    }
    catch (final MissingResourceException x)
    {
      resourceBundle = null;
    }
    return resourceBundle;
  }

  /**
   * @param asSelection
   * @param parentPart
   */
  public static void editThisInProperties(
      final Vector<ISelectionChangedListener> selectionListeners,
      final StructuredSelection asSelection,
      final ISelectionProvider selectionProvider,
      final IWorkbenchPart parentPart)
  {
    // hey, better make sure the properties window is open
    final IWorkbench wb = PlatformUI.getWorkbench();
    final IWorkbenchWindow win = wb.getActiveWorkbenchWindow();
    final IWorkbenchPage page = win.getActivePage();

    // get ready for the start/end times
    // right, we need the time controller if we're going to get the
    // times
    // select the part that wants to do the editing (otherwise the properties
    // window just ignores it's selection)
    page.activate(parentPart);

    // fire the update async - so the current page is clearly activated before
    // marking the selection
    Display.getDefault().asyncExec(new Runnable()
    {
      public void run()
      {
        try
        {
          // introduce a pause
          try
          {
            Thread.sleep(100);
          }
          catch (final InterruptedException e)
          {
            CorePlugin.logError(Status.ERROR, "Property edit interruption", e);
          }

          // now update the selection
          if (selectionListeners != null)
          {
            final SelectionChangedEvent sEvent =
                new SelectionChangedEvent(selectionProvider, asSelection);
            for (final Iterator<ISelectionChangedListener> stepper =
                selectionListeners.iterator(); stepper.hasNext();)
            {
              final ISelectionChangedListener thisL =
                  (ISelectionChangedListener) stepper.next();
              if (thisL != null)
              {
                thisL.selectionChanged(sEvent);
              }
            }
          }
          // and show the properties view
          page.showView(IPageLayout.ID_PROP_SHEET, null,
              IWorkbenchPage.VIEW_VISIBLE);
        }
        catch (final PartInitException e)
        {
          logError(Status.ERROR,
              "Failed to open properties view when showing timer properties", e);
        }
      }
    });
  }

  /**
   * convenience method to assist in extracting a location from the clipboard
   * 
   * @param txt
   * @return
   */
  public static WorldLocation fromClipboard(final String txt)
  {
    WorldLocation res = null;

    if (txt.startsWith(LOCATION_STRING_IDENTIFIER))
    {

      // get rid of the title
      final String dataPart =
          txt.substring(LOCATION_STRING_IDENTIFIER.length(), txt.length());
      final StringTokenizer st = new StringTokenizer(dataPart);
      final String latP = st.nextToken(",");
      final String longP = st.nextToken(",");
      final String depthP = st.nextToken();
      final Double _lat = new Double(latP);
      final Double _long = new Double(longP);
      final Double _depth = new Double(depthP);
      res =
          new WorldLocation(_lat.doubleValue(), _long.doubleValue(), _depth
              .doubleValue());
    }
    else
    {
      // see what else we can sort out
      // get a stream from the string
      final StringTokenizer st = new StringTokenizer(txt.trim());

      final int numTokens = st.countTokens();

      if (numTokens == 2)
      {
        try
        {

          final String firstItem = st.nextToken(" \t");
          final String secondItem = st.nextToken();

          if (firstItem != null && secondItem != null)
          {
            // hey, go for it
            final double latVal = MWCXMLReader.readThisDouble(firstItem);
            final double longVal = MWCXMLReader.readThisDouble(secondItem);
            res = new WorldLocation(latVal, longVal, 0d);
          }
        }
        catch (final Exception e)
        {
          CorePlugin.logError(Status.ERROR,
              "whilst trying to get (lat,long) location off clipboard", e);
        }
      }
      else if (txt.contains("\t"))
      { // tab delimiter indicates the presence of a property name
        // Example : Location 05�17'37.76"N 030�49'45.33"E
        final String subString = txt.substring(txt.indexOf("\t")).trim();
        final StringTokenizer latLong = new StringTokenizer(subString);
        if (latLong.countTokens() == 2)
        {
          final String latString = latLong.nextToken();
          final String longString = latLong.nextToken();
          try
          {
            // For some reason it is now represented as a " rather than \u2032"
            final Sexagesimal latVal =
                SexagesimalSupport._DD_MM_SS_SSS.parse(latString.replaceAll(
                    "\"", "\u2033").replaceAll("'", "\u2032"), false);
            final Sexagesimal longVal =
                SexagesimalSupport._DD_MM_SS_SSS.parse(longString.replaceAll(
                    "\"", "\u2033").replaceAll("'", "\u2032"), true);
            res =
                new WorldLocation(latVal.getCombinedDegrees(), longVal
                    .getCombinedDegrees(), 0d);
          }
          catch (final Exception e)
          {
            CorePlugin.logError(Status.ERROR,
                "whilst trying to get (lat,long) location off clipboard", e);
          }
        }

      }
      else if (numTokens == 8)
      {
        try
        {
          final Double latDegs = MWCXMLReader.readThisDouble(st.nextToken());
          final Double latMin = MWCXMLReader.readThisDouble(st.nextToken());
          final Double latSec = MWCXMLReader.readThisDouble(st.nextToken());
          final char latHem = st.nextToken().charAt(0);
          final Double longDegs = MWCXMLReader.readThisDouble(st.nextToken());
          final Double longMin = MWCXMLReader.readThisDouble(st.nextToken());
          final Double longSec = MWCXMLReader.readThisDouble(st.nextToken());
          final char longHem = st.nextToken().charAt(0);
          res =
              new WorldLocation(latDegs, latMin, latSec, latHem, longDegs,
                  longMin, longSec, longHem, 0);
        }
        catch (final Exception e)
        {
          CorePlugin
              .logError(
                  Status.ERROR,
                  "whilst trying to get (dd mm ss.ss H dd mm ss.ss h) location off clipboard",
                  e);
        }
      }
      else if (numTokens == 6)
      {
        try
        {
          final Double latDegs = MWCXMLReader.readThisDouble(st.nextToken());
          final Double latMin = MWCXMLReader.readThisDouble(st.nextToken());
          final char latHem = st.nextToken().charAt(0);
          final Double longDegs = MWCXMLReader.readThisDouble(st.nextToken());
          final Double longMin = MWCXMLReader.readThisDouble(st.nextToken());
          final char longHem = st.nextToken().charAt(0);
          res =
              new WorldLocation(latDegs, latMin, 0, latHem, longDegs, longMin,
                  0, longHem, 0);
        }
        catch (final Exception e)
        {
          CorePlugin
              .logError(
                  Status.ERROR,
                  "whilst trying to get (dd mm.mmm H dd mm.mmm h) location off clipboard",
                  e);
        }
      }
    }

    return res;
  }

  /**
   * convenience method to assist placing locations on the clipboard
   * 
   * @param loc
   * @return
   */
  public static String toClipboard(final WorldLocation loc)
  {
    final String res =
        LOCATION_STRING_IDENTIFIER + loc.getLat() + "," + loc.getLong() + ","
            + loc.getDepth();
    return res;
  }

  /**
   * Returns an image descriptor for the image file at the given plug-in relative path.
   * 
   * @param path
   *          the path
   * @return the image descriptor
   */
  public static ImageDescriptor getImageDescriptor(final String path)
  {
    return AbstractUIPlugin
        .imageDescriptorFromPlugin("org.mwc.cmap.core", path);
  }

=======
	/**
	 * how many UI operations to remember in the undo buffer
	 * 
	 */
	private static final int LENGTH_OF_UNDO_BUFFER = 10;

	public static final String PLUGIN_ID = "org.mwc.cmap.core";

	public static final String NARRATIVES = "org.mwc.cmap.narrative.views.NarrativeView";
	public static final String NARRATIVES2 = "com.borlander.ianmayo.nviewer.app.view";

	public static final String TOTE = "org.mwc.cmap.tote.views.ToteView";

	public static final String TIME_CONTROLLER = "org.mwc.cmap.TimeController.views.TimeController";
	public static final String TIME_BAR = "org.mwc.cmap.timebar.views.TimeBarView";

	public static final String XY_PLOT = "org.mwc.cmap.xyplot.views.XYPlotView";

	public static final String OVERVIEW_PLOT = "org.mwc.cmap.overview.views.ChartOverview";

	public final static String DIS_LISTENER_VIEW = "org.mwc.debrief.dis.views.DisListenerView";

	public static final String STACKED_DOTS = "org.mwc.debrief.track_shift.views.StackedDotsView";
	public static final String FREQ_RESIDUALS = "org.mwc.debrief.track_shift.views.FrequencyResidualsView";
	public static final String GRID_EDITOR = "com.pml.grid.editor";

	public static final String POLYGON_EDITOR = "org.mwc.cmap.core.editor_views.PolygonEditorView";
	public static final String LIVE_DATA_MONITOR = "org.mwc.cmap.LiveDataMonitor";
	private static final String EARTH_MODEL_PROVIDER = "org.mwc.cmap.core.EarthModelProvider";

	/**
	 * support for lat/long editor in grid editor
	 * 
	 */
	static final public String PREF_BASE60_FORMAT_NO_SECONDS = PLUGIN_ID
			+ ".base60-no-seconds";

	// The shared instance.
	private static CorePlugin plugin;

	// Resource bundle.
	private ResourceBundle resourceBundle;

	/**
	 * the Debrief tool-parent used to provide legacy access to properties
	 */
	private static ToolParent _toolParent;

	/**
	 * where we cache our images
	 */
	private ImageRegistry _imageRegistry;

	/**
	 * our CMAP-wide clipboard
	 */
	private Clipboard _myClipboard;

	/**
	 * fixed string used to indicate a string is in our location format
	 */
	public static final String LOCATION_STRING_IDENTIFIER = "LOC:";

	/** special-case handler that ensures that XY Plot views are 
	 * closed when the app closes. XY-Plot views are "special" views
	 * because we don't wish them to persist between sessions.
	 */
	private  IWorkbenchListener workbenchListener = new IWorkbenchListener()
	{

		@Override
		public boolean preShutdown(IWorkbench workbench, boolean forced)
		{
			IWorkbenchWindow[] windows = PlatformUI.getWorkbench().getWorkbenchWindows();
			for (IWorkbenchWindow window:windows) {
				IWorkbenchPage page = window.getActivePage();
				IViewReference[] viewReferences = page.getViewReferences();
				for (IViewReference viewReference:viewReferences) {
					String id = viewReference.getId();
					if (XY_PLOT.equals(id)) {
						page.hideView(viewReference);
					}
				}
			}
			return true;
		}

		@Override
		public void postShutdown(IWorkbench workbench)
		{
		}
	};

	/**
	 * The constructor.
	 */
	public CorePlugin()
	{
		super();
		plugin = this;

		// store our color property editor
		java.beans.PropertyEditorManager.registerEditor(Color.class,
				MWC.GUI.Properties.ColorPropertyEditor.class);
	}

	/**
	 * This method is called upon plug-in activation
	 */
	public void start(final BundleContext context) throws Exception
	{
		super.start(context);
		
		// we have an ongoing problem with the window that RCP provides for a floated XY
		// Plot staying behind after the view itself has closed, and 
		// after the app has closed/re-opened.
		PlatformUI.getWorkbench().addWorkbenchListener(workbenchListener);

		// hack to initialise the TIFF importers. I believe we're having classpath
		// issues,
		// if we don't try to get an image reader right at the start of the app,
		// we can't get a TIFF loader later on.
		System.setProperty("com.sun.media.jai.disableMediaLib", "true");
		final Iterator<ImageReader> iter2 = ImageIO.getImageReadersBySuffix("tif");
		if (!iter2.hasNext())
		{
			logError(Status.ERROR,
					"Failed to initialise TIFF reader for Java ImageIO", null);
			System.err.println("TIFF READER NOT READY");
		}
		else
		{
			logError(Status.INFO, "Successfully loaded TIFF reader for Java ImageIO",
					null);
		}

		// create something capable of handling legacy preferences
		_toolParent = new DebriefToolParent(getPreferenceStore(), getHistory());

		// tell the VPF generator where to get its preferences from
		CreateVPFLayers.initialise(_toolParent);

		// also initialise the ETOPO wrapper (if we have to)
		CreateTOPO.initialise(_toolParent);

		// and the replay importer - since it needs to know what mode (ATG/DR)
		// to use for new data
		ImportReplay.initialise(_toolParent);

		// and the coastline-reader
		CoastPainter.initialise(_toolParent);

		// and the application - so we can use our own toolparent for the properties
		Application.initialise(_toolParent);

		// and the range calculator (it needs to know for the user pref on units)
		rangeCalc.init(_toolParent);

		// and the old error logger
		Trace.initialise(_toolParent);

		// the VPF database may wish to announce some kind of warning
		// if it can't find it's data
		VPFDatabaseHandler.initialise(_toolParent);

		// there again, the track wrapper may have problems when it's
		TrackSegment.initialise(_toolParent);
		
		evaluateEarthModelProviderExtension(Platform.getExtensionRegistry());
	}

	/**
	 * This method is called when the plug-in is stopped
	 */
	public void stop(final BundleContext context) throws Exception
	{
		super.stop(context);
		PlatformUI.getWorkbench().removeWorkbenchListener(workbenchListener);
		plugin = null;
		resourceBundle = null;
	}

	/**
	 * Returns the shared instance.
	 */
	public static CorePlugin getDefault()
	{
		return plugin;
	}

	/**
	 * retrieve the toolparent we're using
	 */
	public static ToolParent getToolParent()
	{
		return _toolParent;
	}

	/**
	 * Returns the string from the plugin's resource bundle, or 'key' if not
	 * found.
	 */
	public static String getResourceString(final String key)
	{
		final ResourceBundle bundle = CorePlugin.getDefault().getResourceBundle();
		try
		{
			return (bundle != null) ? bundle.getString(key) : key;
		}
		catch (final MissingResourceException e)
		{
			return key;
		}
	}

	public static void writeToClipboard(final String txt)
	{

		// create the clipboard buffer
		final java.awt.datatransfer.Clipboard clip = java.awt.Toolkit.getDefaultToolkit()
				.getSystemClipboard();

		// put the string in a holder
		final StringSelection sel = new java.awt.datatransfer.StringSelection(txt);

		// and put it on the clipboard
		clip.setContents(sel, null);
	}

	/**
	 * get the CMAP clipboard
	 * 
	 * @return
	 */
	public Clipboard getClipboard()
	{
		if (_myClipboard == null)
			_myClipboard = new Clipboard(Display.getCurrent());

		return _myClipboard;
	}

	/**
	 * get the undo buffer
	 * 
	 * @return the undo buffer (called a History in Eclipse)
	 */
	public static IOperationHistory getHistory()
	{
		IOperationHistory history = OperationHistoryFactory.getOperationHistory();
		
		// and set the buffer length
		IUndoContext undoContext = getUndoContext();
		if (undoContext == null) {
			return history;
		}
		history.setLimit(undoContext, LENGTH_OF_UNDO_BUFFER);
		return history;
	}

	public static IUndoContext getUndoContext()
	{
		final IUndoContext[] contexts = new UndoContext[1];
		Runnable runnable = new Runnable()
		{

			@Override
			public void run()
			{
				IWorkbenchWindow window = PlatformUI.getWorkbench().getActiveWorkbenchWindow();
				if (window != null)
				{
					IWorkbenchPage page = getActivePage();
					if (page != null)
					{
						IEditorPart activeEditor = page.getActiveEditor();
						if (activeEditor instanceof IUndoable)
						{
							contexts[0] = ((IUndoable) activeEditor).getUndoContext();
						}
					}
				}
			}
		};

		if (Display.getCurrent() != null)
		{
			runnable.run();
		}
		else
		{
			Display.getDefault().syncExec(runnable);
		}
		return contexts[0];
	}

	/**
	 * Returns the plugin's resource bundle,
	 */
	public ResourceBundle getResourceBundle()
	{
		try
		{
			if (resourceBundle == null)
				resourceBundle = ResourceBundle
						.getBundle("org.mwc.cmap.core.CorePluginResources");
		}
		catch (final MissingResourceException x)
		{
			resourceBundle = null;
		}
		return resourceBundle;
	}

	/**
	 * @param asSelection
	 * @param parentPart
	 */
	public static void editThisInProperties(
			final Vector<ISelectionChangedListener> selectionListeners,
			final StructuredSelection asSelection,
			final ISelectionProvider selectionProvider, final IWorkbenchPart parentPart)
	{
		// hey, better make sure the properties window is open
		final IWorkbench wb = PlatformUI.getWorkbench();
		final IWorkbenchWindow win = wb.getActiveWorkbenchWindow();
		final IWorkbenchPage page = win.getActivePage();

		// get ready for the start/end times
		// right, we need the time controller if we're going to get the
		// times
		// select the part that wants to do the editing (otherwise the properties
		// window just ignores it's selection)
		page.activate(parentPart);

		// fire the update async - so the current page is clearly activated before
		// marking the selection
		Display.getDefault().asyncExec(new Runnable()
		{
			public void run()
			{
				try
				{
					// introduce a pause
					try
					{
						Thread.sleep(100);
					}
					catch (final InterruptedException e)
					{
						CorePlugin.logError(Status.ERROR, "Property edit interruption", e);
					}

					// now update the selection
					if (selectionListeners != null)
					{
						final SelectionChangedEvent sEvent = new SelectionChangedEvent(
								selectionProvider, asSelection);
						for (final Iterator<ISelectionChangedListener> stepper = selectionListeners
								.iterator(); stepper.hasNext();)
						{
							final ISelectionChangedListener thisL = (ISelectionChangedListener) stepper
									.next();
							if (thisL != null)
							{
								thisL.selectionChanged(sEvent);
							}
						}
					}
					// and show the properties view
					page.showView(IPageLayout.ID_PROP_SHEET, null,
							IWorkbenchPage.VIEW_VISIBLE);
				}
				catch (final PartInitException e)
				{
					logError(Status.ERROR,
							"Failed to open properties view when showing timer properties", e);
				}
			}
		});
	}

	/**
	 * convenience method to assist in extracting a location from the clipboard
	 * 
	 * @param txt
	 * @return
	 */
	public static WorldLocation fromClipboard(final String txt)
	{
		WorldLocation res = null;

		if (txt.startsWith(LOCATION_STRING_IDENTIFIER))
		{

			// get rid of the title
			final String dataPart = txt.substring(LOCATION_STRING_IDENTIFIER.length(),
					txt.length());
			final StringTokenizer st = new StringTokenizer(dataPart);
			final String latP = st.nextToken(",");
			final String longP = st.nextToken(",");
			final String depthP = st.nextToken();
			final Double _lat = new Double(latP);
			final Double _long = new Double(longP);
			final Double _depth = new Double(depthP);
			res = new WorldLocation(_lat.doubleValue(), _long.doubleValue(),
					_depth.doubleValue());
		}
		else
		{
			// see what else we can sort out
			// get a stream from the string
			final StringTokenizer st = new StringTokenizer(txt.trim());

			final int numTokens = st.countTokens();

			if (numTokens == 2)
			{
				try
				{

					final String firstItem = st.nextToken(" \t");
					final String secondItem = st.nextToken();

					if (firstItem != null && secondItem != null)
					{
						// hey, go for it
						final double latVal = MWCXMLReader.readThisDouble(firstItem);
						final double longVal = MWCXMLReader.readThisDouble(secondItem);
						res = new WorldLocation(latVal, longVal, 0d);
					}
				}
				catch (final Exception e)
				{
					CorePlugin.logError(Status.ERROR,
							"whilst trying to get (lat,long) location off clipboard", e);
				}
			}
			else if (txt.contains("\t")) { //tab delimiter indicates the presence of a property name
				//Example : Location	 05�17'37.76"N 030�49'45.33"E
				final String subString = txt.substring(txt.indexOf("\t")).trim();
				final StringTokenizer latLong=new StringTokenizer(subString);
				if(latLong.countTokens() == 2) {
					final String latString = latLong.nextToken();
					final String longString = latLong.nextToken();
					try {
						//For some reason it is now represented as a " rather than \u2032"
						final Sexagesimal latVal = SexagesimalSupport._DD_MM_SS_SSS.parse(latString.replaceAll("\"", "\u2033").replaceAll("'","\u2032"), false);
						final Sexagesimal longVal = SexagesimalSupport._DD_MM_SS_SSS.parse(longString.replaceAll("\"", "\u2033").replaceAll("'","\u2032"), true);
						res = new WorldLocation(latVal.getCombinedDegrees(), longVal.getCombinedDegrees(), 0d);
					} catch (final Exception e) {
						CorePlugin.logError(Status.ERROR,
								"whilst trying to get (lat,long) location off clipboard", e);
					}
				}
				
				
				
				
				
			}
			else if (numTokens == 8)
			{
				try
				{
					final Double latDegs = MWCXMLReader.readThisDouble(st.nextToken());
					final Double latMin = MWCXMLReader.readThisDouble(st.nextToken());
					final Double latSec = MWCXMLReader.readThisDouble(st.nextToken());
					final char latHem = st.nextToken().charAt(0);
					final Double longDegs = MWCXMLReader.readThisDouble(st.nextToken());
					final Double longMin = MWCXMLReader.readThisDouble(st.nextToken());
					final Double longSec = MWCXMLReader.readThisDouble(st.nextToken());
					final char longHem = st.nextToken().charAt(0);
					res = new WorldLocation(latDegs, latMin, latSec, latHem, longDegs,
							longMin, longSec, longHem, 0);
				}
				catch (final Exception e)
				{
					CorePlugin
							.logError(
									Status.ERROR,
									"whilst trying to get (dd mm ss.ss H dd mm ss.ss h) location off clipboard",
									e);
				}
			}
			else if (numTokens == 6)
			{
				try
				{
					final Double latDegs = MWCXMLReader.readThisDouble(st.nextToken());
					final Double latMin = MWCXMLReader.readThisDouble(st.nextToken());
					final char latHem = st.nextToken().charAt(0);
					final Double longDegs = MWCXMLReader.readThisDouble(st.nextToken());
					final Double longMin = MWCXMLReader.readThisDouble(st.nextToken());
					final char longHem = st.nextToken().charAt(0);
					res = new WorldLocation(latDegs, latMin, 0, latHem, longDegs,
							longMin, 0, longHem, 0);
				}
				catch (final Exception e)
				{
					CorePlugin
							.logError(
									Status.ERROR,
									"whilst trying to get (dd mm.mmm H dd mm.mmm h) location off clipboard",
									e);
				}
			}
		}

		return res;
	}

	
	/**
	 * convenience method to assist placing locations on the clipboard
	 * 
	 * @param loc
	 * @return
	 */
	public static String toClipboard(final WorldLocation loc)
	{
		final String res = LOCATION_STRING_IDENTIFIER + loc.getLat() + ","
				+ loc.getLong() + "," + loc.getDepth();
		return res;
	}

	/**
	 * Returns an image descriptor for the image file at the given plug-in
	 * relative path.
	 * 
	 * @param path
	 *          the path
	 * @return the image descriptor
	 */
	public static ImageDescriptor getImageDescriptor(final String path)
	{
		return AbstractUIPlugin
				.imageDescriptorFromPlugin("org.mwc.cmap.core", path);
	}

	/**
	 * error logging utility
	 * 
	 * @param severity
	 *          the severity; one of <code>OK</code>, <code>ERROR</code>,
	 *          <code>INFO</code>, <code>WARNING</code>, or <code>CANCEL</code>
	 * @param message
	 *          a human-readable message, localized to the current locale
	 * @param exception
	 *          a low-level exception, or <code>null</code> if not applicable
	 */
	public static void logError(final int severity, final String message, final Throwable exception)
	{
		logError(severity, message, exception, false);
	}
	
>>>>>>> f6b1c574
  /**
   * error logging utility
   * 
   * @param severity
   *          the severity; one of <code>OK</code>, <code>ERROR</code>, <code>INFO</code>,
   *          <code>WARNING</code>, or <code>CANCEL</code>
   * @param message
   *          a human-readable message, localized to the current locale
   * @param exception
   *          a low-level exception, or <code>null</code> if not applicable
   */
  public static void logError(final int severity, final String message,
<<<<<<< HEAD
      final Throwable exception)
  {
    logError(severity, message, exception, false);
  }

  /**
   * error logging utility
   * 
   * @param severity
   *          the severity; one of <code>OK</code>, <code>ERROR</code>, <code>INFO</code>,
   *          <code>WARNING</code>, or <code>CANCEL</code>
   * @param message
   *          a human-readable message, localized to the current locale
   * @param exception
   *          a low-level exception, or <code>null</code> if not applicable
   */
  public static void logError(final int severity, final String message,
      final Throwable exception, boolean showStack)
=======
      Throwable exception, boolean showStack)
>>>>>>> f6b1c574
  {
    final String fullMessage;
    if (showStack)
    {
<<<<<<< HEAD
      String stackListing = "Trace follows\n=================\n";
      StackTraceElement[] stack = Thread.currentThread().getStackTrace();
      for (int i = 0; i < stack.length; i++)
      {
        StackTraceElement ele = stack[i];
        stackListing += ele.toString() + "\n";
      }
      fullMessage = message + "\n" + stackListing;
=======
      if (exception == null)
      {
        exception = new RuntimeException("Artificially generated, to get diagnostics stack");
        fullMessage = message;
      }
      else
      {
        String stackListing = "Trace follows\n=================\n";
        StackTraceElement[] stack = Thread.currentThread().getStackTrace();
        for (int i = 0; i < stack.length; i++)
        {
          StackTraceElement ele = stack[i];
          stackListing += ele.toString() + "\n";
        }
        fullMessage = message + "\n" + stackListing;
      }
>>>>>>> f6b1c574
    }
    else
    {
      fullMessage = message;
    }

    final CorePlugin singleton = getDefault();
    if (singleton != null)
    {
      final Status stat =
          new Status(severity, "org.mwc.cmap.core", Status.OK, fullMessage,
              exception);
      singleton.getLog().log(stat);
    }

    // also throw it to the console
    if (exception != null)
      exception.printStackTrace();
  }

<<<<<<< HEAD
  private static ImageRegistry getRegistry()
  {
    return plugin._imageRegistry;
  }

  public static Image getImageFromRegistry(final ImageDescriptor name)
  {
    Image res = null;

    // do we already have an image
    if (getRegistry() == null)
    {
      plugin._imageRegistry = new ImageRegistry();
    }

    // ok - do we have it already?
    res = getRegistry().get(name.toString());

    if (res == null)
    {
      getRegistry().put(name.toString(), name);
      res = getRegistry().get(name.toString());
    }

    // and return it..
    return res;
  }

  public static Image getImageFromRegistry(final String name)
  {
    Image res = null;

    // do we already have an image
    if (getRegistry() == null)
    {
      plugin._imageRegistry = new ImageRegistry();
    }

    // ok - do we have it already?
    res = getRegistry().get(name);

    if (res == null)
    {
      ImageDescriptor desc = getImageDescriptor("icons/16/" + name);
      if (desc == null)
      {
        final Status status =
            new Status(IStatus.ERROR, "org.mwc.cmap.core", "Missing image "
                + name);
        getDefault().getLog().log(status);
        return null;
      }
      getRegistry().put(name, desc);
      res = getRegistry().get(name);
    }

    // and return it..
    return res;
  }

  /**
   * show a message to the user
   * 
   * @param title
   * @param message
   */
  public static void showMessage(final String title, final String message)
  {
    Display.getDefault().asyncExec(new Runnable()
    {
      @Override
      public void run()
      {
        MessageDialog.openInformation(null, title, message);
      }
    });
  }

  /**
   * run this supplied action, then add it to our undo buffer
   * 
   * @param theAction
   *          the action to run...
   */
  public static void run(final IUndoableOperation theAction)
  {
    // check the action arrived...
    if (theAction != null)
    {
      // and now run it
      try
      {
        // add, then run the action to the buffer
        getHistory().execute(theAction, null, null);

      }
      catch (final ExecutionException e)
      {
        logError(Status.ERROR, "Whilst adding new action to history buffer", e);
      }
    }
  }

  public static IWorkbenchWindow getActiveWindow()
  {
    return PlatformUI.getWorkbench().getActiveWorkbenchWindow();
  }

  public static IWorkbenchPage getActivePage()
  {
    final IWorkbenchWindow activeWindow = getActiveWindow();
    if (activeWindow == null)
      return null;
    return activeWindow.getActivePage();
  }

  public static IViewPart openView(final String viewName)
  {
    IViewPart res = null;
    try
    {
      final IWorkbenchPage page = getActivePage();
      // right, open the view.
      if (page != null)
        res = page.showView(viewName);
    }
    catch (final PartInitException e)
    {
      logError(Status.ERROR, "Failed to open " + viewName + "view", e);
    }
    return res;
  }

  public static IViewPart findView(final String viewId)
  {
    final IWorkbenchPage page = getActivePage();
    if (page != null)
      return page.findView(viewId);
    return null;
  }

  public static boolean isActivePart(final IWorkbenchPart part)
  {
    final IWorkbenchPage activePage = getActivePage();
    if (activePage == null)
      return false;
    // obtain active page from WorkbenchWindow
    final IWorkbenchPart activePart = activePage.getActivePart();
    return activePart == null ? false : activePart.equals(part);
  }

  public static IWorkbenchPart getActivePart()
  {
    final IWorkbenchPage activePage = getActivePage();
    if (activePage == null)
      return null;
    return activePage.getActivePart();
  }

  /**
   * create an action that we can stick in our manager
   * 
   * @param target
   * @param description
   * @param host
   * @return
   */
  public static Action createOpenHelpAction(final String target,
      final String description, final IWorkbenchHelpSystem helpS)
  {
    // sort out the description
    String desc = description;
    if (desc == null)
      desc = "Help";

    final Action res = new Action(desc, Action.AS_PUSH_BUTTON)
    {
      public void run()
      {
        helpS.displayHelp(target);
      }
    };
    res.setToolTipText("View help on this component");
    res.setImageDescriptor(CorePlugin.getImageDescriptor("icons/16/help.png"));
    return res;
  }

  /**
   * create an action that we can stick in our manager
   * 
   * @param target
   * @param description
   * @param host
   * @return
   */
  public static Action createOpenHelpAction(final String target,
      final String description, final IViewPart host)
  {
    return createOpenHelpAction(target, description, host.getViewSite()
        .getWorkbenchWindow().getWorkbench().getHelpSystem());
  }

  /**
   * make it easy to declare context sensitive help
   * 
   * @param parent
   * @param context
   */
  public static void declareContextHelp(final Composite parent,
      final String context)
  {
    PlatformUI.getWorkbench().getHelpSystem().setHelp(parent, context);
  }

  public static IViewPart openSecondaryView(final String viewName,
      final String secondaryId, final int state)
  {
    IViewPart res = null;
    try
    {
      final IWorkbench wb = PlatformUI.getWorkbench();
      final IWorkbenchWindow win = wb.getActiveWorkbenchWindow();
      final IWorkbenchPage page = win.getActivePage();
      // right, open the view.
      res = page.showView(viewName, secondaryId, state);
    }
    catch (final PartInitException e)
    {
      logError(Status.ERROR, "Failed to open secondary " + viewName + "view", e);
    }
    return res;
  }

  public SexagesimalFormat getLocationFormat()
  {
    final IPreferenceStore preferenceStore = getPreferenceStore();
    final boolean noSeconds =
        preferenceStore.getBoolean(PREF_BASE60_FORMAT_NO_SECONDS);
    return noSeconds ? SexagesimalSupport._DD_MM_MMM
        : SexagesimalSupport._DD_MM_SS_SSS;
  }

  @Override
  public void lostOwnership(final java.awt.datatransfer.Clipboard arg0,
      final Transferable arg1)
  {
    // don't worry, just ignore it
  }

  static public final class ClipboardTest extends junit.framework.TestCase
  {
    public void testNearGreenwich()
    {
      String clipboard =
          "Location\t 26\u00c2\u00b008'04.55\"N 021\u00c2\u00b056'56.52\"E";
      WorldLocation fromClipboard = fromClipboard(clipboard);
      assertEquals("Expected 26 degrees, 08 minutes, 0.455 seconds north",
          26.134597222222222, fromClipboard.getLat());
      assertEquals("Expected 21 degrees, 56 minutes, 56.52 seconds north",
          21.949033333333333, fromClipboard.getLong());

      clipboard =
          "Location Attribute with spaces\t 26\u00c2\u00b008'04.55\"N 021\u00c2\u00b056'56.52\"E";
      fromClipboard = fromClipboard(clipboard);
      assertEquals("Expected 26 degrees, 08 minutes, 0.455 seconds north",
          26.134597222222222, fromClipboard.getLat());
      assertEquals("Expected 21 degrees, 56 minutes, 56.52 seconds north",
          21.949033333333333, fromClipboard.getLong());
    }
  }

  public static void infoDialog(final String title, final String msg)
  {
    Display.getDefault().syncExec(new Runnable()
    {
      @Override
      public void run()
      {
        MessageDialog.openInformation(Display.getDefault().getActiveShell(),
            title, msg);
      }
    });
  }

  public static void errorDialog(final String title, final String msg)
  {
    Display.getDefault().syncExec(new Runnable()
    {
      @Override
      public void run()
      {
        MessageDialog.openError(Display.getDefault().getActiveShell(), title,
            msg);
      }
    });
  }

  public static void warningDialog(final String title, final String msg)
  {
    Display.getDefault().syncExec(new Runnable()
    {
      @Override
      public void run()
      {
        MessageDialog.openWarning(Display.getDefault().getActiveShell(), title,
            msg);
      }
    });
  }

  /**
   * Searches in the Eclipse Extension registry for EARTH_MODEL_PROVIDER extensions and creates one.
   * Throws an error if there is more than one extensions of this kind.
   * 
   * @param registry
   */
  private void evaluateEarthModelProviderExtension(
      final IExtensionRegistry registry) throws CoreException
  {
    final IConfigurationElement[] config =
        registry.getConfigurationElementsFor(EARTH_MODEL_PROVIDER);
    int extension_count = 0;
    Object extension = null;
    for (final IConfigurationElement e : config)
    {
      final Object o = e.createExecutableExtension("class");
      if (o instanceof IEarthModelProvider)
      {
        extension_count++;
        extension = o;
      }
    }

    if (extension_count > 1)
      throw new CoreException(null);
    executeExtension(extension);
  }

  private void executeExtension(final Object o)
  {
    final ISafeRunnable runnable = new ISafeRunnable()
    {
      @Override
      public void handleException(final Throwable e)
      {
        CorePlugin.logError(Status.ERROR, "Exception in providing Earth model",
            e);
      }

      @Override
      public void run() throws Exception
      {
        // Setting GeodeticCalculator Adapter as the default Earth model
        final EarthModel model = ((IEarthModelProvider) o).getEarthModel();
        MWC.GenericData.WorldLocation.setModel(model);
      }
    };
    SafeRunner.run(runnable);
  }
=======
	

	private static ImageRegistry getRegistry()
	{
		return plugin._imageRegistry;
	}

	public static Image getImageFromRegistry(final ImageDescriptor name)
	{
		Image res = null;

		// do we already have an image
		if (getRegistry() == null)
		{
			plugin._imageRegistry = new ImageRegistry();
		}

		// ok - do we have it already?
		res = getRegistry().get(name.toString());

		if (res == null)
		{
			getRegistry().put(name.toString(), name);
			res = getRegistry().get(name.toString());
		}

		// and return it..
		return res;
	}

	public static Image getImageFromRegistry(final String name)
	{
		Image res = null;

		// do we already have an image
		if (getRegistry() == null)
		{
			plugin._imageRegistry = new ImageRegistry();
		}

		// ok - do we have it already?
		res = getRegistry().get(name);

		if (res == null)
		{
			ImageDescriptor desc = getImageDescriptor("icons/16/" + name);
			if (desc == null)
			{
				final Status status = new Status(IStatus.ERROR, "org.mwc.cmap.core",
						"Missing image " + name);
				getDefault().getLog().log(status);
				return null;
			}
			getRegistry().put(name, desc);
			res = getRegistry().get(name);
		}

		// and return it..
		return res;
	}

	/**
	 * show a message to the user
	 * 
	 * @param title
	 * @param message
	 */
	public static void showMessage(final String title, final String message)
	{
		Display.getDefault().asyncExec(new Runnable()
		{
			@Override
			public void run()
			{
				MessageDialog.openInformation(null, title, message);
			}
		});
	}

	/**
	 * run this supplied action, then add it to our undo buffer
	 * 
	 * @param theAction
	 *          the action to run...
	 */
	public static void run(final IUndoableOperation theAction)
	{
		// check the action arrived...
		if (theAction != null)
		{
			// and now run it
			try
			{
				// add, then run the action to the buffer
				getHistory().execute(theAction, null, null);

			}
			catch (final ExecutionException e)
			{
				logError(Status.ERROR, "Whilst adding new action to history buffer", e);
			}
		}
	}
	
	public static IWorkbenchWindow getActiveWindow()
	{
		return PlatformUI.getWorkbench().getActiveWorkbenchWindow();
	}
	
	public static IWorkbenchPage getActivePage()
	{
		final IWorkbenchWindow activeWindow = getActiveWindow();
		if (activeWindow == null)
			return null;
		return activeWindow.getActivePage();
	}

	public static IViewPart openView(final String viewName)
	{
		IViewPart res = null;
		try
		{
			final IWorkbenchPage page = getActivePage();
			// right, open the view.
			if (page != null)
				res = page.showView(viewName);
		}
		catch (final PartInitException e)
		{
			logError(Status.ERROR, "Failed to open " + viewName + "view", e);
		}
		return res;
	}

	
	public static IViewPart findView(final String viewId)
	{
		final IWorkbenchPage page = getActivePage();
		if (page !=null)
			return page.findView(viewId);
		return null;
	}
	
	public static boolean isActivePart(final IWorkbenchPart part)
	{ 
		final IWorkbenchPage activePage = getActivePage();
		if (activePage == null)
			return false;
		// obtain active page from WorkbenchWindow
	    final IWorkbenchPart activePart = activePage.getActivePart();
	    return activePart == null ? false : activePart.equals(part);
	}
	
	public static IWorkbenchPart getActivePart()
	{ 
		final IWorkbenchPage activePage = getActivePage();
		if (activePage == null)
			return null;
		return activePage.getActivePart();
	}
	
	/**
	 * create an action that we can stick in our manager
	 * 
	 * @param target
	 * @param description
	 * @param host
	 * @return
	 */
	public static Action createOpenHelpAction(final String target,
			final String description, final IViewPart host)
	{
		// sort out the description
		String desc = description;
		if (desc == null)
			desc = "Help";

		final Action res = new Action(desc, Action.AS_PUSH_BUTTON)
		{
			public void run()
			{
				host.getViewSite().getWorkbenchWindow().getWorkbench().getHelpSystem()
						.displayHelp(target);
			}
		};
		res.setToolTipText("View help on this component");
		res.setImageDescriptor(CorePlugin
				.getImageDescriptor("icons/16/help.png"));
		return res;
	}

	/**
	 * make it easy to declare context sensitive help
	 * 
	 * @param parent
	 * @param context
	 */
	public static void declareContextHelp(final Composite parent,
			final String context)
	{
		PlatformUI.getWorkbench().getHelpSystem().setHelp(parent, context);
	}

	public static IViewPart openSecondaryView(final String viewName,
			final String secondaryId, final int state)
	{
		IViewPart res = null;
		try
		{
			final IWorkbench wb = PlatformUI.getWorkbench();
			final IWorkbenchWindow win = wb.getActiveWorkbenchWindow();
			final IWorkbenchPage page = win.getActivePage();
			// right, open the view.
			res = page.showView(viewName, secondaryId, state);
		}
		catch (final PartInitException e)
		{
			logError(Status.ERROR, "Failed to open secondary " + viewName + "view", e);
		}
		return res;
	}

	public SexagesimalFormat getLocationFormat()
	{
		final IPreferenceStore preferenceStore = getPreferenceStore();
		final boolean noSeconds = preferenceStore
				.getBoolean(PREF_BASE60_FORMAT_NO_SECONDS);
		return noSeconds ? SexagesimalSupport._DD_MM_MMM
				: SexagesimalSupport._DD_MM_SS_SSS;
	}

	@Override
	public void lostOwnership(final java.awt.datatransfer.Clipboard arg0,
			final Transferable arg1)
	{
		// don't worry, just ignore it
	}
	
	static public final class ClipboardTest extends junit.framework.TestCase
	{
		public void testNearGreenwich()
		{
			String clipboard = "Location\t 26\u00c2\u00b008'04.55\"N 021\u00c2\u00b056'56.52\"E";
			WorldLocation fromClipboard = fromClipboard(clipboard);
			assertEquals("Expected 26 degrees, 08 minutes, 0.455 seconds north", 26.134597222222222, fromClipboard.getLat());
			assertEquals("Expected 21 degrees, 56 minutes, 56.52 seconds north", 21.949033333333333, fromClipboard.getLong());
			
			clipboard = "Location Attribute with spaces\t 26\u00c2\u00b008'04.55\"N 021\u00c2\u00b056'56.52\"E";
			fromClipboard = fromClipboard(clipboard);
			assertEquals("Expected 26 degrees, 08 minutes, 0.455 seconds north", 26.134597222222222, fromClipboard.getLat());
			assertEquals("Expected 21 degrees, 56 minutes, 56.52 seconds north", 21.949033333333333, fromClipboard.getLong());
		}
	}
	
	public static void infoDialog(final String title, final String msg)
	{
		Display.getDefault().syncExec(new Runnable()
		{
			@Override
			public void run()
			{
				MessageDialog.openInformation(Display.getDefault().getActiveShell(), title, msg);
			}
		});
	}

	public static void errorDialog(final String title, final String msg)
	{
		Display.getDefault().syncExec(new Runnable()
		{
			@Override
			public void run()
			{
				MessageDialog.openError(Display.getDefault().getActiveShell(), title, msg);
			}
		});
	}

	public static void warningDialog(final String title, final String msg)
	{
		Display.getDefault().syncExec(new Runnable()
		{
			@Override
			public void run()
			{
				MessageDialog.openWarning(Display.getDefault().getActiveShell(), title, msg);
			}
		});
	}
	
	/**
	 * Searches in the Eclipse Extension registry for EARTH_MODEL_PROVIDER extensions and creates one.
	 * Throws an error if there is more than one extensions of this kind.
	 * @param registry
	 */
	private void evaluateEarthModelProviderExtension(final IExtensionRegistry registry) throws CoreException {
		final IConfigurationElement[] config =
				registry.getConfigurationElementsFor(EARTH_MODEL_PROVIDER);
		int extension_count = 0;
		Object extension = null;
		for (final IConfigurationElement e : config) {
				final Object o =
						e.createExecutableExtension("class");
				if (o instanceof IEarthModelProvider) {
					extension_count ++;
					extension = o;
				}
		}
		
		if (extension_count > 1)
			throw new CoreException(null);
		executeExtension(extension);
	}
	
	private void executeExtension(final Object o) {
		final ISafeRunnable runnable = new ISafeRunnable() {
			@Override
			public void handleException(final Throwable e) {
				CorePlugin.logError(Status.ERROR, "Exception in providing Earth model", e);
			}

			@Override
			public void run() throws Exception {
			//Setting GeodeticCalculator Adapter as the default Earth model
	    	final EarthModel model = ((IEarthModelProvider) o).getEarthModel(); 
	  		MWC.GenericData.WorldLocation.setModel(model);  
	      }
	    };
	    SafeRunner.run(runnable);
	}
>>>>>>> f6b1c574

}
<|MERGE_RESOLUTION|>--- conflicted
+++ resolved
@@ -1,2000 +1,1096 @@
-/*
- *    Debrief - the Open Source Maritime Analysis Application
- *    http://debrief.info
- *
- *    (C) 2000-2014, PlanetMayo Ltd
- *
- *    This library is free software; you can redistribute it and/or
- *    modify it under the terms of the Eclipse Public License v1.0
- *    (http://www.eclipse.org/legal/epl-v10.html)
- *
- *    This library is distributed in the hope that it will be useful,
- *    but WITHOUT ANY WARRANTY; without even the implied warranty of
- *    MERCHANTABILITY or FITNESS FOR A PARTICULAR PURPOSE. 
- */
-package org.mwc.cmap.core;
-
-import interfaces.IEarthModelProvider;
-
-import java.awt.Color;
-import java.awt.datatransfer.ClipboardOwner;
-import java.awt.datatransfer.StringSelection;
-import java.awt.datatransfer.Transferable;
-import java.util.Iterator;
-import java.util.MissingResourceException;
-import java.util.ResourceBundle;
-import java.util.StringTokenizer;
-import java.util.Vector;
-
-import javax.imageio.ImageIO;
-import javax.imageio.ImageReader;
-
-import org.eclipse.core.commands.ExecutionException;
-import org.eclipse.core.commands.operations.IOperationHistory;
-import org.eclipse.core.commands.operations.IUndoContext;
-import org.eclipse.core.commands.operations.IUndoableOperation;
-import org.eclipse.core.commands.operations.OperationHistoryFactory;
-import org.eclipse.core.commands.operations.UndoContext;
-import org.eclipse.core.runtime.CoreException;
-import org.eclipse.core.runtime.IConfigurationElement;
-import org.eclipse.core.runtime.IExtensionRegistry;
-import org.eclipse.core.runtime.ISafeRunnable;
-import org.eclipse.core.runtime.IStatus;
-import org.eclipse.core.runtime.Platform;
-import org.eclipse.core.runtime.SafeRunner;
-import org.eclipse.core.runtime.Status;
-import org.eclipse.jface.action.Action;
-import org.eclipse.jface.dialogs.MessageDialog;
-import org.eclipse.jface.preference.IPreferenceStore;
-import org.eclipse.jface.resource.ImageDescriptor;
-import org.eclipse.jface.resource.ImageRegistry;
-import org.eclipse.jface.viewers.ISelectionChangedListener;
-import org.eclipse.jface.viewers.ISelectionProvider;
-import org.eclipse.jface.viewers.SelectionChangedEvent;
-import org.eclipse.jface.viewers.StructuredSelection;
-import org.eclipse.swt.dnd.Clipboard;
-import org.eclipse.swt.graphics.Image;
-import org.eclipse.swt.widgets.Composite;
-import org.eclipse.swt.widgets.Display;
-import org.eclipse.ui.IEditorPart;
-import org.eclipse.ui.IPageLayout;
-import org.eclipse.ui.IViewPart;
-import org.eclipse.ui.IViewReference;
-import org.eclipse.ui.IWorkbench;
-import org.eclipse.ui.IWorkbenchListener;
-import org.eclipse.ui.IWorkbenchPage;
-import org.eclipse.ui.IWorkbenchPart;
-import org.eclipse.ui.IWorkbenchWindow;
-import org.eclipse.ui.PartInitException;
-import org.eclipse.ui.PlatformUI;
-import org.eclipse.ui.help.IWorkbenchHelpSystem;
-import org.eclipse.ui.plugin.AbstractUIPlugin;
-import org.mwc.cmap.gridharness.data.base60.Sexagesimal;
-import org.mwc.cmap.gridharness.data.base60.SexagesimalFormat;
-import org.mwc.cmap.gridharness.data.base60.SexagesimalSupport;
-import org.osgi.framework.BundleContext;
-
-import Debrief.GUI.Frames.Application;
-import Debrief.ReaderWriter.Replay.ImportReplay;
-import Debrief.Tools.Tote.Calculations.rangeCalc;
-import Debrief.Wrappers.Track.TrackSegment;
-import MWC.Algorithms.EarthModel;
-import MWC.Algorithms.Editors.IUndoable;
-import MWC.GUI.ToolParent;
-import MWC.GUI.Chart.Painters.CoastPainter;
-import MWC.GUI.Tools.Palette.CreateTOPO;
-import MWC.GUI.Tools.Palette.CreateVPFLayers;
-import MWC.GenericData.WorldLocation;
-import MWC.Utilities.Errors.Trace;
-import MWC.Utilities.ReaderWriter.XML.MWCXMLReader;
-import MWC.Utilities.ReaderWriter.XML.Features.VPFDatabaseHandler;
-
-/**
- * The main plugin class to be used in the desktop.
- */
-public class CorePlugin extends AbstractUIPlugin implements ClipboardOwner
-{
-
-<<<<<<< HEAD
-  /**
-   * how many UI operations to remember in the undo buffer
-   * 
-   */
-  private static final int LENGTH_OF_UNDO_BUFFER = 10;
-
-  public static final String PLUGIN_ID = "org.mwc.cmap.core";
-
-  public static final String NARRATIVES =
-      "org.mwc.cmap.narrative.views.NarrativeView";
-  public static final String NARRATIVES2 =
-      "com.borlander.ianmayo.nviewer.app.view";
-
-  public static final String TOTE = "org.mwc.cmap.tote.views.ToteView";
-
-  public static final String TIME_CONTROLLER =
-      "org.mwc.cmap.TimeController.views.TimeController";
-  public static final String TIME_BAR =
-      "org.mwc.cmap.timebar.views.TimeBarView";
-
-  public static final String XY_PLOT = "org.mwc.cmap.xyplot.views.XYPlotView";
-
-  public static final String OVERVIEW_PLOT =
-      "org.mwc.cmap.overview.views.ChartOverview";
-
-  public final static String DIS_LISTENER_VIEW =
-      "org.mwc.debrief.dis.views.DisListenerView";
-
-  public static final String STACKED_DOTS =
-      "org.mwc.debrief.track_shift.views.StackedDotsView";
-  public static final String FREQ_RESIDUALS =
-      "org.mwc.debrief.track_shift.views.FrequencyResidualsView";
-  public static final String GRID_EDITOR = "com.pml.grid.editor";
-
-  public static final String POLYGON_EDITOR =
-      "org.mwc.cmap.core.editor_views.PolygonEditorView";
-  public static final String LIVE_DATA_MONITOR = "org.mwc.cmap.LiveDataMonitor";
-  private static final String EARTH_MODEL_PROVIDER =
-      "org.mwc.cmap.core.EarthModelProvider";
-
-  /**
-   * support for lat/long editor in grid editor
-   * 
-   */
-  static final public String PREF_BASE60_FORMAT_NO_SECONDS = PLUGIN_ID
-      + ".base60-no-seconds";
-
-  // The shared instance.
-  private static CorePlugin plugin;
-
-  // Resource bundle.
-  private ResourceBundle resourceBundle;
-
-  /**
-   * the Debrief tool-parent used to provide legacy access to properties
-   */
-  private static ToolParent _toolParent;
-
-  /**
-   * where we cache our images
-   */
-  private ImageRegistry _imageRegistry;
-
-  /**
-   * our CMAP-wide clipboard
-   */
-  private Clipboard _myClipboard;
-
-  /**
-   * fixed string used to indicate a string is in our location format
-   */
-  public static final String LOCATION_STRING_IDENTIFIER = "LOC:";
-
-  /**
-   * special-case handler that ensures that XY Plot views are closed when the app closes. XY-Plot
-   * views are "special" views because we don't wish them to persist between sessions.
-   */
-  private IWorkbenchListener workbenchListener = new IWorkbenchListener()
-  {
-
-    @Override
-    public boolean preShutdown(IWorkbench workbench, boolean forced)
-    {
-      IWorkbenchWindow[] windows =
-          PlatformUI.getWorkbench().getWorkbenchWindows();
-      for (IWorkbenchWindow window : windows)
-      {
-        IWorkbenchPage page = window.getActivePage();
-        IViewReference[] viewReferences = page.getViewReferences();
-        for (IViewReference viewReference : viewReferences)
-        {
-          String id = viewReference.getId();
-          if (XY_PLOT.equals(id))
-          {
-            page.hideView(viewReference);
-          }
-        }
-      }
-      return true;
-    }
-
-    @Override
-    public void postShutdown(IWorkbench workbench)
-    {
-    }
-  };
-
-  /**
-   * The constructor.
-   */
-  public CorePlugin()
-  {
-    super();
-    plugin = this;
-
-    // store our color property editor
-    java.beans.PropertyEditorManager.registerEditor(Color.class,
-        MWC.GUI.Properties.ColorPropertyEditor.class);
-  }
-
-  /**
-   * This method is called upon plug-in activation
-   */
-  public void start(final BundleContext context) throws Exception
-  {
-    super.start(context);
-
-    // we have an ongoing problem with the window that RCP provides for a floated XY
-    // Plot staying behind after the view itself has closed, and
-    // after the app has closed/re-opened.
-    PlatformUI.getWorkbench().addWorkbenchListener(workbenchListener);
-
-    // hack to initialise the TIFF importers. I believe we're having classpath
-    // issues,
-    // if we don't try to get an image reader right at the start of the app,
-    // we can't get a TIFF loader later on.
-    System.setProperty("com.sun.media.jai.disableMediaLib", "true");
-    final Iterator<ImageReader> iter2 = ImageIO.getImageReadersBySuffix("tif");
-    if (!iter2.hasNext())
-    {
-      logError(Status.ERROR,
-          "Failed to initialise TIFF reader for Java ImageIO", null);
-      System.err.println("TIFF READER NOT READY");
-    }
-    else
-    {
-      logError(Status.INFO, "Successfully loaded TIFF reader for Java ImageIO",
-          null);
-    }
-
-    // create something capable of handling legacy preferences
-    _toolParent = new DebriefToolParent(getPreferenceStore(), getHistory());
-
-    // tell the VPF generator where to get its preferences from
-    CreateVPFLayers.initialise(_toolParent);
-
-    // also initialise the ETOPO wrapper (if we have to)
-    CreateTOPO.initialise(_toolParent);
-
-    // and the replay importer - since it needs to know what mode (ATG/DR)
-    // to use for new data
-    ImportReplay.initialise(_toolParent);
-
-    // and the coastline-reader
-    CoastPainter.initialise(_toolParent);
-
-    // and the application - so we can use our own toolparent for the properties
-    Application.initialise(_toolParent);
-
-    // and the range calculator (it needs to know for the user pref on units)
-    rangeCalc.init(_toolParent);
-
-    // and the old error logger
-    Trace.initialise(_toolParent);
-
-    // the VPF database may wish to announce some kind of warning
-    // if it can't find it's data
-    VPFDatabaseHandler.initialise(_toolParent);
-
-    // there again, the track wrapper may have problems when it's
-    TrackSegment.initialise(_toolParent);
-
-    evaluateEarthModelProviderExtension(Platform.getExtensionRegistry());
-  }
-
-  /**
-   * This method is called when the plug-in is stopped
-   */
-  public void stop(final BundleContext context) throws Exception
-  {
-    super.stop(context);
-    PlatformUI.getWorkbench().removeWorkbenchListener(workbenchListener);
-    plugin = null;
-    resourceBundle = null;
-  }
-
-  /**
-   * Returns the shared instance.
-   */
-  public static CorePlugin getDefault()
-  {
-    return plugin;
-  }
-
-  /**
-   * retrieve the toolparent we're using
-   */
-  public static ToolParent getToolParent()
-  {
-    return _toolParent;
-  }
-
-  /**
-   * Returns the string from the plugin's resource bundle, or 'key' if not found.
-   */
-  public static String getResourceString(final String key)
-  {
-    final ResourceBundle bundle = CorePlugin.getDefault().getResourceBundle();
-    try
-    {
-      return (bundle != null) ? bundle.getString(key) : key;
-    }
-    catch (final MissingResourceException e)
-    {
-      return key;
-    }
-  }
-
-  public static void writeToClipboard(final String txt)
-  {
-
-    // create the clipboard buffer
-    final java.awt.datatransfer.Clipboard clip =
-        java.awt.Toolkit.getDefaultToolkit().getSystemClipboard();
-
-    // put the string in a holder
-    final StringSelection sel = new java.awt.datatransfer.StringSelection(txt);
-
-    // and put it on the clipboard
-    clip.setContents(sel, null);
-  }
-
-  /**
-   * get the CMAP clipboard
-   * 
-   * @return
-   */
-  public Clipboard getClipboard()
-  {
-    if (_myClipboard == null)
-      _myClipboard = new Clipboard(Display.getCurrent());
-
-    return _myClipboard;
-  }
-
-  /**
-   * get the undo buffer
-   * 
-   * @return the undo buffer (called a History in Eclipse)
-   */
-  public static IOperationHistory getHistory()
-  {
-    IOperationHistory history = OperationHistoryFactory.getOperationHistory();
-
-    // and set the buffer length
-    IUndoContext undoContext = getUndoContext();
-    if (undoContext == null)
-    {
-      return history;
-    }
-    history.setLimit(undoContext, LENGTH_OF_UNDO_BUFFER);
-    return history;
-  }
-
-  public static IUndoContext getUndoContext()
-  {
-    final IUndoContext[] contexts = new UndoContext[1];
-    Runnable runnable = new Runnable()
-    {
-
-      @Override
-      public void run()
-      {
-        IWorkbenchWindow window =
-            PlatformUI.getWorkbench().getActiveWorkbenchWindow();
-        if (window != null)
-        {
-          IWorkbenchPage page = getActivePage();
-          if (page != null)
-          {
-            IEditorPart activeEditor = page.getActiveEditor();
-            if (activeEditor instanceof IUndoable)
-            {
-              contexts[0] = ((IUndoable) activeEditor).getUndoContext();
-            }
-          }
-        }
-      }
-    };
-
-    if (Display.getCurrent() != null)
-    {
-      runnable.run();
-    }
-    else
-    {
-      Display.getDefault().syncExec(runnable);
-    }
-    return contexts[0];
-  }
-
-  /**
-   * Returns the plugin's resource bundle,
-   */
-  public ResourceBundle getResourceBundle()
-  {
-    try
-    {
-      if (resourceBundle == null)
-        resourceBundle =
-            ResourceBundle.getBundle("org.mwc.cmap.core.CorePluginResources");
-    }
-    catch (final MissingResourceException x)
-    {
-      resourceBundle = null;
-    }
-    return resourceBundle;
-  }
-
-  /**
-   * @param asSelection
-   * @param parentPart
-   */
-  public static void editThisInProperties(
-      final Vector<ISelectionChangedListener> selectionListeners,
-      final StructuredSelection asSelection,
-      final ISelectionProvider selectionProvider,
-      final IWorkbenchPart parentPart)
-  {
-    // hey, better make sure the properties window is open
-    final IWorkbench wb = PlatformUI.getWorkbench();
-    final IWorkbenchWindow win = wb.getActiveWorkbenchWindow();
-    final IWorkbenchPage page = win.getActivePage();
-
-    // get ready for the start/end times
-    // right, we need the time controller if we're going to get the
-    // times
-    // select the part that wants to do the editing (otherwise the properties
-    // window just ignores it's selection)
-    page.activate(parentPart);
-
-    // fire the update async - so the current page is clearly activated before
-    // marking the selection
-    Display.getDefault().asyncExec(new Runnable()
-    {
-      public void run()
-      {
-        try
-        {
-          // introduce a pause
-          try
-          {
-            Thread.sleep(100);
-          }
-          catch (final InterruptedException e)
-          {
-            CorePlugin.logError(Status.ERROR, "Property edit interruption", e);
-          }
-
-          // now update the selection
-          if (selectionListeners != null)
-          {
-            final SelectionChangedEvent sEvent =
-                new SelectionChangedEvent(selectionProvider, asSelection);
-            for (final Iterator<ISelectionChangedListener> stepper =
-                selectionListeners.iterator(); stepper.hasNext();)
-            {
-              final ISelectionChangedListener thisL =
-                  (ISelectionChangedListener) stepper.next();
-              if (thisL != null)
-              {
-                thisL.selectionChanged(sEvent);
-              }
-            }
-          }
-          // and show the properties view
-          page.showView(IPageLayout.ID_PROP_SHEET, null,
-              IWorkbenchPage.VIEW_VISIBLE);
-        }
-        catch (final PartInitException e)
-        {
-          logError(Status.ERROR,
-              "Failed to open properties view when showing timer properties", e);
-        }
-      }
-    });
-  }
-
-  /**
-   * convenience method to assist in extracting a location from the clipboard
-   * 
-   * @param txt
-   * @return
-   */
-  public static WorldLocation fromClipboard(final String txt)
-  {
-    WorldLocation res = null;
-
-    if (txt.startsWith(LOCATION_STRING_IDENTIFIER))
-    {
-
-      // get rid of the title
-      final String dataPart =
-          txt.substring(LOCATION_STRING_IDENTIFIER.length(), txt.length());
-      final StringTokenizer st = new StringTokenizer(dataPart);
-      final String latP = st.nextToken(",");
-      final String longP = st.nextToken(",");
-      final String depthP = st.nextToken();
-      final Double _lat = new Double(latP);
-      final Double _long = new Double(longP);
-      final Double _depth = new Double(depthP);
-      res =
-          new WorldLocation(_lat.doubleValue(), _long.doubleValue(), _depth
-              .doubleValue());
-    }
-    else
-    {
-      // see what else we can sort out
-      // get a stream from the string
-      final StringTokenizer st = new StringTokenizer(txt.trim());
-
-      final int numTokens = st.countTokens();
-
-      if (numTokens == 2)
-      {
-        try
-        {
-
-          final String firstItem = st.nextToken(" \t");
-          final String secondItem = st.nextToken();
-
-          if (firstItem != null && secondItem != null)
-          {
-            // hey, go for it
-            final double latVal = MWCXMLReader.readThisDouble(firstItem);
-            final double longVal = MWCXMLReader.readThisDouble(secondItem);
-            res = new WorldLocation(latVal, longVal, 0d);
-          }
-        }
-        catch (final Exception e)
-        {
-          CorePlugin.logError(Status.ERROR,
-              "whilst trying to get (lat,long) location off clipboard", e);
-        }
-      }
-      else if (txt.contains("\t"))
-      { // tab delimiter indicates the presence of a property name
-        // Example : Location 05�17'37.76"N 030�49'45.33"E
-        final String subString = txt.substring(txt.indexOf("\t")).trim();
-        final StringTokenizer latLong = new StringTokenizer(subString);
-        if (latLong.countTokens() == 2)
-        {
-          final String latString = latLong.nextToken();
-          final String longString = latLong.nextToken();
-          try
-          {
-            // For some reason it is now represented as a " rather than \u2032"
-            final Sexagesimal latVal =
-                SexagesimalSupport._DD_MM_SS_SSS.parse(latString.replaceAll(
-                    "\"", "\u2033").replaceAll("'", "\u2032"), false);
-            final Sexagesimal longVal =
-                SexagesimalSupport._DD_MM_SS_SSS.parse(longString.replaceAll(
-                    "\"", "\u2033").replaceAll("'", "\u2032"), true);
-            res =
-                new WorldLocation(latVal.getCombinedDegrees(), longVal
-                    .getCombinedDegrees(), 0d);
-          }
-          catch (final Exception e)
-          {
-            CorePlugin.logError(Status.ERROR,
-                "whilst trying to get (lat,long) location off clipboard", e);
-          }
-        }
-
-      }
-      else if (numTokens == 8)
-      {
-        try
-        {
-          final Double latDegs = MWCXMLReader.readThisDouble(st.nextToken());
-          final Double latMin = MWCXMLReader.readThisDouble(st.nextToken());
-          final Double latSec = MWCXMLReader.readThisDouble(st.nextToken());
-          final char latHem = st.nextToken().charAt(0);
-          final Double longDegs = MWCXMLReader.readThisDouble(st.nextToken());
-          final Double longMin = MWCXMLReader.readThisDouble(st.nextToken());
-          final Double longSec = MWCXMLReader.readThisDouble(st.nextToken());
-          final char longHem = st.nextToken().charAt(0);
-          res =
-              new WorldLocation(latDegs, latMin, latSec, latHem, longDegs,
-                  longMin, longSec, longHem, 0);
-        }
-        catch (final Exception e)
-        {
-          CorePlugin
-              .logError(
-                  Status.ERROR,
-                  "whilst trying to get (dd mm ss.ss H dd mm ss.ss h) location off clipboard",
-                  e);
-        }
-      }
-      else if (numTokens == 6)
-      {
-        try
-        {
-          final Double latDegs = MWCXMLReader.readThisDouble(st.nextToken());
-          final Double latMin = MWCXMLReader.readThisDouble(st.nextToken());
-          final char latHem = st.nextToken().charAt(0);
-          final Double longDegs = MWCXMLReader.readThisDouble(st.nextToken());
-          final Double longMin = MWCXMLReader.readThisDouble(st.nextToken());
-          final char longHem = st.nextToken().charAt(0);
-          res =
-              new WorldLocation(latDegs, latMin, 0, latHem, longDegs, longMin,
-                  0, longHem, 0);
-        }
-        catch (final Exception e)
-        {
-          CorePlugin
-              .logError(
-                  Status.ERROR,
-                  "whilst trying to get (dd mm.mmm H dd mm.mmm h) location off clipboard",
-                  e);
-        }
-      }
-    }
-
-    return res;
-  }
-
-  /**
-   * convenience method to assist placing locations on the clipboard
-   * 
-   * @param loc
-   * @return
-   */
-  public static String toClipboard(final WorldLocation loc)
-  {
-    final String res =
-        LOCATION_STRING_IDENTIFIER + loc.getLat() + "," + loc.getLong() + ","
-            + loc.getDepth();
-    return res;
-  }
-
-  /**
-   * Returns an image descriptor for the image file at the given plug-in relative path.
-   * 
-   * @param path
-   *          the path
-   * @return the image descriptor
-   */
-  public static ImageDescriptor getImageDescriptor(final String path)
-  {
-    return AbstractUIPlugin
-        .imageDescriptorFromPlugin("org.mwc.cmap.core", path);
-  }
-
-=======
-	/**
-	 * how many UI operations to remember in the undo buffer
-	 * 
-	 */
-	private static final int LENGTH_OF_UNDO_BUFFER = 10;
-
-	public static final String PLUGIN_ID = "org.mwc.cmap.core";
-
-	public static final String NARRATIVES = "org.mwc.cmap.narrative.views.NarrativeView";
-	public static final String NARRATIVES2 = "com.borlander.ianmayo.nviewer.app.view";
-
-	public static final String TOTE = "org.mwc.cmap.tote.views.ToteView";
-
-	public static final String TIME_CONTROLLER = "org.mwc.cmap.TimeController.views.TimeController";
-	public static final String TIME_BAR = "org.mwc.cmap.timebar.views.TimeBarView";
-
-	public static final String XY_PLOT = "org.mwc.cmap.xyplot.views.XYPlotView";
-
-	public static final String OVERVIEW_PLOT = "org.mwc.cmap.overview.views.ChartOverview";
-
-	public final static String DIS_LISTENER_VIEW = "org.mwc.debrief.dis.views.DisListenerView";
-
-	public static final String STACKED_DOTS = "org.mwc.debrief.track_shift.views.StackedDotsView";
-	public static final String FREQ_RESIDUALS = "org.mwc.debrief.track_shift.views.FrequencyResidualsView";
-	public static final String GRID_EDITOR = "com.pml.grid.editor";
-
-	public static final String POLYGON_EDITOR = "org.mwc.cmap.core.editor_views.PolygonEditorView";
-	public static final String LIVE_DATA_MONITOR = "org.mwc.cmap.LiveDataMonitor";
-	private static final String EARTH_MODEL_PROVIDER = "org.mwc.cmap.core.EarthModelProvider";
-
-	/**
-	 * support for lat/long editor in grid editor
-	 * 
-	 */
-	static final public String PREF_BASE60_FORMAT_NO_SECONDS = PLUGIN_ID
-			+ ".base60-no-seconds";
-
-	// The shared instance.
-	private static CorePlugin plugin;
-
-	// Resource bundle.
-	private ResourceBundle resourceBundle;
-
-	/**
-	 * the Debrief tool-parent used to provide legacy access to properties
-	 */
-	private static ToolParent _toolParent;
-
-	/**
-	 * where we cache our images
-	 */
-	private ImageRegistry _imageRegistry;
-
-	/**
-	 * our CMAP-wide clipboard
-	 */
-	private Clipboard _myClipboard;
-
-	/**
-	 * fixed string used to indicate a string is in our location format
-	 */
-	public static final String LOCATION_STRING_IDENTIFIER = "LOC:";
-
-	/** special-case handler that ensures that XY Plot views are 
-	 * closed when the app closes. XY-Plot views are "special" views
-	 * because we don't wish them to persist between sessions.
-	 */
-	private  IWorkbenchListener workbenchListener = new IWorkbenchListener()
-	{
-
-		@Override
-		public boolean preShutdown(IWorkbench workbench, boolean forced)
-		{
-			IWorkbenchWindow[] windows = PlatformUI.getWorkbench().getWorkbenchWindows();
-			for (IWorkbenchWindow window:windows) {
-				IWorkbenchPage page = window.getActivePage();
-				IViewReference[] viewReferences = page.getViewReferences();
-				for (IViewReference viewReference:viewReferences) {
-					String id = viewReference.getId();
-					if (XY_PLOT.equals(id)) {
-						page.hideView(viewReference);
-					}
-				}
-			}
-			return true;
-		}
-
-		@Override
-		public void postShutdown(IWorkbench workbench)
-		{
-		}
-	};
-
-	/**
-	 * The constructor.
-	 */
-	public CorePlugin()
-	{
-		super();
-		plugin = this;
-
-		// store our color property editor
-		java.beans.PropertyEditorManager.registerEditor(Color.class,
-				MWC.GUI.Properties.ColorPropertyEditor.class);
-	}
-
-	/**
-	 * This method is called upon plug-in activation
-	 */
-	public void start(final BundleContext context) throws Exception
-	{
-		super.start(context);
-		
-		// we have an ongoing problem with the window that RCP provides for a floated XY
-		// Plot staying behind after the view itself has closed, and 
-		// after the app has closed/re-opened.
-		PlatformUI.getWorkbench().addWorkbenchListener(workbenchListener);
-
-		// hack to initialise the TIFF importers. I believe we're having classpath
-		// issues,
-		// if we don't try to get an image reader right at the start of the app,
-		// we can't get a TIFF loader later on.
-		System.setProperty("com.sun.media.jai.disableMediaLib", "true");
-		final Iterator<ImageReader> iter2 = ImageIO.getImageReadersBySuffix("tif");
-		if (!iter2.hasNext())
-		{
-			logError(Status.ERROR,
-					"Failed to initialise TIFF reader for Java ImageIO", null);
-			System.err.println("TIFF READER NOT READY");
-		}
-		else
-		{
-			logError(Status.INFO, "Successfully loaded TIFF reader for Java ImageIO",
-					null);
-		}
-
-		// create something capable of handling legacy preferences
-		_toolParent = new DebriefToolParent(getPreferenceStore(), getHistory());
-
-		// tell the VPF generator where to get its preferences from
-		CreateVPFLayers.initialise(_toolParent);
-
-		// also initialise the ETOPO wrapper (if we have to)
-		CreateTOPO.initialise(_toolParent);
-
-		// and the replay importer - since it needs to know what mode (ATG/DR)
-		// to use for new data
-		ImportReplay.initialise(_toolParent);
-
-		// and the coastline-reader
-		CoastPainter.initialise(_toolParent);
-
-		// and the application - so we can use our own toolparent for the properties
-		Application.initialise(_toolParent);
-
-		// and the range calculator (it needs to know for the user pref on units)
-		rangeCalc.init(_toolParent);
-
-		// and the old error logger
-		Trace.initialise(_toolParent);
-
-		// the VPF database may wish to announce some kind of warning
-		// if it can't find it's data
-		VPFDatabaseHandler.initialise(_toolParent);
-
-		// there again, the track wrapper may have problems when it's
-		TrackSegment.initialise(_toolParent);
-		
-		evaluateEarthModelProviderExtension(Platform.getExtensionRegistry());
-	}
-
-	/**
-	 * This method is called when the plug-in is stopped
-	 */
-	public void stop(final BundleContext context) throws Exception
-	{
-		super.stop(context);
-		PlatformUI.getWorkbench().removeWorkbenchListener(workbenchListener);
-		plugin = null;
-		resourceBundle = null;
-	}
-
-	/**
-	 * Returns the shared instance.
-	 */
-	public static CorePlugin getDefault()
-	{
-		return plugin;
-	}
-
-	/**
-	 * retrieve the toolparent we're using
-	 */
-	public static ToolParent getToolParent()
-	{
-		return _toolParent;
-	}
-
-	/**
-	 * Returns the string from the plugin's resource bundle, or 'key' if not
-	 * found.
-	 */
-	public static String getResourceString(final String key)
-	{
-		final ResourceBundle bundle = CorePlugin.getDefault().getResourceBundle();
-		try
-		{
-			return (bundle != null) ? bundle.getString(key) : key;
-		}
-		catch (final MissingResourceException e)
-		{
-			return key;
-		}
-	}
-
-	public static void writeToClipboard(final String txt)
-	{
-
-		// create the clipboard buffer
-		final java.awt.datatransfer.Clipboard clip = java.awt.Toolkit.getDefaultToolkit()
-				.getSystemClipboard();
-
-		// put the string in a holder
-		final StringSelection sel = new java.awt.datatransfer.StringSelection(txt);
-
-		// and put it on the clipboard
-		clip.setContents(sel, null);
-	}
-
-	/**
-	 * get the CMAP clipboard
-	 * 
-	 * @return
-	 */
-	public Clipboard getClipboard()
-	{
-		if (_myClipboard == null)
-			_myClipboard = new Clipboard(Display.getCurrent());
-
-		return _myClipboard;
-	}
-
-	/**
-	 * get the undo buffer
-	 * 
-	 * @return the undo buffer (called a History in Eclipse)
-	 */
-	public static IOperationHistory getHistory()
-	{
-		IOperationHistory history = OperationHistoryFactory.getOperationHistory();
-		
-		// and set the buffer length
-		IUndoContext undoContext = getUndoContext();
-		if (undoContext == null) {
-			return history;
-		}
-		history.setLimit(undoContext, LENGTH_OF_UNDO_BUFFER);
-		return history;
-	}
-
-	public static IUndoContext getUndoContext()
-	{
-		final IUndoContext[] contexts = new UndoContext[1];
-		Runnable runnable = new Runnable()
-		{
-
-			@Override
-			public void run()
-			{
-				IWorkbenchWindow window = PlatformUI.getWorkbench().getActiveWorkbenchWindow();
-				if (window != null)
-				{
-					IWorkbenchPage page = getActivePage();
-					if (page != null)
-					{
-						IEditorPart activeEditor = page.getActiveEditor();
-						if (activeEditor instanceof IUndoable)
-						{
-							contexts[0] = ((IUndoable) activeEditor).getUndoContext();
-						}
-					}
-				}
-			}
-		};
-
-		if (Display.getCurrent() != null)
-		{
-			runnable.run();
-		}
-		else
-		{
-			Display.getDefault().syncExec(runnable);
-		}
-		return contexts[0];
-	}
-
-	/**
-	 * Returns the plugin's resource bundle,
-	 */
-	public ResourceBundle getResourceBundle()
-	{
-		try
-		{
-			if (resourceBundle == null)
-				resourceBundle = ResourceBundle
-						.getBundle("org.mwc.cmap.core.CorePluginResources");
-		}
-		catch (final MissingResourceException x)
-		{
-			resourceBundle = null;
-		}
-		return resourceBundle;
-	}
-
-	/**
-	 * @param asSelection
-	 * @param parentPart
-	 */
-	public static void editThisInProperties(
-			final Vector<ISelectionChangedListener> selectionListeners,
-			final StructuredSelection asSelection,
-			final ISelectionProvider selectionProvider, final IWorkbenchPart parentPart)
-	{
-		// hey, better make sure the properties window is open
-		final IWorkbench wb = PlatformUI.getWorkbench();
-		final IWorkbenchWindow win = wb.getActiveWorkbenchWindow();
-		final IWorkbenchPage page = win.getActivePage();
-
-		// get ready for the start/end times
-		// right, we need the time controller if we're going to get the
-		// times
-		// select the part that wants to do the editing (otherwise the properties
-		// window just ignores it's selection)
-		page.activate(parentPart);
-
-		// fire the update async - so the current page is clearly activated before
-		// marking the selection
-		Display.getDefault().asyncExec(new Runnable()
-		{
-			public void run()
-			{
-				try
-				{
-					// introduce a pause
-					try
-					{
-						Thread.sleep(100);
-					}
-					catch (final InterruptedException e)
-					{
-						CorePlugin.logError(Status.ERROR, "Property edit interruption", e);
-					}
-
-					// now update the selection
-					if (selectionListeners != null)
-					{
-						final SelectionChangedEvent sEvent = new SelectionChangedEvent(
-								selectionProvider, asSelection);
-						for (final Iterator<ISelectionChangedListener> stepper = selectionListeners
-								.iterator(); stepper.hasNext();)
-						{
-							final ISelectionChangedListener thisL = (ISelectionChangedListener) stepper
-									.next();
-							if (thisL != null)
-							{
-								thisL.selectionChanged(sEvent);
-							}
-						}
-					}
-					// and show the properties view
-					page.showView(IPageLayout.ID_PROP_SHEET, null,
-							IWorkbenchPage.VIEW_VISIBLE);
-				}
-				catch (final PartInitException e)
-				{
-					logError(Status.ERROR,
-							"Failed to open properties view when showing timer properties", e);
-				}
-			}
-		});
-	}
-
-	/**
-	 * convenience method to assist in extracting a location from the clipboard
-	 * 
-	 * @param txt
-	 * @return
-	 */
-	public static WorldLocation fromClipboard(final String txt)
-	{
-		WorldLocation res = null;
-
-		if (txt.startsWith(LOCATION_STRING_IDENTIFIER))
-		{
-
-			// get rid of the title
-			final String dataPart = txt.substring(LOCATION_STRING_IDENTIFIER.length(),
-					txt.length());
-			final StringTokenizer st = new StringTokenizer(dataPart);
-			final String latP = st.nextToken(",");
-			final String longP = st.nextToken(",");
-			final String depthP = st.nextToken();
-			final Double _lat = new Double(latP);
-			final Double _long = new Double(longP);
-			final Double _depth = new Double(depthP);
-			res = new WorldLocation(_lat.doubleValue(), _long.doubleValue(),
-					_depth.doubleValue());
-		}
-		else
-		{
-			// see what else we can sort out
-			// get a stream from the string
-			final StringTokenizer st = new StringTokenizer(txt.trim());
-
-			final int numTokens = st.countTokens();
-
-			if (numTokens == 2)
-			{
-				try
-				{
-
-					final String firstItem = st.nextToken(" \t");
-					final String secondItem = st.nextToken();
-
-					if (firstItem != null && secondItem != null)
-					{
-						// hey, go for it
-						final double latVal = MWCXMLReader.readThisDouble(firstItem);
-						final double longVal = MWCXMLReader.readThisDouble(secondItem);
-						res = new WorldLocation(latVal, longVal, 0d);
-					}
-				}
-				catch (final Exception e)
-				{
-					CorePlugin.logError(Status.ERROR,
-							"whilst trying to get (lat,long) location off clipboard", e);
-				}
-			}
-			else if (txt.contains("\t")) { //tab delimiter indicates the presence of a property name
-				//Example : Location	 05�17'37.76"N 030�49'45.33"E
-				final String subString = txt.substring(txt.indexOf("\t")).trim();
-				final StringTokenizer latLong=new StringTokenizer(subString);
-				if(latLong.countTokens() == 2) {
-					final String latString = latLong.nextToken();
-					final String longString = latLong.nextToken();
-					try {
-						//For some reason it is now represented as a " rather than \u2032"
-						final Sexagesimal latVal = SexagesimalSupport._DD_MM_SS_SSS.parse(latString.replaceAll("\"", "\u2033").replaceAll("'","\u2032"), false);
-						final Sexagesimal longVal = SexagesimalSupport._DD_MM_SS_SSS.parse(longString.replaceAll("\"", "\u2033").replaceAll("'","\u2032"), true);
-						res = new WorldLocation(latVal.getCombinedDegrees(), longVal.getCombinedDegrees(), 0d);
-					} catch (final Exception e) {
-						CorePlugin.logError(Status.ERROR,
-								"whilst trying to get (lat,long) location off clipboard", e);
-					}
-				}
-				
-				
-				
-				
-				
-			}
-			else if (numTokens == 8)
-			{
-				try
-				{
-					final Double latDegs = MWCXMLReader.readThisDouble(st.nextToken());
-					final Double latMin = MWCXMLReader.readThisDouble(st.nextToken());
-					final Double latSec = MWCXMLReader.readThisDouble(st.nextToken());
-					final char latHem = st.nextToken().charAt(0);
-					final Double longDegs = MWCXMLReader.readThisDouble(st.nextToken());
-					final Double longMin = MWCXMLReader.readThisDouble(st.nextToken());
-					final Double longSec = MWCXMLReader.readThisDouble(st.nextToken());
-					final char longHem = st.nextToken().charAt(0);
-					res = new WorldLocation(latDegs, latMin, latSec, latHem, longDegs,
-							longMin, longSec, longHem, 0);
-				}
-				catch (final Exception e)
-				{
-					CorePlugin
-							.logError(
-									Status.ERROR,
-									"whilst trying to get (dd mm ss.ss H dd mm ss.ss h) location off clipboard",
-									e);
-				}
-			}
-			else if (numTokens == 6)
-			{
-				try
-				{
-					final Double latDegs = MWCXMLReader.readThisDouble(st.nextToken());
-					final Double latMin = MWCXMLReader.readThisDouble(st.nextToken());
-					final char latHem = st.nextToken().charAt(0);
-					final Double longDegs = MWCXMLReader.readThisDouble(st.nextToken());
-					final Double longMin = MWCXMLReader.readThisDouble(st.nextToken());
-					final char longHem = st.nextToken().charAt(0);
-					res = new WorldLocation(latDegs, latMin, 0, latHem, longDegs,
-							longMin, 0, longHem, 0);
-				}
-				catch (final Exception e)
-				{
-					CorePlugin
-							.logError(
-									Status.ERROR,
-									"whilst trying to get (dd mm.mmm H dd mm.mmm h) location off clipboard",
-									e);
-				}
-			}
-		}
-
-		return res;
-	}
-
-	
-	/**
-	 * convenience method to assist placing locations on the clipboard
-	 * 
-	 * @param loc
-	 * @return
-	 */
-	public static String toClipboard(final WorldLocation loc)
-	{
-		final String res = LOCATION_STRING_IDENTIFIER + loc.getLat() + ","
-				+ loc.getLong() + "," + loc.getDepth();
-		return res;
-	}
-
-	/**
-	 * Returns an image descriptor for the image file at the given plug-in
-	 * relative path.
-	 * 
-	 * @param path
-	 *          the path
-	 * @return the image descriptor
-	 */
-	public static ImageDescriptor getImageDescriptor(final String path)
-	{
-		return AbstractUIPlugin
-				.imageDescriptorFromPlugin("org.mwc.cmap.core", path);
-	}
-
-	/**
-	 * error logging utility
-	 * 
-	 * @param severity
-	 *          the severity; one of <code>OK</code>, <code>ERROR</code>,
-	 *          <code>INFO</code>, <code>WARNING</code>, or <code>CANCEL</code>
-	 * @param message
-	 *          a human-readable message, localized to the current locale
-	 * @param exception
-	 *          a low-level exception, or <code>null</code> if not applicable
-	 */
-	public static void logError(final int severity, final String message, final Throwable exception)
-	{
-		logError(severity, message, exception, false);
-	}
-	
->>>>>>> f6b1c574
-  /**
-   * error logging utility
-   * 
-   * @param severity
-   *          the severity; one of <code>OK</code>, <code>ERROR</code>, <code>INFO</code>,
-   *          <code>WARNING</code>, or <code>CANCEL</code>
-   * @param message
-   *          a human-readable message, localized to the current locale
-   * @param exception
-   *          a low-level exception, or <code>null</code> if not applicable
-   */
-  public static void logError(final int severity, final String message,
-<<<<<<< HEAD
-      final Throwable exception)
-  {
-    logError(severity, message, exception, false);
-  }
-
-  /**
-   * error logging utility
-   * 
-   * @param severity
-   *          the severity; one of <code>OK</code>, <code>ERROR</code>, <code>INFO</code>,
-   *          <code>WARNING</code>, or <code>CANCEL</code>
-   * @param message
-   *          a human-readable message, localized to the current locale
-   * @param exception
-   *          a low-level exception, or <code>null</code> if not applicable
-   */
-  public static void logError(final int severity, final String message,
-      final Throwable exception, boolean showStack)
-=======
-      Throwable exception, boolean showStack)
->>>>>>> f6b1c574
-  {
-    final String fullMessage;
-    if (showStack)
-    {
-<<<<<<< HEAD
-      String stackListing = "Trace follows\n=================\n";
-      StackTraceElement[] stack = Thread.currentThread().getStackTrace();
-      for (int i = 0; i < stack.length; i++)
-      {
-        StackTraceElement ele = stack[i];
-        stackListing += ele.toString() + "\n";
-      }
-      fullMessage = message + "\n" + stackListing;
-=======
-      if (exception == null)
-      {
-        exception = new RuntimeException("Artificially generated, to get diagnostics stack");
-        fullMessage = message;
-      }
-      else
-      {
-        String stackListing = "Trace follows\n=================\n";
-        StackTraceElement[] stack = Thread.currentThread().getStackTrace();
-        for (int i = 0; i < stack.length; i++)
-        {
-          StackTraceElement ele = stack[i];
-          stackListing += ele.toString() + "\n";
-        }
-        fullMessage = message + "\n" + stackListing;
-      }
->>>>>>> f6b1c574
-    }
-    else
-    {
-      fullMessage = message;
-    }
-
-    final CorePlugin singleton = getDefault();
-    if (singleton != null)
-    {
-      final Status stat =
-          new Status(severity, "org.mwc.cmap.core", Status.OK, fullMessage,
-              exception);
-      singleton.getLog().log(stat);
-    }
-
-    // also throw it to the console
-    if (exception != null)
-      exception.printStackTrace();
-  }
-
-<<<<<<< HEAD
-  private static ImageRegistry getRegistry()
-  {
-    return plugin._imageRegistry;
-  }
-
-  public static Image getImageFromRegistry(final ImageDescriptor name)
-  {
-    Image res = null;
-
-    // do we already have an image
-    if (getRegistry() == null)
-    {
-      plugin._imageRegistry = new ImageRegistry();
-    }
-
-    // ok - do we have it already?
-    res = getRegistry().get(name.toString());
-
-    if (res == null)
-    {
-      getRegistry().put(name.toString(), name);
-      res = getRegistry().get(name.toString());
-    }
-
-    // and return it..
-    return res;
-  }
-
-  public static Image getImageFromRegistry(final String name)
-  {
-    Image res = null;
-
-    // do we already have an image
-    if (getRegistry() == null)
-    {
-      plugin._imageRegistry = new ImageRegistry();
-    }
-
-    // ok - do we have it already?
-    res = getRegistry().get(name);
-
-    if (res == null)
-    {
-      ImageDescriptor desc = getImageDescriptor("icons/16/" + name);
-      if (desc == null)
-      {
-        final Status status =
-            new Status(IStatus.ERROR, "org.mwc.cmap.core", "Missing image "
-                + name);
-        getDefault().getLog().log(status);
-        return null;
-      }
-      getRegistry().put(name, desc);
-      res = getRegistry().get(name);
-    }
-
-    // and return it..
-    return res;
-  }
-
-  /**
-   * show a message to the user
-   * 
-   * @param title
-   * @param message
-   */
-  public static void showMessage(final String title, final String message)
-  {
-    Display.getDefault().asyncExec(new Runnable()
-    {
-      @Override
-      public void run()
-      {
-        MessageDialog.openInformation(null, title, message);
-      }
-    });
-  }
-
-  /**
-   * run this supplied action, then add it to our undo buffer
-   * 
-   * @param theAction
-   *          the action to run...
-   */
-  public static void run(final IUndoableOperation theAction)
-  {
-    // check the action arrived...
-    if (theAction != null)
-    {
-      // and now run it
-      try
-      {
-        // add, then run the action to the buffer
-        getHistory().execute(theAction, null, null);
-
-      }
-      catch (final ExecutionException e)
-      {
-        logError(Status.ERROR, "Whilst adding new action to history buffer", e);
-      }
-    }
-  }
-
-  public static IWorkbenchWindow getActiveWindow()
-  {
-    return PlatformUI.getWorkbench().getActiveWorkbenchWindow();
-  }
-
-  public static IWorkbenchPage getActivePage()
-  {
-    final IWorkbenchWindow activeWindow = getActiveWindow();
-    if (activeWindow == null)
-      return null;
-    return activeWindow.getActivePage();
-  }
-
-  public static IViewPart openView(final String viewName)
-  {
-    IViewPart res = null;
-    try
-    {
-      final IWorkbenchPage page = getActivePage();
-      // right, open the view.
-      if (page != null)
-        res = page.showView(viewName);
-    }
-    catch (final PartInitException e)
-    {
-      logError(Status.ERROR, "Failed to open " + viewName + "view", e);
-    }
-    return res;
-  }
-
-  public static IViewPart findView(final String viewId)
-  {
-    final IWorkbenchPage page = getActivePage();
-    if (page != null)
-      return page.findView(viewId);
-    return null;
-  }
-
-  public static boolean isActivePart(final IWorkbenchPart part)
-  {
-    final IWorkbenchPage activePage = getActivePage();
-    if (activePage == null)
-      return false;
-    // obtain active page from WorkbenchWindow
-    final IWorkbenchPart activePart = activePage.getActivePart();
-    return activePart == null ? false : activePart.equals(part);
-  }
-
-  public static IWorkbenchPart getActivePart()
-  {
-    final IWorkbenchPage activePage = getActivePage();
-    if (activePage == null)
-      return null;
-    return activePage.getActivePart();
-  }
-
-  /**
-   * create an action that we can stick in our manager
-   * 
-   * @param target
-   * @param description
-   * @param host
-   * @return
-   */
-  public static Action createOpenHelpAction(final String target,
-      final String description, final IWorkbenchHelpSystem helpS)
-  {
-    // sort out the description
-    String desc = description;
-    if (desc == null)
-      desc = "Help";
-
-    final Action res = new Action(desc, Action.AS_PUSH_BUTTON)
-    {
-      public void run()
-      {
-        helpS.displayHelp(target);
-      }
-    };
-    res.setToolTipText("View help on this component");
-    res.setImageDescriptor(CorePlugin.getImageDescriptor("icons/16/help.png"));
-    return res;
-  }
-
-  /**
-   * create an action that we can stick in our manager
-   * 
-   * @param target
-   * @param description
-   * @param host
-   * @return
-   */
-  public static Action createOpenHelpAction(final String target,
-      final String description, final IViewPart host)
-  {
-    return createOpenHelpAction(target, description, host.getViewSite()
-        .getWorkbenchWindow().getWorkbench().getHelpSystem());
-  }
-
-  /**
-   * make it easy to declare context sensitive help
-   * 
-   * @param parent
-   * @param context
-   */
-  public static void declareContextHelp(final Composite parent,
-      final String context)
-  {
-    PlatformUI.getWorkbench().getHelpSystem().setHelp(parent, context);
-  }
-
-  public static IViewPart openSecondaryView(final String viewName,
-      final String secondaryId, final int state)
-  {
-    IViewPart res = null;
-    try
-    {
-      final IWorkbench wb = PlatformUI.getWorkbench();
-      final IWorkbenchWindow win = wb.getActiveWorkbenchWindow();
-      final IWorkbenchPage page = win.getActivePage();
-      // right, open the view.
-      res = page.showView(viewName, secondaryId, state);
-    }
-    catch (final PartInitException e)
-    {
-      logError(Status.ERROR, "Failed to open secondary " + viewName + "view", e);
-    }
-    return res;
-  }
-
-  public SexagesimalFormat getLocationFormat()
-  {
-    final IPreferenceStore preferenceStore = getPreferenceStore();
-    final boolean noSeconds =
-        preferenceStore.getBoolean(PREF_BASE60_FORMAT_NO_SECONDS);
-    return noSeconds ? SexagesimalSupport._DD_MM_MMM
-        : SexagesimalSupport._DD_MM_SS_SSS;
-  }
-
-  @Override
-  public void lostOwnership(final java.awt.datatransfer.Clipboard arg0,
-      final Transferable arg1)
-  {
-    // don't worry, just ignore it
-  }
-
-  static public final class ClipboardTest extends junit.framework.TestCase
-  {
-    public void testNearGreenwich()
-    {
-      String clipboard =
-          "Location\t 26\u00c2\u00b008'04.55\"N 021\u00c2\u00b056'56.52\"E";
-      WorldLocation fromClipboard = fromClipboard(clipboard);
-      assertEquals("Expected 26 degrees, 08 minutes, 0.455 seconds north",
-          26.134597222222222, fromClipboard.getLat());
-      assertEquals("Expected 21 degrees, 56 minutes, 56.52 seconds north",
-          21.949033333333333, fromClipboard.getLong());
-
-      clipboard =
-          "Location Attribute with spaces\t 26\u00c2\u00b008'04.55\"N 021\u00c2\u00b056'56.52\"E";
-      fromClipboard = fromClipboard(clipboard);
-      assertEquals("Expected 26 degrees, 08 minutes, 0.455 seconds north",
-          26.134597222222222, fromClipboard.getLat());
-      assertEquals("Expected 21 degrees, 56 minutes, 56.52 seconds north",
-          21.949033333333333, fromClipboard.getLong());
-    }
-  }
-
-  public static void infoDialog(final String title, final String msg)
-  {
-    Display.getDefault().syncExec(new Runnable()
-    {
-      @Override
-      public void run()
-      {
-        MessageDialog.openInformation(Display.getDefault().getActiveShell(),
-            title, msg);
-      }
-    });
-  }
-
-  public static void errorDialog(final String title, final String msg)
-  {
-    Display.getDefault().syncExec(new Runnable()
-    {
-      @Override
-      public void run()
-      {
-        MessageDialog.openError(Display.getDefault().getActiveShell(), title,
-            msg);
-      }
-    });
-  }
-
-  public static void warningDialog(final String title, final String msg)
-  {
-    Display.getDefault().syncExec(new Runnable()
-    {
-      @Override
-      public void run()
-      {
-        MessageDialog.openWarning(Display.getDefault().getActiveShell(), title,
-            msg);
-      }
-    });
-  }
-
-  /**
-   * Searches in the Eclipse Extension registry for EARTH_MODEL_PROVIDER extensions and creates one.
-   * Throws an error if there is more than one extensions of this kind.
-   * 
-   * @param registry
-   */
-  private void evaluateEarthModelProviderExtension(
-      final IExtensionRegistry registry) throws CoreException
-  {
-    final IConfigurationElement[] config =
-        registry.getConfigurationElementsFor(EARTH_MODEL_PROVIDER);
-    int extension_count = 0;
-    Object extension = null;
-    for (final IConfigurationElement e : config)
-    {
-      final Object o = e.createExecutableExtension("class");
-      if (o instanceof IEarthModelProvider)
-      {
-        extension_count++;
-        extension = o;
-      }
-    }
-
-    if (extension_count > 1)
-      throw new CoreException(null);
-    executeExtension(extension);
-  }
-
-  private void executeExtension(final Object o)
-  {
-    final ISafeRunnable runnable = new ISafeRunnable()
-    {
-      @Override
-      public void handleException(final Throwable e)
-      {
-        CorePlugin.logError(Status.ERROR, "Exception in providing Earth model",
-            e);
-      }
-
-      @Override
-      public void run() throws Exception
-      {
-        // Setting GeodeticCalculator Adapter as the default Earth model
-        final EarthModel model = ((IEarthModelProvider) o).getEarthModel();
-        MWC.GenericData.WorldLocation.setModel(model);
-      }
-    };
-    SafeRunner.run(runnable);
-  }
-=======
-	
-
-	private static ImageRegistry getRegistry()
-	{
-		return plugin._imageRegistry;
-	}
-
-	public static Image getImageFromRegistry(final ImageDescriptor name)
-	{
-		Image res = null;
-
-		// do we already have an image
-		if (getRegistry() == null)
-		{
-			plugin._imageRegistry = new ImageRegistry();
-		}
-
-		// ok - do we have it already?
-		res = getRegistry().get(name.toString());
-
-		if (res == null)
-		{
-			getRegistry().put(name.toString(), name);
-			res = getRegistry().get(name.toString());
-		}
-
-		// and return it..
-		return res;
-	}
-
-	public static Image getImageFromRegistry(final String name)
-	{
-		Image res = null;
-
-		// do we already have an image
-		if (getRegistry() == null)
-		{
-			plugin._imageRegistry = new ImageRegistry();
-		}
-
-		// ok - do we have it already?
-		res = getRegistry().get(name);
-
-		if (res == null)
-		{
-			ImageDescriptor desc = getImageDescriptor("icons/16/" + name);
-			if (desc == null)
-			{
-				final Status status = new Status(IStatus.ERROR, "org.mwc.cmap.core",
-						"Missing image " + name);
-				getDefault().getLog().log(status);
-				return null;
-			}
-			getRegistry().put(name, desc);
-			res = getRegistry().get(name);
-		}
-
-		// and return it..
-		return res;
-	}
-
-	/**
-	 * show a message to the user
-	 * 
-	 * @param title
-	 * @param message
-	 */
-	public static void showMessage(final String title, final String message)
-	{
-		Display.getDefault().asyncExec(new Runnable()
-		{
-			@Override
-			public void run()
-			{
-				MessageDialog.openInformation(null, title, message);
-			}
-		});
-	}
-
-	/**
-	 * run this supplied action, then add it to our undo buffer
-	 * 
-	 * @param theAction
-	 *          the action to run...
-	 */
-	public static void run(final IUndoableOperation theAction)
-	{
-		// check the action arrived...
-		if (theAction != null)
-		{
-			// and now run it
-			try
-			{
-				// add, then run the action to the buffer
-				getHistory().execute(theAction, null, null);
-
-			}
-			catch (final ExecutionException e)
-			{
-				logError(Status.ERROR, "Whilst adding new action to history buffer", e);
-			}
-		}
-	}
-	
-	public static IWorkbenchWindow getActiveWindow()
-	{
-		return PlatformUI.getWorkbench().getActiveWorkbenchWindow();
-	}
-	
-	public static IWorkbenchPage getActivePage()
-	{
-		final IWorkbenchWindow activeWindow = getActiveWindow();
-		if (activeWindow == null)
-			return null;
-		return activeWindow.getActivePage();
-	}
-
-	public static IViewPart openView(final String viewName)
-	{
-		IViewPart res = null;
-		try
-		{
-			final IWorkbenchPage page = getActivePage();
-			// right, open the view.
-			if (page != null)
-				res = page.showView(viewName);
-		}
-		catch (final PartInitException e)
-		{
-			logError(Status.ERROR, "Failed to open " + viewName + "view", e);
-		}
-		return res;
-	}
-
-	
-	public static IViewPart findView(final String viewId)
-	{
-		final IWorkbenchPage page = getActivePage();
-		if (page !=null)
-			return page.findView(viewId);
-		return null;
-	}
-	
-	public static boolean isActivePart(final IWorkbenchPart part)
-	{ 
-		final IWorkbenchPage activePage = getActivePage();
-		if (activePage == null)
-			return false;
-		// obtain active page from WorkbenchWindow
-	    final IWorkbenchPart activePart = activePage.getActivePart();
-	    return activePart == null ? false : activePart.equals(part);
-	}
-	
-	public static IWorkbenchPart getActivePart()
-	{ 
-		final IWorkbenchPage activePage = getActivePage();
-		if (activePage == null)
-			return null;
-		return activePage.getActivePart();
-	}
-	
-	/**
-	 * create an action that we can stick in our manager
-	 * 
-	 * @param target
-	 * @param description
-	 * @param host
-	 * @return
-	 */
-	public static Action createOpenHelpAction(final String target,
-			final String description, final IViewPart host)
-	{
-		// sort out the description
-		String desc = description;
-		if (desc == null)
-			desc = "Help";
-
-		final Action res = new Action(desc, Action.AS_PUSH_BUTTON)
-		{
-			public void run()
-			{
-				host.getViewSite().getWorkbenchWindow().getWorkbench().getHelpSystem()
-						.displayHelp(target);
-			}
-		};
-		res.setToolTipText("View help on this component");
-		res.setImageDescriptor(CorePlugin
-				.getImageDescriptor("icons/16/help.png"));
-		return res;
-	}
-
-	/**
-	 * make it easy to declare context sensitive help
-	 * 
-	 * @param parent
-	 * @param context
-	 */
-	public static void declareContextHelp(final Composite parent,
-			final String context)
-	{
-		PlatformUI.getWorkbench().getHelpSystem().setHelp(parent, context);
-	}
-
-	public static IViewPart openSecondaryView(final String viewName,
-			final String secondaryId, final int state)
-	{
-		IViewPart res = null;
-		try
-		{
-			final IWorkbench wb = PlatformUI.getWorkbench();
-			final IWorkbenchWindow win = wb.getActiveWorkbenchWindow();
-			final IWorkbenchPage page = win.getActivePage();
-			// right, open the view.
-			res = page.showView(viewName, secondaryId, state);
-		}
-		catch (final PartInitException e)
-		{
-			logError(Status.ERROR, "Failed to open secondary " + viewName + "view", e);
-		}
-		return res;
-	}
-
-	public SexagesimalFormat getLocationFormat()
-	{
-		final IPreferenceStore preferenceStore = getPreferenceStore();
-		final boolean noSeconds = preferenceStore
-				.getBoolean(PREF_BASE60_FORMAT_NO_SECONDS);
-		return noSeconds ? SexagesimalSupport._DD_MM_MMM
-				: SexagesimalSupport._DD_MM_SS_SSS;
-	}
-
-	@Override
-	public void lostOwnership(final java.awt.datatransfer.Clipboard arg0,
-			final Transferable arg1)
-	{
-		// don't worry, just ignore it
-	}
-	
-	static public final class ClipboardTest extends junit.framework.TestCase
-	{
-		public void testNearGreenwich()
-		{
-			String clipboard = "Location\t 26\u00c2\u00b008'04.55\"N 021\u00c2\u00b056'56.52\"E";
-			WorldLocation fromClipboard = fromClipboard(clipboard);
-			assertEquals("Expected 26 degrees, 08 minutes, 0.455 seconds north", 26.134597222222222, fromClipboard.getLat());
-			assertEquals("Expected 21 degrees, 56 minutes, 56.52 seconds north", 21.949033333333333, fromClipboard.getLong());
-			
-			clipboard = "Location Attribute with spaces\t 26\u00c2\u00b008'04.55\"N 021\u00c2\u00b056'56.52\"E";
-			fromClipboard = fromClipboard(clipboard);
-			assertEquals("Expected 26 degrees, 08 minutes, 0.455 seconds north", 26.134597222222222, fromClipboard.getLat());
-			assertEquals("Expected 21 degrees, 56 minutes, 56.52 seconds north", 21.949033333333333, fromClipboard.getLong());
-		}
-	}
-	
-	public static void infoDialog(final String title, final String msg)
-	{
-		Display.getDefault().syncExec(new Runnable()
-		{
-			@Override
-			public void run()
-			{
-				MessageDialog.openInformation(Display.getDefault().getActiveShell(), title, msg);
-			}
-		});
-	}
-
-	public static void errorDialog(final String title, final String msg)
-	{
-		Display.getDefault().syncExec(new Runnable()
-		{
-			@Override
-			public void run()
-			{
-				MessageDialog.openError(Display.getDefault().getActiveShell(), title, msg);
-			}
-		});
-	}
-
-	public static void warningDialog(final String title, final String msg)
-	{
-		Display.getDefault().syncExec(new Runnable()
-		{
-			@Override
-			public void run()
-			{
-				MessageDialog.openWarning(Display.getDefault().getActiveShell(), title, msg);
-			}
-		});
-	}
-	
-	/**
-	 * Searches in the Eclipse Extension registry for EARTH_MODEL_PROVIDER extensions and creates one.
-	 * Throws an error if there is more than one extensions of this kind.
-	 * @param registry
-	 */
-	private void evaluateEarthModelProviderExtension(final IExtensionRegistry registry) throws CoreException {
-		final IConfigurationElement[] config =
-				registry.getConfigurationElementsFor(EARTH_MODEL_PROVIDER);
-		int extension_count = 0;
-		Object extension = null;
-		for (final IConfigurationElement e : config) {
-				final Object o =
-						e.createExecutableExtension("class");
-				if (o instanceof IEarthModelProvider) {
-					extension_count ++;
-					extension = o;
-				}
-		}
-		
-		if (extension_count > 1)
-			throw new CoreException(null);
-		executeExtension(extension);
-	}
-	
-	private void executeExtension(final Object o) {
-		final ISafeRunnable runnable = new ISafeRunnable() {
-			@Override
-			public void handleException(final Throwable e) {
-				CorePlugin.logError(Status.ERROR, "Exception in providing Earth model", e);
-			}
-
-			@Override
-			public void run() throws Exception {
-			//Setting GeodeticCalculator Adapter as the default Earth model
-	    	final EarthModel model = ((IEarthModelProvider) o).getEarthModel(); 
-	  		MWC.GenericData.WorldLocation.setModel(model);  
-	      }
-	    };
-	    SafeRunner.run(runnable);
-	}
->>>>>>> f6b1c574
-
-}
+/*
+ *    Debrief - the Open Source Maritime Analysis Application
+ *    http://debrief.info
+ *
+ *    (C) 2000-2014, PlanetMayo Ltd
+ *
+ *    This library is free software; you can redistribute it and/or
+ *    modify it under the terms of the Eclipse Public License v1.0
+ *    (http://www.eclipse.org/legal/epl-v10.html)
+ *
+ *    This library is distributed in the hope that it will be useful,
+ *    but WITHOUT ANY WARRANTY; without even the implied warranty of
+ *    MERCHANTABILITY or FITNESS FOR A PARTICULAR PURPOSE. 
+ */
+package org.mwc.cmap.core;
+
+import interfaces.IEarthModelProvider;
+
+import java.awt.Color;
+import java.awt.datatransfer.ClipboardOwner;
+import java.awt.datatransfer.StringSelection;
+import java.awt.datatransfer.Transferable;
+import java.util.Iterator;
+import java.util.MissingResourceException;
+import java.util.ResourceBundle;
+import java.util.StringTokenizer;
+import java.util.Vector;
+
+import javax.imageio.ImageIO;
+import javax.imageio.ImageReader;
+
+import org.eclipse.core.commands.ExecutionException;
+import org.eclipse.core.commands.operations.IOperationHistory;
+import org.eclipse.core.commands.operations.IUndoContext;
+import org.eclipse.core.commands.operations.IUndoableOperation;
+import org.eclipse.core.commands.operations.OperationHistoryFactory;
+import org.eclipse.core.commands.operations.UndoContext;
+import org.eclipse.core.runtime.CoreException;
+import org.eclipse.core.runtime.IConfigurationElement;
+import org.eclipse.core.runtime.IExtensionRegistry;
+import org.eclipse.core.runtime.ISafeRunnable;
+import org.eclipse.core.runtime.IStatus;
+import org.eclipse.core.runtime.Platform;
+import org.eclipse.core.runtime.SafeRunner;
+import org.eclipse.core.runtime.Status;
+import org.eclipse.jface.action.Action;
+import org.eclipse.jface.dialogs.MessageDialog;
+import org.eclipse.jface.preference.IPreferenceStore;
+import org.eclipse.jface.resource.ImageDescriptor;
+import org.eclipse.jface.resource.ImageRegistry;
+import org.eclipse.jface.viewers.ISelectionChangedListener;
+import org.eclipse.jface.viewers.ISelectionProvider;
+import org.eclipse.jface.viewers.SelectionChangedEvent;
+import org.eclipse.jface.viewers.StructuredSelection;
+import org.eclipse.swt.dnd.Clipboard;
+import org.eclipse.swt.graphics.Image;
+import org.eclipse.swt.widgets.Composite;
+import org.eclipse.swt.widgets.Display;
+import org.eclipse.ui.IEditorPart;
+import org.eclipse.ui.IPageLayout;
+import org.eclipse.ui.IViewPart;
+import org.eclipse.ui.IViewReference;
+import org.eclipse.ui.IWorkbench;
+import org.eclipse.ui.IWorkbenchListener;
+import org.eclipse.ui.IWorkbenchPage;
+import org.eclipse.ui.IWorkbenchPart;
+import org.eclipse.ui.IWorkbenchWindow;
+import org.eclipse.ui.PartInitException;
+import org.eclipse.ui.PlatformUI;
+import org.eclipse.ui.help.IWorkbenchHelpSystem;
+import org.eclipse.ui.plugin.AbstractUIPlugin;
+import org.mwc.cmap.gridharness.data.base60.Sexagesimal;
+import org.mwc.cmap.gridharness.data.base60.SexagesimalFormat;
+import org.mwc.cmap.gridharness.data.base60.SexagesimalSupport;
+import org.osgi.framework.BundleContext;
+
+import Debrief.GUI.Frames.Application;
+import Debrief.ReaderWriter.Replay.ImportReplay;
+import Debrief.Tools.Tote.Calculations.rangeCalc;
+import Debrief.Wrappers.Track.TrackSegment;
+import MWC.Algorithms.EarthModel;
+import MWC.Algorithms.Editors.IUndoable;
+import MWC.GUI.ToolParent;
+import MWC.GUI.Chart.Painters.CoastPainter;
+import MWC.GUI.Tools.Palette.CreateTOPO;
+import MWC.GUI.Tools.Palette.CreateVPFLayers;
+import MWC.GenericData.WorldLocation;
+import MWC.Utilities.Errors.Trace;
+import MWC.Utilities.ReaderWriter.XML.MWCXMLReader;
+import MWC.Utilities.ReaderWriter.XML.Features.VPFDatabaseHandler;
+
+/**
+ * The main plugin class to be used in the desktop.
+ */
+public class CorePlugin extends AbstractUIPlugin implements ClipboardOwner
+{
+
+  /**
+   * how many UI operations to remember in the undo buffer
+   * 
+   */
+  private static final int LENGTH_OF_UNDO_BUFFER = 10;
+
+  public static final String PLUGIN_ID = "org.mwc.cmap.core";
+
+  public static final String NARRATIVES =
+      "org.mwc.cmap.narrative.views.NarrativeView";
+  public static final String NARRATIVES2 =
+      "com.borlander.ianmayo.nviewer.app.view";
+
+  public static final String TOTE = "org.mwc.cmap.tote.views.ToteView";
+
+  public static final String TIME_CONTROLLER =
+      "org.mwc.cmap.TimeController.views.TimeController";
+  public static final String TIME_BAR =
+      "org.mwc.cmap.timebar.views.TimeBarView";
+
+  public static final String XY_PLOT = "org.mwc.cmap.xyplot.views.XYPlotView";
+
+  public static final String OVERVIEW_PLOT =
+      "org.mwc.cmap.overview.views.ChartOverview";
+
+  public final static String DIS_LISTENER_VIEW =
+      "org.mwc.debrief.dis.views.DisListenerView";
+
+  public static final String STACKED_DOTS =
+      "org.mwc.debrief.track_shift.views.StackedDotsView";
+  public static final String FREQ_RESIDUALS =
+      "org.mwc.debrief.track_shift.views.FrequencyResidualsView";
+  public static final String GRID_EDITOR = "com.pml.grid.editor";
+
+  public static final String POLYGON_EDITOR =
+      "org.mwc.cmap.core.editor_views.PolygonEditorView";
+  public static final String LIVE_DATA_MONITOR = "org.mwc.cmap.LiveDataMonitor";
+  private static final String EARTH_MODEL_PROVIDER =
+      "org.mwc.cmap.core.EarthModelProvider";
+
+  /**
+   * support for lat/long editor in grid editor
+   * 
+   */
+  static final public String PREF_BASE60_FORMAT_NO_SECONDS = PLUGIN_ID
+      + ".base60-no-seconds";
+
+  // The shared instance.
+  private static CorePlugin plugin;
+
+  // Resource bundle.
+  private ResourceBundle resourceBundle;
+
+  /**
+   * the Debrief tool-parent used to provide legacy access to properties
+   */
+  private static ToolParent _toolParent;
+
+  /**
+   * where we cache our images
+   */
+  private ImageRegistry _imageRegistry;
+
+  /**
+   * our CMAP-wide clipboard
+   */
+  private Clipboard _myClipboard;
+
+  /**
+   * fixed string used to indicate a string is in our location format
+   */
+  public static final String LOCATION_STRING_IDENTIFIER = "LOC:";
+
+  /**
+   * special-case handler that ensures that XY Plot views are closed when the app closes. XY-Plot
+   * views are "special" views because we don't wish them to persist between sessions.
+   */
+  private IWorkbenchListener workbenchListener = new IWorkbenchListener()
+  {
+
+    @Override
+    public boolean preShutdown(IWorkbench workbench, boolean forced)
+    {
+      IWorkbenchWindow[] windows =
+          PlatformUI.getWorkbench().getWorkbenchWindows();
+      for (IWorkbenchWindow window : windows)
+      {
+        IWorkbenchPage page = window.getActivePage();
+        IViewReference[] viewReferences = page.getViewReferences();
+        for (IViewReference viewReference : viewReferences)
+        {
+          String id = viewReference.getId();
+          if (XY_PLOT.equals(id))
+          {
+            page.hideView(viewReference);
+          }
+        }
+      }
+      return true;
+    }
+
+    @Override
+    public void postShutdown(IWorkbench workbench)
+    {
+    }
+  };
+
+  /**
+   * The constructor.
+   */
+  public CorePlugin()
+  {
+    super();
+    plugin = this;
+
+    // store our color property editor
+    java.beans.PropertyEditorManager.registerEditor(Color.class,
+        MWC.GUI.Properties.ColorPropertyEditor.class);
+  }
+
+  /**
+   * This method is called upon plug-in activation
+   */
+  public void start(final BundleContext context) throws Exception
+  {
+    super.start(context);
+
+    // we have an ongoing problem with the window that RCP provides for a floated XY
+    // Plot staying behind after the view itself has closed, and
+    // after the app has closed/re-opened.
+    PlatformUI.getWorkbench().addWorkbenchListener(workbenchListener);
+
+    // hack to initialise the TIFF importers. I believe we're having classpath
+    // issues,
+    // if we don't try to get an image reader right at the start of the app,
+    // we can't get a TIFF loader later on.
+    System.setProperty("com.sun.media.jai.disableMediaLib", "true");
+    final Iterator<ImageReader> iter2 = ImageIO.getImageReadersBySuffix("tif");
+    if (!iter2.hasNext())
+    {
+      logError(Status.ERROR,
+          "Failed to initialise TIFF reader for Java ImageIO", null);
+      System.err.println("TIFF READER NOT READY");
+    }
+    else
+    {
+      logError(Status.INFO, "Successfully loaded TIFF reader for Java ImageIO",
+          null);
+    }
+
+    // create something capable of handling legacy preferences
+    _toolParent = new DebriefToolParent(getPreferenceStore(), getHistory());
+
+    // tell the VPF generator where to get its preferences from
+    CreateVPFLayers.initialise(_toolParent);
+
+    // also initialise the ETOPO wrapper (if we have to)
+    CreateTOPO.initialise(_toolParent);
+
+    // and the replay importer - since it needs to know what mode (ATG/DR)
+    // to use for new data
+    ImportReplay.initialise(_toolParent);
+
+    // and the coastline-reader
+    CoastPainter.initialise(_toolParent);
+
+    // and the application - so we can use our own toolparent for the properties
+    Application.initialise(_toolParent);
+
+    // and the range calculator (it needs to know for the user pref on units)
+    rangeCalc.init(_toolParent);
+
+    // and the old error logger
+    Trace.initialise(_toolParent);
+
+    // the VPF database may wish to announce some kind of warning
+    // if it can't find it's data
+    VPFDatabaseHandler.initialise(_toolParent);
+
+    // there again, the track wrapper may have problems when it's
+    TrackSegment.initialise(_toolParent);
+
+    evaluateEarthModelProviderExtension(Platform.getExtensionRegistry());
+  }
+
+  /**
+   * This method is called when the plug-in is stopped
+   */
+  public void stop(final BundleContext context) throws Exception
+  {
+    super.stop(context);
+    PlatformUI.getWorkbench().removeWorkbenchListener(workbenchListener);
+    plugin = null;
+    resourceBundle = null;
+  }
+
+  /**
+   * Returns the shared instance.
+   */
+  public static CorePlugin getDefault()
+  {
+    return plugin;
+  }
+
+  /**
+   * retrieve the toolparent we're using
+   */
+  public static ToolParent getToolParent()
+  {
+    return _toolParent;
+  }
+
+  /**
+   * Returns the string from the plugin's resource bundle, or 'key' if not found.
+   */
+  public static String getResourceString(final String key)
+  {
+    final ResourceBundle bundle = CorePlugin.getDefault().getResourceBundle();
+    try
+    {
+      return (bundle != null) ? bundle.getString(key) : key;
+    }
+    catch (final MissingResourceException e)
+    {
+      return key;
+    }
+  }
+
+  public static void writeToClipboard(final String txt)
+  {
+
+    // create the clipboard buffer
+    final java.awt.datatransfer.Clipboard clip =
+        java.awt.Toolkit.getDefaultToolkit().getSystemClipboard();
+
+    // put the string in a holder
+    final StringSelection sel = new java.awt.datatransfer.StringSelection(txt);
+
+    // and put it on the clipboard
+    clip.setContents(sel, null);
+  }
+
+  /**
+   * get the CMAP clipboard
+   * 
+   * @return
+   */
+  public Clipboard getClipboard()
+  {
+    if (_myClipboard == null)
+      _myClipboard = new Clipboard(Display.getCurrent());
+
+    return _myClipboard;
+  }
+
+  /**
+   * get the undo buffer
+   * 
+   * @return the undo buffer (called a History in Eclipse)
+   */
+  public static IOperationHistory getHistory()
+  {
+    IOperationHistory history = OperationHistoryFactory.getOperationHistory();
+
+    // and set the buffer length
+    IUndoContext undoContext = getUndoContext();
+    if (undoContext == null)
+    {
+      return history;
+    }
+    history.setLimit(undoContext, LENGTH_OF_UNDO_BUFFER);
+    return history;
+  }
+
+  public static IUndoContext getUndoContext()
+  {
+    final IUndoContext[] contexts = new UndoContext[1];
+    Runnable runnable = new Runnable()
+    {
+
+      @Override
+      public void run()
+      {
+        IWorkbenchWindow window =
+            PlatformUI.getWorkbench().getActiveWorkbenchWindow();
+        if (window != null)
+        {
+          IWorkbenchPage page = getActivePage();
+          if (page != null)
+          {
+            IEditorPart activeEditor = page.getActiveEditor();
+            if (activeEditor instanceof IUndoable)
+            {
+              contexts[0] = ((IUndoable) activeEditor).getUndoContext();
+            }
+          }
+        }
+      }
+    };
+
+    if (Display.getCurrent() != null)
+    {
+      runnable.run();
+    }
+    else
+    {
+      Display.getDefault().syncExec(runnable);
+    }
+    return contexts[0];
+  }
+
+  /**
+   * Returns the plugin's resource bundle,
+   */
+  public ResourceBundle getResourceBundle()
+  {
+    try
+    {
+      if (resourceBundle == null)
+        resourceBundle =
+            ResourceBundle.getBundle("org.mwc.cmap.core.CorePluginResources");
+    }
+    catch (final MissingResourceException x)
+    {
+      resourceBundle = null;
+    }
+    return resourceBundle;
+  }
+
+  /**
+   * @param asSelection
+   * @param parentPart
+   */
+  public static void editThisInProperties(
+      final Vector<ISelectionChangedListener> selectionListeners,
+      final StructuredSelection asSelection,
+      final ISelectionProvider selectionProvider,
+      final IWorkbenchPart parentPart)
+  {
+    // hey, better make sure the properties window is open
+    final IWorkbench wb = PlatformUI.getWorkbench();
+    final IWorkbenchWindow win = wb.getActiveWorkbenchWindow();
+    final IWorkbenchPage page = win.getActivePage();
+
+    // get ready for the start/end times
+    // right, we need the time controller if we're going to get the
+    // times
+    // select the part that wants to do the editing (otherwise the properties
+    // window just ignores it's selection)
+    page.activate(parentPart);
+
+    // fire the update async - so the current page is clearly activated before
+    // marking the selection
+    Display.getDefault().asyncExec(new Runnable()
+    {
+      public void run()
+      {
+        try
+        {
+          // introduce a pause
+          try
+          {
+            Thread.sleep(100);
+          }
+          catch (final InterruptedException e)
+          {
+            CorePlugin.logError(Status.ERROR, "Property edit interruption", e);
+          }
+
+          // now update the selection
+          if (selectionListeners != null)
+          {
+            final SelectionChangedEvent sEvent =
+                new SelectionChangedEvent(selectionProvider, asSelection);
+            for (final Iterator<ISelectionChangedListener> stepper =
+                selectionListeners.iterator(); stepper.hasNext();)
+            {
+              final ISelectionChangedListener thisL =
+                  (ISelectionChangedListener) stepper.next();
+              if (thisL != null)
+              {
+                thisL.selectionChanged(sEvent);
+              }
+            }
+          }
+          // and show the properties view
+          page.showView(IPageLayout.ID_PROP_SHEET, null,
+              IWorkbenchPage.VIEW_VISIBLE);
+        }
+        catch (final PartInitException e)
+        {
+          logError(Status.ERROR,
+              "Failed to open properties view when showing timer properties", e);
+        }
+      }
+    });
+  }
+
+  /**
+   * convenience method to assist in extracting a location from the clipboard
+   * 
+   * @param txt
+   * @return
+   */
+  public static WorldLocation fromClipboard(final String txt)
+  {
+    WorldLocation res = null;
+
+    if (txt.startsWith(LOCATION_STRING_IDENTIFIER))
+    {
+
+      // get rid of the title
+      final String dataPart =
+          txt.substring(LOCATION_STRING_IDENTIFIER.length(), txt.length());
+      final StringTokenizer st = new StringTokenizer(dataPart);
+      final String latP = st.nextToken(",");
+      final String longP = st.nextToken(",");
+      final String depthP = st.nextToken();
+      final Double _lat = new Double(latP);
+      final Double _long = new Double(longP);
+      final Double _depth = new Double(depthP);
+      res =
+          new WorldLocation(_lat.doubleValue(), _long.doubleValue(), _depth
+              .doubleValue());
+    }
+    else
+    {
+      // see what else we can sort out
+      // get a stream from the string
+      final StringTokenizer st = new StringTokenizer(txt.trim());
+
+      final int numTokens = st.countTokens();
+
+      if (numTokens == 2)
+      {
+        try
+        {
+
+          final String firstItem = st.nextToken(" \t");
+          final String secondItem = st.nextToken();
+
+          if (firstItem != null && secondItem != null)
+          {
+            // hey, go for it
+            final double latVal = MWCXMLReader.readThisDouble(firstItem);
+            final double longVal = MWCXMLReader.readThisDouble(secondItem);
+            res = new WorldLocation(latVal, longVal, 0d);
+          }
+        }
+        catch (final Exception e)
+        {
+          CorePlugin.logError(Status.ERROR,
+              "whilst trying to get (lat,long) location off clipboard", e);
+        }
+      }
+      else if (txt.contains("\t"))
+      { // tab delimiter indicates the presence of a property name
+        // Example : Location 05�17'37.76"N 030�49'45.33"E
+        final String subString = txt.substring(txt.indexOf("\t")).trim();
+        final StringTokenizer latLong = new StringTokenizer(subString);
+        if (latLong.countTokens() == 2)
+        {
+          final String latString = latLong.nextToken();
+          final String longString = latLong.nextToken();
+          try
+          {
+            // For some reason it is now represented as a " rather than \u2032"
+            final Sexagesimal latVal =
+                SexagesimalSupport._DD_MM_SS_SSS.parse(latString.replaceAll(
+                    "\"", "\u2033").replaceAll("'", "\u2032"), false);
+            final Sexagesimal longVal =
+                SexagesimalSupport._DD_MM_SS_SSS.parse(longString.replaceAll(
+                    "\"", "\u2033").replaceAll("'", "\u2032"), true);
+            res =
+                new WorldLocation(latVal.getCombinedDegrees(), longVal
+                    .getCombinedDegrees(), 0d);
+          }
+          catch (final Exception e)
+          {
+            CorePlugin.logError(Status.ERROR,
+                "whilst trying to get (lat,long) location off clipboard", e);
+          }
+        }
+
+      }
+      else if (numTokens == 8)
+      {
+        try
+        {
+          final Double latDegs = MWCXMLReader.readThisDouble(st.nextToken());
+          final Double latMin = MWCXMLReader.readThisDouble(st.nextToken());
+          final Double latSec = MWCXMLReader.readThisDouble(st.nextToken());
+          final char latHem = st.nextToken().charAt(0);
+          final Double longDegs = MWCXMLReader.readThisDouble(st.nextToken());
+          final Double longMin = MWCXMLReader.readThisDouble(st.nextToken());
+          final Double longSec = MWCXMLReader.readThisDouble(st.nextToken());
+          final char longHem = st.nextToken().charAt(0);
+          res =
+              new WorldLocation(latDegs, latMin, latSec, latHem, longDegs,
+                  longMin, longSec, longHem, 0);
+        }
+        catch (final Exception e)
+        {
+          CorePlugin
+              .logError(
+                  Status.ERROR,
+                  "whilst trying to get (dd mm ss.ss H dd mm ss.ss h) location off clipboard",
+                  e);
+        }
+      }
+      else if (numTokens == 6)
+      {
+        try
+        {
+          final Double latDegs = MWCXMLReader.readThisDouble(st.nextToken());
+          final Double latMin = MWCXMLReader.readThisDouble(st.nextToken());
+          final char latHem = st.nextToken().charAt(0);
+          final Double longDegs = MWCXMLReader.readThisDouble(st.nextToken());
+          final Double longMin = MWCXMLReader.readThisDouble(st.nextToken());
+          final char longHem = st.nextToken().charAt(0);
+          res =
+              new WorldLocation(latDegs, latMin, 0, latHem, longDegs, longMin,
+                  0, longHem, 0);
+        }
+        catch (final Exception e)
+        {
+          CorePlugin
+              .logError(
+                  Status.ERROR,
+                  "whilst trying to get (dd mm.mmm H dd mm.mmm h) location off clipboard",
+                  e);
+        }
+      }
+    }
+
+    return res;
+  }
+
+  /**
+   * convenience method to assist placing locations on the clipboard
+   * 
+   * @param loc
+   * @return
+   */
+  public static String toClipboard(final WorldLocation loc)
+  {
+    final String res =
+        LOCATION_STRING_IDENTIFIER + loc.getLat() + "," + loc.getLong() + ","
+            + loc.getDepth();
+    return res;
+  }
+
+  /**
+   * Returns an image descriptor for the image file at the given plug-in relative path.
+   * 
+   * @param path
+   *          the path
+   * @return the image descriptor
+   */
+  public static ImageDescriptor getImageDescriptor(final String path)
+  {
+    return AbstractUIPlugin
+        .imageDescriptorFromPlugin("org.mwc.cmap.core", path);
+  }
+
+  /**
+   * error logging utility
+   * 
+   * @param severity
+   *          the severity; one of <code>OK</code>, <code>ERROR</code>, <code>INFO</code>,
+   *          <code>WARNING</code>, or <code>CANCEL</code>
+   * @param message
+   *          a human-readable message, localized to the current locale
+   * @param exception
+   *          a low-level exception, or <code>null</code> if not applicable
+   */
+  public static void logError(final int severity, final String message,
+      final Throwable exception)
+  {
+    logError(severity, message, exception, false);
+  }
+
+  /**
+   * error logging utility
+   * 
+   * @param severity
+   *          the severity; one of <code>OK</code>, <code>ERROR</code>, <code>INFO</code>,
+   *          <code>WARNING</code>, or <code>CANCEL</code>
+   * @param message
+   *          a human-readable message, localized to the current locale
+   * @param exception
+   *          a low-level exception, or <code>null</code> if not applicable
+   */
+  public static void logError(final int severity, final String message,
+      Throwable exception, boolean showStack)
+  {
+    final String fullMessage;
+    if (showStack)
+    {
+      if (exception == null)
+      {
+        exception =
+            new RuntimeException(
+                "Artificially generated, to get diagnostics stack");
+        fullMessage = message;
+      }
+      else
+      {
+        String stackListing = "Trace follows\n=================\n";
+        StackTraceElement[] stack = Thread.currentThread().getStackTrace();
+        for (int i = 0; i < stack.length; i++)
+        {
+          StackTraceElement ele = stack[i];
+          stackListing += ele.toString() + "\n";
+        }
+        fullMessage = message + "\n" + stackListing;
+      }
+    }
+    else
+    {
+      fullMessage = message;
+    }
+
+    final CorePlugin singleton = getDefault();
+    if (singleton != null)
+    {
+      final Status stat =
+          new Status(severity, "org.mwc.cmap.core", Status.OK, fullMessage,
+              exception);
+      singleton.getLog().log(stat);
+    }
+
+    // also throw it to the console
+    if (exception != null)
+      exception.printStackTrace();
+  }
+
+  private static ImageRegistry getRegistry()
+  {
+    return plugin._imageRegistry;
+  }
+
+  public static Image getImageFromRegistry(final ImageDescriptor name)
+  {
+    Image res = null;
+
+    // do we already have an image
+    if (getRegistry() == null)
+    {
+      plugin._imageRegistry = new ImageRegistry();
+    }
+
+    // ok - do we have it already?
+    res = getRegistry().get(name.toString());
+
+    if (res == null)
+    {
+      getRegistry().put(name.toString(), name);
+      res = getRegistry().get(name.toString());
+    }
+
+    // and return it..
+    return res;
+  }
+
+  public static Image getImageFromRegistry(final String name)
+  {
+    Image res = null;
+
+    // do we already have an image
+    if (getRegistry() == null)
+    {
+      plugin._imageRegistry = new ImageRegistry();
+    }
+
+    // ok - do we have it already?
+    res = getRegistry().get(name);
+
+    if (res == null)
+    {
+      ImageDescriptor desc = getImageDescriptor("icons/16/" + name);
+      if (desc == null)
+      {
+        final Status status =
+            new Status(IStatus.ERROR, "org.mwc.cmap.core", "Missing image "
+                + name);
+        getDefault().getLog().log(status);
+        return null;
+      }
+      getRegistry().put(name, desc);
+      res = getRegistry().get(name);
+    }
+
+    // and return it..
+    return res;
+  }
+
+  /**
+   * show a message to the user
+   * 
+   * @param title
+   * @param message
+   */
+  public static void showMessage(final String title, final String message)
+  {
+    Display.getDefault().asyncExec(new Runnable()
+    {
+      @Override
+      public void run()
+      {
+        MessageDialog.openInformation(null, title, message);
+      }
+    });
+  }
+
+  /**
+   * run this supplied action, then add it to our undo buffer
+   * 
+   * @param theAction
+   *          the action to run...
+   */
+  public static void run(final IUndoableOperation theAction)
+  {
+    // check the action arrived...
+    if (theAction != null)
+    {
+      // and now run it
+      try
+      {
+        // add, then run the action to the buffer
+        getHistory().execute(theAction, null, null);
+
+      }
+      catch (final ExecutionException e)
+      {
+        logError(Status.ERROR, "Whilst adding new action to history buffer", e);
+      }
+    }
+  }
+
+  public static IWorkbenchWindow getActiveWindow()
+  {
+    return PlatformUI.getWorkbench().getActiveWorkbenchWindow();
+  }
+
+  public static IWorkbenchPage getActivePage()
+  {
+    final IWorkbenchWindow activeWindow = getActiveWindow();
+    if (activeWindow == null)
+      return null;
+    return activeWindow.getActivePage();
+  }
+
+  public static IViewPart openView(final String viewName)
+  {
+    IViewPart res = null;
+    try
+    {
+      final IWorkbenchPage page = getActivePage();
+      // right, open the view.
+      if (page != null)
+        res = page.showView(viewName);
+    }
+    catch (final PartInitException e)
+    {
+      logError(Status.ERROR, "Failed to open " + viewName + "view", e);
+    }
+    return res;
+  }
+
+  public static IViewPart findView(final String viewId)
+  {
+    final IWorkbenchPage page = getActivePage();
+    if (page != null)
+      return page.findView(viewId);
+    return null;
+  }
+
+  public static boolean isActivePart(final IWorkbenchPart part)
+  {
+    final IWorkbenchPage activePage = getActivePage();
+    if (activePage == null)
+      return false;
+    // obtain active page from WorkbenchWindow
+    final IWorkbenchPart activePart = activePage.getActivePart();
+    return activePart == null ? false : activePart.equals(part);
+  }
+
+  public static IWorkbenchPart getActivePart()
+  {
+    final IWorkbenchPage activePage = getActivePage();
+    if (activePage == null)
+      return null;
+    return activePage.getActivePart();
+  }
+
+  /**
+   * create an action that we can stick in our manager
+   * 
+   * @param target
+   * @param description
+   * @param host
+   * @return
+   */
+  public static Action createOpenHelpAction(final String target,
+      final String description, final IWorkbenchHelpSystem helpS)
+  {
+    // sort out the description
+    String desc = description;
+    if (desc == null)
+      desc = "Help";
+
+    final Action res = new Action(desc, Action.AS_PUSH_BUTTON)
+    {
+      public void run()
+      {
+        helpS.displayHelp(target);
+      }
+    };
+    res.setToolTipText("View help on this component");
+    res.setImageDescriptor(CorePlugin.getImageDescriptor("icons/16/help.png"));
+    return res;
+  }
+
+  /**
+   * create an action that we can stick in our manager
+   * 
+   * @param target
+   * @param description
+   * @param host
+   * @return
+   */
+  public static Action createOpenHelpAction(final String target,
+      final String description, final IViewPart host)
+  {
+    return createOpenHelpAction(target, description, host.getViewSite()
+        .getWorkbenchWindow().getWorkbench().getHelpSystem());
+  }
+
+
+  /**
+   * make it easy to declare context sensitive help
+   * 
+   * @param parent
+   * @param context
+   */
+  public static void declareContextHelp(final Composite parent,
+      final String context)
+  {
+    PlatformUI.getWorkbench().getHelpSystem().setHelp(parent, context);
+  }
+
+  public static IViewPart openSecondaryView(final String viewName,
+      final String secondaryId, final int state)
+  {
+    IViewPart res = null;
+    try
+    {
+      final IWorkbench wb = PlatformUI.getWorkbench();
+      final IWorkbenchWindow win = wb.getActiveWorkbenchWindow();
+      final IWorkbenchPage page = win.getActivePage();
+      // right, open the view.
+      res = page.showView(viewName, secondaryId, state);
+    }
+    catch (final PartInitException e)
+    {
+      logError(Status.ERROR, "Failed to open secondary " + viewName + "view", e);
+    }
+    return res;
+  }
+
+  public SexagesimalFormat getLocationFormat()
+  {
+    final IPreferenceStore preferenceStore = getPreferenceStore();
+    final boolean noSeconds =
+        preferenceStore.getBoolean(PREF_BASE60_FORMAT_NO_SECONDS);
+    return noSeconds ? SexagesimalSupport._DD_MM_MMM
+        : SexagesimalSupport._DD_MM_SS_SSS;
+  }
+
+  @Override
+  public void lostOwnership(final java.awt.datatransfer.Clipboard arg0,
+      final Transferable arg1)
+  {
+    // don't worry, just ignore it
+  }
+
+  static public final class ClipboardTest extends junit.framework.TestCase
+  {
+    public void testNearGreenwich()
+    {
+      String clipboard =
+          "Location\t 26\u00c2\u00b008'04.55\"N 021\u00c2\u00b056'56.52\"E";
+      WorldLocation fromClipboard = fromClipboard(clipboard);
+      assertEquals("Expected 26 degrees, 08 minutes, 0.455 seconds north",
+          26.134597222222222, fromClipboard.getLat());
+      assertEquals("Expected 21 degrees, 56 minutes, 56.52 seconds north",
+          21.949033333333333, fromClipboard.getLong());
+
+      clipboard =
+          "Location Attribute with spaces\t 26\u00c2\u00b008'04.55\"N 021\u00c2\u00b056'56.52\"E";
+      fromClipboard = fromClipboard(clipboard);
+      assertEquals("Expected 26 degrees, 08 minutes, 0.455 seconds north",
+          26.134597222222222, fromClipboard.getLat());
+      assertEquals("Expected 21 degrees, 56 minutes, 56.52 seconds north",
+          21.949033333333333, fromClipboard.getLong());
+    }
+  }
+
+  public static void infoDialog(final String title, final String msg)
+  {
+    Display.getDefault().syncExec(new Runnable()
+    {
+      @Override
+      public void run()
+      {
+        MessageDialog.openInformation(Display.getDefault().getActiveShell(),
+            title, msg);
+      }
+    });
+  }
+
+  public static void errorDialog(final String title, final String msg)
+  {
+    Display.getDefault().syncExec(new Runnable()
+    {
+      @Override
+      public void run()
+      {
+        MessageDialog.openError(Display.getDefault().getActiveShell(), title,
+            msg);
+      }
+    });
+  }
+
+  public static void warningDialog(final String title, final String msg)
+  {
+    Display.getDefault().syncExec(new Runnable()
+    {
+      @Override
+      public void run()
+      {
+        MessageDialog.openWarning(Display.getDefault().getActiveShell(), title,
+            msg);
+      }
+    });
+  }
+
+  /**
+   * Searches in the Eclipse Extension registry for EARTH_MODEL_PROVIDER extensions and creates one.
+   * Throws an error if there is more than one extensions of this kind.
+   * 
+   * @param registry
+   */
+  private void evaluateEarthModelProviderExtension(
+      final IExtensionRegistry registry) throws CoreException
+  {
+    final IConfigurationElement[] config =
+        registry.getConfigurationElementsFor(EARTH_MODEL_PROVIDER);
+    int extension_count = 0;
+    Object extension = null;
+    for (final IConfigurationElement e : config)
+    {
+      final Object o = e.createExecutableExtension("class");
+      if (o instanceof IEarthModelProvider)
+      {
+        extension_count++;
+        extension = o;
+      }
+    }
+
+    if (extension_count > 1)
+      throw new CoreException(null);
+    executeExtension(extension);
+  }
+
+  private void executeExtension(final Object o)
+  {
+    final ISafeRunnable runnable = new ISafeRunnable()
+    {
+      @Override
+      public void handleException(final Throwable e)
+      {
+        CorePlugin.logError(Status.ERROR, "Exception in providing Earth model",
+            e);
+      }
+
+      @Override
+      public void run() throws Exception
+      {
+        // Setting GeodeticCalculator Adapter as the default Earth model
+        final EarthModel model = ((IEarthModelProvider) o).getEarthModel();
+        MWC.GenericData.WorldLocation.setModel(model);
+      }
+    };
+    SafeRunner.run(runnable);
+  }
+
+}