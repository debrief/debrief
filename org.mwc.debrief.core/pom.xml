<?xml version="1.0" encoding="UTF-8"?>
<project xsi:schemaLocation="http://maven.apache.org/POM/4.0.0 http://maven.apache.org/xsd/maven-4.0.0.xsd" xmlns="http://maven.apache.org/POM/4.0.0"
    xmlns:xsi="http://www.w3.org/2001/XMLSchema-instance">
  <modelVersion>4.0.0</modelVersion>
  <parent>
    <groupId>org.mwc.debrief</groupId>
    <artifactId>parent</artifactId>
    <version>0.0.1-SNAPSHOT</version>
  </parent>
  <groupId>org.mwc.debrief</groupId>
  <artifactId>org.mwc.debrief.core</artifactId>
<<<<<<< HEAD
  <version>1.0.369</version>
=======
  <version>1.0.377</version>
>>>>>>> 014b5705
  <packaging>eclipse-plugin</packaging>
  
 
</project><|MERGE_RESOLUTION|>--- conflicted
+++ resolved
@@ -9,11 +9,7 @@
   </parent>
   <groupId>org.mwc.debrief</groupId>
   <artifactId>org.mwc.debrief.core</artifactId>
-<<<<<<< HEAD
-  <version>1.0.369</version>
-=======
   <version>1.0.377</version>
->>>>>>> 014b5705
   <packaging>eclipse-plugin</packaging>
   
  
