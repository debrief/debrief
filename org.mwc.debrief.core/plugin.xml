<?xml version="1.0" encoding="UTF-8"?>
<?eclipse version="3.0"?>
<plugin>

    <extension point="org.eclipse.ui.views">
        <category id="org.mwc.debrief.core.DebriefCategory" name="Debrief"/>
        <view
              allowMultiple="false"
              category="org.mwc.cmap.plotViewer.CMAP"
              class="org.mwc.debrief.core.ui.views.UnitCentricView"
              icon="icons/16/compass.png"
              id="org.mwc.debrief.core.view.unit_centric"
              name="Unit Centric View"
              restorable="true">
        </view>
    </extension>

    <extension point="org.eclipse.ui.editors">
        <editor class="org.mwc.debrief.core.editors.PlotEditor"
            contributorClass="org.mwc.debrief.core.editors.PlotEditorActionBarContributor"
            icon="icons/16/plot_file.png" id="org.mwc.debrief.PlotEditor" name="Debrief Plot Editor">
            <contentTypeBinding contentTypeId="org.mwc.debrief.contenttype.DebriefPlot"/>
            <contentTypeBinding contentTypeId="org.mwc.debrief.contenttype.DebriefPlotGPX"/>
            <contentTypeBinding contentTypeId="org.mwc.debrief.contenttype.OTH_G_Log"/>
            <contentTypeBinding contentTypeId="org.mwc.debrief.contenttype.CLog"/>
        </editor>
    </extension>

    <extension point="org.eclipse.ui.editors">
        <editor class="org.mwc.debrief.core.editors.PlotEditor"
            contributorClass="org.mwc.debrief.core.editors.PlotEditorActionBarContributor"
            icon="icons/16/track_file.png" id="org.mwc.debrief.TrackEditor"
            name="Debrief Plot Editor">
            <contentTypeBinding contentTypeId="org.mwc.debrief.contenttype.ReplayTrackFile"/>
            <contentTypeBinding contentTypeId="org.mwc.debrief.contenttype.KMZTrackFile"/>
            <contentTypeBinding contentTypeId="org.mwc.debrief.contenttype.LogTrackFile"/>
            <contentTypeBinding contentTypeId="org.mwc.debrief.contenttype.KMZTrackArchive"/>
            <contentTypeBinding contentTypeId="org.mwc.debrief.contenttype.AISTrackFile"/>
            <contentTypeBinding contentTypeId="org.mwc.debrief.contenttype.NMEALogFile"/>
            <contentTypeBinding contentTypeId="org.mwc.debrief.contenttype.CSV_GZ_LogFile"/>
            <contentTypeBinding contentTypeId="org.mwc.debrief.contenttype.SATCTrackFile"/>
            <contentTypeBinding contentTypeId="org.mwc.debrief.contenttype.SATCSampleTrackFile"/>
        </editor>
    </extension>

    <extension point="org.eclipse.ui.editors">
        <editor class="org.mwc.debrief.core.editors.PlotEditor"
            contributorClass="org.mwc.debrief.core.editors.PlotEditorActionBarContributor"
            icon="icons/16/sensor_file.png" id="org.mwc.debrief.SensorEditor"
            name="Debrief Plot Editor">
            <contentTypeBinding contentTypeId="org.mwc.debrief.contenttype.ReplaySensorFile"/> 
            <contentTypeBinding contentTypeId="org.mwc.debrief.contenttype.BRTSensorFile"/> 
        </editor>
    </extension>

    <extension point="org.eclipse.core.contenttype.contentTypes">
        <content-type base-type="org.eclipse.core.runtime.xml" file-extensions="xml,dpf"
            id="org.mwc.debrief.contenttype.DebriefPlot" name="Debrief Plot File" priority="normal">
            <describer class="org.eclipse.core.runtime.content.XMLRootElementContentDescriber">
                <parameter name="element" value="plot"> </parameter>
            </describer>
        </content-type>
        <content-type base-type="org.eclipse.core.runtime.xml" file-extensions="gpx"
            id="org.mwc.debrief.contenttype.DebriefPlotGPX" name="Debrief GPX File"
            priority="normal">
            <describer class="org.eclipse.core.runtime.content.XMLRootElementContentDescriber">
                <parameter name="element" value="gpx"> </parameter>
            </describer>
        </content-type>
        <content-type id="org.mwc.debrief.contenttype.ReplayTrackFile" file-extensions="rep"
            name="Replay Track File" priority="normal"> </content-type>
        <content-type base-type="org.eclipse.core.runtime.text"
            id="org.mwc.debrief.contenttype.ReplaySensorFile" file-extensions="dsf"
            name="Debrief Sensor File" priority="normal"> </content-type>
        <content-type base-type="org.eclipse.core.runtime.text"
            id="org.mwc.debrief.contenttype.INPFile" file-extensions="inp"
            name="DIS Simulation input file" priority="normal"> </content-type>
        <content-type id="org.mwc.debrief.contenttype.WorldImageFile" file-extensions="tif"
            name="World Image (Electronic Chart) File" priority="normal"> </content-type>
        <content-type id="org.mwc.debrief.contenttype.KMZTrackArchive" file-extensions="kmz"
            name="KMZ Track Archive" priority="normal"> </content-type>
        <content-type id="org.mwc.debrief.contenttype.KMZTrackFile" file-extensions="kml"
            name="KMZ Track File" priority="normal"> </content-type>
        <content-type id="org.mwc.debrief.contenttype.OTH_G_Log" file-extensions="txt"
            name="OTH-Gold log file" priority="high"> 
            <describer class="org.mwc.debrief.core.contenttype.OTH_G_ContentDescriber"/>
        </content-type>
        <content-type id="org.mwc.debrief.contenttype.CLog" file-extensions="txt"
            name="CLog file" priority="high"> 
            <describer class="org.mwc.debrief.core.contenttype.CLog_ContentDescriber"/>
        </content-type>
        <content-type id="org.mwc.debrief.contenttype.LogTrackFile" file-extensions="csv"
            name="S2087 Context Track File (Log)" priority="normal"> </content-type>
        <content-type id="org.mwc.debrief.contenttype.AISTrackFile"
            file-extensions="txt"
            name="AIS track file" priority="high">
            <describer class="org.mwc.debrief.core.contenttype.AISContentDescriber"/>
        </content-type>
        <content-type id="org.mwc.debrief.contenttype.NMEALogFile"
            file-extensions="log"
            name="NMEA Log file" priority="high">
            <describer class="org.mwc.debrief.core.contenttype.NMEAContentDescriber"/>
        </content-type>
        <content-type id="org.mwc.debrief.contenttype.CSV_GZ_LogFile"
            file-extensions="gz"
            name="Compressed CSV C-Log file" priority="high">
            <describer class="org.mwc.debrief.core.contenttype.CSV_GZ_ContentDescriber"/>
        </content-type>
        <content-type id="org.mwc.debrief.contenttype.SATCTrackFile"
            file-extensions="txt"
            name="SATC export file" priority="high">
            <describer class="org.mwc.debrief.core.contenttype.SATCContentDescriber"/>
        </content-type>
        <content-type id="org.mwc.debrief.contenttype.SATCSampleTrackFile"
            file-extensions="cs2"
            name="SATC Sample file" priority="high">
            <describer class="org.mwc.debrief.core.contenttype.SATCSampleContentDescriber"/>
        </content-type>
        <content-type base-type="org.eclipse.core.runtime.text"
            id="org.mwc.debrief.contenttype.BRTSensorFile" file-extensions="brt"
            name="Third Party Relative Bearing File" priority="normal"> </content-type>
    </extension>

    <extension-point id="DebriefPlotLoader" name="Plot Loader"
        schema="schema/DebriefPlotLoader.exsd"/>
    <extension-point id="XMLLayerHandler" name="XMLLayerHandler"
        schema="schema/XMLLayerHandler.exsd"/>
    <extension-point id="RepReader" name="RepReader" schema="schema/RepReader.exsd"/>
    <extension-point id="OutlineContentProvider" name="OutlineContentProvider" schema="schema/ContentProvider.exsd"/>
    <extension-point id="DPFReaderWriter" name="DPFReaderWriter" schema="schema/DPFReaderWriter.exsd"/>
    <extension point="org.mwc.debrief.core.DebriefPlotLoader">
        <loader class="org.mwc.debrief.core.loaders.ReplayLoader" extensions="rep;dsf;dtf"
            name="ReplayLoader"/>
    </extension>
    <extension point="org.mwc.debrief.core.DebriefPlotLoader">
        <loader class="org.mwc.debrief.core.loaders.XMLLoader" extensions="xml;dpf"
            name="Debrief XML Loader"/>
    </extension>
    <extension point="org.mwc.debrief.core.DebriefPlotLoader">
        <loader class="org.mwc.debrief.core.loaders.KMLLoader" extensions="kml"
            name="KML Track File"/>
    </extension>
    <extension point="org.mwc.debrief.core.DebriefPlotLoader">
        <loader class="org.mwc.debrief.core.loaders.KMLLoader" extensions="kmz"
            name="KML Track Archive"/>
    </extension>
    <extension point="org.mwc.debrief.core.DebriefPlotLoader">
        <loader class="org.mwc.debrief.core.loaders.LogTrackLoader" extensions="csv"
            name="S2087 Context Track File (.csv)" first_line="SYS_ORDINAL"/>
    </extension>
    <extension point="org.mwc.debrief.core.DebriefPlotLoader">
        <loader class="org.mwc.debrief.core.loaders.UK_CSV_Loader" extensions="csv"
            name="UK CSV Exchange Format (.csv)" first_line="# UK TRACK EXCHANGE FORMAT, V1.0" />
    </extension>
    <extension point="org.mwc.debrief.core.DebriefPlotLoader">
        <loader class="org.mwc.debrief.core.loaders.GPXLoader" extensions="gpx" name="GPX Plot File"
        />
    </extension>
    <extension point="org.mwc.debrief.core.DebriefPlotLoader">
        <loader class="org.mwc.debrief.core.loaders.NMEALoader" extensions="log" first_line="$POSL" name="NMEA Log File"        
        />
    </extension>
    <extension point="org.mwc.debrief.core.DebriefPlotLoader">
        <loader class="org.mwc.debrief.core.loaders.OTH_Gold_Loader" extensions="txt" name="OTH-Gold Log File"        
        />
    </extension>
    <extension point="org.mwc.debrief.core.DebriefPlotLoader">
        <loader class="org.mwc.debrief.core.loaders.CLog_Loader" extensions="txt" first_line="Unknown" name="CLog File"        
        />
    </extension>
    <extension point="org.mwc.debrief.core.DebriefPlotLoader">
<<<<<<< HEAD
=======
        <loader class="org.mwc.debrief.core.loaders.CSV_GZ_Loader" extensions="gz"  name="Compressed CLog File"        
        />
    </extension>
    <extension point="org.mwc.debrief.core.DebriefPlotLoader">
>>>>>>> 014b5705
        <loader class="org.mwc.debrief.core.loaders.AISLoader" extensions="txt" first_line="!AIVDM" name="AIS Track File"        
        />
    </extension>
    <extension point="org.mwc.debrief.core.DebriefPlotLoader">
        <loader class="org.mwc.debrief.core.loaders.SATCLoader" extensions="txt" first_line="//X, Y, Time"  name="SATC Track File"        
        />
    </extension>
    <extension point="org.mwc.debrief.core.DebriefPlotLoader">
        <loader class="org.mwc.debrief.core.loaders.SATCSampleLoader" extensions="cs2" first_line="#Time of Validity,"  name="SATC Sample Track File"        
        />
    </extension>
    <extension point="org.mwc.debrief.core.DebriefPlotLoader">
        <loader class="org.mwc.debrief.core.loaders.TifLoader" extensions="tif;tiff"
            name="GeoTIF Image File"/>
    </extension>
    <extension point="org.mwc.debrief.core.DebriefPlotLoader">
        <loader class="org.mwc.debrief.core.loaders.ShapeLoader" extensions="shp"
            name="ShapeFile File"/>
    </extension>
    <extension point="org.mwc.debrief.core.DebriefPlotLoader">
        <loader class="org.mwc.debrief.core.loaders.MsDocLoader" extensions="doc"
            name="MS Word Document"/>
    </extension>
    <extension point="org.mwc.debrief.core.DebriefPlotLoader">
        <loader class="org.mwc.debrief.core.loaders.MsDocXLoader" extensions="docx"
            name="MS Word XML Document"/>
    </extension>
    <extension point="org.mwc.debrief.core.DebriefPlotLoader">
        <loader class="org.mwc.debrief.core.loaders.PdfLoader" extensions="pdf"
            name="PDF Document"/>
    </extension>
    <extension point="org.mwc.debrief.core.DebriefPlotLoader">
        <loader class="org.mwc.debrief.core.loaders.BRTLoader" extensions="brt"
            name="BRT Document"/>
    </extension>

    <extension point="org.eclipse.ui.menus">
        <menuContribution locationURI="toolbar:org.eclipse.ui.main.toolbar?before=group.file">
            <toolbar id="org.mwc.debrief.core.save" label="Save">
                <separator name="features" visible="true"/>
                <separator name="sep3" visible="true"/>
                <separator name="additions" visible="true"/>
            </toolbar>
            <toolbar id="org.mwc.debrief.core.createProject" label="Create Project">
                <separator name="features" visible="true"/>
                <separator name="sep3" visible="true"/>
                <separator name="additions" visible="true"/>
            </toolbar>
            <toolbar id="org.mwc.debrief.core.prefs" label="Preferences">
                <separator name="features" visible="true"/>
                <separator name="sep3" visible="true"/>
                <separator name="additions" visible="true"/>
            </toolbar>
            <toolbar
                  id="org.mwc.debrief.core.undoRedo"
                  label="Undo Redo">
               <separator
                     name="features"
                     visible="true">
               </separator>
               <separator
                     name="sep3"
                     visible="true">
               </separator>
               <separator
                     name="additions"
                     visible="true">
               </separator>
            </toolbar>
            <toolbar id="org.mwc.debrief.core.EditorFeatures" label="Add Features">
                <separator name="features" visible="true"/>
                <separator name="sep3" visible="true"/>
                <separator name="additions" visible="true"/>
            </toolbar>
            <toolbar id="org.mwc.debrief.core.EditorShapes" label="Insert Shapes">
                <separator name="shapes" visible="true"/>
                <separator name="sep2" visible="true"/>
                <separator name="additions" visible="true"/>
            </toolbar>
            <toolbar id="org.mwc.debrief.core.ChartFeatures" label="Chart Features">
                <separator name="charts" visible="true"/>
                <separator name="sep2" visible="true"/>
                <separator name="additions" visible="true"/>
            </toolbar>
            <toolbar id="org.mwc.debrief.core.EditorView" label="View Mode">
                <separator name="viewRadio" visible="true"/>
                <separator name="view" visible="true"/>
                <separator name="sep1" visible="true"/>
                <separator name="additions" visible="true"/>
            </toolbar>
        </menuContribution>

        <menuContribution locationURI="menu:org.eclipse.ui.main.menu?after=additions">
            <menu id="org.mwc.debrief.core.EditorFeatures" label="&amp;Chart Features"/>
            <menu id="org.mwc.debrief.core.EditorShapes" label="&amp;Drawing"/>
            <menu id="org.mwc.debrief.core.EditorView" label="&amp;View"/>
        </menuContribution>
        <menuContribution locationURI="menu:org.mwc.debrief.core.EditorView">
            <separator name="viewRadio" visible="true"/>
            <separator name="view" visible="true"/>
            <separator name="sep4" visible="true"/>
            <separator name="additions" visible="true"/>
        </menuContribution>
        <menuContribution locationURI="menu:org.mwc.debrief.core.EditorShapes">
            <separator name="shapes" visible="true"/>
            <separator name="sep5" visible="true"/>
            <separator name="additions" visible="true"/>
        </menuContribution>
        <menuContribution locationURI="menu:org.mwc.debrief.core.EditorFeatures">
            <separator name="features" visible="true"/>
            <separator name="sep6" visible="true"/>
            <separator name="additions" visible="true"/>
        </menuContribution>

        <menuContribution locationURI="menu:org.mwc.debrief.core.EditorView?after=viewRadio">
            <command commandId="org.mwc.debrief.core.RadioHandler" icon="icons/16/SelectSegment.png"
                label="Drag &amp;TMA Segment" style="radio" id="org.mwc.debrief.core.DragSegment">
                <parameter name="org.eclipse.ui.commands.radioStateParameter" value="DragSegment"> </parameter>
                <visibleWhen checkEnabled="false">
                    <reference definitionId="org.mwc.debrief.activePlotEditor"> </reference>
                </visibleWhen>
            </command>

            <command commandId="org.mwc.debrief.core.RadioHandler"
                icon="icons/16/SelectComponent.png" label="Drag &amp;Component" style="radio"
                id="org.mwc.debrief.core.DragComponent">
                <parameter name="org.eclipse.ui.commands.radioStateParameter" value="DragComponent"> </parameter>
                <visibleWhen checkEnabled="false">
                    <reference definitionId="org.mwc.debrief.activePlotEditor"> </reference>
                </visibleWhen>
            </command>

            <command commandId="org.mwc.debrief.core.RadioHandler" icon="icons/16/SelectFeature.png"
                label="&amp;Drag Whole Feature" style="radio" id="org.mwc.debrief.core.DragFeature">
                <parameter name="org.eclipse.ui.commands.radioStateParameter" value="DragFeature"> </parameter>
                <visibleWhen checkEnabled="false">
                    <reference definitionId="org.mwc.debrief.activePlotEditor"> </reference>
                </visibleWhen>
            </command>

            <command commandId="org.mwc.debrief.core.RadioHandler" icon="icons/16/rng_brg.png"
                label="Measure range &amp;bearing" style="radio"
                id="org.mwc.debrief.core.RangeBearing">
                <parameter name="org.eclipse.ui.commands.radioStateParameter" value="RangeBearing"> </parameter>
                <visibleWhen checkEnabled="false">
                    <reference definitionId="org.mwc.debrief.activePlotEditor"> </reference>
                </visibleWhen>
            </command>

            <command commandId="org.mwc.debrief.core.RadioHandler" icon="icons/16/hand.png"
                label="&amp;Pan" style="radio" id="org.mwc.debrief.core.Pan">
                <parameter name="org.eclipse.ui.commands.radioStateParameter" value="Pan"> </parameter>
                <visibleWhen checkEnabled="false">
                    <reference definitionId="org.mwc.debrief.activeCorePlotEditor"> </reference>
                </visibleWhen>
            </command>

            <command commandId="org.mwc.debrief.core.RadioHandler" icon="icons/16/zoomin.png"
                label="Zoom &amp;In" style="radio" id="org.mwc.debrief.core.ZoomIn">
                <parameter name="org.eclipse.ui.commands.radioStateParameter" value="ZoomIn"> </parameter>
                <visibleWhen checkEnabled="false">
                    <reference definitionId="org.mwc.debrief.activeCorePlotEditor"> </reference>
                </visibleWhen>
            </command>
        </menuContribution>

        <menuContribution locationURI="toolbar:org.mwc.debrief.core.save?before=additions">
            <command commandId="org.eclipse.ui.file.save" icon="icons/24/save.png" label="Save"
                tooltip="Save" style="push" id="org.mwc.debrief.core.save"> </command>
                
        </menuContribution>

        <menuContribution locationURI="toolbar:org.mwc.debrief.core.prefs?before=additions">
            <command commandId="org.mwc.debrief.core.OpenPrefs" icon="icons/24/gears.png"
                style="push" id="org.mwc.debrief.core.OpenPrefs">
            </command>
        </menuContribution>

        <menuContribution locationURI="toolbar:org.mwc.debrief.core.createProject?before=additions">
            <command commandId="org.mwc.debrief.core.createProject"
                icon="icons/24/create_project.png" label="Create Project"
                tooltip="Create folders to contain your Debrief working files" style="push"
                id="org.mwc.debrief.core.createProject"> </command>
        </menuContribution>
        <menuContribution
              locationURI="toolbar:org.mwc.debrief.core.undoRedo?before=additions">
           <command
                 commandId="org.eclipse.ui.edit.undo"
                 icon="icons/24/undo.png"
                 id="undoredo.undo"
                 style="push">
           </command>
           <command
                 commandId="org.eclipse.ui.edit.redo"
                 icon="icons/24/redo.png"
                 id="undoredo.redo"
                 style="push">
           </command>
        </menuContribution>

        <menuContribution locationURI="toolbar:org.mwc.debrief.core.EditorView?after=viewRadio">
            <command commandId="org.mwc.debrief.core.RadioHandler" icon="icons/24/SelectSegment.png"
                label="Drag &amp;Track Segment" tooltip="Drag Track Segment" style="radio"
                id="org.mwc.debrief.core.DragSegment">
                <parameter name="org.eclipse.ui.commands.radioStateParameter" value="DragSegment"> </parameter>
                <visibleWhen checkEnabled="false">
                    <reference definitionId="org.mwc.debrief.activePlotEditor"> </reference>
                </visibleWhen>
            </command>

            <command commandId="org.mwc.debrief.core.RadioHandler"
                icon="icons/24/SelectComponent.png" label="Drag &amp;Component"
                tooltip="Drag Component" style="radio" id="org.mwc.debrief.core.DragComponent">
                <parameter name="org.eclipse.ui.commands.radioStateParameter" value="DragComponent"> </parameter>
                <visibleWhen checkEnabled="false">
                    <reference definitionId="org.mwc.debrief.activePlotEditor"> </reference>
                </visibleWhen>
            </command>

            <command commandId="org.mwc.debrief.core.RadioHandler" icon="icons/24/SelectFeature.png"
                label="&amp;Drag Whole Feature" tooltip="Drag Whole Feature" style="radio"
                id="org.mwc.debrief.core.DragFeature">
                <parameter name="org.eclipse.ui.commands.radioStateParameter" value="DragFeature"> </parameter>
                <visibleWhen checkEnabled="false">
                    <with variable="activeEditorId">
                        <or>
                            <equals value="org.mwc.debrief.PlotEditor"> </equals>
                            <equals value="org.mwc.debrief.TrackEditor"> </equals>
                            <equals value="org.mwc.debrief.SensorEditor"> </equals>
                        </or>
                    </with>
                </visibleWhen>
            </command>

            <command commandId="org.mwc.debrief.core.RadioHandler" icon="icons/24/rng_brg.png"
                label="Measure range &amp;bearing" tooltip="Measure range bearing" style="radio"
                id="org.mwc.debrief.core.RangeBearing">
                <parameter name="org.eclipse.ui.commands.radioStateParameter" value="RangeBearing"> </parameter>
                <visibleWhen checkEnabled="false">
                    <reference definitionId="org.mwc.debrief.activePlotEditor"> </reference>
                </visibleWhen>
            </command>

            <command commandId="org.mwc.debrief.core.RadioHandler" icon="icons/24/hand.png"
                label="&amp;Pan" tooltip="Pan" style="radio" id="org.mwc.debrief.core.Pan">
                <parameter name="org.eclipse.ui.commands.radioStateParameter" value="Pan"> </parameter>
                <visibleWhen checkEnabled="false">
                    <reference definitionId="org.mwc.debrief.activeCorePlotEditor"> </reference>
                </visibleWhen>
            </command>

            <command commandId="org.mwc.debrief.core.RadioHandler" icon="icons/24/zoomin.png"
                style="radio" tooltip="Zoom In" id="org.mwc.debrief.core.ZoomIn">
                <parameter name="org.eclipse.ui.commands.radioStateParameter" value="ZoomIn"> </parameter>
                <visibleWhen checkEnabled="false">
                    <reference definitionId="org.mwc.debrief.activeCorePlotEditor"> </reference>
                </visibleWhen>
            </command>
        </menuContribution>

        <menuContribution locationURI="menu:org.mwc.debrief.core.EditorView?after=additions">
            <command commandId="org.mwc.debrief.core.ZoomOut" icon="icons/16/zoomout.png"
                style="push" id="org.mwc.debrief.core.ZoomOut">
                <visibleWhen checkEnabled="false">
                    <reference definitionId="org.mwc.debrief.activeCorePlotEditor"> </reference>
                </visibleWhen>
            </command>
            <command commandId="org.mwc.debrief.core.FitToWindow" icon="icons/16/fit_to_win.png"
                style="push" id="org.mwc.debrief.core.FitToWindow">
                <visibleWhen checkEnabled="false">
                    <reference definitionId="org.mwc.debrief.activeCorePlotEditor"> </reference>
                </visibleWhen>
            </command>

            <command commandId="org.mwc.debrief.core.Redraw" icon="icons/16/repaint.png"
                style="push" id="org.mwc.debrief.core.Redraw">
                <visibleWhen checkEnabled="false">
                    <reference definitionId="org.mwc.debrief.activeCorePlotEditor"> </reference>
                </visibleWhen>
            </command>
            
        </menuContribution>

        <menuContribution locationURI="toolbar:org.mwc.debrief.core.EditorView?after=view">
            <separator name="org.mwc.debrief.core.separator8"> </separator>
            <command commandId="org.mwc.debrief.core.ZoomOut" icon="icons/24/zoomout.png"
                style="push" id="org.mwc.debrief.core.ZoomOut">
                <visibleWhen checkEnabled="false">
                    <reference definitionId="org.mwc.debrief.activeCorePlotEditor"> </reference>
                </visibleWhen>
            </command>
        </menuContribution>

        <menuContribution locationURI="toolbar:org.mwc.debrief.core.EditorView?after=additions">
            <command commandId="org.mwc.debrief.core.FitToWindow" icon="icons/24/fit_to_win.png"
                style="push" id="org.mwc.debrief.core.FitToWindow">
                <visibleWhen checkEnabled="false">
                    <reference definitionId="org.mwc.debrief.activeCorePlotEditor"> </reference>
                </visibleWhen>
            </command>

            <command commandId="org.mwc.debrief.core.Redraw" icon="icons/24/repaint.png"
                style="push" id="org.mwc.debrief.core.Redraw">
                <visibleWhen checkEnabled="false">
                    <reference definitionId="org.mwc.debrief.activeCorePlotEditor"> </reference>
                </visibleWhen>
            </command>

        </menuContribution>
        <menuContribution locationURI="menu:org.mwc.debrief.core.EditorFeatures?after=features">
            <command commandId="org.mwc.debrief.core.creators.chartFeatures.InsertScale"
                icon="icons/16/scale.png" style="push"
                id="org.mwc.debrief.core.creators.chartFeatures.InsertScale">
                <visibleWhen checkEnabled="false">
                    <reference definitionId="org.mwc.debrief.activePlotEditor"> </reference>
                </visibleWhen>
            </command>
            
            <command commandId="org.mwc.debrief.core.creators.chartFeatures.InsertTimeDisplayAbsolute"
                icon="icons/16/clock.png" style="push"
                id="org.mwc.debrief.core.creators.chartFeatures.InsertTimeDisplayAbsolute">
                <visibleWhen checkEnabled="false">
                    <reference definitionId="org.mwc.debrief.activePlotEditor"> </reference>
                </visibleWhen>
            </command>

			<command commandId="org.mwc.debrief.core.creators.chartFeatures.InsertTimeDisplayRelative"
                icon="icons/16/stopwatch.png" style="push"
                id="org.mwc.debrief.core.creators.chartFeatures.InsertTimeDisplayRelative">
                <visibleWhen checkEnabled="false">
                    <reference definitionId="org.mwc.debrief.activePlotEditor"> </reference>
                </visibleWhen>
            </command>
            
            <command commandId="org.mwc.debrief.core.creators.chartFeatures.Insert4WGrid"
                icon="icons/16/grid4w.png" style="push"
                id="org.mwc.debrief.core.creators.chartFeatures.Insert4WGrid">
                <visibleWhen checkEnabled="false">
                    <reference definitionId="org.mwc.debrief.activePlotEditor"> </reference>
                </visibleWhen>
            </command>

            <command commandId="org.mwc.debrief.core.creators.chartFeatures.InsertGrid"
                icon="icons/16/grid.png" style="push"
                id="org.mwc.debrief.core.creators.chartFeatures.InsertGrid">
                <visibleWhen checkEnabled="false">
                    <reference definitionId="org.mwc.debrief.activePlotEditor"> </reference>
                </visibleWhen>
            </command>

            <command commandId="org.mwc.debrief.core.creators.chartFeatures.InsertLocalGrid"
                icon="icons/16/local_grid.png" style="push"
                id="org.mwc.debrief.core.creators.chartFeatures.InsertLocalGrid">
                <visibleWhen checkEnabled="false">
                    <reference definitionId="org.mwc.debrief.activePlotEditor"> </reference>
                </visibleWhen>
            </command>

            <command commandId="org.mwc.debrief.core.creators.chartFeatures.InsertCoastline"
                icon="icons/16/coast.png" style="push"
                id="org.mwc.debrief.core.creators.chartFeatures.InsertCoastline">
                <visibleWhen checkEnabled="false">
                    <reference definitionId="org.mwc.debrief.activePlotEditor"> </reference>
                </visibleWhen>
            </command>

            <command commandId="org.mwc.debrief.core.creators.chartFeatures.InsertETOPO"
                icon="icons/16/etopo.png" style="push"
                id="org.mwc.debrief.core.creators.chartFeatures.InsertETOPO">
                <visibleWhen checkEnabled="false">
                    <reference definitionId="org.mwc.debrief.activePlotEditor"> </reference>
                </visibleWhen>
            </command>

            <command commandId="org.mwc.debrief.core.creators.chartFeatures.InsertChartLibrary"
                icon="icons/16/library.png" style="push"
                id="org.mwc.debrief.core.creators.chartFeatures.InsertChartLibrary">
                <visibleWhen checkEnabled="false">
                    <reference definitionId="org.mwc.debrief.activePlotEditor"> </reference>
                </visibleWhen>
            </command>

            <command commandId="org.mwc.debrief.core.creators.chartFeatures.InsertVPFLayers"
                icon="icons/16/vpf.png" style="push"
                id="org.mwc.debrief.core.creators.chartFeatures.InsertVPFLayers">
                <visibleWhen checkEnabled="false">
                    <reference definitionId="org.mwc.debrief.activePlotEditor"> </reference>
                </visibleWhen>
            </command>
        </menuContribution>
        <menuContribution locationURI="menu:org.mwc.debrief.core.EditorShapes?after=shapes">
            <command commandId="org.mwc.debrief.core.creators.shapes.AutoSelectTarget"
                icon="icons/16/auto_layer.png" style="toggle"
                id="org.mwc.debrief.core.creators.shapes.AutoSelectTarget">
                <visibleWhen checkEnabled="false">
                    <reference definitionId="org.mwc.debrief.activePlotEditor"> </reference>
                </visibleWhen>
            </command>
            <command commandId="org.mwc.debrief.core.creators.shapes.InsertEllipse"
                icon="icons/16/ellipse.png" style="push"
                id="org.mwc.debrief.core.creators.shapes.InsertEllipse">
                <visibleWhen checkEnabled="false">
                    <reference definitionId="org.mwc.debrief.activePlotEditor"> </reference>
                </visibleWhen>
            </command>
            <command commandId="org.mwc.debrief.core.creators.shapes.InsertPolygon"
                icon="icons/16/polygon.png" style="push"
                id="org.mwc.debrief.core.creators.shapes.Insertploygon">
                <visibleWhen checkEnabled="false">
                    <reference definitionId="org.mwc.debrief.activePlotEditor"> </reference>
                </visibleWhen>
            </command>
            <command commandId="org.mwc.debrief.core.creators.shapes.InsertLine"
                icon="icons/16/line.png" style="push"
                id="org.mwc.debrief.core.creators.shapes.InsertLine">
                <visibleWhen checkEnabled="false">
                    <reference definitionId="org.mwc.debrief.activePlotEditor"> </reference>
                </visibleWhen>
            </command>
            <command commandId="org.mwc.debrief.core.creators.shapes.InsertRectangle"
                icon="icons/16/rectangle.png" style="push"
                id="org.mwc.debrief.core.creators.shapes.InsertRectangle">
                <visibleWhen checkEnabled="false">
                    <reference definitionId="org.mwc.debrief.activePlotEditor"> </reference>
                </visibleWhen>
            </command>
            <command commandId="org.mwc.debrief.core.creators.shapes.InsertWheel"
                icon="icons/16/wheel.png" style="push"
                id="org.mwc.debrief.core.creators.shapes.InsertWheel">
                <visibleWhen checkEnabled="false">
                    <reference definitionId="org.mwc.debrief.activePlotEditor"> </reference>
                </visibleWhen>
            </command>
            <command commandId="org.mwc.debrief.core.creators.shapes.InsertCircle"
                icon="icons/16/circle.png" style="push"
                id="org.mwc.debrief.core.creators.shapes.InsertCircle">
                <visibleWhen checkEnabled="false">
                    <reference definitionId="org.mwc.debrief.activePlotEditor"> </reference>
                </visibleWhen>
            </command>
            <command commandId="org.mwc.debrief.core.creators.shapes.InsertArc"
                icon="icons/16/arc.png" style="push"
                id="org.mwc.debrief.core.creators.shapes.InsertArc">
                <visibleWhen checkEnabled="false">
                    <reference definitionId="org.mwc.debrief.activePlotEditor"> </reference>
                </visibleWhen>
            </command>
            <command commandId="org.mwc.debrief.core.creators.shapes.InsertLabel"
                icon="icons/16/label.png" style="push"
                id="org.mwc.debrief.core.creators.shapes.InsertLabel">
                <visibleWhen checkEnabled="false">
                    <reference definitionId="org.mwc.debrief.activePlotEditor"> </reference>
                </visibleWhen>
            </command>
            <command commandId="org.mwc.debrief.core.creators.shapes.InsertFurthestOnCircles"
                icon="icons/16/furthest_circles.png" style="push"
                id="org.mwc.debrief.core.creators.shapes.InsertFurthestOnCircles">
                <visibleWhen checkEnabled="false">
                    <reference definitionId="org.mwc.debrief.activePlotEditor"> </reference>
                </visibleWhen>
            </command>
            <command commandId="org.mwc.debrief.core.creators.shapes.InsertRangeRings"
                icon="icons/16/range_rings.png" style="push"
                id="org.mwc.debrief.core.creators.shapes.InsertRangeRings">
                <visibleWhen checkEnabled="false">
                    <reference definitionId="org.mwc.debrief.activePlotEditor"> </reference>
                </visibleWhen>
            </command>
            <command commandId="org.mwc.debrief.core.creators.chartFeatures.InsertTrackSegment"
                icon="icons/16/track_segment.png" style="push"
                id="org.mwc.debrief.core.creators.chartFeatures.InsertTrackSegment">
                <visibleWhen checkEnabled="false">
                    <reference definitionId="org.mwc.debrief.activePlotEditor"> </reference>
                </visibleWhen>
            </command>
            <command commandId="org.mwc.debrief.core.creators.shapes.InsertVector"
                icon="icons/16/vector.png" style="push"
                id="org.mwc.debrief.core.creators.shapes.InsertVector">
                <visibleWhen checkEnabled="false">
                    <reference definitionId="org.mwc.debrief.activePlotEditor"> </reference>
                </visibleWhen>
            </command>
            <separator
                  name="org.mwc.debrief.core.separator1"
                  visible="true">
            </separator>
            <menu
                  id="dynamicShapes"
                  label="Dynamic Shapes">
               <command
                     commandId="org.mwc.debrief.core.creators.shapes.InsertSensorArc"
                     icon="icons/16/sensor.png"
                     id="org.mwc.debrief.core.creators.shapes.InsertSensorArc"
                     label="Sensor Arc"
                     style="push">
                  <visibleWhen
                        checkEnabled="false">
                     <reference
                           definitionId="org.mwc.debrief.activePlotEditor">
                     </reference>
                  </visibleWhen>
               </command>
               <command
                     commandId="org.mwc.debrief.core.creators.shapes.dynamic.InsertDynamicPolygon"
                     icon="icons/16/polygon.png"
                     id="org.mwc.debrief.core.creators.shapes.dynamic.InsertDynamicPolygon"
                     label="Dynamic Polygon"
                     style="push">
                  <visibleWhen
                        checkEnabled="false">
                     <reference
                           definitionId="org.mwc.debrief.activePlotEditor">
                     </reference>
                  </visibleWhen>
               </command>
               <command
                     commandId="org.mwc.debrief.core.creators.shapes.dynamic.InsertDynamicCircle"
                     icon="icons/16/circle.png"
                     id="org.mwc.debrief.core.creators.shapes.dynamic.InsertDynamicCircle"
                     label="Dynamic Circle"
                     style="push">
                  <visibleWhen
                        checkEnabled="false">
                     <reference
                           definitionId="org.mwc.debrief.activePlotEditor">
                     </reference>
                  </visibleWhen>
               </command>
               <command
                     commandId="org.mwc.debrief.core.creators.shapes.dynamic.InsertDynamicRectangle"
                     icon="icons/16/rectangle.png"
                     id="org.mwc.debrief.core.creators.shapes.dynamic.InsertDynamicRectangle"
                     label="Dynamic Rectangle"
                     style="push">
                  <visibleWhen
                        checkEnabled="false">
                     <reference
                           definitionId="org.mwc.debrief.activePlotEditor">
                     </reference>
                  </visibleWhen>
               </command>
            </menu>
        </menuContribution>

        <menuContribution locationURI="toolbar:org.mwc.debrief.core.EditorShapes?after=shapes">
            <command commandId="org.mwc.debrief.core.creators.shapes.AutoSelectTarget"
                icon="icons/24/auto_layer.png" style="toggle"
                id="org.mwc.debrief.core.creators.shapes.AutoSelectTarget">
                <visibleWhen checkEnabled="false">
                    <reference definitionId="org.mwc.debrief.activePlotEditor"> </reference>
                </visibleWhen>
            </command>
            <command commandId="org.mwc.debrief.core.creators.shapes.InsertEllipse"
                icon="icons/24/ellipse.png" style="push"
                id="org.mwc.debrief.core.creators.shapes.InsertEllipse">
                <visibleWhen checkEnabled="false">
                    <reference definitionId="org.mwc.debrief.activePlotEditor"> </reference>
                </visibleWhen>
            </command>
            <command commandId="org.mwc.debrief.core.creators.shapes.InsertPolygon"
                icon="icons/24/polygon.png" style="push"
                id="org.mwc.debrief.core.creators.shapes.Insertploygon">
                <visibleWhen checkEnabled="false">
                    <reference definitionId="org.mwc.debrief.activePlotEditor"> </reference>
                </visibleWhen>
            </command>
            <command commandId="org.mwc.debrief.core.creators.shapes.InsertLine"
                icon="icons/24/line.png" style="push"
                id="org.mwc.debrief.core.creators.shapes.InsertLine">
                <visibleWhen checkEnabled="false">
                    <reference definitionId="org.mwc.debrief.activePlotEditor"> </reference>
                </visibleWhen>
            </command>
            <command commandId="org.mwc.debrief.core.creators.shapes.InsertRectangle"
                icon="icons/24/rectangle.png" style="push"
                id="org.mwc.debrief.core.creators.shapes.InsertRectangle">
                <visibleWhen checkEnabled="false">
                    <reference definitionId="org.mwc.debrief.activePlotEditor"> </reference>
                </visibleWhen>
            </command>
            <command commandId="org.mwc.debrief.core.creators.shapes.InsertWheel"
                icon="icons/24/wheel.png" style="push"
                id="org.mwc.debrief.core.creators.shapes.InsertWheel">
                <visibleWhen checkEnabled="false">
                    <reference definitionId="org.mwc.debrief.activePlotEditor"> </reference>
                </visibleWhen>
            </command>
            <command commandId="org.mwc.debrief.core.creators.shapes.InsertCircle"
                icon="icons/24/circle.png" style="push"
                id="org.mwc.debrief.core.creators.shapes.InsertCircle">
                <visibleWhen checkEnabled="false">
                    <reference definitionId="org.mwc.debrief.activePlotEditor"> </reference>
                </visibleWhen>
            </command>
            <command commandId="org.mwc.debrief.core.creators.shapes.InsertArc"
                icon="icons/24/arc.png" style="push"
                id="org.mwc.debrief.core.creators.shapes.InsertArc">
                <visibleWhen checkEnabled="false">
                    <reference definitionId="org.mwc.debrief.activePlotEditor"> </reference>
                </visibleWhen>
            </command>
            <command commandId="org.mwc.debrief.core.creators.shapes.InsertLabel"
                icon="icons/24/label.png" style="push"
                id="org.mwc.debrief.core.creators.shapes.InsertLabel">
                <visibleWhen checkEnabled="false">
                    <reference definitionId="org.mwc.debrief.activePlotEditor"> </reference>
                </visibleWhen>
            </command>
            <command commandId="org.mwc.debrief.core.creators.shapes.InsertFurthestOnCircles"
                icon="icons/24/furthest_circles.png" style="push"
                id="org.mwc.debrief.core.creators.shapes.InsertFurthestOnCircles">
                <visibleWhen checkEnabled="false">
                    <reference definitionId="org.mwc.debrief.activePlotEditor"> </reference>
                </visibleWhen>
            </command>
            <command commandId="org.mwc.debrief.core.creators.shapes.InsertRangeRings"
                icon="icons/24/range_rings.png" style="push"
                id="org.mwc.debrief.core.creators.shapes.InsertRangeRings">
                <visibleWhen checkEnabled="false">
                    <reference definitionId="org.mwc.debrief.activePlotEditor"> </reference>
                </visibleWhen>
            </command>
            <command commandId="org.mwc.debrief.core.creators.chartFeatures.InsertTrackSegment"
                icon="icons/24/track_segment.png" style="push"
                id="org.mwc.debrief.core.creators.chartFeatures.InsertTrackSegment">
                <visibleWhen checkEnabled="false">
                    <reference definitionId="org.mwc.debrief.activePlotEditor"> </reference>
                </visibleWhen>
            </command>
            <command commandId="org.mwc.debrief.core.creators.shapes.InsertVector"
                icon="icons/24/vector.png" style="push"
                id="org.mwc.debrief.core.creators.shapes.InsertVector">
                <visibleWhen checkEnabled="false">
                    <reference definitionId="org.mwc.debrief.activePlotEditor"> </reference>
                </visibleWhen>
            </command>
        </menuContribution>

        <menuContribution locationURI="menu:file?after=additions">
            <command commandId="org.mwc.debrief.core.operations.ExportGPX"
                icon="icons/16/export_gpx.png" style="push"
                id="org.mwc.debrief.core.operations.ExportGPX">
                <visibleWhen checkEnabled="false">
                    <reference definitionId="org.mwc.debrief.activePlotEditor"> </reference>
                </visibleWhen>
            </command>
            <command commandId="org.mwc.cmap.plotViewer.actions.ExportWMF"
                icon="icons/16/photo_scenery.png" style="push"
                id="org.mwc.cmap.plotViewer.actions.ExportWMF">
                <visibleWhen checkEnabled="false">
                    <reference definitionId="org.mwc.debrief.activePlotEditor"> </reference>
                </visibleWhen>
            </command>
            <command commandId="org.mwc.cmap.plotViewer.actions.ExportWMFToClipboard"
                icon="icons/16/photo_scenery.png" style="push"
                id="org.mwc.cmap.plotViewer.actions.ExportWMFToClipboard">
                <visibleWhen checkEnabled="false">
                    <and>
               			<systemTest
                     		property="osgi.os"
                     		value="win32">
               			</systemTest>
            			<systemTest
                     		property="osgi.arch"
                     		value="x86">
               			</systemTest>
                    	<reference definitionId="org.mwc.debrief.activePlotEditor"> </reference>
                    </and>
                </visibleWhen>
            </command>

            <command commandId="org.mwc.debrief.core.exportAsRTF" icon="icons/16/Ex_2word_256_1.png"
                style="push" id="org.mwc.debrief.core.exportAsRTF">
                <visibleWhen checkEnabled="false">
                    <reference definitionId="org.mwc.debrief.activePlotEditor"> </reference>
                </visibleWhen>
            </command>

        </menuContribution>
    </extension>

    <extension point="org.eclipse.core.expressions.definitions">
        <definition id="org.mwc.debrief.activePlotEditor">
            <with variable="activeEditorId">
                <or>
                    <equals value="org.mwc.debrief.PlotEditor"> </equals>
                    <equals value="org.mwc.debrief.TrackEditor"> </equals>
                    <equals value="org.mwc.debrief.SensorEditor"> </equals>
                </or>
            </with>
        </definition>
    </extension>

    <extension point="org.eclipse.core.expressions.definitions">
        <definition id="org.mwc.debrief.activeCorePlotEditor">
            <with variable="activeEditorId">
                <or>
                    <equals value="org.mwc.debrief.PlotEditor"> </equals>
                    <equals value="org.mwc.asset.ASSETPlotEditor"> </equals>
                    <equals value="org.mwc.debrief.TrackEditor"> </equals>
                    <equals value="org.mwc.debrief.SensorEditor"> </equals>
                </or>
            </with>
        </definition>
    </extension>

    <extension point="org.eclipse.ui.commands">
        <command defaultHandler="org.mwc.debrief.core.actions.ExportAsRTFHandler"
            id="org.mwc.debrief.core.exportAsRTF" name="Export image as WMF embedded in RTF"> </command>

        <command defaultHandler="org.mwc.debrief.core.actions.CreateProjectHandler"
            id="org.mwc.debrief.core.createProject" name="Create Project"> </command>

        <command defaultHandler="org.mwc.debrief.core.creators.chartFeatures.InsertScale"
            id="org.mwc.debrief.core.creators.chartFeatures.InsertScale" name="&amp;Scale"> </command>

		<command defaultHandler="org.mwc.debrief.core.creators.chartFeatures.InsertTimeDisplayAbsolute"
            id="org.mwc.debrief.core.creators.chartFeatures.InsertTimeDisplayAbsolute" name="&amp;Time Display (Absolute)"> </command>

        <command defaultHandler="org.mwc.debrief.core.creators.chartFeatures.InsertTimeDisplayRelative"
            id="org.mwc.debrief.core.creators.chartFeatures.InsertTimeDisplayRelative" name="&amp;Time Display (Relative)"> </command>
        
        <command defaultHandler="org.mwc.debrief.core.creators.chartFeatures.Insert4WGrid"
            id="org.mwc.debrief.core.creators.chartFeatures.Insert4WGrid" name="&amp;4W Grid"> </command>

        <command defaultHandler="org.mwc.debrief.core.creators.chartFeatures.InsertGrid"
            id="org.mwc.debrief.core.creators.chartFeatures.InsertGrid" name="&amp;Grid"> </command>

        <command defaultHandler="org.mwc.debrief.core.creators.chartFeatures.InsertLocalGrid"
            id="org.mwc.debrief.core.creators.chartFeatures.InsertLocalGrid" name="&amp;Local Grid"> </command>

        <command defaultHandler="org.mwc.debrief.core.creators.chartFeatures.InsertCoastline"
            id="org.mwc.debrief.core.creators.chartFeatures.InsertCoastline" name="&amp;CoastLine"> </command>

        <command defaultHandler="org.mwc.debrief.core.creators.chartFeatures.InsertETOPO"
            id="org.mwc.debrief.core.creators.chartFeatures.InsertETOPO" name="&amp;ETOPO"> </command>

        <command defaultHandler="org.mwc.debrief.core.creators.chartFeatures.InsertChartLibrary"
            id="org.mwc.debrief.core.creators.chartFeatures.InsertChartLibrary"
            name="C&amp;hart Library"> </command>

        <command defaultHandler="org.mwc.debrief.core.creators.chartFeatures.InsertVPFLayers"
            id="org.mwc.debrief.core.creators.chartFeatures.InsertVPFLayers" name="&amp;VPF Layers"> </command>


        <command defaultHandler="org.mwc.cmap.plotViewer.actions.ZoomOut"
            id="org.mwc.debrief.core.ZoomOut" name="Zoom &amp;Out"> </command>

        <command defaultHandler="org.mwc.cmap.plotViewer.actions.FitToWindow"
            id="org.mwc.debrief.core.FitToWindow" name="&amp;Fit to window"> </command>

        <command defaultHandler="org.mwc.cmap.plotViewer.actions.Redraw"
            id="org.mwc.debrief.core.Redraw" name="&amp;Redraw"> </command>

        <command defaultHandler="org.mwc.debrief.core.actions.OpenPrefs"
            id="org.mwc.debrief.core.OpenPrefs" name="&amp;Open Prefs"> </command>


        <command defaultHandler="org.mwc.debrief.core.actions.RadioHandler"
            id="org.mwc.debrief.core.RadioHandler" name="Radio">
            <commandParameter id="org.eclipse.ui.commands.radioStateParameter" name="Radio Name"
                optional="false"> </commandParameter>
            <state id="org.eclipse.ui.commands.radioState">
                <class class="org.eclipse.ui.handlers.RadioState">
                    <parameter name="default" value="ZoomIn"> </parameter>
                    <parameter name="persisted" value="false"> </parameter>
                </class>
            </state>
        </command>

        <command defaultHandler="org.mwc.debrief.core.creators.shapes.AutoSelectTarget"
            id="org.mwc.debrief.core.creators.shapes.AutoSelectTarget"
            name="&amp;Manually select target layer">
            <state class="org.eclipse.ui.handlers.RegistryToggleState:true"
                id="org.eclipse.ui.commands.toggleState"> </state>
        </command>

        <command defaultHandler="org.mwc.debrief.core.creators.shapes.InsertArc"
            id="org.mwc.debrief.core.creators.shapes.InsertArc" name="&amp;Arc"> </command>

        <command defaultHandler="org.mwc.debrief.core.creators.shapes.InsertCircle"
            id="org.mwc.debrief.core.creators.shapes.InsertCircle" name="&amp;Circle"> </command>

        <command defaultHandler="org.mwc.debrief.core.creators.shapes.InsertWheel"
            id="org.mwc.debrief.core.creators.shapes.InsertWheel" name="&amp;Wheel"> </command>

        <command defaultHandler="org.mwc.debrief.core.creators.shapes.InsertRangeRings"
            id="org.mwc.debrief.core.creators.shapes.InsertRangeRings" name="&amp;Range Rings"> </command>

        <command defaultHandler="org.mwc.debrief.core.creators.shapes.InsertFurthestOnCircles"
            id="org.mwc.debrief.core.creators.shapes.InsertFurthestOnCircles"
            name="&amp;Furthest On Circles"> </command>

        <command defaultHandler="org.mwc.debrief.core.creators.shapes.InsertPolygon"
            id="org.mwc.debrief.core.creators.shapes.InsertPolygon" name="&amp;Polygon"> </command>

        <command defaultHandler="org.mwc.debrief.core.creators.shapes.InsertEllipse"
            id="org.mwc.debrief.core.creators.shapes.InsertEllipse" name="&amp;Ellipse"> </command>

        <command defaultHandler="org.mwc.debrief.core.creators.shapes.InsertRectangle"
            id="org.mwc.debrief.core.creators.shapes.InsertRectangle" name="Recta&amp;ngle"> </command>

        <command defaultHandler="org.mwc.debrief.core.creators.shapes.InsertLabel"
            id="org.mwc.debrief.core.creators.shapes.InsertLabel" name="La&amp;bel"> </command>

        <command defaultHandler="org.mwc.debrief.core.creators.shapes.InsertLine"
            id="org.mwc.debrief.core.creators.shapes.InsertLine" name="&amp;Line"> </command>

        <command defaultHandler="org.mwc.debrief.core.creators.shapes.InsertVector"
            id="org.mwc.debrief.core.creators.shapes.InsertVector" name="&amp;Vector"> </command>

        <command defaultHandler="org.mwc.debrief.core.creators.chartFeatures.InsertTrackSegment"
            id="org.mwc.debrief.core.creators.chartFeatures.InsertTrackSegment"
            name="&amp;Track Segment"> </command>

        <command defaultHandler="org.mwc.cmap.plotViewer.actions.ExportWMF"
            id="org.mwc.cmap.plotViewer.actions.ExportWMF" name="Export WMF"> </command>
        
        <command defaultHandler="org.mwc.cmap.plotViewer.actions.ExportWMFToClipboard"
            id="org.mwc.cmap.plotViewer.actions.ExportWMFToClipboard" name="Export WMF to clipboard">
        </command>

        <command defaultHandler="org.mwc.debrief.core.operations.ExportGPX"
            id="org.mwc.debrief.core.operations.ExportGPX" name="Export GPX"> </command>
        <command
              defaultHandler="org.mwc.debrief.core.creators.shapes.dynamic.InsertSensorArc"
              id="org.mwc.debrief.core.creators.shapes.InsertSensorArc"
              name="&amp;Sensor Arc">
        </command>
        <command
              defaultHandler="org.mwc.debrief.core.creators.shapes.dynamic.InsertDynamicRectangle"
              id="org.mwc.debrief.core.creators.shapes.dynamic.InsertDynamicRectangle"
              name="&amp;Rectangle">
        </command>
        <command
              defaultHandler="org.mwc.debrief.core.creators.shapes.dynamic.InsertDynamicCircle"
              id="org.mwc.debrief.core.creators.shapes.dynamic.InsertDynamicCircle"
              name="&amp;Circle">
        </command>
        <command
              defaultHandler="org.mwc.debrief.core.creators.shapes.dynamic.InsertDynamicPolygon"
              id="org.mwc.debrief.core.creators.shapes.dynamic.InsertDynamicPolygon"
              name="&amp;Polygon">
        </command>
    </extension>

    <extension point="org.eclipse.ui.newWizards">
        <wizard
              category="org.eclipse.ui.Basic"
              class="org.mwc.debrief.core.wizards.NewProjectWizard"
              icon="icons/16/create_project.png"
              id="org.mwc.debrief.core.wizards.NewProjectWizard"
              name="Debrief Project"
              project="true"/>
        <wizard
              category="org.mwc.cmap.core"
              class="org.mwc.debrief.core.wizards.NewPlotWizard"
              icon="icons/16/plot_file.png"
              id="org.mwc.debrief.core.wizards.NewPlotWizard"
              name="Debrief Plot">
        </wizard>
    </extension>
    <extension id="Debrief" point="org.eclipse.core.runtime.products">
        <product application="org.eclipse.ui.ide.workbench"
            description="Debrief Maritime Analysis Software" name="DebriefNG">
            <property name="appName" value="DebriefNG"/>
            <property name="introTitle" value="Welcome to DebriefNG (with Charts)"/>
            <property name="introBrandingImage" value="product:icons/icon.png"/>
            <property name="introBrandingImageText"
                value="Debrief, from the Maritime Warfare Centre"/>
            <property name="aboutImage" value="icons/DebriefNGlogoSmall.png"/>
            <property name="startupForegroundColor" value="000000"/>
            <property name="startupMessageRect" value="0,0,0,0"/>
            <property name="startupProgressRect" value="0,0,0,0"/>
            <property name="applicationXMI" value="org.eclipse.platform/LegacyIDE.e4xmi"/>
            <property name="cssTheme" value="org.eclipse.e4.ui.css.theme.e4_default"/>
            <property name="applicationCSSResources"
                value="platform:/plugin/org.eclipse.platform/images/"/>
            <property name="aboutText" value="%aboutText"> </property>
            <property
                  name="windowImages"
                  value="icons/icon.png,icons/48/icon_48.png">
            </property>
            <property
                  name="preferenceCustomization"
                  value="plugin_customization.ini">
            </property>
        </product>
    </extension>

    <extension point="org.eclipse.ui.perspectives">
        <perspective class="org.mwc.debrief.core.DebriefPerspectiveFactory"
            icon="icons/16/debrief_icon.png" id="org.mwc.debrief.core.Perspective"
            name="Tactical Analysis"/>
    </extension>

    <extension point="org.eclipse.ui.perspectiveExtensions">
        <perspectiveExtension targetID="org.mwc.debrief.core.Perspective">
            <hiddenMenuItem id="bookmark"/>
            <hiddenMenuItem id="org.eclipse.ui.edit.addBookmark"/>
            <hiddenMenuItem id="org.eclipse.ui.edit.addTask"/>
            <hiddenMenuItem id="org.eclipse.ui.project.buildAll"/>
            <hiddenMenuItem id="org.eclipse.ui.project.openProject"/>
            <hiddenMenuItem id="org.eclipse.ui.project.closeProject"/>
            <hiddenMenuItem id="org.eclipse.ui.project.buildProject"/>
            <hiddenMenuItem id="org.eclipse.ui.project.cleanAction"/>
            <hiddenMenuItem id="org.eclipse.ui.project.buildAutomatically"/>
            <hiddenMenuItem id="org.eclipse.ui.project.properties"/>
            <hiddenMenuItem id="org.eclipse.ui.navigate.goInto"/>
            <hiddenMenuItem id="org.eclipse.search.menu"/>
            <hiddenMenuItem id="org.eclipse.search.ui.openSearchDialog"/>
            <hiddenMenuItem id="org.eclipse.search.ui.openFileSearchPage"/>
            <hiddenMenuItem id="textSearchSubMenu"/>
            <hiddenMenuItem id="org.eclipse.search.ui.performTextSearchWorkspace"/>
            <hiddenMenuItem id="org.eclipse.search.ui.performTextSearchProject"/>
            <hiddenMenuItem id="org.eclipse.search.ui.performTextSearchFile"/>
            <hiddenMenuItem id="org.eclipse.search.ui.performTextSearchWorkingSet"/>
            <hiddenMenuItem id="org.eclipse.ui.navigate.back"/>
            <hiddenMenuItem id="org.eclipse.ui.navigate.forward"/>
            <hiddenMenuItem id="org.eclipse.ui.navigate.up"/>
            <hiddenMenuItem id="converstLineDelimitersTo"/>
            <hiddenMenuItem id="org.eclipse.ui.edit.text.delimiter.windows"/>
            <hiddenMenuItem id="org.eclipse.ui.edit.text.delimiter.unix"/>
            <hiddenMenuItem id="org.eclipse.ui.edit.text.delimiter.macOS9"/>
            <hiddenMenuItem id="project"/>
            <hiddenMenuItem id="navigate"/>
            <hiddenToolBarItem id="org.eclipse.debug.ui.commands.RunToLine"/>
            <hiddenToolBarItem id="org.eclipse.ui.edit.text.toggleShowSelectedElementOnly"/>
            <hiddenToolBarItem id="org.eclipse.search.searchActionSet"/>
            <hiddenToolBarItem id="org.eclipse.search.OpenSearchDialogPage"/>
            <hiddenToolBarItem id="org.eclipse.ui.navigate.back"/>
            <hiddenToolBarItem id="org.eclipse.ui.navigate.forward"/>
            <hiddenToolBarItem id="org.eclipse.ui.navigate.up"/>
            <hiddenToolBarItem id="org.eclipse.debug.ui.launchActionSet"/>
            <hiddenToolBarItem id="org.eclipse.ui.NavigateActionSet"/>
            <hiddenToolBarItem id="org.eclipse.ui.edit.text.actionSet.navigation"/>
            <hiddenToolBarItem id="org.eclipse.ui.edit.text.actionSet.annotationNavigation"/>
            <hiddenToolBarItem id="org.eclipse.ui.workbench.navigate"/>
            <hiddenToolBarItem id="org.eclipse.ui.workbench.file"/>
            <hiddenToolBarItem id="org.eclipse.ui.workbench.help"/>
        </perspectiveExtension>
        <perspectiveExtension targetID="org.eclipse.ui.resourcePerspective">
            <hiddenMenuItem id="bookmark"/>
            <hiddenMenuItem id="org.eclipse.ui.edit.addBookmark"/>
            <hiddenMenuItem id="org.eclipse.ui.edit.addTask"/>
            <hiddenMenuItem id="org.eclipse.ui.project.buildAll"/>
            <hiddenMenuItem id="org.eclipse.ui.project.buildProject"/>
            <hiddenMenuItem id="org.eclipse.ui.project.cleanAction"/>
            <hiddenMenuItem id="org.eclipse.ui.project.buildAutomatically"/>
            <hiddenMenuItem id="org.eclipse.ui.project.properties"/>
            <hiddenMenuItem id="org.eclipse.ui.navigate.goInto"/>
            <hiddenMenuItem id="org.eclipse.search.menu"/>
            <hiddenMenuItem id="org.eclipse.search.ui.openSearchDialog"/>
            <hiddenMenuItem id="org.eclipse.search.ui.openFileSearchPage"/>
            <hiddenMenuItem id="textSearchSubMenu"/>
            <hiddenMenuItem id="org.eclipse.search.ui.performTextSearchWorkspace"/>
            <hiddenMenuItem id="org.eclipse.search.ui.performTextSearchProject"/>
            <hiddenMenuItem id="org.eclipse.search.ui.performTextSearchFile"/>
            <hiddenMenuItem id="org.eclipse.search.ui.performTextSearchWorkingSet"/>
            <hiddenMenuItem id="org.eclipse.ui.navigate.back"/>
            <hiddenMenuItem id="org.eclipse.ui.navigate.forward"/>
            <hiddenMenuItem id="org.eclipse.ui.navigate.up"/>
            <hiddenMenuItem id="converstLineDelimitersTo"/>
            <hiddenMenuItem id="org.eclipse.ui.edit.text.delimiter.windows"/>
            <hiddenMenuItem id="org.eclipse.ui.edit.text.delimiter.unix"/>
            <hiddenMenuItem id="org.eclipse.ui.edit.text.delimiter.macOS9"/>
            <hiddenMenuItem id="project"/>
            <hiddenToolBarItem id="org.eclipse.debug.ui.commands.RunToLine"/>
            <hiddenToolBarItem id="org.eclipse.ui.edit.text.toggleShowSelectedElementOnly"/>
            <hiddenToolBarItem id="org.eclipse.search.searchActionSet"/>
            <hiddenToolBarItem id="org.eclipse.search.OpenSearchDialogPage"/>
            <hiddenMenuItem id="org.eclipse.ui.navigate.back"/>
            <hiddenMenuItem id="org.eclipse.ui.navigate.forward"/>
            <hiddenToolBarItem id="org.eclipse.ui.navigate.up"/>
            <hiddenToolBarItem id="org.eclipse.debug.ui.launchActionSet"/>
            <hiddenToolBarItem id="org.eclipse.ui.NavigateActionSet"/>
            <hiddenToolBarItem id="org.eclipse.ui.edit.text.actionSet.navigation"/>
            <hiddenToolBarItem id="org.eclipse.ui.edit.text.actionSet.annotationNavigation"/>
            <hiddenToolBarItem id="org.eclipse.ui.workbench.navigate"/>
            <hiddenToolBarItem id="org.eclipse.ui.workbench.file"/>
            <hiddenToolBarItem id="org.eclipse.ui.workbench.help"/>
        </perspectiveExtension>
    </extension>

    <extension point="org.eclipse.ui.keywords">
  		<keyword label="merge" id="org.mwc.debrief.core.merge"/>
  		<keyword label="infill" id="org.mwc.debrief.core.infill"/>
	</extension> 
    <extension point="org.eclipse.ui.preferencePages">
        <page
              category="org.mwc.cmap.core.preferences.CMAPPrefsPage"
              class="org.mwc.debrief.core.preferences.PrefsPage"
              id="org.mwc.debrief.core.preferences.PrefsPage"
              name="Debrief-specific settings">
           <keywordReference
                 id="org.mwc.debrief.core.merge">
           </keywordReference>
           <keywordReference
                 id="org.mwc.debrief.core.infill">
           </keywordReference>
        </page>
    </extension>
    <extension point="org.eclipse.core.runtime.preferences">
        <initializer class="org.mwc.debrief.core.preferences.PreferenceInitializer"/>
    </extension>


  <extension
        point="org.eclipse.ui.preferencePages">
     <page
           class="org.mwc.debrief.core.ContextOperations.ExportCSVPrefs.ExportCSVPreferencesPage"
           id="org.mwc.debrief.core.ContextOperations.ExportCSVPrefs.ExportCSVPreferencesPage"
           category="org.mwc.cmap.core.preferences.CMAPPrefsPage"
           name="CSV Export Wizard"/>
  </extension>
  <extension
        point="org.eclipse.core.runtime.preferences">
     <initializer class="org.mwc.debrief.core.ContextOperations.ExportCSVPrefs.ExportCSVPreferenceInitializer"/>
  </extension>

    <extension point="org.eclipse.ui.intro">
        <introProductBinding introId="org.eclipse.ui.intro.universal"
            productId="org.mwc.debrief.core.Debrief"> </introProductBinding>
    </extension>
    <extension point="org.eclipse.ui.intro.configExtension">
        <configExtension configId="org.eclipse.ui.intro.universalConfig"
            content="intro_content/debrief_overview.xml"> </configExtension>
    </extension>
    <extension point="org.eclipse.ui.intro.configExtension">
        <configExtension configId="org.eclipse.ui.intro.universalConfig"
            content="intro_content/debrief_tutorials.xml"> </configExtension>
    </extension>
    <extension point="org.eclipse.ui.intro.configExtension">
        <configExtension configId="org.eclipse.ui.intro.universalConfig"
            content="intro_content/debrief_firststeps.xml"> </configExtension>
    </extension>
    <extension point="org.eclipse.ui.intro.configExtension">
        <configExtension configId="org.eclipse.ui.intro.universalConfig"
            content="intro_content/debrief_whatsnew.xml"> </configExtension>
    </extension>
    <extension point="org.eclipse.ui.intro.configExtension">
        <configExtension configId="org.eclipse.ui.intro.universalConfig"
            content="intro_content/debrief_workbench.xml"> </configExtension>
    </extension>

    <extension point="org.eclipse.ui.bindings">
        <key commandId="org.mwc.debrief.core.exportAsRTF" contextId="org.mwc.cmap.plotEditorContext"
            schemeId="org.eclipse.ui.defaultAcceleratorConfiguration" sequence="SHIFT+CTRL+C"/>

        <key commandId="org.mwc.debrief.core.RadioHandler"
            contextId="org.mwc.cmap.plotEditorContext"
            schemeId="org.eclipse.ui.defaultAcceleratorConfiguration" sequence="M3+1">
            <parameter id="org.eclipse.ui.commands.radioStateParameter" value="DragSegment"
            > </parameter>
        </key>

        <key commandId="org.mwc.debrief.core.RadioHandler"
            contextId="org.mwc.cmap.plotEditorContext"
            schemeId="org.eclipse.ui.defaultAcceleratorConfiguration" sequence="M3+2">
            <parameter id="org.eclipse.ui.commands.radioStateParameter" value="DragComponent"
            > </parameter>
        </key>
        <key commandId="org.mwc.debrief.core.RadioHandler"
            contextId="org.mwc.cmap.plotEditorContext"
            schemeId="org.eclipse.ui.defaultAcceleratorConfiguration" sequence="M3+3">
            <parameter id="org.eclipse.ui.commands.radioStateParameter" value="DragFeature"
            > </parameter>
        </key>
        <key commandId="org.mwc.debrief.core.RadioHandler"
            contextId="org.mwc.cmap.plotEditorContext"
            schemeId="org.eclipse.ui.defaultAcceleratorConfiguration" sequence="M3+4">
            <parameter id="org.eclipse.ui.commands.radioStateParameter" value="RangeBearing"
            > </parameter>
        </key>
        <key commandId="org.mwc.debrief.core.RadioHandler"
            contextId="org.mwc.cmap.plotEditorContext"
            schemeId="org.eclipse.ui.defaultAcceleratorConfiguration" sequence="M3+5">
            <parameter id="org.eclipse.ui.commands.radioStateParameter" value="Pan"> </parameter>
        </key>
        <key commandId="org.mwc.debrief.core.RadioHandler"
            contextId="org.mwc.cmap.plotEditorContext"
            schemeId="org.eclipse.ui.defaultAcceleratorConfiguration" sequence="M3+6">
            <parameter id="org.eclipse.ui.commands.radioStateParameter" value="ZoomIn"> </parameter>
        </key>
    </extension>

    <extension point="org.eclipse.ui.startup">
        <startup class="org.mwc.debrief.core.Startup"/>
    </extension>
    <extension point="org.mwc.cmap.core.RightClickSupport">
        <helper class="org.mwc.debrief.core.operations.ExportTrackToGPX"/>
        <helper class="org.mwc.debrief.core.ContextOperations.ExportTrackAsCSV"/>
        <helper class="org.mwc.debrief.core.ContextOperations.RemoveTrackJumps"/>
        <helper class="org.mwc.debrief.core.ContextOperations.SmoothTrackJumps"/>
        <helper class="org.mwc.debrief.core.ContextOperations.CalculateTrackLength"/>
        <helper class="org.mwc.debrief.core.ContextOperations.SelectAllChildren"/>
    </extension>
    
    <extension
         point="org.mwc.debrief.core.XMLLayerHandler">
      <helper
            class="Debrief.ReaderWriter.XML.dynamic.DynamicShapeLayerHandler">
      </helper>
    </extension>
    
    <extension
         point="org.mwc.debrief.core.XMLLayerHandler">
      <helper
            class="Debrief.ReaderWriter.XML.dynamic.DynamicLayerHandler">
      </helper>
    </extension>
   <extension
      point="org.eclipse.ui.activities">
	    <activity
	         id="test.disable"
	         name="Disable New Project">
	   </activity>
	   <activityPatternBinding
	         activityId="test.disable"
	         isEqualityPattern="true"
	         pattern="org.eclipse.ui.ide/org.eclipse.ui.wizards.new.project">
	   </activityPatternBinding>
	</extension>
   <extension
         point="org.mwc.debrief.core.RepReader">
      <helper
            class="Debrief.ReaderWriter.Replay.extensions.TA_Modules_DataHandler">
      </helper>
      <helper
            class="Debrief.ReaderWriter.Replay.extensions.TA_ForeAft_DataHandler">
      </helper>
      <helper
            class="Debrief.ReaderWriter.Replay.extensions.TA_COG_ABS_DataHandler">
      </helper>
      <helper
            class="Debrief.ReaderWriter.Replay.extensions.TA_COG_REL_DataHandler">
      </helper>
   </extension>
   <extension
         point="org.mwc.debrief.core.OutlineContentProvider">
      <helper
            contentProvider="Debrief.Wrappers.Extensions.Measurements.Wrappers.MeasuredDataProvider"
            imageProvider="org.mwc.debrief.core.providers.MeasuredDataImageHelper">
      </helper>
   </extension>
   <extension
         point="org.mwc.debrief.core.DPFReaderWriter">
      <helper
            reader="Debrief.ReaderWriter.XML.extensions.MeasuredDataHandler"
            writer="Debrief.ReaderWriter.XML.extensions.MeasuredDataHandler">
      </helper>
   </extension>
   <extension
         point="org.eclipse.ui.splashHandlers">
      <splashHandler
            class="org.mwc.debrief.core.splashHandlers.ExtensibleSplashHandler"
            id="org.mwc.debrief.core.splashHandlers.extensible">
      </splashHandler>
   </extension>
   <extension
         point="org.mwc.cmap.core.EarthModelProvider">
      <provider
            class="org.mwc.debrief.core.gt2plot.GeoCalculatorProvider">
      </provider>
   </extension>
</plugin><|MERGE_RESOLUTION|>--- conflicted
+++ resolved
@@ -169,13 +169,10 @@
         />
     </extension>
     <extension point="org.mwc.debrief.core.DebriefPlotLoader">
-<<<<<<< HEAD
-=======
         <loader class="org.mwc.debrief.core.loaders.CSV_GZ_Loader" extensions="gz"  name="Compressed CLog File"        
         />
     </extension>
     <extension point="org.mwc.debrief.core.DebriefPlotLoader">
->>>>>>> 014b5705
         <loader class="org.mwc.debrief.core.loaders.AISLoader" extensions="txt" first_line="!AIVDM" name="AIS Track File"        
         />
     </extension>
