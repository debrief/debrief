# about.mappings
# contains fill-ins for about.properties
# java.io.Properties file (ISO 8859-1 with "\" escapes)
# This file does not need to be translated.
<<<<<<< HEAD
0=3.0.376
1=20161014
2=2016-10-14
=======
0=3.0.375c
1=20161021
2=2016-10-21
>>>>>>> 495f72de
<|MERGE_RESOLUTION|>--- conflicted
+++ resolved
@@ -2,12 +2,6 @@
 # contains fill-ins for about.properties
 # java.io.Properties file (ISO 8859-1 with "\" escapes)
 # This file does not need to be translated.
-<<<<<<< HEAD
-0=3.0.376
-1=20161014
-2=2016-10-14
-=======
 0=3.0.375c
 1=20161021
-2=2016-10-21
->>>>>>> 495f72de
+2=2016-10-21