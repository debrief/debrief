--- conflicted
+++ resolved
@@ -1,458 +1,453 @@
-/*
- *    Debrief - the Open Source Maritime Analysis Application
- *    http://debrief.info
- *
- *    (C) 2000-2014, PlanetMayo Ltd
- *
- *    This library is free software; you can redistribute it and/or
- *    modify it under the terms of the Eclipse Public License v1.0
- *    (http://www.eclipse.org/legal/epl-v10.html)
- *
- *    This library is distributed in the hope that it will be useful,
- *    but WITHOUT ANY WARRANTY; without even the implied warranty of
- *    MERCHANTABILITY or FITNESS FOR A PARTICULAR PURPOSE. 
- */
-package org.mwc.debrief.core.editors.painters.snail;
-
-// Copyright MWC 1999, Debrief 3 Project
-// $RCSfile: SnailDrawSWTFix.java,v $
-// @author $Author$
-// @version $Revision$
-// $Log: SnailDrawSWTFix.java,v $
-// Revision 1.3  2007/03/08 12:01:04  ian.mayo
-// Lots of tidying,refactoring = esp to snail & range highlighters
-//
-// Revision 1.2  2006/05/16 08:40:44  Ian.Mayo
-// Add categories for properties
-//
-// Revision 1.1  2005/07/04 07:45:51  Ian.Mayo
-// Initial snail implementation
-//
-
-
-import java.awt.Color;
-import java.awt.Point;
-import java.awt.Rectangle;
-import java.beans.PropertyDescriptor;
-
-import org.mwc.debrief.core.editors.painters.SnailHighlighter;
-import org.mwc.debrief.core.editors.painters.SnailHighlighter.drawSWTHighLight;
-import org.mwc.debrief.core.editors.painters.highlighters.SWTPlotHighlighter;
-import org.mwc.debrief.core.editors.painters.highlighters.SWTSymbolHighlighter;
-
-import Debrief.Wrappers.FixWrapper;
-import Debrief.Wrappers.TrackWrapper;
-import MWC.GUI.CanvasType;
-import MWC.GUI.Editable;
-import MWC.GUI.Properties.BoundedInteger;
-import MWC.GUI.Properties.FractionPropertyEditor;
-import MWC.GUI.Shapes.TextLabel;
-import MWC.GenericData.Duration;
-import MWC.GenericData.HiResDate;
-import MWC.GenericData.TimePeriod;
-import MWC.GenericData.Watchable;
-import MWC.GenericData.WatchableList;
-import MWC.GenericData.WorldArea;
-import MWC.GenericData.WorldLocation;
-import MWC.GenericData.WorldVector;
-
-
-public final class SnailDrawSWTFix implements drawSWTHighLight, Editable
-{
-
-	/** keep a copy of the track plotter we are using
-	 */
-	private final SnailDrawSWTTrack _trackPlotter = new SnailDrawSWTTrack();
-
-	/** keep a copy of the requested point size
-	 */
-  private int _pointSize;
-
-	/** do we draw in the track/vessel name?
-	 */
-  private boolean _plotName;
-
-	/** the 'stretch' factor to put on the speed vector (factor to apply to the speed vector, in pixels)
-	 */
-  private double _vectorStretch;
-
-  /** our editor
-   */
-  transient private Editable.EditorType _myEditor = null;
-
-  /** the name we display when shown in an editor
-   *  (which may initially be Snail or Relative)
-   */
-  private final String _myName;
-
-  /*******************************************************
-   * constructor
-   ******************************************************/
-  public SnailDrawSWTFix(final String name)
-  {
-    _myName = name;
-  }
-
-  ///////////////////////////////////
-  // member functions
-  //////////////////////////////////
-	public final java.awt.Rectangle drawMe(final MWC.Algorithms.PlainProjection proj,
-																	 final CanvasType dest,
-																	 final WatchableList list,
-																	 final Watchable watch,
-																	 final SnailHighlighter parent,
-																	 HiResDate dtg,
-                                   final java.awt.Color backColor)
-	{
-	  
-    Rectangle thisR = null;
-
-<<<<<<< HEAD
-    // special handling for if we have null DTG (such as at start of processing)
-    if(dtg == null)
-    {
-      return thisR;
-    }
-    
- //   dest.setXORMode(backColor);
-
-=======
->>>>>>> 34caf2da
-    // get a pointer to the fix
-		FixWrapper fix = (FixWrapper)watch;
-		final TrackWrapper trk = fix.getTrackWrapper();
-		
-    // trim to visible period if its a track
-    TimePeriod visP = trk.getVisiblePeriod();
-    if (!visP.contains(dtg))
-    {
-      // ok, before or after?
-      if (visP.getStartDTG().greaterThan(dtg))
-      {
-        dtg = visP.getStartDTG();
-        fix = (FixWrapper) trk.getNearestTo(dtg)[0];
-      }
-      else if (visP.getEndDTG().lessThan(dtg))
-      {
-        dtg = visP.getEndDTG();
-        fix = (FixWrapper) trk.getNearestTo(dtg)[0];
-      }
-    }   
-
-		// get the colour of the track
-		final Color col = fix.getColor();
-		dest.setColor(col);
-
-    // produce the centre point
-    final Point centre = new Point(proj.toScreen(fix.getLocation()));
-
-    // see if we are in symbol plotting mode
-    final SWTPlotHighlighter thisHighlighter = parent.getCurrentPrimaryHighlighter ();
-    if(thisHighlighter instanceof SWTSymbolHighlighter)
-    {
-      // just plot away!
-      thisHighlighter.highlightIt(proj, dest, list, fix, false);
-
-      // work out the area covered
-      final WorldArea wa = fix.getBounds();
-      final WorldLocation tl = wa.getTopLeft();
-      final WorldLocation br = wa.getBottomRight();
-      final Point pTL = new Point(proj.toScreen(tl));
-      final Point pBR = new Point(proj.toScreen(br));
-      final Rectangle thisArea = new java.awt.Rectangle(pTL);
-      thisArea.add(pBR);
-      thisR = thisArea;
-
-    }
-    else
-    {
-      // plot the pointy vector thingy
-
-      // get the current area of the watchable
-      final WorldArea wa = fix.getBounds();
-      // convert to screen coordinates
-      final Point tl = new Point(proj.toScreen(wa.getTopLeft()));
-      final Point br = new Point(proj.toScreen(wa.getBottomRight()));
-
-      final int mySize = _pointSize;
-
-      // get the width
-      final int x = tl.x - mySize;
-      final int y = tl.y - mySize;
-      final int wid = (br.x - tl.x) + mySize * 2;
-      final int ht = (br.y - tl.y) + mySize * 2;
-
-      // represent this area as a rectangle
-      thisR = new Rectangle(x, y, wid, ht);
-
-      // plot the rectangle anyway
- //     dest.drawOval(x , y, wid, ht);
-
-      // get the fix to draw itself
-
-      // create our own canvas object (don't bother - do it all from the Track, so we know
-      // the correct size of the resulting object
-//      final CanvasAdaptor cad = new CanvasAdaptor(proj, dest);
-
-      // and do the paint
-   //   fix.paintMe(cad);
-
-      // and now plot the vector
-      final double crse = fix.getCourse();
-      final double spd = fix.getSpeed();
-
-      //
-      final int dx = (int)(Math.sin(crse) * mySize * spd * _vectorStretch);
-      final int dy = (int)(Math.cos(crse) * mySize * spd * _vectorStretch);
-
-
-      // produce the end of the stick (just to establish the length in data units)
-      final Point p2 = new Point(centre.x + dx, centre.y - dy);
-
-      // how long is the stalk in data units?
-      final WorldLocation w3 = proj.toWorld(p2);
-      final double len = w3.rangeFrom(fix.getLocation());
-
-      // now sort out the real end of this stalk
-      final WorldLocation stalkEnd = fix.getLocation().add(new WorldVector(crse, len, 0));
-      // and get this in screen coordinates
-      final Point pStalkEnd = proj.toScreen(stalkEnd);
-
-      // and plot the stalk itself
-      dest.drawLine(centre.x, centre.y, pStalkEnd.x, pStalkEnd.y);
-
-      // extend the area covered to include the stick
-      thisR.add(p2);
-
-    }
-
-		// draw the trailing dots
-		final java.awt.Rectangle dotsArea = _trackPlotter.drawMe(proj,
-																											 dest,
-																											 fix,
-																											 parent,
-																											 dtg,
-                                                       backColor);
-		
-		// extend the rectangle, if necesary
-		if(dotsArea != null)
-			thisR.add(dotsArea);
-
-		// plot the track name
-		if(getPlotTrackName())
-		{
-			final String msg = fix.getTrackWrapper().getName();
-			
-			final WorldLocation fixLoc = fix.getFixLocation();
-			final TextLabel trkName = new TextLabel(fixLoc, msg);
-			trkName.setColor(col);
-			// position the track name according to how it's specified in the parent track
-			trkName.setRelativeLocation(fix.getTrackWrapper().getNameLocation());
-			trkName.paint(dest);
-
-			// use the coordinates to indicate how much of the plot has been repainted
-			final Point p2 = dest.toScreen(trkName.getAnchor());
-			
-			// shift the centre point across a bit
-			p2.translate(5, 0);
-
-			// somehow we need to include this extended area
-			final int sWid = msg.length() * 6;
-
-			// shift from the start of the string
-			final Point shiftedPoint = new Point(centre);
-			shiftedPoint.translate(sWid, 0);
-
-			// and add to the limits rectangle
-			thisR.add(shiftedPoint);
-		}
-
-		return thisR;
-	}
-
-	public final boolean canPlot(final Watchable wt)
-	{
-		boolean res = false;
-
-		if(wt instanceof Debrief.Wrappers.FixWrapper)
-		{
-			res = true;
-		}
-		return res;
-	}
-
-  public final String getName()
-  {
-    return _myName;
-  }
-
-  public final String toString()
-  {
-    return getName();
-  }
-
-  public final boolean hasEditor()
-  {
-    return true;
-  }
-
-  public final Editable.EditorType getInfo()
-  {
-    if(_myEditor == null)
-      _myEditor = new SnailFixPainterInfo(this);
-
-    return _myEditor;
-  }
-
-  //////////////////////////////////////////////////////////
-  // accessors for editable parameters
-  /////////////////////////////////////////////////////////
-
-
-  public final void setLinkPositions(final boolean val)
-  {
-    _trackPlotter.setJoinPositions(val);
-  }
-
-  public final boolean getLinkPositions()
-  {
-    return  _trackPlotter.getJoinPositions();
-  }
-
-  public final void setFadePoints(final boolean val)
-  {
-    _trackPlotter.setFadePoints(val);
-  }
-
-  public final boolean getFadePoints()
-  {
-    return _trackPlotter.getFadePoints();
-  }
-
-  /** point size of symbols (pixels)
-   */
-  public final BoundedInteger getPointSize()
-  {
-    return new BoundedInteger(_trackPlotter.getPointSize(),
-															1,
-															20);
-  }
-
-  /** length of trail to plot
-   */
-  public final Duration getTrailLength()
-  {
-    return new Duration(_trackPlotter.getTrailLength().longValue(), Duration.MICROSECONDS);
-  }
-
-  /** size of points to draw (pixels)
-   */
-  public final void setPointSize(final BoundedInteger val)
-  {
-
-    _trackPlotter.setPointSize(val.getCurrent());
-		_pointSize = val.getCurrent();
-  }
-
-  /** size of points to draw (pixels) - convenience method used for XML persistence
-   */
-  public final void setPointSize(final int val)
-  {
-
-    _trackPlotter.setPointSize(val);
-		_pointSize = val;
-  }
-
-  /** length of trail to draw
-   */
-  public final void setTrailLength(final Duration len)
-  {
-    _trackPlotter.setTrailLength(new Long((long)len.getValueIn(Duration.MICROSECONDS)));
-  }
-
-	/** whether to plot in the name of the vessel
-	 */
-	public final boolean getPlotTrackName()
-	{
-		return _plotName;
-	}
-
-	/** whether to plot in the name of the vessel
-	 */
-	public final void setPlotTrackName(final boolean val)
-	{
-		_plotName = val;
-	}
-
-	/** how much to stretch the vector
-	 */
-	public final void setVectorStretch(final double val)
-	{
-		_vectorStretch = val;
-	}
-
-	/** how much to stretch the vector
-	 */
-	public final double getVectorStretch()
-	{
-		return _vectorStretch;
-	}
-
-
-  //////////////////////////////////////////////////////////
-  // nested editable class
-  /////////////////////////////////////////////////////////
-
-  public static final class SnailFixPainterInfo extends Editable.EditorType
-  {
-
-    public SnailFixPainterInfo(final SnailDrawSWTFix data)
-    {
-      super(data, "Snail Painter", "");
-    }
-
-    public final PropertyDescriptor[] getPropertyDescriptors()
-    {
-      try{
-        final PropertyDescriptor[] res={
-          displayProp("LinkPositions", "Link positions", "whether to join the points in the trail", Editable.EditorType.VISIBILITY),
-          displayProp("PlotTrackName", "Plot track name", "whether to plot the name of the track", Editable.EditorType.VISIBILITY),
-          displayProp("FadePoints", "Fade points", "whether the trails should fade to black", Editable.EditorType.FORMAT),
-          displayProp("PointSize", "Point size", "the size of the points in the trail", Editable.EditorType.FORMAT),
-          displayProp("TrailLength", "Trail length", "the length of trail to draw", Editable.EditorType.TEMPORAL),
-          displayProp("VectorStretch", "Vector stretch", "how far to stretch the speed vector (pixels per knot)", Editable.EditorType.FORMAT),
-        };
-
-        res[5].setPropertyEditorClass(FractionPropertyEditor.class);
-
-        return res;
-      }
-      catch(final Exception e)
-      {
-        MWC.Utilities.Errors.Trace.trace(e);
-        return super.getPropertyDescriptors();
-      }
-
-    }
-
-	}
-
-  //////////////////////////////////////////////////////////////////////////////////////////////////
-  // testing for this class
-  //////////////////////////////////////////////////////////////////////////////////////////////////
-  static public final class testMe extends junit.framework.TestCase
-  {
-    static public final String TEST_ALL_TEST_TYPE  = "UNIT";
-    public testMe(final String val)
-    {
-      super(val);
-    }
-    public final void testMyParams()
-    {
-      Editable ed = new SnailDrawSWTFix("testing");
-      Editable.editableTesterSupport.testParams(ed, this);
-      ed = null;
-    }
-  }
-}
-
+/*
+ *    Debrief - the Open Source Maritime Analysis Application
+ *    http://debrief.info
+ *
+ *    (C) 2000-2014, PlanetMayo Ltd
+ *
+ *    This library is free software; you can redistribute it and/or
+ *    modify it under the terms of the Eclipse Public License v1.0
+ *    (http://www.eclipse.org/legal/epl-v10.html)
+ *
+ *    This library is distributed in the hope that it will be useful,
+ *    but WITHOUT ANY WARRANTY; without even the implied warranty of
+ *    MERCHANTABILITY or FITNESS FOR A PARTICULAR PURPOSE. 
+ */
+package org.mwc.debrief.core.editors.painters.snail;
+
+// Copyright MWC 1999, Debrief 3 Project
+// $RCSfile: SnailDrawSWTFix.java,v $
+// @author $Author$
+// @version $Revision$
+// $Log: SnailDrawSWTFix.java,v $
+// Revision 1.3  2007/03/08 12:01:04  ian.mayo
+// Lots of tidying,refactoring = esp to snail & range highlighters
+//
+// Revision 1.2  2006/05/16 08:40:44  Ian.Mayo
+// Add categories for properties
+//
+// Revision 1.1  2005/07/04 07:45:51  Ian.Mayo
+// Initial snail implementation
+//
+
+
+import java.awt.Color;
+import java.awt.Point;
+import java.awt.Rectangle;
+import java.beans.PropertyDescriptor;
+
+import org.mwc.debrief.core.editors.painters.SnailHighlighter;
+import org.mwc.debrief.core.editors.painters.SnailHighlighter.drawSWTHighLight;
+import org.mwc.debrief.core.editors.painters.highlighters.SWTPlotHighlighter;
+import org.mwc.debrief.core.editors.painters.highlighters.SWTSymbolHighlighter;
+
+import Debrief.Wrappers.FixWrapper;
+import Debrief.Wrappers.TrackWrapper;
+import MWC.GUI.CanvasType;
+import MWC.GUI.Editable;
+import MWC.GUI.Properties.BoundedInteger;
+import MWC.GUI.Properties.FractionPropertyEditor;
+import MWC.GUI.Shapes.TextLabel;
+import MWC.GenericData.Duration;
+import MWC.GenericData.HiResDate;
+import MWC.GenericData.TimePeriod;
+import MWC.GenericData.Watchable;
+import MWC.GenericData.WatchableList;
+import MWC.GenericData.WorldArea;
+import MWC.GenericData.WorldLocation;
+import MWC.GenericData.WorldVector;
+
+
+public final class SnailDrawSWTFix implements drawSWTHighLight, Editable
+{
+
+	/** keep a copy of the track plotter we are using
+	 */
+	private final SnailDrawSWTTrack _trackPlotter = new SnailDrawSWTTrack();
+
+	/** keep a copy of the requested point size
+	 */
+  private int _pointSize;
+
+	/** do we draw in the track/vessel name?
+	 */
+  private boolean _plotName;
+
+	/** the 'stretch' factor to put on the speed vector (factor to apply to the speed vector, in pixels)
+	 */
+  private double _vectorStretch;
+
+  /** our editor
+   */
+  transient private Editable.EditorType _myEditor = null;
+
+  /** the name we display when shown in an editor
+   *  (which may initially be Snail or Relative)
+   */
+  private final String _myName;
+
+  /*******************************************************
+   * constructor
+   ******************************************************/
+  public SnailDrawSWTFix(final String name)
+  {
+    _myName = name;
+  }
+
+  ///////////////////////////////////
+  // member functions
+  //////////////////////////////////
+	public final java.awt.Rectangle drawMe(final MWC.Algorithms.PlainProjection proj,
+																	 final CanvasType dest,
+																	 final WatchableList list,
+																	 final Watchable watch,
+																	 final SnailHighlighter parent,
+																	 HiResDate dtg,
+                                   final java.awt.Color backColor)
+	{
+	  
+    Rectangle thisR = null;
+
+    // special handling for if we have null DTG (such as at start of processing)
+    if(dtg == null)
+    {
+      return thisR;
+    }
+    
+    // get a pointer to the fix
+		FixWrapper fix = (FixWrapper)watch;
+		final TrackWrapper trk = fix.getTrackWrapper();
+		
+    // trim to visible period if its a track
+    TimePeriod visP = trk.getVisiblePeriod();
+    if (!visP.contains(dtg))
+    {
+      // ok, before or after?
+      if (visP.getStartDTG().greaterThan(dtg))
+      {
+        dtg = visP.getStartDTG();
+        fix = (FixWrapper) trk.getNearestTo(dtg)[0];
+      }
+      else if (visP.getEndDTG().lessThan(dtg))
+      {
+        dtg = visP.getEndDTG();
+        fix = (FixWrapper) trk.getNearestTo(dtg)[0];
+      }
+    }   
+
+		// get the colour of the track
+		final Color col = fix.getColor();
+		dest.setColor(col);
+
+    // produce the centre point
+    final Point centre = new Point(proj.toScreen(fix.getLocation()));
+
+    // see if we are in symbol plotting mode
+    final SWTPlotHighlighter thisHighlighter = parent.getCurrentPrimaryHighlighter ();
+    if(thisHighlighter instanceof SWTSymbolHighlighter)
+    {
+      // just plot away!
+      thisHighlighter.highlightIt(proj, dest, list, fix, false);
+
+      // work out the area covered
+      final WorldArea wa = fix.getBounds();
+      final WorldLocation tl = wa.getTopLeft();
+      final WorldLocation br = wa.getBottomRight();
+      final Point pTL = new Point(proj.toScreen(tl));
+      final Point pBR = new Point(proj.toScreen(br));
+      final Rectangle thisArea = new java.awt.Rectangle(pTL);
+      thisArea.add(pBR);
+      thisR = thisArea;
+
+    }
+    else
+    {
+      // plot the pointy vector thingy
+
+      // get the current area of the watchable
+      final WorldArea wa = fix.getBounds();
+      // convert to screen coordinates
+      final Point tl = new Point(proj.toScreen(wa.getTopLeft()));
+      final Point br = new Point(proj.toScreen(wa.getBottomRight()));
+
+      final int mySize = _pointSize;
+
+      // get the width
+      final int x = tl.x - mySize;
+      final int y = tl.y - mySize;
+      final int wid = (br.x - tl.x) + mySize * 2;
+      final int ht = (br.y - tl.y) + mySize * 2;
+
+      // represent this area as a rectangle
+      thisR = new Rectangle(x, y, wid, ht);
+
+      // plot the rectangle anyway
+ //     dest.drawOval(x , y, wid, ht);
+
+      // get the fix to draw itself
+
+      // create our own canvas object (don't bother - do it all from the Track, so we know
+      // the correct size of the resulting object
+//      final CanvasAdaptor cad = new CanvasAdaptor(proj, dest);
+
+      // and do the paint
+   //   fix.paintMe(cad);
+
+      // and now plot the vector
+      final double crse = fix.getCourse();
+      final double spd = fix.getSpeed();
+
+      //
+      final int dx = (int)(Math.sin(crse) * mySize * spd * _vectorStretch);
+      final int dy = (int)(Math.cos(crse) * mySize * spd * _vectorStretch);
+
+
+      // produce the end of the stick (just to establish the length in data units)
+      final Point p2 = new Point(centre.x + dx, centre.y - dy);
+
+      // how long is the stalk in data units?
+      final WorldLocation w3 = proj.toWorld(p2);
+      final double len = w3.rangeFrom(fix.getLocation());
+
+      // now sort out the real end of this stalk
+      final WorldLocation stalkEnd = fix.getLocation().add(new WorldVector(crse, len, 0));
+      // and get this in screen coordinates
+      final Point pStalkEnd = proj.toScreen(stalkEnd);
+
+      // and plot the stalk itself
+      dest.drawLine(centre.x, centre.y, pStalkEnd.x, pStalkEnd.y);
+
+      // extend the area covered to include the stick
+      thisR.add(p2);
+
+    }
+
+		// draw the trailing dots
+		final java.awt.Rectangle dotsArea = _trackPlotter.drawMe(proj,
+																											 dest,
+																											 fix,
+																											 parent,
+																											 dtg,
+                                                       backColor);
+		
+		// extend the rectangle, if necesary
+		if(dotsArea != null)
+			thisR.add(dotsArea);
+
+		// plot the track name
+		if(getPlotTrackName())
+		{
+			final String msg = fix.getTrackWrapper().getName();
+			
+			final WorldLocation fixLoc = fix.getFixLocation();
+			final TextLabel trkName = new TextLabel(fixLoc, msg);
+			trkName.setColor(col);
+			// position the track name according to how it's specified in the parent track
+			trkName.setRelativeLocation(fix.getTrackWrapper().getNameLocation());
+			trkName.paint(dest);
+
+			// use the coordinates to indicate how much of the plot has been repainted
+			final Point p2 = dest.toScreen(trkName.getAnchor());
+			
+			// shift the centre point across a bit
+			p2.translate(5, 0);
+
+			// somehow we need to include this extended area
+			final int sWid = msg.length() * 6;
+
+			// shift from the start of the string
+			final Point shiftedPoint = new Point(centre);
+			shiftedPoint.translate(sWid, 0);
+
+			// and add to the limits rectangle
+			thisR.add(shiftedPoint);
+		}
+
+		return thisR;
+	}
+
+	public final boolean canPlot(final Watchable wt)
+	{
+		boolean res = false;
+
+		if(wt instanceof Debrief.Wrappers.FixWrapper)
+		{
+			res = true;
+		}
+		return res;
+	}
+
+  public final String getName()
+  {
+    return _myName;
+  }
+
+  public final String toString()
+  {
+    return getName();
+  }
+
+  public final boolean hasEditor()
+  {
+    return true;
+  }
+
+  public final Editable.EditorType getInfo()
+  {
+    if(_myEditor == null)
+      _myEditor = new SnailFixPainterInfo(this);
+
+    return _myEditor;
+  }
+
+  //////////////////////////////////////////////////////////
+  // accessors for editable parameters
+  /////////////////////////////////////////////////////////
+
+
+  public final void setLinkPositions(final boolean val)
+  {
+    _trackPlotter.setJoinPositions(val);
+  }
+
+  public final boolean getLinkPositions()
+  {
+    return  _trackPlotter.getJoinPositions();
+  }
+
+  public final void setFadePoints(final boolean val)
+  {
+    _trackPlotter.setFadePoints(val);
+  }
+
+  public final boolean getFadePoints()
+  {
+    return _trackPlotter.getFadePoints();
+  }
+
+  /** point size of symbols (pixels)
+   */
+  public final BoundedInteger getPointSize()
+  {
+    return new BoundedInteger(_trackPlotter.getPointSize(),
+															1,
+															20);
+  }
+
+  /** length of trail to plot
+   */
+  public final Duration getTrailLength()
+  {
+    return new Duration(_trackPlotter.getTrailLength().longValue(), Duration.MICROSECONDS);
+  }
+
+  /** size of points to draw (pixels)
+   */
+  public final void setPointSize(final BoundedInteger val)
+  {
+
+    _trackPlotter.setPointSize(val.getCurrent());
+		_pointSize = val.getCurrent();
+  }
+
+  /** size of points to draw (pixels) - convenience method used for XML persistence
+   */
+  public final void setPointSize(final int val)
+  {
+
+    _trackPlotter.setPointSize(val);
+		_pointSize = val;
+  }
+
+  /** length of trail to draw
+   */
+  public final void setTrailLength(final Duration len)
+  {
+    _trackPlotter.setTrailLength(new Long((long)len.getValueIn(Duration.MICROSECONDS)));
+  }
+
+	/** whether to plot in the name of the vessel
+	 */
+	public final boolean getPlotTrackName()
+	{
+		return _plotName;
+	}
+
+	/** whether to plot in the name of the vessel
+	 */
+	public final void setPlotTrackName(final boolean val)
+	{
+		_plotName = val;
+	}
+
+	/** how much to stretch the vector
+	 */
+	public final void setVectorStretch(final double val)
+	{
+		_vectorStretch = val;
+	}
+
+	/** how much to stretch the vector
+	 */
+	public final double getVectorStretch()
+	{
+		return _vectorStretch;
+	}
+
+
+  //////////////////////////////////////////////////////////
+  // nested editable class
+  /////////////////////////////////////////////////////////
+
+  public static final class SnailFixPainterInfo extends Editable.EditorType
+  {
+
+    public SnailFixPainterInfo(final SnailDrawSWTFix data)
+    {
+      super(data, "Snail Painter", "");
+    }
+
+    public final PropertyDescriptor[] getPropertyDescriptors()
+    {
+      try{
+        final PropertyDescriptor[] res={
+          displayProp("LinkPositions", "Link positions", "whether to join the points in the trail", Editable.EditorType.VISIBILITY),
+          displayProp("PlotTrackName", "Plot track name", "whether to plot the name of the track", Editable.EditorType.VISIBILITY),
+          displayProp("FadePoints", "Fade points", "whether the trails should fade to black", Editable.EditorType.FORMAT),
+          displayProp("PointSize", "Point size", "the size of the points in the trail", Editable.EditorType.FORMAT),
+          displayProp("TrailLength", "Trail length", "the length of trail to draw", Editable.EditorType.TEMPORAL),
+          displayProp("VectorStretch", "Vector stretch", "how far to stretch the speed vector (pixels per knot)", Editable.EditorType.FORMAT),
+        };
+
+        res[5].setPropertyEditorClass(FractionPropertyEditor.class);
+
+        return res;
+      }
+      catch(final Exception e)
+      {
+        MWC.Utilities.Errors.Trace.trace(e);
+        return super.getPropertyDescriptors();
+      }
+
+    }
+
+	}
+
+  //////////////////////////////////////////////////////////////////////////////////////////////////
+  // testing for this class
+  //////////////////////////////////////////////////////////////////////////////////////////////////
+  static public final class testMe extends junit.framework.TestCase
+  {
+    static public final String TEST_ALL_TEST_TYPE  = "UNIT";
+    public testMe(final String val)
+    {
+      super(val);
+    }
+    public final void testMyParams()
+    {
+      Editable ed = new SnailDrawSWTFix("testing");
+      Editable.editableTesterSupport.testParams(ed, this);
+      ed = null;
+    }
+  }
+}
+