--- conflicted
+++ resolved
@@ -173,946 +173,6 @@
 import MWC.GenericData.WorldDistance;
 import MWC.GenericData.WorldLocation;
 import MWC.TacticalData.IRollingNarrativeProvider;
-<<<<<<< HEAD
-
-/**
- * @author ian.mayo
- */
-@SuppressWarnings({ "deprecation", "restriction" })
-public class PlotEditor extends org.mwc.cmap.plotViewer.editors.CorePlotEditor
-{
-	// Extension point tag and attributes in plugin.xml
-	private static final String EXTENSION_POINT_ID = "DebriefPlotLoader";
-
-	private static final String EXTENSION_TAG = "loader";
-
-	private static final String EXTENSION_TAG_LABEL_ATTRIB = "name";
-
-	private static final String EXTENSION_TAG_EXTENSIONS_ATTRIB = "extensions";
-	
-	private static final String EXTENSION_TAG_FIRST_LINE_ATTRIB = "first_line";
-	
-	private static final String EXTENSION_TAG_ICON_ATTRIB = "icon";
-
-	// private static final String EXTENSION_TAG_CLASS_ATTRIB = "class";
-
-	// Plug-in ID from <plugin> tag in plugin.xml
-	private static final String PLUGIN_ID = "org.mwc.debrief.core";
-
-	/**
-	 * helper object which loads plugin file-loaders
-	 */
-	LoaderManager _loader;
-
-	/**
-	 * we keep the reference to our track-type adapter
-	 */
-	TrackDataProvider _trackDataProvider;
-
-	/**
-	 * something to look after our layer painters
-	 */
-	LayerPainterManager _layerPainterManager;
-
-	/**
-	 * and how we view the time
-	 * 
-	 */
-	protected TimeControlPreferences _timePreferences;
-
-	private PlotOperations _myOperations;
-
-	/**
-	 * support tool that provides a relative plot
-	 */
-	private RelativeProjectionParent _myRelativeWrapper;
-
-	/**
-	 * handle narrative management
-	 */
-	protected IRollingNarrativeProvider _theNarrativeProvider;
-
-	/**
-	 * an object to look after all of the time bits
-	 */
-	private TimeManager _timeManager;
-
-	private org.mwc.cmap.core.interfaces.TimeControllerOperation.TimeControllerOperationStore _timeControllerOperations;
-
-	private PlotOutlinePage _outlinePage;
-
-	private TraverseListener dragModeListener = new TraverseListener()
-	{
-
-		@Override
-		public void keyTraversed(TraverseEvent e)
-		{
-			if (getChart() == null)
-			{
-				return;
-			}
-			Control control = getChart().getCanvasControl();
-			if (control == null || control.isDisposed() || !control.isVisible()) {
-				return;
-			}
-			if (e.detail == SWT.TRAVERSE_TAB_NEXT)
-			{
-				PlotMouseDragger dragMode = getChart().getDragMode();
-				if (dragMode != null)
-				{
-					try
-					{
-						String currentState = null;
-						ExecutionEvent executionEvent = new ExecutionEvent();
-						if (dragMode instanceof DragSegmentMode)
-						{
-							new DragComponent().execute(executionEvent);
-							currentState = RadioHandler.DRAG_COMPONENT;
-						}
-						else if (dragMode instanceof DragComponentMode)
-						{
-							new DragFeature().execute(executionEvent);
-							currentState = RadioHandler.DRAG_FEATURE;
-						}
-						else if (dragMode instanceof DragFeatureMode)
-						{
-							new RangeBearing().execute(executionEvent);
-							currentState = RadioHandler.RANGE_BEARING;
-						}
-						else if (dragMode instanceof RangeBearingMode)
-						{
-							new Pan().execute(executionEvent);
-							currentState = RadioHandler.PAN;
-						}
-						else if (dragMode instanceof PanMode)
-						{
-							new ZoomIn().execute(executionEvent);
-							currentState = RadioHandler.ZOOM_IN;
-						}
-						else if (dragMode instanceof ZoomInMode)
-						{
-							new DragSegment().execute(executionEvent);
-							currentState = RadioHandler.DRAG_SEGMENT;
-						}
-						if (currentState != null)
-						{
-							ICommandService service = (ICommandService) getSite().getService(ICommandService.class);
-							Command command = service.getCommand(RadioHandler.ID);
-							HandlerUtil.updateRadioState(command, currentState);
-						}
-					}
-					catch (Exception e1)
-					{
-						CorePlugin.logError(Status.WARNING, "Cannot change drag mode:", e1);
-					}
-				}
-			}
-		}
-	};
-
-	private PlotPropertySheetPage _propertySheetPage;
-
-	/**
-	 * constructor - quite simple really.
-	 */
-	public PlotEditor()
-	{
-		super();
-
-		// create the track manager to manage the primary & secondary tracks
-		_trackDataProvider = new TrackManager(_myLayers);
-
-		// and listen out form modifications, because we want to mark ourselves
-		// as
-		// dirty once they've updated
-		_trackDataProvider.addTrackDataListener(new TrackDataListener()
-		{
-			public void tracksUpdated(final WatchableList primary,
-					final WatchableList[] secondaries)
-			{
-				fireDirty();
-			}
-		});
-
-		// sort out the time controlleroperations
-		_timeControllerOperations = new org.mwc.cmap.core.interfaces.TimeControllerOperation.TimeControllerOperationStore();
-		_timeControllerOperations.add(new ExportTimeDataToClipboard());
-		_timeControllerOperations.add(new ExportToFlatFile());
-		_timeControllerOperations.add(new ExportToFlatFile2());
-		_timeControllerOperations.add(new ExportDopplerShift());
-
-		_layerPainterManager = new LayerPainterManager(_trackDataProvider);
-		_layerPainterManager.addPropertyChangeListener(new PropertyChangeListener()
-		{
-			public void propertyChange(final PropertyChangeEvent arg0)
-			{
-				// ok, trigger repaint of plot
-				if (getChart() != null)
-					getChart().update();
-			}
-		});
-
-		// create the time manager. cool
-		_timeManager = new TimeManager();
-		_timeManager.addListener(_timeListener,
-				TimeProvider.TIME_CHANGED_PROPERTY_NAME);
-
-		// and how time is managed
-		_timePreferences = new TimeControlProperties();
-
-		// listen out for when our input changes, since we will change the
-		// editor
-		// window title
-		this.addPropertyListener(new IPropertyListener()
-		{
-
-			@SuppressWarnings({ "synthetic-access" })
-			public void propertyChanged(final Object source, final int propId)
-			{
-				if (propId == PROP_INPUT)
-				{
-					final Object input = getEditorInput();
-					if (input instanceof IFileEditorInput)
-					{
-						final IFileEditorInput inp = (IFileEditorInput) getEditorInput();
-						setPartName(inp.getName());
-					}
-					else if (input instanceof FileStoreEditorInput)
-					{
-						final FileStoreEditorInput fsi = (FileStoreEditorInput) input;
-						final String theName = fsi.getName();
-						setPartName(theName);
-					} else if (input instanceof FileRevisionEditorInput)
-					{
-						setPartName( ((FileRevisionEditorInput)input).getName());
-					}
-					else
-					{
-						CorePlugin.logError(Status.ERROR,
-								"data source for PlotEditor not of expected type:" + input,
-								null);
-						System.err.println("Not expected file type:" + input);
-					}
-				}
-			}
-		});
-
-		_myOperations = new PlotOperations()
-		{
-			// just provide with our complete set of layers
-			@SuppressWarnings("synthetic-access")
-			public Object[] getTargets()
-			{
-				// ok, return our top level layers as objects
-				final Vector<Layer> res = new Vector<Layer>(0, 1);
-				for (int i = 0; i < _myLayers.size(); i++)
-				{
-					res.add(_myLayers.elementAt(i));
-				}
-				return res.toArray();
-			}
-
-			/**
-			 * override performing the operation, since we'll do a screen update on
-			 * completion
-			 */
-			@SuppressWarnings("synthetic-access")
-			public Vector<Layer> performOperation(final AnOperation operationName)
-			{
-				// make the actual change
-				final Vector<Layer> res = super.performOperation(operationName);
-
-				if (res != null)
-				{
-					if (res.size() != 0)
-					{
-						for (final Iterator<Layer> iter = res.iterator(); iter.hasNext();)
-						{
-							final Layer thisL = (Layer) iter.next();
-							// and update the screen
-							_myLayers.fireReformatted(thisL);
-
-						}
-					}
-				}
-
-				return res;
-
-			}
-		};
-
-		// do we have some time preferences?
-		if (_timePreferences != null)
-		{
-			final HiResDate startDTG = _timePreferences.getSliderStartTime();
-			final HiResDate endDTG = _timePreferences.getSliderEndTime();
-			// and were there any times in it?
-			if ((startDTG != null) && (endDTG != null))
-			{
-				// yup, store the time data.
-				_myOperations
-						.setPeriod(new TimePeriod.BaseTimePeriod(startDTG, endDTG));
-			}
-		}
-	}
-
-	@Override
-	public void dispose()
-	{
-		super.dispose();
-
-		// stop listening to the time manager
-		_timeManager.removeListener(_timeListener,
-				TimeProvider.TIME_CHANGED_PROPERTY_NAME);
-
-		_timeManager = null;
-
-		if (_layerPainterManager != null)
-		{
-			_layerPainterManager.close();
-			_layerPainterManager = null;
-		}
-
-		if (_outlinePage != null)
-		{
-			_outlinePage.dispose();
-			_outlinePage = null;
-		}
-	}
-
-	public void init(final IEditorSite site, final IEditorInput input)
-			throws PartInitException
-	{
-		setSite(site);
-		setInputWithNotify(input);
-
-		// ok - declare and load the supplemental plugins which can load
-		// datafiles
-		initialiseFileLoaders();
-
-		// and start the load
-		loadThisFile(input);
-
-		// lastly, set the title (if we have one)
-		this.setPartName(input.getName());
-		
-		// hmm, does this input have an icon?
-		ImageDescriptor icon = input.getImageDescriptor();
-		if(icon != null)
-		{
-		  this.setTitleImage(icon.createImage());
-		}
-	}
-
-	/**
-	 * @param input
-	 *          the file to insert
-	 */
-	private void loadThisFile(IEditorInput input)
-	{
-		InputStream is = null;
-		if (!input.exists())
-		{
-			CorePlugin.logError(Status.ERROR,
-					"File cannot be found:" + input.getName(), null);
-			return;
-		}
-		String name = input.getName();
-		try
-		{
-			final IPersistableElement persist = input.getPersistable();
-			if (input instanceof IFileEditorInput)
-			{
-				final IFileEditorInput ife = (IFileEditorInput) input;
-				final IFile iff = ife.getFile();
-				iff.refreshLocal(IResource.DEPTH_ONE, null);
-				is = iff.getContents();
-				name = getAbsoluteName(iff);
-			}
-			else if (persist instanceof IFileEditorInput)
-			{
-				final IFileEditorInput ifi = (IFileEditorInput) persist;
-				IFile iff = ifi.getFile();
-				is = iff.getContents();
-				name = getAbsoluteName(iff);
-			}
-			else if (input instanceof FileStoreEditorInput)
-			{
-				final FileStoreEditorInput _input = (FileStoreEditorInput) input;
-				final URI _uri = _input.getURI();
-				final Path _p = new Path(_uri.getPath());
-				name = _uri.getPath();
-				final IFileStore _ifs = EFS.getLocalFileSystem().getStore(_p);
-				is = _ifs.openInputStream(EFS.NONE, null);
-			} 
-			else if (input instanceof FileRevisionEditorInput)
-			{
-				final FileRevisionEditorInput frei = (FileRevisionEditorInput) input;
-				IFile file = getFile(frei);
-				if (file != null && file.exists())
-				{
-					name = getAbsoluteName(file);
-					is = frei.getStorage().getContents();
-				}
-			}
-			if (is != null)
-				loadThisStream(is, name);
-			else
-			{
-				CorePlugin.logError(Status.INFO, "Failed to load file from:" + input,
-						null);
-			}
-
-		}
-		catch (final CoreException e)
-		{
-			CorePlugin.logError(Status.ERROR,
-					"Resource out of sync:" + input.getName() + " REFRESH the workspace",
-					null);
-			MessageDialog
-					.openError(
-							Display.getDefault().getActiveShell(),
-							"File out of sync",
-							"This file has been edited or removed:"
-									+ input.getName()
-									+ "\nPlease right-click on your navigator project and press Refresh");
-		}
-	}
-
-	private IFile getFile(FileRevisionEditorInput frei)
-	{
-		IFile file = null;
-		IFileRevision revision = frei.getFileRevision();
-		if (revision instanceof LocalFileRevision)
-		{
-			LocalFileRevision localFileRevision = (LocalFileRevision) revision;
-			if (localFileRevision.getFile() != null)
-			{
-				file = localFileRevision.getFile();
-			}
-			else
-			{
-				IFileState state = localFileRevision.getState();
-				IPath path = state.getFullPath();
-				file = ResourcesPlugin.getWorkspace().getRoot().getFile(path);
-			}
-		}
-		return file;
-	}
-
-	public String getAbsoluteName(final IFile iff) throws CoreException
-	{
-		String name;
-		URI uri = iff.getLocationURI();
-		if(iff.isLinked()){
-			uri = iff.getRawLocationURI();
-		}
-		File javaFile = EFS.getStore(uri).toLocalFile(0, new NullProgressMonitor());
-		name = javaFile.getAbsolutePath();
-		return name;
-	}
-
-	/**
-	 * @param input
-	 *          the file to insert
-	 */
-	private void loadThisFile(final String filePath)
-	{
-		FileInputStream ifs = null;
-		try
-		{
-			ifs = new FileInputStream(filePath);
-			loadThisStream(ifs, filePath);
-		}
-		catch (final FileNotFoundException e)
-		{
-			CorePlugin.logError(Status.ERROR,
-					"Problem loading data file:" + filePath, e);
-		}
-		finally
-		{
-			if(ifs != null)
-				try
-				{
-					ifs.close();
-				}
-				catch (IOException e)
-				{
-					CorePlugin.logError(Status.ERROR,
-							"Problem closing input stream:" + filePath, e);
-				}
-		}
-	}
-
-	private void loadThisStream(final InputStream is, final String fileName)
-	{
-		// right, see if any of them will do our edit
-		final IPlotLoader[] loaders = _loader.findLoadersFor(fileName);
-		// did we find any?
-		if (loaders.length > 0)
-		{
-			// cool, give them a go...
-			try
-			{
-				for (int i = 0; i < loaders.length; i++)
-				{
-					final IPlotLoader thisLoader = loaders[i];
-
-					// get it to load. Just in case it's an asychronous load
-					// operation, we
-					// rely on it calling us back (loadingComplete)
-					thisLoader.loadFile(this, is, fileName);
-
-					// special handling - popup a dialog to allow sensor name/color to be
-					// set if there's just one sensor
-					if (thisLoader instanceof DeferredPlotLoader)
-					{
-						final DeferredPlotLoader ld = (DeferredPlotLoader) thisLoader;
-						final BaseLoader loader = ld.getLoader();
-						if (loader != null)
-						{
-							if (loader instanceof ReplayLoader)
-							{
-								final ReplayLoader rl = (ReplayLoader) loader;
-								final ImportReplay ir = rl.getReplayLoader();
-								final Vector<SensorWrapper> sensors = ir
-										.getPendingSensors();
-								if (sensors.size() == 1)
-								{
-									final SensorWrapper thisS = sensors.firstElement();
-									nameThisSensor(thisS);
-								}
-								
-								// ok, now we can store the pending sensors in their
-								// parent tracks
-								ir.storePendingSensors();
-							}
-						}
-					}
-				}
-			}
-			catch (final RuntimeException e)
-			{
-				CorePlugin.logError(Status.ERROR, "Problem loading data file:"
-						+ fileName, e);
-			}
-		}
-	}
-
-	private void nameThisSensor(final SensorWrapper thisS)
-	{
-		// create the wizard to color/name this
-		final SimplePageListWizard wizard = new SimplePageListWizard();
-
-		// right, just have a quick look and see if the sensor has range data -
-		// because
-		// if it doesn't we'll let the user set a default
-		final Enumeration<Editable> cuts = thisS.elements();
-		boolean needsRange = false;
-		if (cuts.hasMoreElements())
-		{
-			final Editable firstCut = cuts.nextElement();
-			final SensorContactWrapper scw = (SensorContactWrapper) firstCut;
-			// do we have bearing?
-			if (scw.getHasBearing())
-			{
-				// yes. now are we waiting for a range?
-				if (scw.getRange() == null)
-				{
-					needsRange = true;
-				}
-			}
-		}
-		
-		// next, just see if this track already contains sensor
-		// data with this name
-		boolean alreadyLoaded = false;
-		TrackWrapper trk = thisS.getHost();
-		if(trk != null)
-		{
-			Enumeration<Editable> enumer = trk.getSensors().elements();
-			while (enumer.hasMoreElements())
-			{
-				SensorWrapper oldS = (SensorWrapper) enumer.nextElement();
-				if(oldS.getName().equals(thisS.getName()))
-				{
-					alreadyLoaded = true;
-				}				
-			}
-		}
-		
-		
-		
-		final String imagePath = "images/NameSensor.jpg";
-
-		// inform the user if this sensor name is already in use
-		final String nameString;
-		if (alreadyLoaded)
-		{
-			nameString = "a one-word title for this block of sensor contacts (e.g. S2046)\n\n"
-					+ "Note: [" + thisS.getName() + "] is already in use.";
-		}
-		else
-		{
-			nameString = "a one-word title for this block of sensor contacts (e.g. S2046)";
-		}
-		
-		final EnterStringPage getName = new EnterStringPage(null, thisS.getName(),
-				"Import Sensor data", "Please provide the name for this sensor",
-				nameString,
-				imagePath, null, false);
-		final SelectColorPage getColor = new SelectColorPage(null,
-				thisS.getColor(), "Import Sensor data", "Now format the new sensor",
-				"The default color for the cuts for this new sensor", imagePath, null);
-		final EnterBooleanPage getVis = new EnterBooleanPage(null, false,
-				"Import Sensor data",
-				"Please specify if this sensor should be displayed once loaded",
-				"yes/no", imagePath, null);
-		final WorldDistance defRange = new WorldDistance(5000, WorldDistance.YARDS);
-		final EnterRangePage getRange = new EnterRangePage(
-				null,
-				"Import Sensor data",
-				"Please provide a default range for the sensor cuts \n(or enter 0.0 to leave them as infinite length)",
-				"Default range", defRange, imagePath, null);
-		final EnterBooleanPage applyRainbowInRainbowColors = new EnterBooleanPage(null, false,
-				"Apply Rainbow Shades in rainbow colors",
-				"Should Debrief apply Rainbow Shades to these sensor cuts?",
-				"yes/no", "images/ShadeRainbow.png", null);
-
-		wizard.addWizard(getName);
-		wizard.addWizard(getColor);
-		if (needsRange)
-			wizard.addWizard(getRange);
-		wizard.addWizard(getVis);
-		wizard.addWizard(applyRainbowInRainbowColors);
-		final WizardDialog dialog = new WizardDialog(Display.getCurrent()
-				.getActiveShell(), wizard);
-		dialog.create();
-		dialog.setBlockOnOpen(true);
-		dialog.open();
-		// did it work?
-		if (dialog.getReturnCode() == WizardDialog.OK)
-		{
-			// ok, use the name
-			thisS.setName(getName.getString());
-			thisS.setColor(getColor.getColor());
-			thisS.setVisible(getVis.getBoolean());
-
-			// are we doing range?
-			if (needsRange)
-			{
-				final WorldDistance theRange = getRange.getRange();
-
-				// did a range get entered?
-				if ((theRange != null) && (theRange.getValue() != 0))
-				{
-					final Enumeration<Editable> iter = thisS.elements();
-					while (iter.hasMoreElements())
-					{
-						final SensorContactWrapper cut = (SensorContactWrapper) iter
-								.nextElement();
-						cut.setRange(new WorldDistance(theRange));
-					}
-				}
-			}
-			if (applyRainbowInRainbowColors.getBoolean())
-			{
-
-				SensorWrapper theSensor = null;
-
-				// are they items we're interested in?
-				HiResDate startDTG = new HiResDate(Long.MAX_VALUE / 1000, 0);
-				HiResDate endDTG = new HiResDate(0);
-				Enumeration<Editable> elements = thisS.elements();
-				ArrayList<Editable> sensors = new ArrayList<Editable>();
-				ArrayList<SensorContactWrapper> list = new ArrayList<SensorContactWrapper>();
-				while (elements.hasMoreElements())
-				{
-					sensors.add(elements.nextElement());
-				}
-				for (Editable thisE:sensors)
-				{
-					if (thisE instanceof SensorWrapper)
-					{
-						// just check that there's only one item selected
-						if (sensors.size() == 1)
-						{
-							theSensor = (SensorWrapper) thisE;
-						}
-					}
-					else if (thisE instanceof SensorContactWrapper)
-					{
-						list.add((SensorContactWrapper) thisE);
-						if (startDTG.compareTo(((SensorContactWrapper) thisE).getDTG()) > 0)
-						{
-							startDTG = ((SensorContactWrapper) thisE).getDTG();
-						}
-						if (endDTG.compareTo(((SensorContactWrapper) thisE).getDTG()) < 0)
-						{
-							endDTG = ((SensorContactWrapper) thisE).getDTG();
-						}
-					}
-				}
-
-				// ok, do we have a single sensor?
-				if (theSensor != null)
-				{
-					startDTG = theSensor.getStartDTG();
-					endDTG = theSensor.getEndDTG();
-					Collection<Editable> editables = theSensor.getItemsBetween(theSensor.getStartDTG(), theSensor.getEndDTG());
-					for (Editable editable : editables)
-					{
-						if (editable instanceof SensorContactWrapper)
-						{
-							list.add((SensorContactWrapper) editable);
-						}
-					}
-				}
-				final HiResDate start = startDTG;
-				final HiResDate end = endDTG;
-				// create this operation
-				final String title1 = "Shade in rainbow colors";
-				Layer parentLayer = null;
-				
-				Layers parentLayers = _myLayers;
-				if (parentLayers != null)
-				{
-					if (parentLayers.size() == 1)
-					{
-						parentLayer = parentLayers.elementAt(0);
-					}
-				}
-
-				final IUndoableOperation theAction =
-						new ShadeCutsOperation(title1, parentLayers, parentLayer, list.toArray(new SensorContactWrapper[0]),
-								start, end, ShadeOperation.RAINBOW_SHADE);
-				CorePlugin.run(theAction);
-			}
-		}
-	}
-
-	/**
-	 * 
-	 */
-	private void initialiseFileLoaders()
-	{
-		// hey - sort out our plot readers
-		_loader = new LoaderManager(EXTENSION_POINT_ID, EXTENSION_TAG, PLUGIN_ID)
-		{
-
-			public INamedItem createInstance(
-					final IConfigurationElement configElement, final String label)
-			{
-				// get the attributes
-				final String theLabel = configElement
-						.getAttribute(EXTENSION_TAG_LABEL_ATTRIB);
-				final String icon = configElement
-						.getAttribute(EXTENSION_TAG_ICON_ATTRIB);
-				final String fileTypes = configElement
-						.getAttribute(EXTENSION_TAG_EXTENSIONS_ATTRIB);
-				final String firstLine = configElement
-						.getAttribute(EXTENSION_TAG_FIRST_LINE_ATTRIB);
-
-				// create the instance
-				final INamedItem res = new IPlotLoader.DeferredPlotLoader(
-						configElement, theLabel, icon, fileTypes, firstLine);
-
-				// and return it.
-				return res;
-			}
-
-		};
-	}
-
-	private static TimePeriod getPeriodFor(final Layers theData)
-	{
-		TimePeriod res = null;
-
-		for (final Enumeration<Editable> iter = theData.elements(); iter
-				.hasMoreElements();)
-		{
-			final Layer thisLayer = (Layer) iter.nextElement();
-
-			// and through this layer
-			if (thisLayer instanceof TrackWrapper)
-			{
-				final TrackWrapper thisT = (TrackWrapper) thisLayer;
-				res = extend(res, thisT.getStartDTG());
-				res = extend(res, thisT.getEndDTG());
-			}
-			else if (thisLayer instanceof BaseLayer)
-			{
-				final Enumeration<Editable> elements = thisLayer.elements();
-				while (elements.hasMoreElements())
-				{
-					final Plottable nextP = (Plottable) elements.nextElement();
-					if (nextP instanceof Watchable)
-					{
-						final Watchable wrapped = (Watchable) nextP;
-						final HiResDate dtg = wrapped.getTime();
-						if (dtg != null)
-						{
-							res = extend(res, dtg);
-
-							// also see if it this data type an end time
-							if (wrapped instanceof WatchableList)
-							{
-								// ok, make sure we also handle the end time
-								final WatchableList wl = (WatchableList) wrapped;
-								final HiResDate endD = wl.getEndDTG();
-								if (endD != null)
-									res = extend(res, endD);
-							}
-						}
-					}
-				}
-			}
-		}
-
-		return res;
-	}
-
-	private static TimePeriod extend(final TimePeriod period, final HiResDate date)
-	{
-		TimePeriod result = period;
-		// have we received a date?
-		if (date != null)
-		{
-			if (result == null)
-			{
-				result = new TimePeriod.BaseTimePeriod(date, date);
-			}
-			else
-				result.extend(date);
-		}
-
-		return result;
-	}
-
-	/**
-	 * method called when a helper object has completed a plot-load operation
-	 * 
-	 * @param source
-	 */
-	public void loadingComplete(final Object source)
-	{
-
-		// ok, stop listening for dirty calls - since there will be so many and
-		// we
-		// don't want
-		// to start off with a dirty plot
-		startIgnoringDirtyCalls();
-
-		DebriefPlugin.logError(Status.INFO, "File loading complete received", null);
-
-		// and update the time management bits
-		final TimePeriod timePeriod = getPeriodFor(_myLayers);
-
-		if (timePeriod != null)
-		{
-			_timeManager.setPeriod(this, timePeriod);
-
-			// also give it a current DTG (if it doesn't have one)
-			if (_timeManager.getTime() == null)
-				_timeManager.setTime(this, timePeriod.getStartDTG(), false);
-		}
-
-		// done - now we can process dirty calls again
-		stopIgnoringDirtyCalls();
-
-	}
-
-	protected void filesDropped(final String[] fileNames)
-	{
-		super.filesDropped(fileNames);
-
-		// ok, iterate through the files
-		for (int i = 0; i < fileNames.length; i++)
-		{
-			final String thisFilename = fileNames[i];
-			loadThisFile(thisFilename);
-		}
-
-		// ok, we're probably done - fire the update
-		this._myLayers.fireExtended();
-
-		// and resize to make sure we're showing all the data
-		this._myChart.rescale();
-
-		// hmm, we may have loaded more track data - but we don't track
-		// loading of individual tracks - just fire a "modified" flag
-		_trackDataProvider.fireTracksChanged();
-
-	}
-
-	private static boolean _updatingPlot = false;
-
-	/*
-	 * (non-Javadoc)
-	 * 
-	 * @see org.mwc.cmap.plotViewer.editors.CorePlotEditor#timeChanged()
-	 */
-	protected void timeChanged(final HiResDate newDTG)
-	{
-		super.timeChanged(newDTG);
-
-		// just check we're ready for plotting.
-		if (getChart() == null)
-			return;
-
-		if (_updatingPlot)
-		{
-			// skip the update - we're already at it
-		}
-		else
-		{
-			_updatingPlot = true;
-
-			try
-			{
-				// note, we've learn't to use the default display instead of the
-				// current one, we were get a null returned since this thread may not
-				// have a display
-				final Display myDis = Display.getDefault();
-				if (myDis != null)
-				{
-					myDis.asyncExec(new Runnable()
-					{
-						public void run()
-						{
-							if (getChart() == null || getChart().getCanvas() == null)
-							{
-								return;
-							}
-							// ok - update our painter
-							getChart().getCanvas().updateMe();
-						}
-					});
-				}
-
-			}
-			finally
-			{
-				_updatingPlot = false;
-			}
-		}
-
-	}
-
-	/**
-	 * Creates the outline page used with this editor.
-	 * 
-	 * @return the created plot outline page
-	 */
-	protected PlotOutlinePage createOutlinePage()
-	{
-		PlotOutlinePage page = new PlotOutlinePage(this, _myLayers);
-		return page;
-	}
-
-	/*
-	 * (non-Javadoc)
-=======
 
 /**
  * @author ian.mayo
@@ -1501,6 +561,13 @@
 
     // lastly, set the title (if we have one)
     this.setPartName(input.getName());
+        
+    // hmm, does this input have an icon?
+    ImageDescriptor icon = input.getImageDescriptor();
+    if(icon != null)
+    {
+      this.setTitleImage(icon.createImage());
+    }
   }
 
   /**
@@ -1898,9 +965,8 @@
   }
 
   /**
->>>>>>> 0f62c1d1
-	 * 
-	 */
+   * 
+   */
   private void initialiseFileLoaders()
   {
     // hey - sort out our plot readers
@@ -2320,8 +1386,8 @@
         {
 
           /**
-					 * 
-					 */
+           * 
+           */
           private static final long serialVersionUID = 1L;
 
           public void parentFireSelectionChanged(final ISelection selected)
@@ -2354,8 +1420,8 @@
       }
 
       /**
-			 * 
-			 */
+       * 
+       */
       private static final long serialVersionUID = 1L;
 
       /**
@@ -2902,8 +1968,8 @@
   }
 
   /**
-	 * 
-	 */
+   * 
+   */
   @Override
   protected void layersExtended()
   {
@@ -2960,4 +2026,4 @@
     });
 
   }
-}
+}