<<<<<<< HEAD
/*
 *    Debrief - the Open Source Maritime Analysis Application
 *    http://debrief.info
 *
 *    (C) 2000-2014, PlanetMayo Ltd
 *
 *    This library is free software; you can redistribute it and/or
 *    modify it under the terms of the Eclipse Public License v1.0
 *    (http://www.eclipse.org/legal/epl-v10.html)
 *
 *    This library is distributed in the hope that it will be useful,
 *    but WITHOUT ANY WARRANTY; without even the implied warranty of
 *    MERCHANTABILITY or FITNESS FOR A PARTICULAR PURPOSE. 
 */
/**
 * 
 */
package org.mwc.debrief.core.editors;

import java.beans.PropertyChangeEvent;
import java.beans.PropertyChangeListener;
import java.io.ByteArrayInputStream;
import java.io.File;
import java.io.FileInputStream;
import java.io.FileNotFoundException;
import java.io.FileOutputStream;
import java.io.IOException;
import java.io.InputStream;
import java.io.OutputStream;
import java.net.URI;
import java.util.ArrayList;
import java.util.Collection;
import java.util.Date;
import java.util.Enumeration;
import java.util.Iterator;
import java.util.Vector;

import org.eclipse.core.commands.Command;
import org.eclipse.core.commands.ExecutionEvent;
import org.eclipse.core.commands.operations.IUndoableOperation;
import org.eclipse.core.filesystem.EFS;
import org.eclipse.core.filesystem.IFileStore;
import org.eclipse.core.internal.utils.FileUtil;
import org.eclipse.core.resources.IFile;
import org.eclipse.core.resources.IFileState;
import org.eclipse.core.resources.IMarker;
import org.eclipse.core.resources.IProject;
import org.eclipse.core.resources.IResource;
import org.eclipse.core.resources.IResourceChangeEvent;
import org.eclipse.core.resources.IWorkspace;
import org.eclipse.core.resources.ResourcesPlugin;
import org.eclipse.core.runtime.CoreException;
import org.eclipse.core.runtime.IConfigurationElement;
import org.eclipse.core.runtime.IPath;
import org.eclipse.core.runtime.IProduct;
import org.eclipse.core.runtime.IProgressMonitor;
import org.eclipse.core.runtime.IStatus;
import org.eclipse.core.runtime.NullProgressMonitor;
import org.eclipse.core.runtime.Path;
import org.eclipse.core.runtime.Platform;
import org.eclipse.core.runtime.Status;
import org.eclipse.jface.action.MenuManager;
import org.eclipse.jface.dialogs.IMessageProvider;
import org.eclipse.jface.dialogs.MessageDialog;
import org.eclipse.jface.resource.ImageDescriptor;
import org.eclipse.jface.viewers.ISelection;
import org.eclipse.jface.wizard.WizardDialog;
import org.eclipse.swt.SWT;
import org.eclipse.swt.events.DisposeEvent;
import org.eclipse.swt.events.DisposeListener;
import org.eclipse.swt.events.TraverseEvent;
import org.eclipse.swt.events.TraverseListener;
import org.eclipse.swt.widgets.Composite;
import org.eclipse.swt.widgets.Control;
import org.eclipse.swt.widgets.Display;
import org.eclipse.team.core.history.IFileRevision;
import org.eclipse.team.internal.core.history.LocalFileRevision;
import org.eclipse.team.internal.ui.history.FileRevisionEditorInput;
import org.eclipse.ui.IEditorDescriptor;
import org.eclipse.ui.IEditorInput;
import org.eclipse.ui.IEditorSite;
import org.eclipse.ui.IFileEditorInput;
import org.eclipse.ui.IPersistableElement;
import org.eclipse.ui.IPropertyListener;
import org.eclipse.ui.IViewPart;
import org.eclipse.ui.IWorkbenchPage;
import org.eclipse.ui.PartInitException;
import org.eclipse.ui.PlatformUI;
import org.eclipse.ui.cheatsheets.OpenCheatSheetAction;
import org.eclipse.ui.commands.ICommandService;
import org.eclipse.ui.dialogs.SaveAsDialog;
import org.eclipse.ui.handlers.HandlerUtil;
import org.eclipse.ui.ide.FileStoreEditorInput;
import org.eclipse.ui.ide.IGotoMarker;
import org.eclipse.ui.part.FileEditorInput;
import org.eclipse.ui.views.contentoutline.IContentOutlinePage;
import org.eclipse.ui.views.navigator.ResourceNavigator;
import org.eclipse.ui.views.properties.IPropertySheetPage;
import org.mwc.cmap.core.CorePlugin;
import org.mwc.cmap.core.DataTypes.Temporal.ControllablePeriod;
import org.mwc.cmap.core.DataTypes.Temporal.ControllableTime;
import org.mwc.cmap.core.DataTypes.Temporal.TimeControlPreferences;
import org.mwc.cmap.core.DataTypes.Temporal.TimeControlProperties;
import org.mwc.cmap.core.DataTypes.Temporal.TimeManager;
import org.mwc.cmap.core.DataTypes.Temporal.TimeProvider;
import org.mwc.cmap.core.DataTypes.TrackData.TrackDataProvider;
import org.mwc.cmap.core.DataTypes.TrackData.TrackDataProvider.TrackDataListener;
import org.mwc.cmap.core.DataTypes.TrackData.TrackManager;
import org.mwc.cmap.core.interfaces.INamedItem;
import org.mwc.cmap.core.interfaces.TimeControllerOperation.TimeControllerOperationStore;
import org.mwc.cmap.core.property_support.RightClickSupport;
import org.mwc.cmap.core.ui_support.wizards.SimplePageListWizard;
import org.mwc.cmap.core.wizards.EnterBooleanPage;
import org.mwc.cmap.core.wizards.EnterRangePage;
import org.mwc.cmap.core.wizards.EnterStringPage;
import org.mwc.cmap.core.wizards.SelectColorPage;
import org.mwc.cmap.gt2plot.proj.GtProjection;
import org.mwc.cmap.plotViewer.actions.Pan;
import org.mwc.cmap.plotViewer.actions.Pan.PanMode;
import org.mwc.cmap.plotViewer.actions.RangeBearing;
import org.mwc.cmap.plotViewer.actions.RangeBearing.RangeBearingMode;
import org.mwc.cmap.plotViewer.actions.ZoomIn;
import org.mwc.cmap.plotViewer.actions.ZoomIn.ZoomInMode;
import org.mwc.cmap.plotViewer.editors.chart.SWTCanvas;
import org.mwc.cmap.plotViewer.editors.chart.SWTChart;
import org.mwc.cmap.plotViewer.editors.chart.SWTChart.PlotMouseDragger;
import org.mwc.debrief.core.DebriefPlugin;
import org.mwc.debrief.core.ContextOperations.RainbowShadeSonarCuts.ShadeCutsOperation;
import org.mwc.debrief.core.ContextOperations.RainbowShadeSonarCuts.ShadeOperation;
import org.mwc.debrief.core.actions.DragComponent;
import org.mwc.debrief.core.actions.DragComponent.DragComponentMode;
import org.mwc.debrief.core.actions.DragFeature;
import org.mwc.debrief.core.actions.DragFeature.DragFeatureMode;
import org.mwc.debrief.core.actions.DragSegment;
import org.mwc.debrief.core.actions.DragSegment.DragSegmentMode;
import org.mwc.debrief.core.actions.RadioHandler;
import org.mwc.debrief.core.editors.painters.LayerPainterManager;
import org.mwc.debrief.core.interfaces.IPlotLoader;
import org.mwc.debrief.core.interfaces.IPlotLoader.BaseLoader;
import org.mwc.debrief.core.interfaces.IPlotLoader.DeferredPlotLoader;
import org.mwc.debrief.core.loaders.LoaderManager;
import org.mwc.debrief.core.loaders.ReplayLoader;
import org.mwc.debrief.core.loaders.xml_handlers.DebriefEclipseXMLReaderWriter;
import org.mwc.debrief.core.operations.ExportDopplerShift;
import org.mwc.debrief.core.operations.ExportTimeDataToClipboard;
import org.mwc.debrief.core.operations.ExportToFlatFile;
import org.mwc.debrief.core.operations.ExportToFlatFile2;
import org.mwc.debrief.core.operations.PlotOperations;
import org.osgi.framework.Bundle;

import Debrief.GUI.Tote.Painters.SnailPainter;
import Debrief.ReaderWriter.Replay.ImportReplay;
import Debrief.Wrappers.NarrativeWrapper;
import Debrief.Wrappers.SensorContactWrapper;
import Debrief.Wrappers.SensorWrapper;
import Debrief.Wrappers.TrackWrapper;
import Debrief.Wrappers.Track.RelativeTMASegment;
import Debrief.Wrappers.Track.TrackWrapper_Support.SegmentList;
import MWC.Algorithms.PlainProjection;
import MWC.Algorithms.PlainProjection.RelativeProjectionParent;
import MWC.GUI.BaseLayer;
import MWC.GUI.CanvasType;
import MWC.GUI.CreateEditorForParent;
import MWC.GUI.DynamicPlottable;
import MWC.GUI.Editable;
import MWC.GUI.Layer;
import MWC.GUI.Layers;
import MWC.GUI.Plottable;
import MWC.GenericData.HiResDate;
import MWC.GenericData.TimePeriod;
import MWC.GenericData.Watchable;
import MWC.GenericData.WatchableList;
import MWC.GenericData.WorldDistance;
import MWC.GenericData.WorldLocation;
import MWC.TacticalData.IRollingNarrativeProvider;

/**
 * @author ian.mayo
 */
@SuppressWarnings(
{"deprecation", "restriction"})
public class PlotEditor extends org.mwc.cmap.plotViewer.editors.CorePlotEditor
{
  // Extension point tag and attributes in plugin.xml
  private static final String EXTENSION_POINT_ID = "DebriefPlotLoader";

  private static final String EXTENSION_TAG = "loader";

  private static final String EXTENSION_TAG_LABEL_ATTRIB = "name";

  private static final String EXTENSION_TAG_EXTENSIONS_ATTRIB = "extensions";

  private static final String EXTENSION_TAG_FIRST_LINE_ATTRIB = "first_line";

  private static final String EXTENSION_TAG_ICON_ATTRIB = "icon";

  // private static final String EXTENSION_TAG_CLASS_ATTRIB = "class";

  // Plug-in ID from <plugin> tag in plugin.xml
  private static final String PLUGIN_ID = "org.mwc.debrief.core";

=======
/*
 *    Debrief - the Open Source Maritime Analysis Application
 *    http://debrief.info
 *
 *    (C) 2000-2014, PlanetMayo Ltd
 *
 *    This library is free software; you can redistribute it and/or
 *    modify it under the terms of the Eclipse Public License v1.0
 *    (http://www.eclipse.org/legal/epl-v10.html)
 *
 *    This library is distributed in the hope that it will be useful,
 *    but WITHOUT ANY WARRANTY; without even the implied warranty of
 *    MERCHANTABILITY or FITNESS FOR A PARTICULAR PURPOSE. 
 */
/**
 * 
 */
package org.mwc.debrief.core.editors;

import java.beans.PropertyChangeEvent;
import java.beans.PropertyChangeListener;
import java.io.ByteArrayInputStream;
import java.io.File;
import java.io.FileInputStream;
import java.io.FileNotFoundException;
import java.io.FileOutputStream;
import java.io.IOException;
import java.io.InputStream;
import java.io.OutputStream;
import java.net.URI;
import java.util.ArrayList;
import java.util.Collection;
import java.util.Date;
import java.util.Enumeration;
import java.util.Iterator;
import java.util.Vector;

import org.eclipse.core.commands.Command;
import org.eclipse.core.commands.ExecutionEvent;
import org.eclipse.core.commands.operations.IUndoableOperation;
import org.eclipse.core.filesystem.EFS;
import org.eclipse.core.filesystem.IFileStore;
import org.eclipse.core.internal.utils.FileUtil;
import org.eclipse.core.resources.IFile;
import org.eclipse.core.resources.IFileState;
import org.eclipse.core.resources.IMarker;
import org.eclipse.core.resources.IProject;
import org.eclipse.core.resources.IResource;
import org.eclipse.core.resources.IResourceChangeEvent;
import org.eclipse.core.resources.IWorkspace;
import org.eclipse.core.resources.ResourcesPlugin;
import org.eclipse.core.runtime.CoreException;
import org.eclipse.core.runtime.IConfigurationElement;
import org.eclipse.core.runtime.IPath;
import org.eclipse.core.runtime.IProduct;
import org.eclipse.core.runtime.IProgressMonitor;
import org.eclipse.core.runtime.IStatus;
import org.eclipse.core.runtime.NullProgressMonitor;
import org.eclipse.core.runtime.Path;
import org.eclipse.core.runtime.Platform;
import org.eclipse.core.runtime.Status;
import org.eclipse.jface.action.MenuManager;
import org.eclipse.jface.dialogs.IMessageProvider;
import org.eclipse.jface.dialogs.MessageDialog;
import org.eclipse.jface.viewers.ISelection;
import org.eclipse.jface.wizard.WizardDialog;
import org.eclipse.swt.SWT;
import org.eclipse.swt.events.DisposeEvent;
import org.eclipse.swt.events.DisposeListener;
import org.eclipse.swt.events.TraverseEvent;
import org.eclipse.swt.events.TraverseListener;
import org.eclipse.swt.widgets.Composite;
import org.eclipse.swt.widgets.Control;
import org.eclipse.swt.widgets.Display;
import org.eclipse.team.core.history.IFileRevision;
import org.eclipse.team.internal.core.history.LocalFileRevision;
import org.eclipse.team.internal.ui.history.FileRevisionEditorInput;
import org.eclipse.ui.IEditorDescriptor;
import org.eclipse.ui.IEditorInput;
import org.eclipse.ui.IEditorSite;
import org.eclipse.ui.IFileEditorInput;
import org.eclipse.ui.IPersistableElement;
import org.eclipse.ui.IPropertyListener;
import org.eclipse.ui.IViewPart;
import org.eclipse.ui.IWorkbenchPage;
import org.eclipse.ui.PartInitException;
import org.eclipse.ui.PlatformUI;
import org.eclipse.ui.cheatsheets.OpenCheatSheetAction;
import org.eclipse.ui.commands.ICommandService;
import org.eclipse.ui.dialogs.SaveAsDialog;
import org.eclipse.ui.handlers.HandlerUtil;
import org.eclipse.ui.ide.FileStoreEditorInput;
import org.eclipse.ui.ide.IGotoMarker;
import org.eclipse.ui.part.FileEditorInput;
import org.eclipse.ui.views.contentoutline.IContentOutlinePage;
import org.eclipse.ui.views.navigator.ResourceNavigator;
import org.eclipse.ui.views.properties.IPropertySheetPage;
import org.mwc.cmap.core.CorePlugin;
import org.mwc.cmap.core.DataTypes.Temporal.ControllablePeriod;
import org.mwc.cmap.core.DataTypes.Temporal.ControllableTime;
import org.mwc.cmap.core.DataTypes.Temporal.TimeControlPreferences;
import org.mwc.cmap.core.DataTypes.Temporal.TimeControlProperties;
import org.mwc.cmap.core.DataTypes.Temporal.TimeManager;
import org.mwc.cmap.core.DataTypes.Temporal.TimeProvider;
import org.mwc.cmap.core.DataTypes.TrackData.TrackDataProvider;
import org.mwc.cmap.core.DataTypes.TrackData.TrackDataProvider.TrackDataListener;
import org.mwc.cmap.core.DataTypes.TrackData.TrackManager;
import org.mwc.cmap.core.interfaces.INamedItem;
import org.mwc.cmap.core.interfaces.TimeControllerOperation.TimeControllerOperationStore;
import org.mwc.cmap.core.property_support.RightClickSupport;
import org.mwc.cmap.core.ui_support.wizards.SimplePageListWizard;
import org.mwc.cmap.core.wizards.EnterBooleanPage;
import org.mwc.cmap.core.wizards.EnterRangePage;
import org.mwc.cmap.core.wizards.EnterStringPage;
import org.mwc.cmap.core.wizards.SelectColorPage;
import org.mwc.cmap.gt2plot.proj.GtProjection;
import org.mwc.cmap.plotViewer.actions.Pan;
import org.mwc.cmap.plotViewer.actions.Pan.PanMode;
import org.mwc.cmap.plotViewer.actions.RangeBearing;
import org.mwc.cmap.plotViewer.actions.RangeBearing.RangeBearingMode;
import org.mwc.cmap.plotViewer.actions.ZoomIn;
import org.mwc.cmap.plotViewer.actions.ZoomIn.ZoomInMode;
import org.mwc.cmap.plotViewer.editors.chart.SWTCanvas;
import org.mwc.cmap.plotViewer.editors.chart.SWTChart;
import org.mwc.cmap.plotViewer.editors.chart.SWTChart.PlotMouseDragger;
import org.mwc.debrief.core.DebriefPlugin;
import org.mwc.debrief.core.ContextOperations.RainbowShadeSonarCuts.ShadeCutsOperation;
import org.mwc.debrief.core.ContextOperations.RainbowShadeSonarCuts.ShadeOperation;
import org.mwc.debrief.core.actions.DragComponent;
import org.mwc.debrief.core.actions.DragComponent.DragComponentMode;
import org.mwc.debrief.core.actions.DragFeature;
import org.mwc.debrief.core.actions.DragFeature.DragFeatureMode;
import org.mwc.debrief.core.actions.DragSegment;
import org.mwc.debrief.core.actions.DragSegment.DragSegmentMode;
import org.mwc.debrief.core.actions.RadioHandler;
import org.mwc.debrief.core.editors.painters.LayerPainterManager;
import org.mwc.debrief.core.interfaces.IPlotLoader;
import org.mwc.debrief.core.interfaces.IPlotLoader.BaseLoader;
import org.mwc.debrief.core.interfaces.IPlotLoader.DeferredPlotLoader;
import org.mwc.debrief.core.loaders.LoaderManager;
import org.mwc.debrief.core.loaders.ReplayLoader;
import org.mwc.debrief.core.loaders.xml_handlers.DebriefEclipseXMLReaderWriter;
import org.mwc.debrief.core.operations.ExportDopplerShift;
import org.mwc.debrief.core.operations.ExportTimeDataToClipboard;
import org.mwc.debrief.core.operations.ExportToFlatFile;
import org.mwc.debrief.core.operations.ExportToFlatFile2;
import org.mwc.debrief.core.operations.PlotOperations;
import org.osgi.framework.Bundle;

import Debrief.GUI.Tote.Painters.SnailPainter;
import Debrief.ReaderWriter.Replay.ImportReplay;
import Debrief.Wrappers.NarrativeWrapper;
import Debrief.Wrappers.SensorContactWrapper;
import Debrief.Wrappers.SensorWrapper;
import Debrief.Wrappers.TrackWrapper;
import Debrief.Wrappers.Track.RelativeTMASegment;
import Debrief.Wrappers.Track.TrackWrapper_Support.SegmentList;
import MWC.Algorithms.PlainProjection;
import MWC.Algorithms.PlainProjection.RelativeProjectionParent;
import MWC.GUI.BaseLayer;
import MWC.GUI.CanvasType;
import MWC.GUI.CreateEditorForParent;
import MWC.GUI.DynamicPlottable;
import MWC.GUI.Editable;
import MWC.GUI.Layer;
import MWC.GUI.Layers;
import MWC.GUI.Plottable;
import MWC.GenericData.HiResDate;
import MWC.GenericData.TimePeriod;
import MWC.GenericData.Watchable;
import MWC.GenericData.WatchableList;
import MWC.GenericData.WorldDistance;
import MWC.GenericData.WorldLocation;
import MWC.TacticalData.IRollingNarrativeProvider;

/**
 * @author ian.mayo
 */
@SuppressWarnings(
{"deprecation", "restriction"})
public class PlotEditor extends org.mwc.cmap.plotViewer.editors.CorePlotEditor
{
  // Extension point tag and attributes in plugin.xml
  private static final String EXTENSION_POINT_ID = "DebriefPlotLoader";

  private static final String EXTENSION_TAG = "loader";

  private static final String EXTENSION_TAG_LABEL_ATTRIB = "name";

  private static final String EXTENSION_TAG_EXTENSIONS_ATTRIB = "extensions";

  private static final String EXTENSION_TAG_FIRST_LINE_ATTRIB = "first_line";

  private static final String EXTENSION_TAG_ICON_ATTRIB = "icon";

  // private static final String EXTENSION_TAG_CLASS_ATTRIB = "class";

  // Plug-in ID from <plugin> tag in plugin.xml
  private static final String PLUGIN_ID = "org.mwc.debrief.core";

  /**
   * helper object which loads plugin file-loaders
   */
  LoaderManager _loader;

  /**
   * we keep the reference to our track-type adapter
   */
  TrackDataProvider _trackDataProvider;

  /**
   * something to look after our layer painters
   */
  LayerPainterManager _layerPainterManager;

  /**
   * and how we view the time
   * 
   */
  protected TimeControlPreferences _timePreferences;

  private PlotOperations _myOperations;

  /**
   * support tool that provides a relative plot
   */
  private RelativeProjectionParent _myRelativeWrapper;

  /**
   * handle narrative management
   */
  protected IRollingNarrativeProvider _theNarrativeProvider;

  /**
   * an object to look after all of the time bits
   */
  private TimeManager _timeManager;

  private org.mwc.cmap.core.interfaces.TimeControllerOperation.TimeControllerOperationStore _timeControllerOperations;

  private PlotOutlinePage _outlinePage;

  private TraverseListener dragModeListener = new TraverseListener()
  {

    @Override
    public void keyTraversed(TraverseEvent e)
    {
      if (getChart() == null)
      {
        return;
      }
      Control control = getChart().getCanvasControl();
      if (control == null || control.isDisposed() || !control.isVisible())
      {
        return;
      }
      if (e.detail == SWT.TRAVERSE_TAB_NEXT)
      {
        PlotMouseDragger dragMode = getChart().getDragMode();
        if (dragMode != null)
        {
          try
          {
            String currentState = null;
            ExecutionEvent executionEvent = new ExecutionEvent();
            if (dragMode instanceof DragSegmentMode)
            {
              new DragComponent().execute(executionEvent);
              currentState = RadioHandler.DRAG_COMPONENT;
            }
            else if (dragMode instanceof DragComponentMode)
            {
              new DragFeature().execute(executionEvent);
              currentState = RadioHandler.DRAG_FEATURE;
            }
            else if (dragMode instanceof DragFeatureMode)
            {
              new RangeBearing().execute(executionEvent);
              currentState = RadioHandler.RANGE_BEARING;
            }
            else if (dragMode instanceof RangeBearingMode)
            {
              new Pan().execute(executionEvent);
              currentState = RadioHandler.PAN;
            }
            else if (dragMode instanceof PanMode)
            {
              new ZoomIn().execute(executionEvent);
              currentState = RadioHandler.ZOOM_IN;
            }
            else if (dragMode instanceof ZoomInMode)
            {
              new DragSegment().execute(executionEvent);
              currentState = RadioHandler.DRAG_SEGMENT;
            }
            if (currentState != null)
            {
              ICommandService service =
                  (ICommandService) getSite().getService(ICommandService.class);
              Command command = service.getCommand(RadioHandler.ID);
              HandlerUtil.updateRadioState(command, currentState);
            }
          }
          catch (Exception e1)
          {
            CorePlugin.logError(Status.WARNING, "Cannot change drag mode:", e1);
          }
        }
      }
    }
  };

  private PlotPropertySheetPage _propertySheetPage;

  /**
   * constructor - quite simple really.
   */
  public PlotEditor()
  {
    super();

    // create the track manager to manage the primary & secondary tracks
    _trackDataProvider = new TrackManager(_myLayers);

    // and listen out form modifications, because we want to mark ourselves
    // as
    // dirty once they've updated
    _trackDataProvider.addTrackDataListener(new TrackDataListener()
    {
      public void tracksUpdated(final WatchableList primary,
          final WatchableList[] secondaries)
      {
        fireDirty();
      }
    });

    // sort out the time controlleroperations
    _timeControllerOperations =
        new org.mwc.cmap.core.interfaces.TimeControllerOperation.TimeControllerOperationStore();
    _timeControllerOperations.add(new ExportTimeDataToClipboard());
    _timeControllerOperations.add(new ExportToFlatFile());
    _timeControllerOperations.add(new ExportToFlatFile2());
    _timeControllerOperations.add(new ExportDopplerShift());

    _layerPainterManager = new LayerPainterManager(_trackDataProvider);
    _layerPainterManager.addPropertyChangeListener(new PropertyChangeListener()
    {
      public void propertyChange(final PropertyChangeEvent arg0)
      {
        // ok, trigger repaint of plot
        if (getChart() != null)
          getChart().update();
      }
    });

    // create the time manager. cool
    _timeManager = new TimeManager();
    _timeManager.addListener(_timeListener,
        TimeProvider.TIME_CHANGED_PROPERTY_NAME);

    // and how time is managed
    _timePreferences = new TimeControlProperties();

    // listen out for when our input changes, since we will change the
    // editor
    // window title
    this.addPropertyListener(new IPropertyListener()
    {

      @SuppressWarnings(
      {"synthetic-access"})
      public void propertyChanged(final Object source, final int propId)
      {
        if (propId == PROP_INPUT)
        {
          final Object input = getEditorInput();
          if (input instanceof IFileEditorInput)
          {
            final IFileEditorInput inp = (IFileEditorInput) getEditorInput();
            setPartName(inp.getName());
          }
          else if (input instanceof FileStoreEditorInput)
          {
            final FileStoreEditorInput fsi = (FileStoreEditorInput) input;
            final String theName = fsi.getName();
            setPartName(theName);
          }
          else if (input instanceof FileRevisionEditorInput)
          {
            setPartName(((FileRevisionEditorInput) input).getName());
          }
          else
          {
            CorePlugin.logError(Status.ERROR,
                "data source for PlotEditor not of expected type:" + input,
                null);
            System.err.println("Not expected file type:" + input);
          }
        }
      }
    });

    _myOperations = new PlotOperations()
    {
      // just provide with our complete set of layers
      @SuppressWarnings("synthetic-access")
      public Object[] getTargets()
      {
        // ok, return our top level layers as objects
        final Vector<Layer> res = new Vector<Layer>(0, 1);
        for (int i = 0; i < _myLayers.size(); i++)
        {
          res.add(_myLayers.elementAt(i));
        }
        return res.toArray();
      }

      /**
       * override performing the operation, since we'll do a screen update on completion
       */
      @SuppressWarnings("synthetic-access")
      public Vector<Layer> performOperation(final AnOperation operationName)
      {
        // make the actual change
        final Vector<Layer> res = super.performOperation(operationName);

        if (res != null)
        {
          if (res.size() != 0)
          {
            for (final Iterator<Layer> iter = res.iterator(); iter.hasNext();)
            {
              final Layer thisL = (Layer) iter.next();
              // and update the screen
              _myLayers.fireReformatted(thisL);

            }
          }
        }

        return res;

      }
    };

    // do we have some time preferences?
    if (_timePreferences != null)
    {
      final HiResDate startDTG = _timePreferences.getSliderStartTime();
      final HiResDate endDTG = _timePreferences.getSliderEndTime();
      // and were there any times in it?
      if ((startDTG != null) && (endDTG != null))
      {
        // yup, store the time data.
        _myOperations
            .setPeriod(new TimePeriod.BaseTimePeriod(startDTG, endDTG));
      }
    }

    // introduce our new item listener that looks after relative TMA segments being dropped into the
    // layers object
    _myLayers.addDataExtendedListener(new Layers.DataListener2()
    {

      @Override
      public void dataModified(Layers theData, Layer changedLayer)
      {
      }

      @Override
      public void dataExtended(Layers theData)
      {
      }

      @Override
      public void dataReformatted(Layers theData, Layer changedLayer)
      {
      }

      @Override
      public void dataExtended(Layers theData, Plottable newItem, Layer parent)
      {
        // ok, have a look at the pasted track
        if (parent instanceof TrackWrapper && newItem == null)
        {
          TrackWrapper tw = (TrackWrapper) parent;
          SegmentList segs = tw.getSegments();
          Enumeration<Editable> iter = segs.elements();
          while (iter.hasMoreElements())
          {
            Editable editable = (Editable) iter.nextElement();
            if (editable instanceof RelativeTMASegment)
            {
              RelativeTMASegment rel = (RelativeTMASegment) editable;
              WatchableList host = rel.getReferenceTrack();
              String hostName = host.getName();

              // see if we already have a host of this name
              Layer possHost = _myLayers.findLayer(hostName);
              if (possHost == null)
              {
                // ABORT - WE DON'T HAVE THIS TRACK
              }
              else
              {
                if (possHost instanceof TrackWrapper && possHost != host)
                {
                  // ok, we've got a track with the right name, but it's another
                  // object, so we've probably moved to another plot.

                  // try to move the references to this track
                  rel.updateLayers(_myLayers);
                }
              }
            }
          }
        }        
      }
    });
  }

  @Override
  public void dispose()
  {
    super.dispose();

    // stop listening to the time manager
    _timeManager.removeListener(_timeListener,
        TimeProvider.TIME_CHANGED_PROPERTY_NAME);

    _timeManager = null;

    if (_layerPainterManager != null)
    {
      _layerPainterManager.close();
      _layerPainterManager = null;
    }

    if (_outlinePage != null)
    {
      _outlinePage.dispose();
      _outlinePage = null;
    }
  }

  public void init(final IEditorSite site, final IEditorInput input)
      throws PartInitException
  {
    setSite(site);
    setInputWithNotify(input);

    // ok - declare and load the supplemental plugins which can load
    // datafiles
    initialiseFileLoaders();

    // and start the load
    loadThisFile(input);

    // lastly, set the title (if we have one)
    this.setPartName(input.getName());
  }

  /**
   * @param input
   *          the file to insert
   */
  private void loadThisFile(IEditorInput input)
  {
    InputStream is = null;
    if (!input.exists())
    {
      CorePlugin.logError(Status.ERROR, "File cannot be found:"
          + input.getName(), null);
      return;
    }
    String name = input.getName();
    try
    {
      final IPersistableElement persist = input.getPersistable();
      if (input instanceof IFileEditorInput)
      {
        final IFileEditorInput ife = (IFileEditorInput) input;
        final IFile iff = ife.getFile();
        iff.refreshLocal(IResource.DEPTH_ONE, null);
        is = iff.getContents();
        name = getAbsoluteName(iff);
      }
      else if (persist instanceof IFileEditorInput)
      {
        final IFileEditorInput ifi = (IFileEditorInput) persist;
        IFile iff = ifi.getFile();
        is = iff.getContents();
        name = getAbsoluteName(iff);
      }
      else if (input instanceof FileStoreEditorInput)
      {
        final FileStoreEditorInput _input = (FileStoreEditorInput) input;
        final URI _uri = _input.getURI();
        final Path _p = new Path(_uri.getPath());
        name = _uri.getPath();
        final IFileStore _ifs = EFS.getLocalFileSystem().getStore(_p);
        is = _ifs.openInputStream(EFS.NONE, null);
      }
      else if (input instanceof FileRevisionEditorInput)
      {
        final FileRevisionEditorInput frei = (FileRevisionEditorInput) input;
        IFile file = getFile(frei);
        if (file != null && file.exists())
        {
          name = getAbsoluteName(file);
          is = frei.getStorage().getContents();
        }
      }
      if (is != null)
        loadThisStream(is, name);
      else
      {
        CorePlugin.logError(Status.INFO, "Failed to load file from:" + input,
            null);
      }

    }
    catch (final CoreException e)
    {
      CorePlugin.logError(Status.ERROR, "Resource out of sync:"
          + input.getName() + " REFRESH the workspace", null);
      MessageDialog
          .openError(
              Display.getDefault().getActiveShell(),
              "File out of sync",
              "This file has been edited or removed:"
                  + input.getName()
                  + "\nPlease right-click on your navigator project and press Refresh");
    }
  }

  private IFile getFile(FileRevisionEditorInput frei)
  {
    IFile file = null;
    IFileRevision revision = frei.getFileRevision();
    if (revision instanceof LocalFileRevision)
    {
      LocalFileRevision localFileRevision = (LocalFileRevision) revision;
      if (localFileRevision.getFile() != null)
      {
        file = localFileRevision.getFile();
      }
      else
      {
        IFileState state = localFileRevision.getState();
        IPath path = state.getFullPath();
        file = ResourcesPlugin.getWorkspace().getRoot().getFile(path);
      }
    }
    return file;
  }

  public String getAbsoluteName(final IFile iff) throws CoreException
  {
    String name;
    URI uri = iff.getLocationURI();
    if (iff.isLinked())
    {
      uri = iff.getRawLocationURI();
    }
    File javaFile = EFS.getStore(uri).toLocalFile(0, new NullProgressMonitor());
    name = javaFile.getAbsolutePath();
    return name;
  }

  /**
   * @param input
   *          the file to insert
   */
  private void loadThisFile(final String filePath)
  {
    FileInputStream ifs = null;
    try
    {
      ifs = new FileInputStream(filePath);
      loadThisStream(ifs, filePath);
    }
    catch (final FileNotFoundException e)
    {
      CorePlugin.logError(Status.ERROR,
          "Problem loading data file:" + filePath, e);
    }
    finally
    {
      if (ifs != null)
        try
        {
          ifs.close();
        }
        catch (IOException e)
        {
          CorePlugin.logError(Status.ERROR, "Problem closing input stream:"
              + filePath, e);
        }
    }
  }

  private void loadThisStream(final InputStream is, final String fileName)
  {
    // right, see if any of them will do our edit
    final IPlotLoader[] loaders = _loader.findLoadersFor(fileName);
    // did we find any?
    if (loaders.length > 0)
    {
      // cool, give them a go...
      try
      {
        for (int i = 0; i < loaders.length; i++)
        {
          final IPlotLoader thisLoader = loaders[i];

          // get it to load. Just in case it's an asychronous load
          // operation, we
          // rely on it calling us back (loadingComplete)
          thisLoader.loadFile(this, is, fileName);

          // special handling - popup a dialog to allow sensor name/color to be
          // set if there's just one sensor
          if (thisLoader instanceof DeferredPlotLoader)
          {
            final DeferredPlotLoader ld = (DeferredPlotLoader) thisLoader;
            final BaseLoader loader = ld.getLoader();
            if (loader != null)
            {
              if (loader instanceof ReplayLoader)
              {
                final ReplayLoader rl = (ReplayLoader) loader;
                final ImportReplay ir = rl.getReplayLoader();
                final Vector<SensorWrapper> sensors = ir.getPendingSensors();
                if (sensors.size() == 1)
                {
                  final SensorWrapper thisS = sensors.firstElement();
                  nameThisSensor(thisS);
                }

                // ok, now we can store the pending sensors in their
                // parent tracks
                ir.storePendingSensors();
              }
            }
          }
        }
      }
      catch (final RuntimeException e)
      {
        CorePlugin.logError(Status.ERROR, "Problem loading data file:"
            + fileName, e);
      }
    }
  }

  private void nameThisSensor(final SensorWrapper thisS)
  {
    // create the wizard to color/name this
    final SimplePageListWizard wizard = new SimplePageListWizard();

    // right, just have a quick look and see if the sensor has range data -
    // because
    // if it doesn't we'll let the user set a default
    final Enumeration<Editable> cuts = thisS.elements();
    boolean needsRange = false;
    if (cuts.hasMoreElements())
    {
      final Editable firstCut = cuts.nextElement();
      final SensorContactWrapper scw = (SensorContactWrapper) firstCut;
      // do we have bearing?
      if (scw.getHasBearing())
      {
        // yes. now are we waiting for a range?
        if (scw.getRange() == null)
        {
          needsRange = true;
        }
      }
    }

    // next, just see if this track already contains sensor
    // data with this name
    boolean alreadyLoaded = false;
    TrackWrapper trk = thisS.getHost();
    if (trk != null)
    {
      Enumeration<Editable> enumer = trk.getSensors().elements();
      while (enumer.hasMoreElements())
      {
        SensorWrapper oldS = (SensorWrapper) enumer.nextElement();
        if (oldS.getName().equals(thisS.getName()))
        {
          alreadyLoaded = true;
        }
      }
    }

    final String imagePath = "images/NameSensor.jpg";

    // inform the user if this sensor name is already in use
    final String nameString;
    if (alreadyLoaded)
    {
      nameString =
          "a one-word title for this block of sensor contacts (e.g. S2046)\n\n"
              + "Note: [" + thisS.getName() + "] is already in use.";
    }
    else
    {
      nameString =
          "a one-word title for this block of sensor contacts (e.g. S2046)";
    }

    final EnterStringPage getName =
        new EnterStringPage(null, thisS.getName(), "Import Sensor data",
            "Please provide the name for this sensor", nameString, imagePath,
            null, false);
    final SelectColorPage getColor =
        new SelectColorPage(null, thisS.getColor(), "Import Sensor data",
            "Now format the new sensor",
            "The default color for the cuts for this new sensor", imagePath,
            null);
    final EnterBooleanPage getVis =
        new EnterBooleanPage(null, false, "Import Sensor data",
            "Please specify if this sensor should be displayed once loaded",
            "yes/no", imagePath, null);
    final WorldDistance defRange = new WorldDistance(5000, WorldDistance.YARDS);
    final EnterRangePage getRange =
        new EnterRangePage(
            null,
            "Import Sensor data",
            "Please provide a default range for the sensor cuts \n(or enter 0.0 to leave them as infinite length)",
            "Default range", defRange, imagePath, null);
    final EnterBooleanPage applyRainbowInRainbowColors =
        new EnterBooleanPage(null, false,
            "Apply Rainbow Shades in rainbow colors",
            "Should Debrief apply Rainbow Shades to these sensor cuts?",
            "yes/no", "images/ShadeRainbow.png", null);

    wizard.addWizard(getName);
    wizard.addWizard(getColor);
    if (needsRange)
      wizard.addWizard(getRange);
    wizard.addWizard(getVis);
    wizard.addWizard(applyRainbowInRainbowColors);
    final WizardDialog dialog =
        new WizardDialog(Display.getCurrent().getActiveShell(), wizard);
    dialog.create();
    dialog.setBlockOnOpen(true);
    dialog.open();
    // did it work?
    if (dialog.getReturnCode() == WizardDialog.OK)
    {
      // ok, use the name
      thisS.setName(getName.getString());
      thisS.setColor(getColor.getColor());
      thisS.setVisible(getVis.getBoolean());

      // are we doing range?
      if (needsRange)
      {
        final WorldDistance theRange = getRange.getRange();

        // did a range get entered?
        if ((theRange != null) && (theRange.getValue() != 0))
        {
          final Enumeration<Editable> iter = thisS.elements();
          while (iter.hasMoreElements())
          {
            final SensorContactWrapper cut =
                (SensorContactWrapper) iter.nextElement();
            cut.setRange(new WorldDistance(theRange));
          }
        }
      }
      if (applyRainbowInRainbowColors.getBoolean())
      {

        SensorWrapper theSensor = null;

        // are they items we're interested in?
        HiResDate startDTG = new HiResDate(Long.MAX_VALUE / 1000, 0);
        HiResDate endDTG = new HiResDate(0);
        Enumeration<Editable> elements = thisS.elements();
        ArrayList<Editable> sensors = new ArrayList<Editable>();
        ArrayList<SensorContactWrapper> list =
            new ArrayList<SensorContactWrapper>();
        while (elements.hasMoreElements())
        {
          sensors.add(elements.nextElement());
        }
        for (Editable thisE : sensors)
        {
          if (thisE instanceof SensorWrapper)
          {
            // just check that there's only one item selected
            if (sensors.size() == 1)
            {
              theSensor = (SensorWrapper) thisE;
            }
          }
          else if (thisE instanceof SensorContactWrapper)
          {
            list.add((SensorContactWrapper) thisE);
            if (startDTG.compareTo(((SensorContactWrapper) thisE).getDTG()) > 0)
            {
              startDTG = ((SensorContactWrapper) thisE).getDTG();
            }
            if (endDTG.compareTo(((SensorContactWrapper) thisE).getDTG()) < 0)
            {
              endDTG = ((SensorContactWrapper) thisE).getDTG();
            }
          }
        }

        // ok, do we have a single sensor?
        if (theSensor != null)
        {
          startDTG = theSensor.getStartDTG();
          endDTG = theSensor.getEndDTG();
          Collection<Editable> editables =
              theSensor.getItemsBetween(theSensor.getStartDTG(), theSensor
                  .getEndDTG());
          for (Editable editable : editables)
          {
            if (editable instanceof SensorContactWrapper)
            {
              list.add((SensorContactWrapper) editable);
            }
          }
        }
        final HiResDate start = startDTG;
        final HiResDate end = endDTG;
        // create this operation
        final String title1 = "Shade in rainbow colors";
        Layer parentLayer = null;

        Layers parentLayers = _myLayers;
        if (parentLayers != null)
        {
          if (parentLayers.size() == 1)
          {
            parentLayer = parentLayers.elementAt(0);
          }
        }

        final IUndoableOperation theAction =
            new ShadeCutsOperation(title1, parentLayers, parentLayer, list
                .toArray(new SensorContactWrapper[0]), start, end,
                ShadeOperation.RAINBOW_SHADE);
        CorePlugin.run(theAction);
      }
    }
  }

>>>>>>> 1e810b3f
  /**
   * helper object which loads plugin file-loaders
   */
  LoaderManager _loader;

  /**
   * we keep the reference to our track-type adapter
   */
  TrackDataProvider _trackDataProvider;

  /**
   * something to look after our layer painters
   */
  LayerPainterManager _layerPainterManager;

  /**
   * and how we view the time
   * 
   */
  protected TimeControlPreferences _timePreferences;

  private PlotOperations _myOperations;

  /**
   * support tool that provides a relative plot
   */
  private RelativeProjectionParent _myRelativeWrapper;

  /**
   * handle narrative management
   */
  protected IRollingNarrativeProvider _theNarrativeProvider;

  /**
   * an object to look after all of the time bits
   */
  private TimeManager _timeManager;

  private org.mwc.cmap.core.interfaces.TimeControllerOperation.TimeControllerOperationStore _timeControllerOperations;

  private PlotOutlinePage _outlinePage;

  private TraverseListener dragModeListener = new TraverseListener()
  {

    @Override
    public void keyTraversed(TraverseEvent e)
    {
      if (getChart() == null)
      {
        return;
      }
      Control control = getChart().getCanvasControl();
      if (control == null || control.isDisposed() || !control.isVisible())
      {
        return;
      }
      if (e.detail == SWT.TRAVERSE_TAB_NEXT)
      {
        PlotMouseDragger dragMode = getChart().getDragMode();
        if (dragMode != null)
        {
          try
          {
            String currentState = null;
            ExecutionEvent executionEvent = new ExecutionEvent();
            if (dragMode instanceof DragSegmentMode)
            {
              new DragComponent().execute(executionEvent);
              currentState = RadioHandler.DRAG_COMPONENT;
            }
            else if (dragMode instanceof DragComponentMode)
            {
              new DragFeature().execute(executionEvent);
              currentState = RadioHandler.DRAG_FEATURE;
            }
            else if (dragMode instanceof DragFeatureMode)
            {
              new RangeBearing().execute(executionEvent);
              currentState = RadioHandler.RANGE_BEARING;
            }
            else if (dragMode instanceof RangeBearingMode)
            {
              new Pan().execute(executionEvent);
              currentState = RadioHandler.PAN;
            }
            else if (dragMode instanceof PanMode)
            {
              new ZoomIn().execute(executionEvent);
              currentState = RadioHandler.ZOOM_IN;
            }
            else if (dragMode instanceof ZoomInMode)
            {
              new DragSegment().execute(executionEvent);
              currentState = RadioHandler.DRAG_SEGMENT;
            }
            if (currentState != null)
            {
              ICommandService service =
                  (ICommandService) getSite().getService(ICommandService.class);
              Command command = service.getCommand(RadioHandler.ID);
              HandlerUtil.updateRadioState(command, currentState);
            }
          }
          catch (Exception e1)
          {
            CorePlugin.logError(Status.WARNING, "Cannot change drag mode:", e1);
          }
        }
      }
    }
  };

  private PlotPropertySheetPage _propertySheetPage;

  /**
   * constructor - quite simple really.
   */
  public PlotEditor()
  {
    super();

    // create the track manager to manage the primary & secondary tracks
    _trackDataProvider = new TrackManager(_myLayers);

    // and listen out form modifications, because we want to mark ourselves
    // as
    // dirty once they've updated
    _trackDataProvider.addTrackDataListener(new TrackDataListener()
    {
      public void tracksUpdated(final WatchableList primary,
          final WatchableList[] secondaries)
      {
        fireDirty();
      }
    });

    // sort out the time controlleroperations
    _timeControllerOperations =
        new org.mwc.cmap.core.interfaces.TimeControllerOperation.TimeControllerOperationStore();
    _timeControllerOperations.add(new ExportTimeDataToClipboard());
    _timeControllerOperations.add(new ExportToFlatFile());
    _timeControllerOperations.add(new ExportToFlatFile2());
    _timeControllerOperations.add(new ExportDopplerShift());

    _layerPainterManager = new LayerPainterManager(_trackDataProvider);
    _layerPainterManager.addPropertyChangeListener(new PropertyChangeListener()
    {
      public void propertyChange(final PropertyChangeEvent arg0)
      {
        // ok, trigger repaint of plot
        if (getChart() != null)
          getChart().update();
      }
    });

    // create the time manager. cool
    _timeManager = new TimeManager();
    _timeManager.addListener(_timeListener,
        TimeProvider.TIME_CHANGED_PROPERTY_NAME);

    // and how time is managed
    _timePreferences = new TimeControlProperties();

    // listen out for when our input changes, since we will change the
    // editor
    // window title
    this.addPropertyListener(new IPropertyListener()
    {

      @SuppressWarnings(
      {"synthetic-access"})
      public void propertyChanged(final Object source, final int propId)
      {
        if (propId == PROP_INPUT)
        {
          final Object input = getEditorInput();
          if (input instanceof IFileEditorInput)
          {
            final IFileEditorInput inp = (IFileEditorInput) getEditorInput();
            setPartName(inp.getName());
          }
          else if (input instanceof FileStoreEditorInput)
          {
            final FileStoreEditorInput fsi = (FileStoreEditorInput) input;
            final String theName = fsi.getName();
            setPartName(theName);
          }
          else if (input instanceof FileRevisionEditorInput)
          {
            setPartName(((FileRevisionEditorInput) input).getName());
          }
          else
          {
            CorePlugin.logError(Status.ERROR,
                "data source for PlotEditor not of expected type:" + input,
                null);
            System.err.println("Not expected file type:" + input);
          }
        }
      }
    });

    _myOperations = new PlotOperations()
    {
      // just provide with our complete set of layers
      @SuppressWarnings("synthetic-access")
      public Object[] getTargets()
      {
        // ok, return our top level layers as objects
        final Vector<Layer> res = new Vector<Layer>(0, 1);
        for (int i = 0; i < _myLayers.size(); i++)
        {
          res.add(_myLayers.elementAt(i));
        }
        return res.toArray();
      }

      /**
       * override performing the operation, since we'll do a screen update on completion
       */
      @SuppressWarnings("synthetic-access")
      public Vector<Layer> performOperation(final AnOperation operationName)
      {
        // make the actual change
        final Vector<Layer> res = super.performOperation(operationName);

        if (res != null)
        {
          if (res.size() != 0)
          {
            for (final Iterator<Layer> iter = res.iterator(); iter.hasNext();)
            {
              final Layer thisL = (Layer) iter.next();
              // and update the screen
              _myLayers.fireReformatted(thisL);

            }
          }
        }

        return res;

      }
    };

    // do we have some time preferences?
    if (_timePreferences != null)
    {
      final HiResDate startDTG = _timePreferences.getSliderStartTime();
      final HiResDate endDTG = _timePreferences.getSliderEndTime();
      // and were there any times in it?
      if ((startDTG != null) && (endDTG != null))
      {
        // yup, store the time data.
        _myOperations
            .setPeriod(new TimePeriod.BaseTimePeriod(startDTG, endDTG));
      }
    }

    // introduce our new item listener that looks after relative TMA segments being dropped into the
    // layers object
    _myLayers.addDataExtendedListener(new Layers.DataListener2()
    {

      @Override
      public void dataModified(Layers theData, Layer changedLayer)
      {
      }

      @Override
      public void dataExtended(Layers theData)
      {
      }

      @Override
      public void dataReformatted(Layers theData, Layer changedLayer)
      {
      }

      @Override
      public void dataExtended(Layers theData, Plottable newItem, Layer parent)
      {
        // ok, have a look at the pasted track
        if (parent instanceof TrackWrapper)
        {
          TrackWrapper tw = (TrackWrapper) parent;
          SegmentList segs = tw.getSegments();
          Enumeration<Editable> iter = segs.elements();
          while (iter.hasMoreElements())
          {
            Editable editable = (Editable) iter.nextElement();
            if (editable instanceof RelativeTMASegment)
            {
              RelativeTMASegment rel = (RelativeTMASegment) editable;
              WatchableList host = rel.getReferenceTrack();
              String hostName = host.getName();

              // see if we already have a host of this name
              Layer possHost = _myLayers.findLayer(hostName);
              if (possHost == null)
              {
                // ABORT - WE DON'T HAVE THIS TRACK
              }
              else
              {
                if (possHost instanceof TrackWrapper && possHost != host)
                {
                  // ok, we've got a track with the right name, but it's another
                  // object, so we've probably moved to another plot.

                  // try to move the references to this track
                  rel.updateLayers(_myLayers);
                }
              }

            }
          }
        }
      }
    });
  }

  @Override
  public void dispose()
  {
    super.dispose();

    // stop listening to the time manager
    _timeManager.removeListener(_timeListener,
        TimeProvider.TIME_CHANGED_PROPERTY_NAME);

    _timeManager = null;

    if (_layerPainterManager != null)
    {
      _layerPainterManager.close();
      _layerPainterManager = null;
    }

    if (_outlinePage != null)
    {
      _outlinePage.dispose();
      _outlinePage = null;
    }
  }

  public void init(final IEditorSite site, final IEditorInput input)
      throws PartInitException
  {
    setSite(site);
    setInputWithNotify(input);

    // ok - declare and load the supplemental plugins which can load
    // datafiles
    initialiseFileLoaders();

    // and start the load
    loadThisFile(input);

    // lastly, set the title (if we have one)
    this.setPartName(input.getName());
        
    // hmm, does this input have an icon?
    ImageDescriptor icon = input.getImageDescriptor();
    if(icon != null)
    {
      this.setTitleImage(icon.createImage());
    }
  }

  /**
   * @param input
   *          the file to insert
   */
  private void loadThisFile(IEditorInput input)
  {
    InputStream is = null;
    if (!input.exists())
    {
      CorePlugin.logError(Status.ERROR, "File cannot be found:"
          + input.getName(), null);
      return;
    }
    String name = input.getName();
    try
    {
      final IPersistableElement persist = input.getPersistable();
      if (input instanceof IFileEditorInput)
      {
        final IFileEditorInput ife = (IFileEditorInput) input;
        final IFile iff = ife.getFile();
        iff.refreshLocal(IResource.DEPTH_ONE, null);
        is = iff.getContents();
        name = getAbsoluteName(iff);
      }
      else if (persist instanceof IFileEditorInput)
      {
        final IFileEditorInput ifi = (IFileEditorInput) persist;
        IFile iff = ifi.getFile();
        is = iff.getContents();
        name = getAbsoluteName(iff);
      }
      else if (input instanceof FileStoreEditorInput)
      {
        final FileStoreEditorInput _input = (FileStoreEditorInput) input;
        final URI _uri = _input.getURI();
        final Path _p = new Path(_uri.getPath());
        name = _uri.getPath();
        final IFileStore _ifs = EFS.getLocalFileSystem().getStore(_p);
        is = _ifs.openInputStream(EFS.NONE, null);
      }
      else if (input instanceof FileRevisionEditorInput)
      {
        final FileRevisionEditorInput frei = (FileRevisionEditorInput) input;
        IFile file = getFile(frei);
        if (file != null && file.exists())
        {
          name = getAbsoluteName(file);
          is = frei.getStorage().getContents();
        }
      }
      if (is != null)
        loadThisStream(is, name);
      else
      {
        CorePlugin.logError(Status.INFO, "Failed to load file from:" + input,
            null);
      }

    }
    catch (final CoreException e)
    {
      CorePlugin.logError(Status.ERROR, "Resource out of sync:"
          + input.getName() + " REFRESH the workspace", null);
      MessageDialog
          .openError(
              Display.getDefault().getActiveShell(),
              "File out of sync",
              "This file has been edited or removed:"
                  + input.getName()
                  + "\nPlease right-click on your navigator project and press Refresh");
    }
  }

  private IFile getFile(FileRevisionEditorInput frei)
  {
    IFile file = null;
    IFileRevision revision = frei.getFileRevision();
    if (revision instanceof LocalFileRevision)
    {
      LocalFileRevision localFileRevision = (LocalFileRevision) revision;
      if (localFileRevision.getFile() != null)
      {
        file = localFileRevision.getFile();
      }
      else
      {
        IFileState state = localFileRevision.getState();
        IPath path = state.getFullPath();
        file = ResourcesPlugin.getWorkspace().getRoot().getFile(path);
      }
    }
    return file;
  }

  public String getAbsoluteName(final IFile iff) throws CoreException
  {
    String name;
    URI uri = iff.getLocationURI();
    if (iff.isLinked())
    {
      uri = iff.getRawLocationURI();
    }
    File javaFile = EFS.getStore(uri).toLocalFile(0, new NullProgressMonitor());
    name = javaFile.getAbsolutePath();
    return name;
  }

  /**
   * @param input
   *          the file to insert
   */
  private void loadThisFile(final String filePath)
  {
    FileInputStream ifs = null;
    try
    {
      ifs = new FileInputStream(filePath);
      loadThisStream(ifs, filePath);
    }
    catch (final FileNotFoundException e)
    {
      CorePlugin.logError(Status.ERROR,
          "Problem loading data file:" + filePath, e);
    }
    finally
    {
      if (ifs != null)
        try
        {
          ifs.close();
        }
        catch (IOException e)
        {
          CorePlugin.logError(Status.ERROR, "Problem closing input stream:"
              + filePath, e);
        }
    }
  }

  private void loadThisStream(final InputStream is, final String fileName)
  {
    // right, see if any of them will do our edit
    final IPlotLoader[] loaders = _loader.findLoadersFor(fileName);
    // did we find any?
    if (loaders.length > 0)
    {
      // cool, give them a go...
      try
      {
        for (int i = 0; i < loaders.length; i++)
        {
          final IPlotLoader thisLoader = loaders[i];

          // get it to load. Just in case it's an asychronous load
          // operation, we
          // rely on it calling us back (loadingComplete)
          thisLoader.loadFile(this, is, fileName);

          // special handling - popup a dialog to allow sensor name/color to be
          // set if there's just one sensor
          if (thisLoader instanceof DeferredPlotLoader)
          {
            final DeferredPlotLoader ld = (DeferredPlotLoader) thisLoader;
            final BaseLoader loader = ld.getLoader();
            if (loader != null)
            {
              if (loader instanceof ReplayLoader)
              {
                final ReplayLoader rl = (ReplayLoader) loader;
                final ImportReplay ir = rl.getReplayLoader();
                final Vector<SensorWrapper> sensors = ir.getPendingSensors();
                if (sensors.size() == 1)
                {
                  final SensorWrapper thisS = sensors.firstElement();
                  nameThisSensor(thisS);
                }

                // ok, now we can store the pending sensors in their
                // parent tracks
                ir.storePendingSensors();
              }
            }
          }
        }
      }
      catch (final RuntimeException e)
      {
        CorePlugin.logError(Status.ERROR, "Problem loading data file:"
            + fileName, e);
      }
    }
  }

  private void nameThisSensor(final SensorWrapper thisS)
  {
    // create the wizard to color/name this
    final SimplePageListWizard wizard = new SimplePageListWizard();

    // right, just have a quick look and see if the sensor has range data -
    // because
    // if it doesn't we'll let the user set a default
    final Enumeration<Editable> cuts = thisS.elements();
    boolean needsRange = false;
    if (cuts.hasMoreElements())
    {
      final Editable firstCut = cuts.nextElement();
      final SensorContactWrapper scw = (SensorContactWrapper) firstCut;
      // do we have bearing?
      if (scw.getHasBearing())
      {
        // yes. now are we waiting for a range?
        if (scw.getRange() == null)
        {
          needsRange = true;
        }
      }
    }

    // next, just see if this track already contains sensor
    // data with this name
    boolean alreadyLoaded = false;
    TrackWrapper trk = thisS.getHost();
    if (trk != null)
    {
      Enumeration<Editable> enumer = trk.getSensors().elements();
      while (enumer.hasMoreElements())
      {
        SensorWrapper oldS = (SensorWrapper) enumer.nextElement();
        if (oldS.getName().equals(thisS.getName()))
        {
          alreadyLoaded = true;
        }
      }
    }

    final String imagePath = "images/NameSensor.jpg";

    // inform the user if this sensor name is already in use
    final String nameString;
    if (alreadyLoaded)
    {
      nameString =
          "a one-word title for this block of sensor contacts (e.g. S2046)\n\n"
              + "Note: [" + thisS.getName() + "] is already in use.";
    }
    else
    {
      nameString =
          "a one-word title for this block of sensor contacts (e.g. S2046)";
    }

    final EnterStringPage getName =
        new EnterStringPage(null, thisS.getName(), "Import Sensor data",
            "Please provide the name for this sensor", nameString, imagePath,
            null, false);
    final SelectColorPage getColor =
        new SelectColorPage(null, thisS.getColor(), "Import Sensor data",
            "Now format the new sensor",
            "The default color for the cuts for this new sensor", imagePath,
            null);
    final EnterBooleanPage getVis =
        new EnterBooleanPage(null, false, "Import Sensor data",
            "Please specify if this sensor should be displayed once loaded",
            "yes/no", imagePath, null);
    final WorldDistance defRange = new WorldDistance(5000, WorldDistance.YARDS);
    final EnterRangePage getRange =
        new EnterRangePage(
            null,
            "Import Sensor data",
            "Please provide a default range for the sensor cuts \n(or enter 0.0 to leave them as infinite length)",
            "Default range", defRange, imagePath, null);
    final EnterBooleanPage applyRainbowInRainbowColors =
        new EnterBooleanPage(null, false,
            "Apply Rainbow Shades in rainbow colors",
            "Should Debrief apply Rainbow Shades to these sensor cuts?",
            "yes/no", "images/ShadeRainbow.png", null);

    wizard.addWizard(getName);
    wizard.addWizard(getColor);
    if (needsRange)
      wizard.addWizard(getRange);
    wizard.addWizard(getVis);
    wizard.addWizard(applyRainbowInRainbowColors);
    final WizardDialog dialog =
        new WizardDialog(Display.getCurrent().getActiveShell(), wizard);
    dialog.create();
    dialog.setBlockOnOpen(true);
    dialog.open();
    // did it work?
    if (dialog.getReturnCode() == WizardDialog.OK)
    {
      // ok, use the name
      thisS.setName(getName.getString());
      thisS.setColor(getColor.getColor());
      thisS.setVisible(getVis.getBoolean());

      // are we doing range?
      if (needsRange)
      {
        final WorldDistance theRange = getRange.getRange();

        // did a range get entered?
        if ((theRange != null) && (theRange.getValue() != 0))
        {
          final Enumeration<Editable> iter = thisS.elements();
          while (iter.hasMoreElements())
          {
            final SensorContactWrapper cut =
                (SensorContactWrapper) iter.nextElement();
            cut.setRange(new WorldDistance(theRange));
          }
        }
      }
      if (applyRainbowInRainbowColors.getBoolean())
      {

        SensorWrapper theSensor = null;

        // are they items we're interested in?
        HiResDate startDTG = new HiResDate(Long.MAX_VALUE / 1000, 0);
        HiResDate endDTG = new HiResDate(0);
        Enumeration<Editable> elements = thisS.elements();
        ArrayList<Editable> sensors = new ArrayList<Editable>();
        ArrayList<SensorContactWrapper> list =
            new ArrayList<SensorContactWrapper>();
        while (elements.hasMoreElements())
        {
          sensors.add(elements.nextElement());
        }
        for (Editable thisE : sensors)
        {
          if (thisE instanceof SensorWrapper)
          {
            // just check that there's only one item selected
            if (sensors.size() == 1)
            {
              theSensor = (SensorWrapper) thisE;
            }
          }
          else if (thisE instanceof SensorContactWrapper)
          {
            list.add((SensorContactWrapper) thisE);
            if (startDTG.compareTo(((SensorContactWrapper) thisE).getDTG()) > 0)
            {
              startDTG = ((SensorContactWrapper) thisE).getDTG();
            }
            if (endDTG.compareTo(((SensorContactWrapper) thisE).getDTG()) < 0)
            {
              endDTG = ((SensorContactWrapper) thisE).getDTG();
            }
          }
        }

        // ok, do we have a single sensor?
        if (theSensor != null)
        {
          startDTG = theSensor.getStartDTG();
          endDTG = theSensor.getEndDTG();
          Collection<Editable> editables =
              theSensor.getItemsBetween(theSensor.getStartDTG(), theSensor
                  .getEndDTG());
          for (Editable editable : editables)
          {
            if (editable instanceof SensorContactWrapper)
            {
              list.add((SensorContactWrapper) editable);
            }
          }
        }
        final HiResDate start = startDTG;
        final HiResDate end = endDTG;
        // create this operation
        final String title1 = "Shade in rainbow colors";
        Layer parentLayer = null;

        Layers parentLayers = _myLayers;
        if (parentLayers != null)
        {
          if (parentLayers.size() == 1)
          {
            parentLayer = parentLayers.elementAt(0);
          }
        }

        final IUndoableOperation theAction =
            new ShadeCutsOperation(title1, parentLayers, parentLayer, list
                .toArray(new SensorContactWrapper[0]), start, end,
                ShadeOperation.RAINBOW_SHADE);
        CorePlugin.run(theAction);
      }
    }
  }

  /**
   * 
   */
  private void initialiseFileLoaders()
  {
    // hey - sort out our plot readers
    _loader = new LoaderManager(EXTENSION_POINT_ID, EXTENSION_TAG, PLUGIN_ID)
    {

      public INamedItem createInstance(
          final IConfigurationElement configElement, final String label)
      {
        // get the attributes
        final String theLabel =
            configElement.getAttribute(EXTENSION_TAG_LABEL_ATTRIB);
        final String icon =
            configElement.getAttribute(EXTENSION_TAG_ICON_ATTRIB);
        final String fileTypes =
            configElement.getAttribute(EXTENSION_TAG_EXTENSIONS_ATTRIB);
        final String firstLine =
            configElement.getAttribute(EXTENSION_TAG_FIRST_LINE_ATTRIB);

        // create the instance
        final INamedItem res =
            new IPlotLoader.DeferredPlotLoader(configElement, theLabel, icon,
                fileTypes, firstLine);

        // and return it.
        return res;
      }

    };
  }

  private static TimePeriod getPeriodFor(final Layers theData)
  {
    TimePeriod res = null;

    for (final Enumeration<Editable> iter = theData.elements(); iter
        .hasMoreElements();)
    {
      final Layer thisLayer = (Layer) iter.nextElement();

      // and through this layer
      if (thisLayer instanceof TrackWrapper)
      {
        final TrackWrapper thisT = (TrackWrapper) thisLayer;
        res = extend(res, thisT.getStartDTG());
        res = extend(res, thisT.getEndDTG());
      }
      else if (thisLayer instanceof BaseLayer)
      {
        final Enumeration<Editable> elements = thisLayer.elements();
        while (elements.hasMoreElements())
        {
          final Plottable nextP = (Plottable) elements.nextElement();
          if (nextP instanceof Watchable)
          {
            final Watchable wrapped = (Watchable) nextP;
            final HiResDate dtg = wrapped.getTime();
            if (dtg != null)
            {
              res = extend(res, dtg);

              // also see if it this data type an end time
              if (wrapped instanceof WatchableList)
              {
                // ok, make sure we also handle the end time
                final WatchableList wl = (WatchableList) wrapped;
                final HiResDate endD = wl.getEndDTG();
                if (endD != null)
                  res = extend(res, endD);
              }
            }
          }
        }
      }
    }

    return res;
  }

  private static TimePeriod
      extend(final TimePeriod period, final HiResDate date)
  {
    TimePeriod result = period;
    // have we received a date?
    if (date != null)
    {
      if (result == null)
      {
        result = new TimePeriod.BaseTimePeriod(date, date);
      }
      else
        result.extend(date);
    }

    return result;
  }

  /**
   * method called when a helper object has completed a plot-load operation
   * 
   * @param source
   */
  public void loadingComplete(final Object source)
  {

    // ok, stop listening for dirty calls - since there will be so many and
    // we
    // don't want
    // to start off with a dirty plot
    startIgnoringDirtyCalls();

    DebriefPlugin.logError(Status.INFO, "File loading complete received", null);

    // and update the time management bits
    final TimePeriod timePeriod = getPeriodFor(_myLayers);

    if (timePeriod != null)
    {
      _timeManager.setPeriod(this, timePeriod);

      // also give it a current DTG (if it doesn't have one)
      if (_timeManager.getTime() == null)
        _timeManager.setTime(this, timePeriod.getStartDTG(), false);
    }

    // done - now we can process dirty calls again
    stopIgnoringDirtyCalls();

  }

  protected void filesDropped(final String[] fileNames)
  {
    super.filesDropped(fileNames);

    // ok, iterate through the files
    for (int i = 0; i < fileNames.length; i++)
    {
      final String thisFilename = fileNames[i];
      loadThisFile(thisFilename);
    }

    // ok, we're probably done - fire the update
    this._myLayers.fireExtended();

    // and resize to make sure we're showing all the data
    this._myChart.rescale();

    // hmm, we may have loaded more track data - but we don't track
    // loading of individual tracks - just fire a "modified" flag
    _trackDataProvider.fireTracksChanged();

  }

  private static boolean _updatingPlot = false;

  /*
   * (non-Javadoc)
   * 
   * @see org.mwc.cmap.plotViewer.editors.CorePlotEditor#timeChanged()
   */
  protected void timeChanged(final HiResDate newDTG)
  {
    super.timeChanged(newDTG);

    // just check we're ready for plotting.
    if (getChart() == null)
      return;

    if (_updatingPlot)
    {
      // skip the update - we're already at it
    }
    else
    {
      _updatingPlot = true;

      try
      {
        // note, we've learn't to use the default display instead of the
        // current one, we were get a null returned since this thread may not
        // have a display
        final Display myDis = Display.getDefault();
        if (myDis != null)
        {
          myDis.asyncExec(new Runnable()
          {
            public void run()
            {
              if (getChart() == null || getChart().getCanvas() == null)
              {
                return;
              }
              // ok - update our painter
              getChart().getCanvas().updateMe();
            }
          });
        }

      }
      finally
      {
        _updatingPlot = false;
      }
    }

  }

  /**
   * Creates the outline page used with this editor.
   * 
   * @return the created plot outline page
   */
  protected PlotOutlinePage createOutlinePage()
  {
    PlotOutlinePage page = new PlotOutlinePage(this, _myLayers);
    return page;
  }

  /*
   * (non-Javadoc)
   * 
   * @see org.mwc.cmap.plotViewer.editors.CorePlotEditor#getAdapter(java.lang.Class)
   */
  @SuppressWarnings("rawtypes")
  public Object getAdapter(final Class adapter)
  {
    Object res = null;

    if (adapter == Layers.class)
    {
      if (_myLayers != null)
        res = _myLayers;
    }
    else if (adapter == TrackManager.class)
    {
      res = _trackDataProvider;
    }
    else if (adapter == TrackDataProvider.class)
    {
      res = _trackDataProvider;
    }
    else if (adapter == PlainProjection.class)
    {
      res = super.getChart().getCanvas().getProjection();
    }
    else if (adapter == TimeControllerOperationStore.class)
    {
      res = getTimeControllerOperations();
    }
    else if (adapter == LayerPainterManager.class)
    {
      res = _layerPainterManager;
    }
    else if (adapter == ControllablePeriod.class)
    {
      res = _myOperations;
    }
    else if (adapter == TimeControlPreferences.class)
    {
      res = _timePreferences;
    }
    else if (adapter == ControllableTime.class)
    {
      res = _timeManager;
    }
    else if (adapter == TimeProvider.class)
    {
      res = _timeManager;
    }
    else if (adapter == IGotoMarker.class)
    {
      return new IGotoMarker()
      {
        public void gotoMarker(final IMarker marker)
        {
          final String lineNum = marker.getAttribute(IMarker.LINE_NUMBER, "na");
          if (lineNum != "na")
          {
            // right, convert to DTG
            final HiResDate tNow = new HiResDate(0, Long.parseLong(lineNum));
            _timeManager.setTime(this, tNow, true);
          }
        }

      };
    }

    else if (adapter == IRollingNarrativeProvider.class)
    {
      // so, do we have any narrative data?
      final Layer narr = _myLayers.findLayer(ImportReplay.NARRATIVE_LAYER);

      if (narr != null)
      {
        // did we find it?
        // cool, cast to object
        final NarrativeWrapper wrapper = (NarrativeWrapper) narr;

        res = wrapper;
      }
      else
      {
        // create an empty narrative warpper
        res = new NarrativeWrapper("Empty");
      }
    }
    else if (adapter == RelativeProjectionParent.class)
    {
      if (_myRelativeWrapper == null)
      {
        _myRelativeWrapper = new RelativeProjectionParent()
        {

          public double getHeading()
          {
            double res1 = 0.0;
            final Watchable thePos =
                getFirstPosition(_trackDataProvider, _timeManager);

            if (thePos != null)
            {
              // yup, get the centre point
              res1 = thePos.getCourse();
            }

            return res1;
          }

          public WorldLocation getLocation()
          {
            MWC.GenericData.WorldLocation res1 = null;
            final Watchable thePos =
                getFirstPosition(_trackDataProvider, _timeManager);

            if (thePos != null)
            {
              // yup, get the centre point
              res1 = thePos.getBounds().getCentre();
            }
            return res1;
          }

          private Watchable getFirstPosition(final TrackDataProvider provider,
              final TimeManager manager)
          {
            Watchable res = null;

            // do we have a primary?
            final WatchableList priTrack = provider.getPrimaryTrack();
            if (priTrack == null)
            {
              CorePlugin.logError(Status.ERROR,
                  "Can't do relative projection without primary track", null);
            }
            else
            {
              final Watchable[] list = priTrack.getNearestTo(manager.getTime());
              if (list != null)
                if (list.length > 0)
                  res = list[0];
            }

            return res;
          }
        };
      }
      res = _myRelativeWrapper;
    }
    else if (IContentOutlinePage.class.equals(adapter))
    {
      // lazy instantiation of outline page
      if (_outlinePage == null)
        _outlinePage = createOutlinePage();

      res = _outlinePage;
    }
    else if (IPropertySheetPage.class.equals(adapter))
    {
      if (_propertySheetPage == null)
      {
        _propertySheetPage = new PlotPropertySheetPage(this);
      }
      res = _propertySheetPage;
    }

    // did we find anything?
    if (res == null)
    {
      // nope, see if the parent can find anything
      res = super.getAdapter(adapter);
    }

    // ok, done
    return res;
  }

  private
      org.mwc.cmap.core.interfaces.TimeControllerOperation.TimeControllerOperationStore
      getTimeControllerOperations()
  {
    return _timeControllerOperations;
  }

  /**
   * @param parent
   */
  protected SWTChart createTheChart(final Composite parent)
  {
    final SWTChart res = new SWTChart(_myLayers, parent, _myGeoHandler)
    {

      @Override
      public SWTCanvas createCanvas(final Composite parent1,
          final GtProjection projection)
      {
        return new CustomisedSWTCanvas(parent1, _myGeoHandler)
        {

          /**
           * 
           */
          private static final long serialVersionUID = 1L;

          public void parentFireSelectionChanged(final ISelection selected)
          {
            chartFireSelectionChanged(selected);
          }

          public void doSupplementalRightClickProcessing(
              final MenuManager menuManager, final Plottable selected,
              final Layer theParentLayer)
          {
            if (selected instanceof CreateEditorForParent)
            {
              // get the parent track
              final CreateEditorForParent editor =
                  (CreateEditorForParent) selected;
              final Editable parent11 = editor.getParent();
              RightClickSupport.getDropdownListFor(menuManager, new Editable[]
              {parent11}, new Layer[]
              {theParentLayer}, new Layer[]
              {theParentLayer}, getLayers(), true);
            }
          }
        };
      }

      public void chartFireSelectionChanged(final ISelection sel)
      {
        fireSelectionChanged(sel);
      }

      /**
       * 
       */
      private static final long serialVersionUID = 1L;

      /**
       * @param thisLayer
       * @param dest
       */
      protected void
          paintThisLayer(final Layer thisLayer, final CanvasType dest)
      {
        try
        {
          // get the current time
          final HiResDate tNow = _timeManager.getTime();

          // do we know the time?
          // if (tNow != null)
          if (true)
          {
            // yes. cool, get plotting
            _layerPainterManager.getCurrentPainter().paintThisLayer(thisLayer,
                dest, tNow);

            // if this has a moveable perspective - paint it over the top
            if (thisLayer instanceof DynamicPlottable && tNow != null)
            {
              ((DynamicPlottable) thisLayer).paint(dest, tNow.getDate()
                  .getTime());
            }

            // ok, now sort out the highlight

            // right, what are the watchables
            final Vector<Plottable> watchables =
                SnailPainter.getWatchables(thisLayer);

            // cycle through them
            final Enumeration<Plottable> watches = watchables.elements();
            while (watches.hasMoreElements())
            {
              final WatchableList list = (WatchableList) watches.nextElement();
              // is the primary an instance of layer (with it's
              // own line
              // thickness?)
              if (list instanceof Layer)
              {
                final Layer ly = (Layer) list;
                final int thickness = ly.getLineThickness();
                dest.setLineWidth(thickness);
              }

              // ok, clear the nearest items
              if (tNow != null)
              {
                final Watchable[] wList = list.getNearestTo(tNow);
                for (int i = 0; i < wList.length; i++)
                {
                  final Watchable watch = wList[i];
                  // if (wList.length > 0)
                  // watch = wList[0];

                  if (watch != null)
                  {
                    // aah, is this the primary?
                    final boolean isPrimary =
                        (list == _trackDataProvider.getPrimaryTrack());

                    // plot it
                    _layerPainterManager.getCurrentHighlighter().highlightIt(
                        dest.getProjection(), dest, list, watch, isPrimary);
                  }

                }
              } // whether we have a current time...
            }

          }
        }
        catch (final Exception e)
        {
          CorePlugin
              .logError(Status.ERROR, "Whilst repainting:" + thisLayer, e);
        }
      }

    };
    final Control control = res.getCanvasControl();
    if (control != null && !control.isDisposed())
    {
      control.addTraverseListener(dragModeListener);
      control.addDisposeListener(new DisposeListener()
      {

        @Override
        public void widgetDisposed(DisposeEvent e)
        {
          control.removeTraverseListener(dragModeListener);
          control.removeDisposeListener(this);
        }
      });
    }
    return res;
  }

  /**
   * @see org.eclipse.ui.IEditorPart#doSave(IProgressMonitor)
   */
  public void doSave(final IProgressMonitor monitor)
  {
    final IEditorInput input = getEditorInput();
    String ext = null;

    // do we have an input
    if (input.exists())
    {
      // get the file suffix
      if (input instanceof IFileEditorInput)
      {
        IFile file = null;
        file = ((IFileEditorInput) getEditorInput()).getFile();
        final IPath path = file.getFullPath();
        ext = path.getFileExtension();
      }
      else if (input instanceof FileStoreEditorInput)
      {
        final FileStoreEditorInput fi = (FileStoreEditorInput) input;
        final URI uri = fi.getURI();
        final Path path = new Path(uri.getPath());
        ext = path.getFileExtension();
      }
      else if (input instanceof FileRevisionEditorInput)
      {
        final FileRevisionEditorInput frei = (FileRevisionEditorInput) input;
        final URI uri = frei.getURI();
        final Path path = new Path(uri.getPath());
        ext = path.getFileExtension();
      }

      // right, have a look at it.
      if ((ext == null)
          || (!ext.equalsIgnoreCase("xml") && !ext.equalsIgnoreCase("dpf")))
      {
        String msg = "Debrief stores data in a structured (xml) text format,";
        msg +=
            "\nwhich is different to the format you've used to load the data.";
        msg +=
            "\nThus you must specify an existing (or new) folder to "
                + "store the plot,\nand provide new filename.";
        msg +=
            "\nNote: it's important that you give the file a .dpf file suffix";
        final MessageDialog md =
            new MessageDialog(getEditorSite().getShell(), "Save as", null, msg,
                MessageDialog.WARNING, new String[]
                {"Ok"}, 0);
        md.open();

        // not, we have to do a save-as
        doSaveAs("Can't store this file-type, select a target folder, and remember to save as Debrief plot-file (*.dpf)");
      }
      else
      {

        OutputStream tmpOS = null;
        // the workspace has a listenser that will close/rename the current plot
        // editor if it's parent file
        // has been deleted/renamed. We need to cancel that processing whilst we
        // do a file-save,
        // since the file-save includes a name-change.
        ResourcesPlugin.getWorkspace().removeResourceChangeListener(
            resourceChangeListener);
        try
        {
          // NEW STRATEGY. Save to tmp first, then overwrite existing on
          // success.

          // 1. create the temp file
          final File tmpFile = File.createTempFile("DebNG_tmp", ".dpf");
          tmpFile.createNewFile();
          tmpFile.deleteOnExit();

          // 1a. record the name of the tmp file in the log
          final String filePath = tmpFile.getAbsolutePath();
          CorePlugin.logError(Status.INFO, "Created temp save file at:"
              + filePath, null);

          // 2. open the file as a stream
          tmpOS = new FileOutputStream(tmpFile);

          // 3. save to this stream
          doSaveTo(tmpOS, monitor);

          tmpOS.close();
          tmpOS = null;

          // sort out the file size
          CorePlugin.logError(Status.INFO, "Saved file size is:"
              + tmpFile.length() / 1024 + " Kb", null);

          // 4. Check there's something in the temp file
          if (tmpFile.exists())
            if (tmpFile.length() == 0)
            {
              // save failed throw exception (to be collected shortly
              // afterwards)
              throw new RuntimeException("Stored file is of zero size");
            }
            else
            {

              // save worked. cool.

              // 5. overwrite the existing file with the saved file
              // - note we will only reach this point if the save succeeded.
              // sort out where we're saving to
              if (input instanceof IFileEditorInput)
              {
                CorePlugin.logError(Status.INFO,
                    "Performing IFileEditorInput save", null);

                final IFile file =
                    ((IFileEditorInput) getEditorInput()).getFile();

                InputStream source = null;
                try
                {
                  source = new FileInputStream(tmpFile);
                  file.setContents(source, true, true, monitor);
                }
                finally
                {
                  FileUtil.safeClose(source);
                }
              }
              else if (input instanceof FileRevisionEditorInput)
              {
                CorePlugin.logError(Status.INFO,
                    "Performing FileRevisionEditorInput save", null);

                FileRevisionEditorInput frei = (FileRevisionEditorInput) input;
                final IFile file = getFile(frei);

                InputStream source = null;
                try
                {
                  source = new FileInputStream(tmpFile);
                  file.setContents(source, true, true, monitor);
                  FileEditorInput newInput = new FileEditorInput(file);
                  setInputWithNotify(newInput);
                }
                finally
                {
                  FileUtil.safeClose(source);
                }
              }
              else if (input instanceof FileStoreEditorInput)
              {

                CorePlugin.logError(Status.INFO,
                    "Performing FileStoreEditorInput save", null);

                // get the data-file
                final FileStoreEditorInput fi = (FileStoreEditorInput) input;
                final URI _uri = fi.getURI();
                final Path _p = new Path(_uri.getPath());

                // create pointers to the existing file, and the backup file
                final IFileStore existingFile =
                    EFS.getLocalFileSystem().getStore(_p);
                OutputStream out = null;
                InputStream source = null;
                try
                {
                  out = existingFile.openOutputStream(EFS.OVERWRITE, monitor);
                  source = new FileInputStream(tmpFile);
                  FileUtil.transferStreams(source, out,
                      existingFile.toString(), monitor);
                }
                finally
                {
                  FileUtil.safeClose(source);
                  FileUtil.safeClose(out);
                }
              }
            }
        }
        catch (final CoreException e)
        {
          CorePlugin.logError(Status.ERROR,
              "Failed whilst saving external file", e);
        }
        catch (final FileNotFoundException e)
        {
          CorePlugin.logError(Status.ERROR,
              "Failed to find local file to save to", e);
        }
        catch (final Exception e)
        {
          CorePlugin.logError(Status.ERROR, "Unknown file-save error occurred",
              e);
        }
        finally
        {
          try
          {
            if (tmpOS != null)
              tmpOS.close();
          }
          catch (final IOException e)
          {
            CorePlugin.logError(Status.ERROR, "Whilst performing save", e);
          }
          ResourcesPlugin.getWorkspace().addResourceChangeListener(
              resourceChangeListener,
              IResourceChangeEvent.PRE_CLOSE | IResourceChangeEvent.PRE_DELETE
                  | IResourceChangeEvent.POST_CHANGE);
        }
      }
    }
  }

  /**
   * save our plot to the indicated location
   * 
   * @param destination
   *          where to save plot to
   * @param monitor
   *          somebody/something to be informed about progress
   */
  private void doSaveTo(final OutputStream os, final IProgressMonitor monitor)
  {
    if (os != null)
    {

      final IProduct prod = Platform.getProduct();
      final Bundle bund = prod.getDefiningBundle();
      final String version = "" + new Date(bund.getLastModified());

      try
      {
        // ok, now write to the file
        DebriefEclipseXMLReaderWriter.exportThis(this, os, version);

        // ok, lastly indicate that the save worked (if it did!)
        _plotIsDirty = false;
        firePropertyChange(PROP_DIRTY);
      }
      catch (final Exception e)
      {
        DebriefPlugin.logError(Status.ERROR, "Error exporting plot file", e);
      }

    }
    else
    {
      DebriefPlugin.logError(Status.ERROR,
          "Unable to identify source file for plot", null);
    }

  }

  public void doSaveAs()
  {
    doSaveAs("Save as");
  }

  /**
   * utility function to extact the root part of this filename
   * 
   * @param fileName
   *          full file path
   * @return root of file name (before the . marker)
   */
  private String fileNamePartOf(final String fileName)
  {
    if (fileName == null)
    {
      throw new IllegalArgumentException("file name == null");
    }

    // ok, extract the parent portion
    final File wholeFile = new File(fileName);
    final String parentSection = wholeFile.getParent();
    final int parentLen = parentSection.length() + 1;
    final int fileLen = fileName.length();
    final String fileSection = fileName.substring(parentLen, fileLen);

    final int pos = fileSection.lastIndexOf('.');
    if (pos > 0 && pos < fileSection.length() - 1)
    {
      return fileSection.substring(0, pos);
    }
    return "";
  }

  public void doSaveAs(final String message)
  {
    // do we have a project?
    final IWorkspace workspace = ResourcesPlugin.getWorkspace();
    final IProject[] projects = workspace.getRoot().getProjects();
    if ((projects == null) || (projects.length == 0))
    {
      String msg = "Debrief plots are stored in 'Projects'";
      msg += "\nBut you do not yet have one defined.";
      msg += "\nPlease follow the 'Generating a project for your data' cheat";
      msg +=
          "\nsheet, accessed from Help/Cheat Sheets then Debrief/Getting started.";
      msg +=
          "\nOnce you have created your project, please start the Save process again.";
      msg +=
          "\nNote: the cheat sheet will open automatically when you close this dialog.";
      final MessageDialog md =
          new MessageDialog(getEditorSite().getShell(), "Save as", null, msg,
              MessageDialog.WARNING, new String[]
              {"Ok"}, 0);
      md.open();

      // try to open the cheat sheet
      final String CHEAT_ID = "org.mwc.debrief.help.started.generate_project";

      Display.getCurrent().asyncExec(new Runnable()
      {
        public void run()
        {
          final OpenCheatSheetAction action =
              new OpenCheatSheetAction(CHEAT_ID);
          action.run();
        }
      });

      // ok, drop out - we can't do a save anyway
      return;
    }

    // get the workspace

    final SaveAsDialog dialog = new SaveAsDialog(getEditorSite().getShell());
    dialog.setTitle("Save Plot As");
    if (getEditorInput() instanceof FileEditorInput)
    {
      // this has been loaded from the navigator
      final IFile oldFile = ((FileEditorInput) getEditorInput()).getFile();
      // dialog.setOriginalFile(oldFile);

      final IPath oldPath = oldFile.getFullPath();
      final IPath newStart = oldPath.removeFileExtension();
      final IPath newPath = newStart.addFileExtension("dpf");
      final File asFile = newPath.toFile();
      final String newName = asFile.getName();
      dialog.setOriginalName(newName);
    }
    else if (getEditorInput() instanceof FileStoreEditorInput)
    {
      // this has been dragged from an explorer window
      final FileStoreEditorInput fi = (FileStoreEditorInput) getEditorInput();
      final URI uri = fi.getURI();
      final File thisFile = new File(uri.getPath());
      String newPath = fileNamePartOf(thisFile.getAbsolutePath());
      newPath += ".dpf";
      dialog.setOriginalName(newPath);
    }

    dialog.create();
    if (message != null)
      dialog.setMessage(message, IMessageProvider.WARNING);
    else
      dialog.setMessage("Save file to another location.");
    dialog.open();
    final IPath path = dialog.getResult();

    if (path == null)
    {
      return;
    }
    else
    {
      final IFile file = ResourcesPlugin.getWorkspace().getRoot().getFile(path);
      if (!file.exists())
        try
        {
          System.out.println("creating:" + file.getName());
          file.create(new ByteArrayInputStream(new byte[]
          {}), false, null);
        }
        catch (final CoreException e)
        {
          DebriefPlugin.logError(IStatus.ERROR,
              "Failed trying to create new file for save-as", e);
          return;
        }

      OutputStream os = null;
      try
      {
        os = new FileOutputStream(file.getLocation().toFile(), false);
        // ok, write to the file
        doSaveTo(os, new NullProgressMonitor());

        // also make this new file our input
        final IFileEditorInput newInput = new FileEditorInput(file);
        setInputWithNotify(newInput);

        // lastly, trigger a navigator refresh
        final IFile iff = newInput.getFile();
        iff.refreshLocal(IResource.DEPTH_ONE, null);
        // refresh navigator
        IWorkbenchPage page =
            PlatformUI.getWorkbench().getActiveWorkbenchWindow()
                .getActivePage();
        IViewPart view =
            page.findView("org.eclipse.ui.views.ResourceNavigator");
        if (view instanceof ResourceNavigator)
        {
          ((ResourceNavigator) view).getViewer().refresh(iff);
        }
      }
      catch (final FileNotFoundException e)
      {
        CorePlugin
            .logError(Status.ERROR, "Failed whilst performing Save As", e);
      }
      catch (final CoreException e)
      {
        CorePlugin.logError(Status.ERROR,
            "Refresh failed after saving new file", e);
      }
      finally
      {
        // and close it
        try
        {
          if (os != null)
            os.close();
        }
        catch (final IOException e)
        {
          CorePlugin.logError(Status.ERROR, "Whilst performaing save-as", e);
        }

      }

    }

    _plotIsDirty = false;
    firePropertyChange(PROP_DIRTY);
  }

  /**
   * 
   */
  @Override
  protected void layersExtended()
  {
    // inform our parent
    super.layersExtended();

    // we should also recalculate the time period we cover
    final TimePeriod timePeriod = getPeriodFor(_myLayers);

    // and share the good news.
    _timeManager.setPeriod(this, timePeriod);

    // and tell the track data manager that something's happened. One of
    // it's
    // tracks may have been
    // deleted!
    _trackDataProvider.fireTracksChanged();
  }

  public boolean isSaveAsAllowed()
  {
    return true;
  }

  public void outlinePageClosed()
  {
    _outlinePage = null;
  }

  @Override
  public void reload(final IFile file)
  {
    closeEditor(false);
    Display.getDefault().asyncExec(new Runnable()
    {

      @Override
      public void run()
      {
        IWorkbenchPage page = getSite().getPage();
        IEditorDescriptor desc =
            PlatformUI.getWorkbench().getEditorRegistry().getDefaultEditor(
                file.getName());
        try
        {
          page.openEditor(new FileEditorInput(file), desc.getId());
        }
        catch (PartInitException e)
        {
          DebriefPlugin.logError(IStatus.ERROR, "Failed trying to open file: "
              + file.getName(), e);
        }
      }
    });

  }
}<|MERGE_RESOLUTION|>--- conflicted
+++ resolved
@@ -1,2989 +1,2028 @@
-<<<<<<< HEAD
-/*
- *    Debrief - the Open Source Maritime Analysis Application
- *    http://debrief.info
- *
- *    (C) 2000-2014, PlanetMayo Ltd
- *
- *    This library is free software; you can redistribute it and/or
- *    modify it under the terms of the Eclipse Public License v1.0
- *    (http://www.eclipse.org/legal/epl-v10.html)
- *
- *    This library is distributed in the hope that it will be useful,
- *    but WITHOUT ANY WARRANTY; without even the implied warranty of
- *    MERCHANTABILITY or FITNESS FOR A PARTICULAR PURPOSE. 
- */
-/**
- * 
- */
-package org.mwc.debrief.core.editors;
-
-import java.beans.PropertyChangeEvent;
-import java.beans.PropertyChangeListener;
-import java.io.ByteArrayInputStream;
-import java.io.File;
-import java.io.FileInputStream;
-import java.io.FileNotFoundException;
-import java.io.FileOutputStream;
-import java.io.IOException;
-import java.io.InputStream;
-import java.io.OutputStream;
-import java.net.URI;
-import java.util.ArrayList;
-import java.util.Collection;
-import java.util.Date;
-import java.util.Enumeration;
-import java.util.Iterator;
-import java.util.Vector;
-
-import org.eclipse.core.commands.Command;
-import org.eclipse.core.commands.ExecutionEvent;
-import org.eclipse.core.commands.operations.IUndoableOperation;
-import org.eclipse.core.filesystem.EFS;
-import org.eclipse.core.filesystem.IFileStore;
-import org.eclipse.core.internal.utils.FileUtil;
-import org.eclipse.core.resources.IFile;
-import org.eclipse.core.resources.IFileState;
-import org.eclipse.core.resources.IMarker;
-import org.eclipse.core.resources.IProject;
-import org.eclipse.core.resources.IResource;
-import org.eclipse.core.resources.IResourceChangeEvent;
-import org.eclipse.core.resources.IWorkspace;
-import org.eclipse.core.resources.ResourcesPlugin;
-import org.eclipse.core.runtime.CoreException;
-import org.eclipse.core.runtime.IConfigurationElement;
-import org.eclipse.core.runtime.IPath;
-import org.eclipse.core.runtime.IProduct;
-import org.eclipse.core.runtime.IProgressMonitor;
-import org.eclipse.core.runtime.IStatus;
-import org.eclipse.core.runtime.NullProgressMonitor;
-import org.eclipse.core.runtime.Path;
-import org.eclipse.core.runtime.Platform;
-import org.eclipse.core.runtime.Status;
-import org.eclipse.jface.action.MenuManager;
-import org.eclipse.jface.dialogs.IMessageProvider;
-import org.eclipse.jface.dialogs.MessageDialog;
-import org.eclipse.jface.resource.ImageDescriptor;
-import org.eclipse.jface.viewers.ISelection;
-import org.eclipse.jface.wizard.WizardDialog;
-import org.eclipse.swt.SWT;
-import org.eclipse.swt.events.DisposeEvent;
-import org.eclipse.swt.events.DisposeListener;
-import org.eclipse.swt.events.TraverseEvent;
-import org.eclipse.swt.events.TraverseListener;
-import org.eclipse.swt.widgets.Composite;
-import org.eclipse.swt.widgets.Control;
-import org.eclipse.swt.widgets.Display;
-import org.eclipse.team.core.history.IFileRevision;
-import org.eclipse.team.internal.core.history.LocalFileRevision;
-import org.eclipse.team.internal.ui.history.FileRevisionEditorInput;
-import org.eclipse.ui.IEditorDescriptor;
-import org.eclipse.ui.IEditorInput;
-import org.eclipse.ui.IEditorSite;
-import org.eclipse.ui.IFileEditorInput;
-import org.eclipse.ui.IPersistableElement;
-import org.eclipse.ui.IPropertyListener;
-import org.eclipse.ui.IViewPart;
-import org.eclipse.ui.IWorkbenchPage;
-import org.eclipse.ui.PartInitException;
-import org.eclipse.ui.PlatformUI;
-import org.eclipse.ui.cheatsheets.OpenCheatSheetAction;
-import org.eclipse.ui.commands.ICommandService;
-import org.eclipse.ui.dialogs.SaveAsDialog;
-import org.eclipse.ui.handlers.HandlerUtil;
-import org.eclipse.ui.ide.FileStoreEditorInput;
-import org.eclipse.ui.ide.IGotoMarker;
-import org.eclipse.ui.part.FileEditorInput;
-import org.eclipse.ui.views.contentoutline.IContentOutlinePage;
-import org.eclipse.ui.views.navigator.ResourceNavigator;
-import org.eclipse.ui.views.properties.IPropertySheetPage;
-import org.mwc.cmap.core.CorePlugin;
-import org.mwc.cmap.core.DataTypes.Temporal.ControllablePeriod;
-import org.mwc.cmap.core.DataTypes.Temporal.ControllableTime;
-import org.mwc.cmap.core.DataTypes.Temporal.TimeControlPreferences;
-import org.mwc.cmap.core.DataTypes.Temporal.TimeControlProperties;
-import org.mwc.cmap.core.DataTypes.Temporal.TimeManager;
-import org.mwc.cmap.core.DataTypes.Temporal.TimeProvider;
-import org.mwc.cmap.core.DataTypes.TrackData.TrackDataProvider;
-import org.mwc.cmap.core.DataTypes.TrackData.TrackDataProvider.TrackDataListener;
-import org.mwc.cmap.core.DataTypes.TrackData.TrackManager;
-import org.mwc.cmap.core.interfaces.INamedItem;
-import org.mwc.cmap.core.interfaces.TimeControllerOperation.TimeControllerOperationStore;
-import org.mwc.cmap.core.property_support.RightClickSupport;
-import org.mwc.cmap.core.ui_support.wizards.SimplePageListWizard;
-import org.mwc.cmap.core.wizards.EnterBooleanPage;
-import org.mwc.cmap.core.wizards.EnterRangePage;
-import org.mwc.cmap.core.wizards.EnterStringPage;
-import org.mwc.cmap.core.wizards.SelectColorPage;
-import org.mwc.cmap.gt2plot.proj.GtProjection;
-import org.mwc.cmap.plotViewer.actions.Pan;
-import org.mwc.cmap.plotViewer.actions.Pan.PanMode;
-import org.mwc.cmap.plotViewer.actions.RangeBearing;
-import org.mwc.cmap.plotViewer.actions.RangeBearing.RangeBearingMode;
-import org.mwc.cmap.plotViewer.actions.ZoomIn;
-import org.mwc.cmap.plotViewer.actions.ZoomIn.ZoomInMode;
-import org.mwc.cmap.plotViewer.editors.chart.SWTCanvas;
-import org.mwc.cmap.plotViewer.editors.chart.SWTChart;
-import org.mwc.cmap.plotViewer.editors.chart.SWTChart.PlotMouseDragger;
-import org.mwc.debrief.core.DebriefPlugin;
-import org.mwc.debrief.core.ContextOperations.RainbowShadeSonarCuts.ShadeCutsOperation;
-import org.mwc.debrief.core.ContextOperations.RainbowShadeSonarCuts.ShadeOperation;
-import org.mwc.debrief.core.actions.DragComponent;
-import org.mwc.debrief.core.actions.DragComponent.DragComponentMode;
-import org.mwc.debrief.core.actions.DragFeature;
-import org.mwc.debrief.core.actions.DragFeature.DragFeatureMode;
-import org.mwc.debrief.core.actions.DragSegment;
-import org.mwc.debrief.core.actions.DragSegment.DragSegmentMode;
-import org.mwc.debrief.core.actions.RadioHandler;
-import org.mwc.debrief.core.editors.painters.LayerPainterManager;
-import org.mwc.debrief.core.interfaces.IPlotLoader;
-import org.mwc.debrief.core.interfaces.IPlotLoader.BaseLoader;
-import org.mwc.debrief.core.interfaces.IPlotLoader.DeferredPlotLoader;
-import org.mwc.debrief.core.loaders.LoaderManager;
-import org.mwc.debrief.core.loaders.ReplayLoader;
-import org.mwc.debrief.core.loaders.xml_handlers.DebriefEclipseXMLReaderWriter;
-import org.mwc.debrief.core.operations.ExportDopplerShift;
-import org.mwc.debrief.core.operations.ExportTimeDataToClipboard;
-import org.mwc.debrief.core.operations.ExportToFlatFile;
-import org.mwc.debrief.core.operations.ExportToFlatFile2;
-import org.mwc.debrief.core.operations.PlotOperations;
-import org.osgi.framework.Bundle;
-
-import Debrief.GUI.Tote.Painters.SnailPainter;
-import Debrief.ReaderWriter.Replay.ImportReplay;
-import Debrief.Wrappers.NarrativeWrapper;
-import Debrief.Wrappers.SensorContactWrapper;
-import Debrief.Wrappers.SensorWrapper;
-import Debrief.Wrappers.TrackWrapper;
-import Debrief.Wrappers.Track.RelativeTMASegment;
-import Debrief.Wrappers.Track.TrackWrapper_Support.SegmentList;
-import MWC.Algorithms.PlainProjection;
-import MWC.Algorithms.PlainProjection.RelativeProjectionParent;
-import MWC.GUI.BaseLayer;
-import MWC.GUI.CanvasType;
-import MWC.GUI.CreateEditorForParent;
-import MWC.GUI.DynamicPlottable;
-import MWC.GUI.Editable;
-import MWC.GUI.Layer;
-import MWC.GUI.Layers;
-import MWC.GUI.Plottable;
-import MWC.GenericData.HiResDate;
-import MWC.GenericData.TimePeriod;
-import MWC.GenericData.Watchable;
-import MWC.GenericData.WatchableList;
-import MWC.GenericData.WorldDistance;
-import MWC.GenericData.WorldLocation;
-import MWC.TacticalData.IRollingNarrativeProvider;
-
-/**
- * @author ian.mayo
- */
-@SuppressWarnings(
-{"deprecation", "restriction"})
-public class PlotEditor extends org.mwc.cmap.plotViewer.editors.CorePlotEditor
-{
-  // Extension point tag and attributes in plugin.xml
-  private static final String EXTENSION_POINT_ID = "DebriefPlotLoader";
-
-  private static final String EXTENSION_TAG = "loader";
-
-  private static final String EXTENSION_TAG_LABEL_ATTRIB = "name";
-
-  private static final String EXTENSION_TAG_EXTENSIONS_ATTRIB = "extensions";
-
-  private static final String EXTENSION_TAG_FIRST_LINE_ATTRIB = "first_line";
-
-  private static final String EXTENSION_TAG_ICON_ATTRIB = "icon";
-
-  // private static final String EXTENSION_TAG_CLASS_ATTRIB = "class";
-
-  // Plug-in ID from <plugin> tag in plugin.xml
-  private static final String PLUGIN_ID = "org.mwc.debrief.core";
-
-=======
-/*
- *    Debrief - the Open Source Maritime Analysis Application
- *    http://debrief.info
- *
- *    (C) 2000-2014, PlanetMayo Ltd
- *
- *    This library is free software; you can redistribute it and/or
- *    modify it under the terms of the Eclipse Public License v1.0
- *    (http://www.eclipse.org/legal/epl-v10.html)
- *
- *    This library is distributed in the hope that it will be useful,
- *    but WITHOUT ANY WARRANTY; without even the implied warranty of
- *    MERCHANTABILITY or FITNESS FOR A PARTICULAR PURPOSE. 
- */
-/**
- * 
- */
-package org.mwc.debrief.core.editors;
-
-import java.beans.PropertyChangeEvent;
-import java.beans.PropertyChangeListener;
-import java.io.ByteArrayInputStream;
-import java.io.File;
-import java.io.FileInputStream;
-import java.io.FileNotFoundException;
-import java.io.FileOutputStream;
-import java.io.IOException;
-import java.io.InputStream;
-import java.io.OutputStream;
-import java.net.URI;
-import java.util.ArrayList;
-import java.util.Collection;
-import java.util.Date;
-import java.util.Enumeration;
-import java.util.Iterator;
-import java.util.Vector;
-
-import org.eclipse.core.commands.Command;
-import org.eclipse.core.commands.ExecutionEvent;
-import org.eclipse.core.commands.operations.IUndoableOperation;
-import org.eclipse.core.filesystem.EFS;
-import org.eclipse.core.filesystem.IFileStore;
-import org.eclipse.core.internal.utils.FileUtil;
-import org.eclipse.core.resources.IFile;
-import org.eclipse.core.resources.IFileState;
-import org.eclipse.core.resources.IMarker;
-import org.eclipse.core.resources.IProject;
-import org.eclipse.core.resources.IResource;
-import org.eclipse.core.resources.IResourceChangeEvent;
-import org.eclipse.core.resources.IWorkspace;
-import org.eclipse.core.resources.ResourcesPlugin;
-import org.eclipse.core.runtime.CoreException;
-import org.eclipse.core.runtime.IConfigurationElement;
-import org.eclipse.core.runtime.IPath;
-import org.eclipse.core.runtime.IProduct;
-import org.eclipse.core.runtime.IProgressMonitor;
-import org.eclipse.core.runtime.IStatus;
-import org.eclipse.core.runtime.NullProgressMonitor;
-import org.eclipse.core.runtime.Path;
-import org.eclipse.core.runtime.Platform;
-import org.eclipse.core.runtime.Status;
-import org.eclipse.jface.action.MenuManager;
-import org.eclipse.jface.dialogs.IMessageProvider;
-import org.eclipse.jface.dialogs.MessageDialog;
-import org.eclipse.jface.viewers.ISelection;
-import org.eclipse.jface.wizard.WizardDialog;
-import org.eclipse.swt.SWT;
-import org.eclipse.swt.events.DisposeEvent;
-import org.eclipse.swt.events.DisposeListener;
-import org.eclipse.swt.events.TraverseEvent;
-import org.eclipse.swt.events.TraverseListener;
-import org.eclipse.swt.widgets.Composite;
-import org.eclipse.swt.widgets.Control;
-import org.eclipse.swt.widgets.Display;
-import org.eclipse.team.core.history.IFileRevision;
-import org.eclipse.team.internal.core.history.LocalFileRevision;
-import org.eclipse.team.internal.ui.history.FileRevisionEditorInput;
-import org.eclipse.ui.IEditorDescriptor;
-import org.eclipse.ui.IEditorInput;
-import org.eclipse.ui.IEditorSite;
-import org.eclipse.ui.IFileEditorInput;
-import org.eclipse.ui.IPersistableElement;
-import org.eclipse.ui.IPropertyListener;
-import org.eclipse.ui.IViewPart;
-import org.eclipse.ui.IWorkbenchPage;
-import org.eclipse.ui.PartInitException;
-import org.eclipse.ui.PlatformUI;
-import org.eclipse.ui.cheatsheets.OpenCheatSheetAction;
-import org.eclipse.ui.commands.ICommandService;
-import org.eclipse.ui.dialogs.SaveAsDialog;
-import org.eclipse.ui.handlers.HandlerUtil;
-import org.eclipse.ui.ide.FileStoreEditorInput;
-import org.eclipse.ui.ide.IGotoMarker;
-import org.eclipse.ui.part.FileEditorInput;
-import org.eclipse.ui.views.contentoutline.IContentOutlinePage;
-import org.eclipse.ui.views.navigator.ResourceNavigator;
-import org.eclipse.ui.views.properties.IPropertySheetPage;
-import org.mwc.cmap.core.CorePlugin;
-import org.mwc.cmap.core.DataTypes.Temporal.ControllablePeriod;
-import org.mwc.cmap.core.DataTypes.Temporal.ControllableTime;
-import org.mwc.cmap.core.DataTypes.Temporal.TimeControlPreferences;
-import org.mwc.cmap.core.DataTypes.Temporal.TimeControlProperties;
-import org.mwc.cmap.core.DataTypes.Temporal.TimeManager;
-import org.mwc.cmap.core.DataTypes.Temporal.TimeProvider;
-import org.mwc.cmap.core.DataTypes.TrackData.TrackDataProvider;
-import org.mwc.cmap.core.DataTypes.TrackData.TrackDataProvider.TrackDataListener;
-import org.mwc.cmap.core.DataTypes.TrackData.TrackManager;
-import org.mwc.cmap.core.interfaces.INamedItem;
-import org.mwc.cmap.core.interfaces.TimeControllerOperation.TimeControllerOperationStore;
-import org.mwc.cmap.core.property_support.RightClickSupport;
-import org.mwc.cmap.core.ui_support.wizards.SimplePageListWizard;
-import org.mwc.cmap.core.wizards.EnterBooleanPage;
-import org.mwc.cmap.core.wizards.EnterRangePage;
-import org.mwc.cmap.core.wizards.EnterStringPage;
-import org.mwc.cmap.core.wizards.SelectColorPage;
-import org.mwc.cmap.gt2plot.proj.GtProjection;
-import org.mwc.cmap.plotViewer.actions.Pan;
-import org.mwc.cmap.plotViewer.actions.Pan.PanMode;
-import org.mwc.cmap.plotViewer.actions.RangeBearing;
-import org.mwc.cmap.plotViewer.actions.RangeBearing.RangeBearingMode;
-import org.mwc.cmap.plotViewer.actions.ZoomIn;
-import org.mwc.cmap.plotViewer.actions.ZoomIn.ZoomInMode;
-import org.mwc.cmap.plotViewer.editors.chart.SWTCanvas;
-import org.mwc.cmap.plotViewer.editors.chart.SWTChart;
-import org.mwc.cmap.plotViewer.editors.chart.SWTChart.PlotMouseDragger;
-import org.mwc.debrief.core.DebriefPlugin;
-import org.mwc.debrief.core.ContextOperations.RainbowShadeSonarCuts.ShadeCutsOperation;
-import org.mwc.debrief.core.ContextOperations.RainbowShadeSonarCuts.ShadeOperation;
-import org.mwc.debrief.core.actions.DragComponent;
-import org.mwc.debrief.core.actions.DragComponent.DragComponentMode;
-import org.mwc.debrief.core.actions.DragFeature;
-import org.mwc.debrief.core.actions.DragFeature.DragFeatureMode;
-import org.mwc.debrief.core.actions.DragSegment;
-import org.mwc.debrief.core.actions.DragSegment.DragSegmentMode;
-import org.mwc.debrief.core.actions.RadioHandler;
-import org.mwc.debrief.core.editors.painters.LayerPainterManager;
-import org.mwc.debrief.core.interfaces.IPlotLoader;
-import org.mwc.debrief.core.interfaces.IPlotLoader.BaseLoader;
-import org.mwc.debrief.core.interfaces.IPlotLoader.DeferredPlotLoader;
-import org.mwc.debrief.core.loaders.LoaderManager;
-import org.mwc.debrief.core.loaders.ReplayLoader;
-import org.mwc.debrief.core.loaders.xml_handlers.DebriefEclipseXMLReaderWriter;
-import org.mwc.debrief.core.operations.ExportDopplerShift;
-import org.mwc.debrief.core.operations.ExportTimeDataToClipboard;
-import org.mwc.debrief.core.operations.ExportToFlatFile;
-import org.mwc.debrief.core.operations.ExportToFlatFile2;
-import org.mwc.debrief.core.operations.PlotOperations;
-import org.osgi.framework.Bundle;
-
-import Debrief.GUI.Tote.Painters.SnailPainter;
-import Debrief.ReaderWriter.Replay.ImportReplay;
-import Debrief.Wrappers.NarrativeWrapper;
-import Debrief.Wrappers.SensorContactWrapper;
-import Debrief.Wrappers.SensorWrapper;
-import Debrief.Wrappers.TrackWrapper;
-import Debrief.Wrappers.Track.RelativeTMASegment;
-import Debrief.Wrappers.Track.TrackWrapper_Support.SegmentList;
-import MWC.Algorithms.PlainProjection;
-import MWC.Algorithms.PlainProjection.RelativeProjectionParent;
-import MWC.GUI.BaseLayer;
-import MWC.GUI.CanvasType;
-import MWC.GUI.CreateEditorForParent;
-import MWC.GUI.DynamicPlottable;
-import MWC.GUI.Editable;
-import MWC.GUI.Layer;
-import MWC.GUI.Layers;
-import MWC.GUI.Plottable;
-import MWC.GenericData.HiResDate;
-import MWC.GenericData.TimePeriod;
-import MWC.GenericData.Watchable;
-import MWC.GenericData.WatchableList;
-import MWC.GenericData.WorldDistance;
-import MWC.GenericData.WorldLocation;
-import MWC.TacticalData.IRollingNarrativeProvider;
-
-/**
- * @author ian.mayo
- */
-@SuppressWarnings(
-{"deprecation", "restriction"})
-public class PlotEditor extends org.mwc.cmap.plotViewer.editors.CorePlotEditor
-{
-  // Extension point tag and attributes in plugin.xml
-  private static final String EXTENSION_POINT_ID = "DebriefPlotLoader";
-
-  private static final String EXTENSION_TAG = "loader";
-
-  private static final String EXTENSION_TAG_LABEL_ATTRIB = "name";
-
-  private static final String EXTENSION_TAG_EXTENSIONS_ATTRIB = "extensions";
-
-  private static final String EXTENSION_TAG_FIRST_LINE_ATTRIB = "first_line";
-
-  private static final String EXTENSION_TAG_ICON_ATTRIB = "icon";
-
-  // private static final String EXTENSION_TAG_CLASS_ATTRIB = "class";
-
-  // Plug-in ID from <plugin> tag in plugin.xml
-  private static final String PLUGIN_ID = "org.mwc.debrief.core";
-
-  /**
-   * helper object which loads plugin file-loaders
-   */
-  LoaderManager _loader;
-
-  /**
-   * we keep the reference to our track-type adapter
-   */
-  TrackDataProvider _trackDataProvider;
-
-  /**
-   * something to look after our layer painters
-   */
-  LayerPainterManager _layerPainterManager;
-
-  /**
-   * and how we view the time
-   * 
-   */
-  protected TimeControlPreferences _timePreferences;
-
-  private PlotOperations _myOperations;
-
-  /**
-   * support tool that provides a relative plot
-   */
-  private RelativeProjectionParent _myRelativeWrapper;
-
-  /**
-   * handle narrative management
-   */
-  protected IRollingNarrativeProvider _theNarrativeProvider;
-
-  /**
-   * an object to look after all of the time bits
-   */
-  private TimeManager _timeManager;
-
-  private org.mwc.cmap.core.interfaces.TimeControllerOperation.TimeControllerOperationStore _timeControllerOperations;
-
-  private PlotOutlinePage _outlinePage;
-
-  private TraverseListener dragModeListener = new TraverseListener()
-  {
-
-    @Override
-    public void keyTraversed(TraverseEvent e)
-    {
-      if (getChart() == null)
-      {
-        return;
-      }
-      Control control = getChart().getCanvasControl();
-      if (control == null || control.isDisposed() || !control.isVisible())
-      {
-        return;
-      }
-      if (e.detail == SWT.TRAVERSE_TAB_NEXT)
-      {
-        PlotMouseDragger dragMode = getChart().getDragMode();
-        if (dragMode != null)
-        {
-          try
-          {
-            String currentState = null;
-            ExecutionEvent executionEvent = new ExecutionEvent();
-            if (dragMode instanceof DragSegmentMode)
-            {
-              new DragComponent().execute(executionEvent);
-              currentState = RadioHandler.DRAG_COMPONENT;
-            }
-            else if (dragMode instanceof DragComponentMode)
-            {
-              new DragFeature().execute(executionEvent);
-              currentState = RadioHandler.DRAG_FEATURE;
-            }
-            else if (dragMode instanceof DragFeatureMode)
-            {
-              new RangeBearing().execute(executionEvent);
-              currentState = RadioHandler.RANGE_BEARING;
-            }
-            else if (dragMode instanceof RangeBearingMode)
-            {
-              new Pan().execute(executionEvent);
-              currentState = RadioHandler.PAN;
-            }
-            else if (dragMode instanceof PanMode)
-            {
-              new ZoomIn().execute(executionEvent);
-              currentState = RadioHandler.ZOOM_IN;
-            }
-            else if (dragMode instanceof ZoomInMode)
-            {
-              new DragSegment().execute(executionEvent);
-              currentState = RadioHandler.DRAG_SEGMENT;
-            }
-            if (currentState != null)
-            {
-              ICommandService service =
-                  (ICommandService) getSite().getService(ICommandService.class);
-              Command command = service.getCommand(RadioHandler.ID);
-              HandlerUtil.updateRadioState(command, currentState);
-            }
-          }
-          catch (Exception e1)
-          {
-            CorePlugin.logError(Status.WARNING, "Cannot change drag mode:", e1);
-          }
-        }
-      }
-    }
-  };
-
-  private PlotPropertySheetPage _propertySheetPage;
-
-  /**
-   * constructor - quite simple really.
-   */
-  public PlotEditor()
-  {
-    super();
-
-    // create the track manager to manage the primary & secondary tracks
-    _trackDataProvider = new TrackManager(_myLayers);
-
-    // and listen out form modifications, because we want to mark ourselves
-    // as
-    // dirty once they've updated
-    _trackDataProvider.addTrackDataListener(new TrackDataListener()
-    {
-      public void tracksUpdated(final WatchableList primary,
-          final WatchableList[] secondaries)
-      {
-        fireDirty();
-      }
-    });
-
-    // sort out the time controlleroperations
-    _timeControllerOperations =
-        new org.mwc.cmap.core.interfaces.TimeControllerOperation.TimeControllerOperationStore();
-    _timeControllerOperations.add(new ExportTimeDataToClipboard());
-    _timeControllerOperations.add(new ExportToFlatFile());
-    _timeControllerOperations.add(new ExportToFlatFile2());
-    _timeControllerOperations.add(new ExportDopplerShift());
-
-    _layerPainterManager = new LayerPainterManager(_trackDataProvider);
-    _layerPainterManager.addPropertyChangeListener(new PropertyChangeListener()
-    {
-      public void propertyChange(final PropertyChangeEvent arg0)
-      {
-        // ok, trigger repaint of plot
-        if (getChart() != null)
-          getChart().update();
-      }
-    });
-
-    // create the time manager. cool
-    _timeManager = new TimeManager();
-    _timeManager.addListener(_timeListener,
-        TimeProvider.TIME_CHANGED_PROPERTY_NAME);
-
-    // and how time is managed
-    _timePreferences = new TimeControlProperties();
-
-    // listen out for when our input changes, since we will change the
-    // editor
-    // window title
-    this.addPropertyListener(new IPropertyListener()
-    {
-
-      @SuppressWarnings(
-      {"synthetic-access"})
-      public void propertyChanged(final Object source, final int propId)
-      {
-        if (propId == PROP_INPUT)
-        {
-          final Object input = getEditorInput();
-          if (input instanceof IFileEditorInput)
-          {
-            final IFileEditorInput inp = (IFileEditorInput) getEditorInput();
-            setPartName(inp.getName());
-          }
-          else if (input instanceof FileStoreEditorInput)
-          {
-            final FileStoreEditorInput fsi = (FileStoreEditorInput) input;
-            final String theName = fsi.getName();
-            setPartName(theName);
-          }
-          else if (input instanceof FileRevisionEditorInput)
-          {
-            setPartName(((FileRevisionEditorInput) input).getName());
-          }
-          else
-          {
-            CorePlugin.logError(Status.ERROR,
-                "data source for PlotEditor not of expected type:" + input,
-                null);
-            System.err.println("Not expected file type:" + input);
-          }
-        }
-      }
-    });
-
-    _myOperations = new PlotOperations()
-    {
-      // just provide with our complete set of layers
-      @SuppressWarnings("synthetic-access")
-      public Object[] getTargets()
-      {
-        // ok, return our top level layers as objects
-        final Vector<Layer> res = new Vector<Layer>(0, 1);
-        for (int i = 0; i < _myLayers.size(); i++)
-        {
-          res.add(_myLayers.elementAt(i));
-        }
-        return res.toArray();
-      }
-
-      /**
-       * override performing the operation, since we'll do a screen update on completion
-       */
-      @SuppressWarnings("synthetic-access")
-      public Vector<Layer> performOperation(final AnOperation operationName)
-      {
-        // make the actual change
-        final Vector<Layer> res = super.performOperation(operationName);
-
-        if (res != null)
-        {
-          if (res.size() != 0)
-          {
-            for (final Iterator<Layer> iter = res.iterator(); iter.hasNext();)
-            {
-              final Layer thisL = (Layer) iter.next();
-              // and update the screen
-              _myLayers.fireReformatted(thisL);
-
-            }
-          }
-        }
-
-        return res;
-
-      }
-    };
-
-    // do we have some time preferences?
-    if (_timePreferences != null)
-    {
-      final HiResDate startDTG = _timePreferences.getSliderStartTime();
-      final HiResDate endDTG = _timePreferences.getSliderEndTime();
-      // and were there any times in it?
-      if ((startDTG != null) && (endDTG != null))
-      {
-        // yup, store the time data.
-        _myOperations
-            .setPeriod(new TimePeriod.BaseTimePeriod(startDTG, endDTG));
-      }
-    }
-
-    // introduce our new item listener that looks after relative TMA segments being dropped into the
-    // layers object
-    _myLayers.addDataExtendedListener(new Layers.DataListener2()
-    {
-
-      @Override
-      public void dataModified(Layers theData, Layer changedLayer)
-      {
-      }
-
-      @Override
-      public void dataExtended(Layers theData)
-      {
-      }
-
-      @Override
-      public void dataReformatted(Layers theData, Layer changedLayer)
-      {
-      }
-
-      @Override
-      public void dataExtended(Layers theData, Plottable newItem, Layer parent)
-      {
-        // ok, have a look at the pasted track
-        if (parent instanceof TrackWrapper && newItem == null)
-        {
-          TrackWrapper tw = (TrackWrapper) parent;
-          SegmentList segs = tw.getSegments();
-          Enumeration<Editable> iter = segs.elements();
-          while (iter.hasMoreElements())
-          {
-            Editable editable = (Editable) iter.nextElement();
-            if (editable instanceof RelativeTMASegment)
-            {
-              RelativeTMASegment rel = (RelativeTMASegment) editable;
-              WatchableList host = rel.getReferenceTrack();
-              String hostName = host.getName();
-
-              // see if we already have a host of this name
-              Layer possHost = _myLayers.findLayer(hostName);
-              if (possHost == null)
-              {
-                // ABORT - WE DON'T HAVE THIS TRACK
-              }
-              else
-              {
-                if (possHost instanceof TrackWrapper && possHost != host)
-                {
-                  // ok, we've got a track with the right name, but it's another
-                  // object, so we've probably moved to another plot.
-
-                  // try to move the references to this track
-                  rel.updateLayers(_myLayers);
-                }
-              }
-            }
-          }
-        }        
-      }
-    });
-  }
-
-  @Override
-  public void dispose()
-  {
-    super.dispose();
-
-    // stop listening to the time manager
-    _timeManager.removeListener(_timeListener,
-        TimeProvider.TIME_CHANGED_PROPERTY_NAME);
-
-    _timeManager = null;
-
-    if (_layerPainterManager != null)
-    {
-      _layerPainterManager.close();
-      _layerPainterManager = null;
-    }
-
-    if (_outlinePage != null)
-    {
-      _outlinePage.dispose();
-      _outlinePage = null;
-    }
-  }
-
-  public void init(final IEditorSite site, final IEditorInput input)
-      throws PartInitException
-  {
-    setSite(site);
-    setInputWithNotify(input);
-
-    // ok - declare and load the supplemental plugins which can load
-    // datafiles
-    initialiseFileLoaders();
-
-    // and start the load
-    loadThisFile(input);
-
-    // lastly, set the title (if we have one)
-    this.setPartName(input.getName());
-  }
-
-  /**
-   * @param input
-   *          the file to insert
-   */
-  private void loadThisFile(IEditorInput input)
-  {
-    InputStream is = null;
-    if (!input.exists())
-    {
-      CorePlugin.logError(Status.ERROR, "File cannot be found:"
-          + input.getName(), null);
-      return;
-    }
-    String name = input.getName();
-    try
-    {
-      final IPersistableElement persist = input.getPersistable();
-      if (input instanceof IFileEditorInput)
-      {
-        final IFileEditorInput ife = (IFileEditorInput) input;
-        final IFile iff = ife.getFile();
-        iff.refreshLocal(IResource.DEPTH_ONE, null);
-        is = iff.getContents();
-        name = getAbsoluteName(iff);
-      }
-      else if (persist instanceof IFileEditorInput)
-      {
-        final IFileEditorInput ifi = (IFileEditorInput) persist;
-        IFile iff = ifi.getFile();
-        is = iff.getContents();
-        name = getAbsoluteName(iff);
-      }
-      else if (input instanceof FileStoreEditorInput)
-      {
-        final FileStoreEditorInput _input = (FileStoreEditorInput) input;
-        final URI _uri = _input.getURI();
-        final Path _p = new Path(_uri.getPath());
-        name = _uri.getPath();
-        final IFileStore _ifs = EFS.getLocalFileSystem().getStore(_p);
-        is = _ifs.openInputStream(EFS.NONE, null);
-      }
-      else if (input instanceof FileRevisionEditorInput)
-      {
-        final FileRevisionEditorInput frei = (FileRevisionEditorInput) input;
-        IFile file = getFile(frei);
-        if (file != null && file.exists())
-        {
-          name = getAbsoluteName(file);
-          is = frei.getStorage().getContents();
-        }
-      }
-      if (is != null)
-        loadThisStream(is, name);
-      else
-      {
-        CorePlugin.logError(Status.INFO, "Failed to load file from:" + input,
-            null);
-      }
-
-    }
-    catch (final CoreException e)
-    {
-      CorePlugin.logError(Status.ERROR, "Resource out of sync:"
-          + input.getName() + " REFRESH the workspace", null);
-      MessageDialog
-          .openError(
-              Display.getDefault().getActiveShell(),
-              "File out of sync",
-              "This file has been edited or removed:"
-                  + input.getName()
-                  + "\nPlease right-click on your navigator project and press Refresh");
-    }
-  }
-
-  private IFile getFile(FileRevisionEditorInput frei)
-  {
-    IFile file = null;
-    IFileRevision revision = frei.getFileRevision();
-    if (revision instanceof LocalFileRevision)
-    {
-      LocalFileRevision localFileRevision = (LocalFileRevision) revision;
-      if (localFileRevision.getFile() != null)
-      {
-        file = localFileRevision.getFile();
-      }
-      else
-      {
-        IFileState state = localFileRevision.getState();
-        IPath path = state.getFullPath();
-        file = ResourcesPlugin.getWorkspace().getRoot().getFile(path);
-      }
-    }
-    return file;
-  }
-
-  public String getAbsoluteName(final IFile iff) throws CoreException
-  {
-    String name;
-    URI uri = iff.getLocationURI();
-    if (iff.isLinked())
-    {
-      uri = iff.getRawLocationURI();
-    }
-    File javaFile = EFS.getStore(uri).toLocalFile(0, new NullProgressMonitor());
-    name = javaFile.getAbsolutePath();
-    return name;
-  }
-
-  /**
-   * @param input
-   *          the file to insert
-   */
-  private void loadThisFile(final String filePath)
-  {
-    FileInputStream ifs = null;
-    try
-    {
-      ifs = new FileInputStream(filePath);
-      loadThisStream(ifs, filePath);
-    }
-    catch (final FileNotFoundException e)
-    {
-      CorePlugin.logError(Status.ERROR,
-          "Problem loading data file:" + filePath, e);
-    }
-    finally
-    {
-      if (ifs != null)
-        try
-        {
-          ifs.close();
-        }
-        catch (IOException e)
-        {
-          CorePlugin.logError(Status.ERROR, "Problem closing input stream:"
-              + filePath, e);
-        }
-    }
-  }
-
-  private void loadThisStream(final InputStream is, final String fileName)
-  {
-    // right, see if any of them will do our edit
-    final IPlotLoader[] loaders = _loader.findLoadersFor(fileName);
-    // did we find any?
-    if (loaders.length > 0)
-    {
-      // cool, give them a go...
-      try
-      {
-        for (int i = 0; i < loaders.length; i++)
-        {
-          final IPlotLoader thisLoader = loaders[i];
-
-          // get it to load. Just in case it's an asychronous load
-          // operation, we
-          // rely on it calling us back (loadingComplete)
-          thisLoader.loadFile(this, is, fileName);
-
-          // special handling - popup a dialog to allow sensor name/color to be
-          // set if there's just one sensor
-          if (thisLoader instanceof DeferredPlotLoader)
-          {
-            final DeferredPlotLoader ld = (DeferredPlotLoader) thisLoader;
-            final BaseLoader loader = ld.getLoader();
-            if (loader != null)
-            {
-              if (loader instanceof ReplayLoader)
-              {
-                final ReplayLoader rl = (ReplayLoader) loader;
-                final ImportReplay ir = rl.getReplayLoader();
-                final Vector<SensorWrapper> sensors = ir.getPendingSensors();
-                if (sensors.size() == 1)
-                {
-                  final SensorWrapper thisS = sensors.firstElement();
-                  nameThisSensor(thisS);
-                }
-
-                // ok, now we can store the pending sensors in their
-                // parent tracks
-                ir.storePendingSensors();
-              }
-            }
-          }
-        }
-      }
-      catch (final RuntimeException e)
-      {
-        CorePlugin.logError(Status.ERROR, "Problem loading data file:"
-            + fileName, e);
-      }
-    }
-  }
-
-  private void nameThisSensor(final SensorWrapper thisS)
-  {
-    // create the wizard to color/name this
-    final SimplePageListWizard wizard = new SimplePageListWizard();
-
-    // right, just have a quick look and see if the sensor has range data -
-    // because
-    // if it doesn't we'll let the user set a default
-    final Enumeration<Editable> cuts = thisS.elements();
-    boolean needsRange = false;
-    if (cuts.hasMoreElements())
-    {
-      final Editable firstCut = cuts.nextElement();
-      final SensorContactWrapper scw = (SensorContactWrapper) firstCut;
-      // do we have bearing?
-      if (scw.getHasBearing())
-      {
-        // yes. now are we waiting for a range?
-        if (scw.getRange() == null)
-        {
-          needsRange = true;
-        }
-      }
-    }
-
-    // next, just see if this track already contains sensor
-    // data with this name
-    boolean alreadyLoaded = false;
-    TrackWrapper trk = thisS.getHost();
-    if (trk != null)
-    {
-      Enumeration<Editable> enumer = trk.getSensors().elements();
-      while (enumer.hasMoreElements())
-      {
-        SensorWrapper oldS = (SensorWrapper) enumer.nextElement();
-        if (oldS.getName().equals(thisS.getName()))
-        {
-          alreadyLoaded = true;
-        }
-      }
-    }
-
-    final String imagePath = "images/NameSensor.jpg";
-
-    // inform the user if this sensor name is already in use
-    final String nameString;
-    if (alreadyLoaded)
-    {
-      nameString =
-          "a one-word title for this block of sensor contacts (e.g. S2046)\n\n"
-              + "Note: [" + thisS.getName() + "] is already in use.";
-    }
-    else
-    {
-      nameString =
-          "a one-word title for this block of sensor contacts (e.g. S2046)";
-    }
-
-    final EnterStringPage getName =
-        new EnterStringPage(null, thisS.getName(), "Import Sensor data",
-            "Please provide the name for this sensor", nameString, imagePath,
-            null, false);
-    final SelectColorPage getColor =
-        new SelectColorPage(null, thisS.getColor(), "Import Sensor data",
-            "Now format the new sensor",
-            "The default color for the cuts for this new sensor", imagePath,
-            null);
-    final EnterBooleanPage getVis =
-        new EnterBooleanPage(null, false, "Import Sensor data",
-            "Please specify if this sensor should be displayed once loaded",
-            "yes/no", imagePath, null);
-    final WorldDistance defRange = new WorldDistance(5000, WorldDistance.YARDS);
-    final EnterRangePage getRange =
-        new EnterRangePage(
-            null,
-            "Import Sensor data",
-            "Please provide a default range for the sensor cuts \n(or enter 0.0 to leave them as infinite length)",
-            "Default range", defRange, imagePath, null);
-    final EnterBooleanPage applyRainbowInRainbowColors =
-        new EnterBooleanPage(null, false,
-            "Apply Rainbow Shades in rainbow colors",
-            "Should Debrief apply Rainbow Shades to these sensor cuts?",
-            "yes/no", "images/ShadeRainbow.png", null);
-
-    wizard.addWizard(getName);
-    wizard.addWizard(getColor);
-    if (needsRange)
-      wizard.addWizard(getRange);
-    wizard.addWizard(getVis);
-    wizard.addWizard(applyRainbowInRainbowColors);
-    final WizardDialog dialog =
-        new WizardDialog(Display.getCurrent().getActiveShell(), wizard);
-    dialog.create();
-    dialog.setBlockOnOpen(true);
-    dialog.open();
-    // did it work?
-    if (dialog.getReturnCode() == WizardDialog.OK)
-    {
-      // ok, use the name
-      thisS.setName(getName.getString());
-      thisS.setColor(getColor.getColor());
-      thisS.setVisible(getVis.getBoolean());
-
-      // are we doing range?
-      if (needsRange)
-      {
-        final WorldDistance theRange = getRange.getRange();
-
-        // did a range get entered?
-        if ((theRange != null) && (theRange.getValue() != 0))
-        {
-          final Enumeration<Editable> iter = thisS.elements();
-          while (iter.hasMoreElements())
-          {
-            final SensorContactWrapper cut =
-                (SensorContactWrapper) iter.nextElement();
-            cut.setRange(new WorldDistance(theRange));
-          }
-        }
-      }
-      if (applyRainbowInRainbowColors.getBoolean())
-      {
-
-        SensorWrapper theSensor = null;
-
-        // are they items we're interested in?
-        HiResDate startDTG = new HiResDate(Long.MAX_VALUE / 1000, 0);
-        HiResDate endDTG = new HiResDate(0);
-        Enumeration<Editable> elements = thisS.elements();
-        ArrayList<Editable> sensors = new ArrayList<Editable>();
-        ArrayList<SensorContactWrapper> list =
-            new ArrayList<SensorContactWrapper>();
-        while (elements.hasMoreElements())
-        {
-          sensors.add(elements.nextElement());
-        }
-        for (Editable thisE : sensors)
-        {
-          if (thisE instanceof SensorWrapper)
-          {
-            // just check that there's only one item selected
-            if (sensors.size() == 1)
-            {
-              theSensor = (SensorWrapper) thisE;
-            }
-          }
-          else if (thisE instanceof SensorContactWrapper)
-          {
-            list.add((SensorContactWrapper) thisE);
-            if (startDTG.compareTo(((SensorContactWrapper) thisE).getDTG()) > 0)
-            {
-              startDTG = ((SensorContactWrapper) thisE).getDTG();
-            }
-            if (endDTG.compareTo(((SensorContactWrapper) thisE).getDTG()) < 0)
-            {
-              endDTG = ((SensorContactWrapper) thisE).getDTG();
-            }
-          }
-        }
-
-        // ok, do we have a single sensor?
-        if (theSensor != null)
-        {
-          startDTG = theSensor.getStartDTG();
-          endDTG = theSensor.getEndDTG();
-          Collection<Editable> editables =
-              theSensor.getItemsBetween(theSensor.getStartDTG(), theSensor
-                  .getEndDTG());
-          for (Editable editable : editables)
-          {
-            if (editable instanceof SensorContactWrapper)
-            {
-              list.add((SensorContactWrapper) editable);
-            }
-          }
-        }
-        final HiResDate start = startDTG;
-        final HiResDate end = endDTG;
-        // create this operation
-        final String title1 = "Shade in rainbow colors";
-        Layer parentLayer = null;
-
-        Layers parentLayers = _myLayers;
-        if (parentLayers != null)
-        {
-          if (parentLayers.size() == 1)
-          {
-            parentLayer = parentLayers.elementAt(0);
-          }
-        }
-
-        final IUndoableOperation theAction =
-            new ShadeCutsOperation(title1, parentLayers, parentLayer, list
-                .toArray(new SensorContactWrapper[0]), start, end,
-                ShadeOperation.RAINBOW_SHADE);
-        CorePlugin.run(theAction);
-      }
-    }
-  }
-
->>>>>>> 1e810b3f
-  /**
-   * helper object which loads plugin file-loaders
-   */
-  LoaderManager _loader;
-
-  /**
-   * we keep the reference to our track-type adapter
-   */
-  TrackDataProvider _trackDataProvider;
-
-  /**
-   * something to look after our layer painters
-   */
-  LayerPainterManager _layerPainterManager;
-
-  /**
-   * and how we view the time
-   * 
-   */
-  protected TimeControlPreferences _timePreferences;
-
-  private PlotOperations _myOperations;
-
-  /**
-   * support tool that provides a relative plot
-   */
-  private RelativeProjectionParent _myRelativeWrapper;
-
-  /**
-   * handle narrative management
-   */
-  protected IRollingNarrativeProvider _theNarrativeProvider;
-
-  /**
-   * an object to look after all of the time bits
-   */
-  private TimeManager _timeManager;
-
-  private org.mwc.cmap.core.interfaces.TimeControllerOperation.TimeControllerOperationStore _timeControllerOperations;
-
-  private PlotOutlinePage _outlinePage;
-
-  private TraverseListener dragModeListener = new TraverseListener()
-  {
-
-    @Override
-    public void keyTraversed(TraverseEvent e)
-    {
-      if (getChart() == null)
-      {
-        return;
-      }
-      Control control = getChart().getCanvasControl();
-      if (control == null || control.isDisposed() || !control.isVisible())
-      {
-        return;
-      }
-      if (e.detail == SWT.TRAVERSE_TAB_NEXT)
-      {
-        PlotMouseDragger dragMode = getChart().getDragMode();
-        if (dragMode != null)
-        {
-          try
-          {
-            String currentState = null;
-            ExecutionEvent executionEvent = new ExecutionEvent();
-            if (dragMode instanceof DragSegmentMode)
-            {
-              new DragComponent().execute(executionEvent);
-              currentState = RadioHandler.DRAG_COMPONENT;
-            }
-            else if (dragMode instanceof DragComponentMode)
-            {
-              new DragFeature().execute(executionEvent);
-              currentState = RadioHandler.DRAG_FEATURE;
-            }
-            else if (dragMode instanceof DragFeatureMode)
-            {
-              new RangeBearing().execute(executionEvent);
-              currentState = RadioHandler.RANGE_BEARING;
-            }
-            else if (dragMode instanceof RangeBearingMode)
-            {
-              new Pan().execute(executionEvent);
-              currentState = RadioHandler.PAN;
-            }
-            else if (dragMode instanceof PanMode)
-            {
-              new ZoomIn().execute(executionEvent);
-              currentState = RadioHandler.ZOOM_IN;
-            }
-            else if (dragMode instanceof ZoomInMode)
-            {
-              new DragSegment().execute(executionEvent);
-              currentState = RadioHandler.DRAG_SEGMENT;
-            }
-            if (currentState != null)
-            {
-              ICommandService service =
-                  (ICommandService) getSite().getService(ICommandService.class);
-              Command command = service.getCommand(RadioHandler.ID);
-              HandlerUtil.updateRadioState(command, currentState);
-            }
-          }
-          catch (Exception e1)
-          {
-            CorePlugin.logError(Status.WARNING, "Cannot change drag mode:", e1);
-          }
-        }
-      }
-    }
-  };
-
-  private PlotPropertySheetPage _propertySheetPage;
-
-  /**
-   * constructor - quite simple really.
-   */
-  public PlotEditor()
-  {
-    super();
-
-    // create the track manager to manage the primary & secondary tracks
-    _trackDataProvider = new TrackManager(_myLayers);
-
-    // and listen out form modifications, because we want to mark ourselves
-    // as
-    // dirty once they've updated
-    _trackDataProvider.addTrackDataListener(new TrackDataListener()
-    {
-      public void tracksUpdated(final WatchableList primary,
-          final WatchableList[] secondaries)
-      {
-        fireDirty();
-      }
-    });
-
-    // sort out the time controlleroperations
-    _timeControllerOperations =
-        new org.mwc.cmap.core.interfaces.TimeControllerOperation.TimeControllerOperationStore();
-    _timeControllerOperations.add(new ExportTimeDataToClipboard());
-    _timeControllerOperations.add(new ExportToFlatFile());
-    _timeControllerOperations.add(new ExportToFlatFile2());
-    _timeControllerOperations.add(new ExportDopplerShift());
-
-    _layerPainterManager = new LayerPainterManager(_trackDataProvider);
-    _layerPainterManager.addPropertyChangeListener(new PropertyChangeListener()
-    {
-      public void propertyChange(final PropertyChangeEvent arg0)
-      {
-        // ok, trigger repaint of plot
-        if (getChart() != null)
-          getChart().update();
-      }
-    });
-
-    // create the time manager. cool
-    _timeManager = new TimeManager();
-    _timeManager.addListener(_timeListener,
-        TimeProvider.TIME_CHANGED_PROPERTY_NAME);
-
-    // and how time is managed
-    _timePreferences = new TimeControlProperties();
-
-    // listen out for when our input changes, since we will change the
-    // editor
-    // window title
-    this.addPropertyListener(new IPropertyListener()
-    {
-
-      @SuppressWarnings(
-      {"synthetic-access"})
-      public void propertyChanged(final Object source, final int propId)
-      {
-        if (propId == PROP_INPUT)
-        {
-          final Object input = getEditorInput();
-          if (input instanceof IFileEditorInput)
-          {
-            final IFileEditorInput inp = (IFileEditorInput) getEditorInput();
-            setPartName(inp.getName());
-          }
-          else if (input instanceof FileStoreEditorInput)
-          {
-            final FileStoreEditorInput fsi = (FileStoreEditorInput) input;
-            final String theName = fsi.getName();
-            setPartName(theName);
-          }
-          else if (input instanceof FileRevisionEditorInput)
-          {
-            setPartName(((FileRevisionEditorInput) input).getName());
-          }
-          else
-          {
-            CorePlugin.logError(Status.ERROR,
-                "data source for PlotEditor not of expected type:" + input,
-                null);
-            System.err.println("Not expected file type:" + input);
-          }
-        }
-      }
-    });
-
-    _myOperations = new PlotOperations()
-    {
-      // just provide with our complete set of layers
-      @SuppressWarnings("synthetic-access")
-      public Object[] getTargets()
-      {
-        // ok, return our top level layers as objects
-        final Vector<Layer> res = new Vector<Layer>(0, 1);
-        for (int i = 0; i < _myLayers.size(); i++)
-        {
-          res.add(_myLayers.elementAt(i));
-        }
-        return res.toArray();
-      }
-
-      /**
-       * override performing the operation, since we'll do a screen update on completion
-       */
-      @SuppressWarnings("synthetic-access")
-      public Vector<Layer> performOperation(final AnOperation operationName)
-      {
-        // make the actual change
-        final Vector<Layer> res = super.performOperation(operationName);
-
-        if (res != null)
-        {
-          if (res.size() != 0)
-          {
-            for (final Iterator<Layer> iter = res.iterator(); iter.hasNext();)
-            {
-              final Layer thisL = (Layer) iter.next();
-              // and update the screen
-              _myLayers.fireReformatted(thisL);
-
-            }
-          }
-        }
-
-        return res;
-
-      }
-    };
-
-    // do we have some time preferences?
-    if (_timePreferences != null)
-    {
-      final HiResDate startDTG = _timePreferences.getSliderStartTime();
-      final HiResDate endDTG = _timePreferences.getSliderEndTime();
-      // and were there any times in it?
-      if ((startDTG != null) && (endDTG != null))
-      {
-        // yup, store the time data.
-        _myOperations
-            .setPeriod(new TimePeriod.BaseTimePeriod(startDTG, endDTG));
-      }
-    }
-
-    // introduce our new item listener that looks after relative TMA segments being dropped into the
-    // layers object
-    _myLayers.addDataExtendedListener(new Layers.DataListener2()
-    {
-
-      @Override
-      public void dataModified(Layers theData, Layer changedLayer)
-      {
-      }
-
-      @Override
-      public void dataExtended(Layers theData)
-      {
-      }
-
-      @Override
-      public void dataReformatted(Layers theData, Layer changedLayer)
-      {
-      }
-
-      @Override
-      public void dataExtended(Layers theData, Plottable newItem, Layer parent)
-      {
-        // ok, have a look at the pasted track
-        if (parent instanceof TrackWrapper)
-        {
-          TrackWrapper tw = (TrackWrapper) parent;
-          SegmentList segs = tw.getSegments();
-          Enumeration<Editable> iter = segs.elements();
-          while (iter.hasMoreElements())
-          {
-            Editable editable = (Editable) iter.nextElement();
-            if (editable instanceof RelativeTMASegment)
-            {
-              RelativeTMASegment rel = (RelativeTMASegment) editable;
-              WatchableList host = rel.getReferenceTrack();
-              String hostName = host.getName();
-
-              // see if we already have a host of this name
-              Layer possHost = _myLayers.findLayer(hostName);
-              if (possHost == null)
-              {
-                // ABORT - WE DON'T HAVE THIS TRACK
-              }
-              else
-              {
-                if (possHost instanceof TrackWrapper && possHost != host)
-                {
-                  // ok, we've got a track with the right name, but it's another
-                  // object, so we've probably moved to another plot.
-
-                  // try to move the references to this track
-                  rel.updateLayers(_myLayers);
-                }
-              }
-
-            }
-          }
-        }
-      }
-    });
-  }
-
-  @Override
-  public void dispose()
-  {
-    super.dispose();
-
-    // stop listening to the time manager
-    _timeManager.removeListener(_timeListener,
-        TimeProvider.TIME_CHANGED_PROPERTY_NAME);
-
-    _timeManager = null;
-
-    if (_layerPainterManager != null)
-    {
-      _layerPainterManager.close();
-      _layerPainterManager = null;
-    }
-
-    if (_outlinePage != null)
-    {
-      _outlinePage.dispose();
-      _outlinePage = null;
-    }
-  }
-
-  public void init(final IEditorSite site, final IEditorInput input)
-      throws PartInitException
-  {
-    setSite(site);
-    setInputWithNotify(input);
-
-    // ok - declare and load the supplemental plugins which can load
-    // datafiles
-    initialiseFileLoaders();
-
-    // and start the load
-    loadThisFile(input);
-
-    // lastly, set the title (if we have one)
-    this.setPartName(input.getName());
-        
-    // hmm, does this input have an icon?
-    ImageDescriptor icon = input.getImageDescriptor();
-    if(icon != null)
-    {
-      this.setTitleImage(icon.createImage());
-    }
-  }
-
-  /**
-   * @param input
-   *          the file to insert
-   */
-  private void loadThisFile(IEditorInput input)
-  {
-    InputStream is = null;
-    if (!input.exists())
-    {
-      CorePlugin.logError(Status.ERROR, "File cannot be found:"
-          + input.getName(), null);
-      return;
-    }
-    String name = input.getName();
-    try
-    {
-      final IPersistableElement persist = input.getPersistable();
-      if (input instanceof IFileEditorInput)
-      {
-        final IFileEditorInput ife = (IFileEditorInput) input;
-        final IFile iff = ife.getFile();
-        iff.refreshLocal(IResource.DEPTH_ONE, null);
-        is = iff.getContents();
-        name = getAbsoluteName(iff);
-      }
-      else if (persist instanceof IFileEditorInput)
-      {
-        final IFileEditorInput ifi = (IFileEditorInput) persist;
-        IFile iff = ifi.getFile();
-        is = iff.getContents();
-        name = getAbsoluteName(iff);
-      }
-      else if (input instanceof FileStoreEditorInput)
-      {
-        final FileStoreEditorInput _input = (FileStoreEditorInput) input;
-        final URI _uri = _input.getURI();
-        final Path _p = new Path(_uri.getPath());
-        name = _uri.getPath();
-        final IFileStore _ifs = EFS.getLocalFileSystem().getStore(_p);
-        is = _ifs.openInputStream(EFS.NONE, null);
-      }
-      else if (input instanceof FileRevisionEditorInput)
-      {
-        final FileRevisionEditorInput frei = (FileRevisionEditorInput) input;
-        IFile file = getFile(frei);
-        if (file != null && file.exists())
-        {
-          name = getAbsoluteName(file);
-          is = frei.getStorage().getContents();
-        }
-      }
-      if (is != null)
-        loadThisStream(is, name);
-      else
-      {
-        CorePlugin.logError(Status.INFO, "Failed to load file from:" + input,
-            null);
-      }
-
-    }
-    catch (final CoreException e)
-    {
-      CorePlugin.logError(Status.ERROR, "Resource out of sync:"
-          + input.getName() + " REFRESH the workspace", null);
-      MessageDialog
-          .openError(
-              Display.getDefault().getActiveShell(),
-              "File out of sync",
-              "This file has been edited or removed:"
-                  + input.getName()
-                  + "\nPlease right-click on your navigator project and press Refresh");
-    }
-  }
-
-  private IFile getFile(FileRevisionEditorInput frei)
-  {
-    IFile file = null;
-    IFileRevision revision = frei.getFileRevision();
-    if (revision instanceof LocalFileRevision)
-    {
-      LocalFileRevision localFileRevision = (LocalFileRevision) revision;
-      if (localFileRevision.getFile() != null)
-      {
-        file = localFileRevision.getFile();
-      }
-      else
-      {
-        IFileState state = localFileRevision.getState();
-        IPath path = state.getFullPath();
-        file = ResourcesPlugin.getWorkspace().getRoot().getFile(path);
-      }
-    }
-    return file;
-  }
-
-  public String getAbsoluteName(final IFile iff) throws CoreException
-  {
-    String name;
-    URI uri = iff.getLocationURI();
-    if (iff.isLinked())
-    {
-      uri = iff.getRawLocationURI();
-    }
-    File javaFile = EFS.getStore(uri).toLocalFile(0, new NullProgressMonitor());
-    name = javaFile.getAbsolutePath();
-    return name;
-  }
-
-  /**
-   * @param input
-   *          the file to insert
-   */
-  private void loadThisFile(final String filePath)
-  {
-    FileInputStream ifs = null;
-    try
-    {
-      ifs = new FileInputStream(filePath);
-      loadThisStream(ifs, filePath);
-    }
-    catch (final FileNotFoundException e)
-    {
-      CorePlugin.logError(Status.ERROR,
-          "Problem loading data file:" + filePath, e);
-    }
-    finally
-    {
-      if (ifs != null)
-        try
-        {
-          ifs.close();
-        }
-        catch (IOException e)
-        {
-          CorePlugin.logError(Status.ERROR, "Problem closing input stream:"
-              + filePath, e);
-        }
-    }
-  }
-
-  private void loadThisStream(final InputStream is, final String fileName)
-  {
-    // right, see if any of them will do our edit
-    final IPlotLoader[] loaders = _loader.findLoadersFor(fileName);
-    // did we find any?
-    if (loaders.length > 0)
-    {
-      // cool, give them a go...
-      try
-      {
-        for (int i = 0; i < loaders.length; i++)
-        {
-          final IPlotLoader thisLoader = loaders[i];
-
-          // get it to load. Just in case it's an asychronous load
-          // operation, we
-          // rely on it calling us back (loadingComplete)
-          thisLoader.loadFile(this, is, fileName);
-
-          // special handling - popup a dialog to allow sensor name/color to be
-          // set if there's just one sensor
-          if (thisLoader instanceof DeferredPlotLoader)
-          {
-            final DeferredPlotLoader ld = (DeferredPlotLoader) thisLoader;
-            final BaseLoader loader = ld.getLoader();
-            if (loader != null)
-            {
-              if (loader instanceof ReplayLoader)
-              {
-                final ReplayLoader rl = (ReplayLoader) loader;
-                final ImportReplay ir = rl.getReplayLoader();
-                final Vector<SensorWrapper> sensors = ir.getPendingSensors();
-                if (sensors.size() == 1)
-                {
-                  final SensorWrapper thisS = sensors.firstElement();
-                  nameThisSensor(thisS);
-                }
-
-                // ok, now we can store the pending sensors in their
-                // parent tracks
-                ir.storePendingSensors();
-              }
-            }
-          }
-        }
-      }
-      catch (final RuntimeException e)
-      {
-        CorePlugin.logError(Status.ERROR, "Problem loading data file:"
-            + fileName, e);
-      }
-    }
-  }
-
-  private void nameThisSensor(final SensorWrapper thisS)
-  {
-    // create the wizard to color/name this
-    final SimplePageListWizard wizard = new SimplePageListWizard();
-
-    // right, just have a quick look and see if the sensor has range data -
-    // because
-    // if it doesn't we'll let the user set a default
-    final Enumeration<Editable> cuts = thisS.elements();
-    boolean needsRange = false;
-    if (cuts.hasMoreElements())
-    {
-      final Editable firstCut = cuts.nextElement();
-      final SensorContactWrapper scw = (SensorContactWrapper) firstCut;
-      // do we have bearing?
-      if (scw.getHasBearing())
-      {
-        // yes. now are we waiting for a range?
-        if (scw.getRange() == null)
-        {
-          needsRange = true;
-        }
-      }
-    }
-
-    // next, just see if this track already contains sensor
-    // data with this name
-    boolean alreadyLoaded = false;
-    TrackWrapper trk = thisS.getHost();
-    if (trk != null)
-    {
-      Enumeration<Editable> enumer = trk.getSensors().elements();
-      while (enumer.hasMoreElements())
-      {
-        SensorWrapper oldS = (SensorWrapper) enumer.nextElement();
-        if (oldS.getName().equals(thisS.getName()))
-        {
-          alreadyLoaded = true;
-        }
-      }
-    }
-
-    final String imagePath = "images/NameSensor.jpg";
-
-    // inform the user if this sensor name is already in use
-    final String nameString;
-    if (alreadyLoaded)
-    {
-      nameString =
-          "a one-word title for this block of sensor contacts (e.g. S2046)\n\n"
-              + "Note: [" + thisS.getName() + "] is already in use.";
-    }
-    else
-    {
-      nameString =
-          "a one-word title for this block of sensor contacts (e.g. S2046)";
-    }
-
-    final EnterStringPage getName =
-        new EnterStringPage(null, thisS.getName(), "Import Sensor data",
-            "Please provide the name for this sensor", nameString, imagePath,
-            null, false);
-    final SelectColorPage getColor =
-        new SelectColorPage(null, thisS.getColor(), "Import Sensor data",
-            "Now format the new sensor",
-            "The default color for the cuts for this new sensor", imagePath,
-            null);
-    final EnterBooleanPage getVis =
-        new EnterBooleanPage(null, false, "Import Sensor data",
-            "Please specify if this sensor should be displayed once loaded",
-            "yes/no", imagePath, null);
-    final WorldDistance defRange = new WorldDistance(5000, WorldDistance.YARDS);
-    final EnterRangePage getRange =
-        new EnterRangePage(
-            null,
-            "Import Sensor data",
-            "Please provide a default range for the sensor cuts \n(or enter 0.0 to leave them as infinite length)",
-            "Default range", defRange, imagePath, null);
-    final EnterBooleanPage applyRainbowInRainbowColors =
-        new EnterBooleanPage(null, false,
-            "Apply Rainbow Shades in rainbow colors",
-            "Should Debrief apply Rainbow Shades to these sensor cuts?",
-            "yes/no", "images/ShadeRainbow.png", null);
-
-    wizard.addWizard(getName);
-    wizard.addWizard(getColor);
-    if (needsRange)
-      wizard.addWizard(getRange);
-    wizard.addWizard(getVis);
-    wizard.addWizard(applyRainbowInRainbowColors);
-    final WizardDialog dialog =
-        new WizardDialog(Display.getCurrent().getActiveShell(), wizard);
-    dialog.create();
-    dialog.setBlockOnOpen(true);
-    dialog.open();
-    // did it work?
-    if (dialog.getReturnCode() == WizardDialog.OK)
-    {
-      // ok, use the name
-      thisS.setName(getName.getString());
-      thisS.setColor(getColor.getColor());
-      thisS.setVisible(getVis.getBoolean());
-
-      // are we doing range?
-      if (needsRange)
-      {
-        final WorldDistance theRange = getRange.getRange();
-
-        // did a range get entered?
-        if ((theRange != null) && (theRange.getValue() != 0))
-        {
-          final Enumeration<Editable> iter = thisS.elements();
-          while (iter.hasMoreElements())
-          {
-            final SensorContactWrapper cut =
-                (SensorContactWrapper) iter.nextElement();
-            cut.setRange(new WorldDistance(theRange));
-          }
-        }
-      }
-      if (applyRainbowInRainbowColors.getBoolean())
-      {
-
-        SensorWrapper theSensor = null;
-
-        // are they items we're interested in?
-        HiResDate startDTG = new HiResDate(Long.MAX_VALUE / 1000, 0);
-        HiResDate endDTG = new HiResDate(0);
-        Enumeration<Editable> elements = thisS.elements();
-        ArrayList<Editable> sensors = new ArrayList<Editable>();
-        ArrayList<SensorContactWrapper> list =
-            new ArrayList<SensorContactWrapper>();
-        while (elements.hasMoreElements())
-        {
-          sensors.add(elements.nextElement());
-        }
-        for (Editable thisE : sensors)
-        {
-          if (thisE instanceof SensorWrapper)
-          {
-            // just check that there's only one item selected
-            if (sensors.size() == 1)
-            {
-              theSensor = (SensorWrapper) thisE;
-            }
-          }
-          else if (thisE instanceof SensorContactWrapper)
-          {
-            list.add((SensorContactWrapper) thisE);
-            if (startDTG.compareTo(((SensorContactWrapper) thisE).getDTG()) > 0)
-            {
-              startDTG = ((SensorContactWrapper) thisE).getDTG();
-            }
-            if (endDTG.compareTo(((SensorContactWrapper) thisE).getDTG()) < 0)
-            {
-              endDTG = ((SensorContactWrapper) thisE).getDTG();
-            }
-          }
-        }
-
-        // ok, do we have a single sensor?
-        if (theSensor != null)
-        {
-          startDTG = theSensor.getStartDTG();
-          endDTG = theSensor.getEndDTG();
-          Collection<Editable> editables =
-              theSensor.getItemsBetween(theSensor.getStartDTG(), theSensor
-                  .getEndDTG());
-          for (Editable editable : editables)
-          {
-            if (editable instanceof SensorContactWrapper)
-            {
-              list.add((SensorContactWrapper) editable);
-            }
-          }
-        }
-        final HiResDate start = startDTG;
-        final HiResDate end = endDTG;
-        // create this operation
-        final String title1 = "Shade in rainbow colors";
-        Layer parentLayer = null;
-
-        Layers parentLayers = _myLayers;
-        if (parentLayers != null)
-        {
-          if (parentLayers.size() == 1)
-          {
-            parentLayer = parentLayers.elementAt(0);
-          }
-        }
-
-        final IUndoableOperation theAction =
-            new ShadeCutsOperation(title1, parentLayers, parentLayer, list
-                .toArray(new SensorContactWrapper[0]), start, end,
-                ShadeOperation.RAINBOW_SHADE);
-        CorePlugin.run(theAction);
-      }
-    }
-  }
-
-  /**
-   * 
-   */
-  private void initialiseFileLoaders()
-  {
-    // hey - sort out our plot readers
-    _loader = new LoaderManager(EXTENSION_POINT_ID, EXTENSION_TAG, PLUGIN_ID)
-    {
-
-      public INamedItem createInstance(
-          final IConfigurationElement configElement, final String label)
-      {
-        // get the attributes
-        final String theLabel =
-            configElement.getAttribute(EXTENSION_TAG_LABEL_ATTRIB);
-        final String icon =
-            configElement.getAttribute(EXTENSION_TAG_ICON_ATTRIB);
-        final String fileTypes =
-            configElement.getAttribute(EXTENSION_TAG_EXTENSIONS_ATTRIB);
-        final String firstLine =
-            configElement.getAttribute(EXTENSION_TAG_FIRST_LINE_ATTRIB);
-
-        // create the instance
-        final INamedItem res =
-            new IPlotLoader.DeferredPlotLoader(configElement, theLabel, icon,
-                fileTypes, firstLine);
-
-        // and return it.
-        return res;
-      }
-
-    };
-  }
-
-  private static TimePeriod getPeriodFor(final Layers theData)
-  {
-    TimePeriod res = null;
-
-    for (final Enumeration<Editable> iter = theData.elements(); iter
-        .hasMoreElements();)
-    {
-      final Layer thisLayer = (Layer) iter.nextElement();
-
-      // and through this layer
-      if (thisLayer instanceof TrackWrapper)
-      {
-        final TrackWrapper thisT = (TrackWrapper) thisLayer;
-        res = extend(res, thisT.getStartDTG());
-        res = extend(res, thisT.getEndDTG());
-      }
-      else if (thisLayer instanceof BaseLayer)
-      {
-        final Enumeration<Editable> elements = thisLayer.elements();
-        while (elements.hasMoreElements())
-        {
-          final Plottable nextP = (Plottable) elements.nextElement();
-          if (nextP instanceof Watchable)
-          {
-            final Watchable wrapped = (Watchable) nextP;
-            final HiResDate dtg = wrapped.getTime();
-            if (dtg != null)
-            {
-              res = extend(res, dtg);
-
-              // also see if it this data type an end time
-              if (wrapped instanceof WatchableList)
-              {
-                // ok, make sure we also handle the end time
-                final WatchableList wl = (WatchableList) wrapped;
-                final HiResDate endD = wl.getEndDTG();
-                if (endD != null)
-                  res = extend(res, endD);
-              }
-            }
-          }
-        }
-      }
-    }
-
-    return res;
-  }
-
-  private static TimePeriod
-      extend(final TimePeriod period, final HiResDate date)
-  {
-    TimePeriod result = period;
-    // have we received a date?
-    if (date != null)
-    {
-      if (result == null)
-      {
-        result = new TimePeriod.BaseTimePeriod(date, date);
-      }
-      else
-        result.extend(date);
-    }
-
-    return result;
-  }
-
-  /**
-   * method called when a helper object has completed a plot-load operation
-   * 
-   * @param source
-   */
-  public void loadingComplete(final Object source)
-  {
-
-    // ok, stop listening for dirty calls - since there will be so many and
-    // we
-    // don't want
-    // to start off with a dirty plot
-    startIgnoringDirtyCalls();
-
-    DebriefPlugin.logError(Status.INFO, "File loading complete received", null);
-
-    // and update the time management bits
-    final TimePeriod timePeriod = getPeriodFor(_myLayers);
-
-    if (timePeriod != null)
-    {
-      _timeManager.setPeriod(this, timePeriod);
-
-      // also give it a current DTG (if it doesn't have one)
-      if (_timeManager.getTime() == null)
-        _timeManager.setTime(this, timePeriod.getStartDTG(), false);
-    }
-
-    // done - now we can process dirty calls again
-    stopIgnoringDirtyCalls();
-
-  }
-
-  protected void filesDropped(final String[] fileNames)
-  {
-    super.filesDropped(fileNames);
-
-    // ok, iterate through the files
-    for (int i = 0; i < fileNames.length; i++)
-    {
-      final String thisFilename = fileNames[i];
-      loadThisFile(thisFilename);
-    }
-
-    // ok, we're probably done - fire the update
-    this._myLayers.fireExtended();
-
-    // and resize to make sure we're showing all the data
-    this._myChart.rescale();
-
-    // hmm, we may have loaded more track data - but we don't track
-    // loading of individual tracks - just fire a "modified" flag
-    _trackDataProvider.fireTracksChanged();
-
-  }
-
-  private static boolean _updatingPlot = false;
-
-  /*
-   * (non-Javadoc)
-   * 
-   * @see org.mwc.cmap.plotViewer.editors.CorePlotEditor#timeChanged()
-   */
-  protected void timeChanged(final HiResDate newDTG)
-  {
-    super.timeChanged(newDTG);
-
-    // just check we're ready for plotting.
-    if (getChart() == null)
-      return;
-
-    if (_updatingPlot)
-    {
-      // skip the update - we're already at it
-    }
-    else
-    {
-      _updatingPlot = true;
-
-      try
-      {
-        // note, we've learn't to use the default display instead of the
-        // current one, we were get a null returned since this thread may not
-        // have a display
-        final Display myDis = Display.getDefault();
-        if (myDis != null)
-        {
-          myDis.asyncExec(new Runnable()
-          {
-            public void run()
-            {
-              if (getChart() == null || getChart().getCanvas() == null)
-              {
-                return;
-              }
-              // ok - update our painter
-              getChart().getCanvas().updateMe();
-            }
-          });
-        }
-
-      }
-      finally
-      {
-        _updatingPlot = false;
-      }
-    }
-
-  }
-
-  /**
-   * Creates the outline page used with this editor.
-   * 
-   * @return the created plot outline page
-   */
-  protected PlotOutlinePage createOutlinePage()
-  {
-    PlotOutlinePage page = new PlotOutlinePage(this, _myLayers);
-    return page;
-  }
-
-  /*
-   * (non-Javadoc)
-   * 
-   * @see org.mwc.cmap.plotViewer.editors.CorePlotEditor#getAdapter(java.lang.Class)
-   */
-  @SuppressWarnings("rawtypes")
-  public Object getAdapter(final Class adapter)
-  {
-    Object res = null;
-
-    if (adapter == Layers.class)
-    {
-      if (_myLayers != null)
-        res = _myLayers;
-    }
-    else if (adapter == TrackManager.class)
-    {
-      res = _trackDataProvider;
-    }
-    else if (adapter == TrackDataProvider.class)
-    {
-      res = _trackDataProvider;
-    }
-    else if (adapter == PlainProjection.class)
-    {
-      res = super.getChart().getCanvas().getProjection();
-    }
-    else if (adapter == TimeControllerOperationStore.class)
-    {
-      res = getTimeControllerOperations();
-    }
-    else if (adapter == LayerPainterManager.class)
-    {
-      res = _layerPainterManager;
-    }
-    else if (adapter == ControllablePeriod.class)
-    {
-      res = _myOperations;
-    }
-    else if (adapter == TimeControlPreferences.class)
-    {
-      res = _timePreferences;
-    }
-    else if (adapter == ControllableTime.class)
-    {
-      res = _timeManager;
-    }
-    else if (adapter == TimeProvider.class)
-    {
-      res = _timeManager;
-    }
-    else if (adapter == IGotoMarker.class)
-    {
-      return new IGotoMarker()
-      {
-        public void gotoMarker(final IMarker marker)
-        {
-          final String lineNum = marker.getAttribute(IMarker.LINE_NUMBER, "na");
-          if (lineNum != "na")
-          {
-            // right, convert to DTG
-            final HiResDate tNow = new HiResDate(0, Long.parseLong(lineNum));
-            _timeManager.setTime(this, tNow, true);
-          }
-        }
-
-      };
-    }
-
-    else if (adapter == IRollingNarrativeProvider.class)
-    {
-      // so, do we have any narrative data?
-      final Layer narr = _myLayers.findLayer(ImportReplay.NARRATIVE_LAYER);
-
-      if (narr != null)
-      {
-        // did we find it?
-        // cool, cast to object
-        final NarrativeWrapper wrapper = (NarrativeWrapper) narr;
-
-        res = wrapper;
-      }
-      else
-      {
-        // create an empty narrative warpper
-        res = new NarrativeWrapper("Empty");
-      }
-    }
-    else if (adapter == RelativeProjectionParent.class)
-    {
-      if (_myRelativeWrapper == null)
-      {
-        _myRelativeWrapper = new RelativeProjectionParent()
-        {
-
-          public double getHeading()
-          {
-            double res1 = 0.0;
-            final Watchable thePos =
-                getFirstPosition(_trackDataProvider, _timeManager);
-
-            if (thePos != null)
-            {
-              // yup, get the centre point
-              res1 = thePos.getCourse();
-            }
-
-            return res1;
-          }
-
-          public WorldLocation getLocation()
-          {
-            MWC.GenericData.WorldLocation res1 = null;
-            final Watchable thePos =
-                getFirstPosition(_trackDataProvider, _timeManager);
-
-            if (thePos != null)
-            {
-              // yup, get the centre point
-              res1 = thePos.getBounds().getCentre();
-            }
-            return res1;
-          }
-
-          private Watchable getFirstPosition(final TrackDataProvider provider,
-              final TimeManager manager)
-          {
-            Watchable res = null;
-
-            // do we have a primary?
-            final WatchableList priTrack = provider.getPrimaryTrack();
-            if (priTrack == null)
-            {
-              CorePlugin.logError(Status.ERROR,
-                  "Can't do relative projection without primary track", null);
-            }
-            else
-            {
-              final Watchable[] list = priTrack.getNearestTo(manager.getTime());
-              if (list != null)
-                if (list.length > 0)
-                  res = list[0];
-            }
-
-            return res;
-          }
-        };
-      }
-      res = _myRelativeWrapper;
-    }
-    else if (IContentOutlinePage.class.equals(adapter))
-    {
-      // lazy instantiation of outline page
-      if (_outlinePage == null)
-        _outlinePage = createOutlinePage();
-
-      res = _outlinePage;
-    }
-    else if (IPropertySheetPage.class.equals(adapter))
-    {
-      if (_propertySheetPage == null)
-      {
-        _propertySheetPage = new PlotPropertySheetPage(this);
-      }
-      res = _propertySheetPage;
-    }
-
-    // did we find anything?
-    if (res == null)
-    {
-      // nope, see if the parent can find anything
-      res = super.getAdapter(adapter);
-    }
-
-    // ok, done
-    return res;
-  }
-
-  private
-      org.mwc.cmap.core.interfaces.TimeControllerOperation.TimeControllerOperationStore
-      getTimeControllerOperations()
-  {
-    return _timeControllerOperations;
-  }
-
-  /**
-   * @param parent
-   */
-  protected SWTChart createTheChart(final Composite parent)
-  {
-    final SWTChart res = new SWTChart(_myLayers, parent, _myGeoHandler)
-    {
-
-      @Override
-      public SWTCanvas createCanvas(final Composite parent1,
-          final GtProjection projection)
-      {
-        return new CustomisedSWTCanvas(parent1, _myGeoHandler)
-        {
-
-          /**
-           * 
-           */
-          private static final long serialVersionUID = 1L;
-
-          public void parentFireSelectionChanged(final ISelection selected)
-          {
-            chartFireSelectionChanged(selected);
-          }
-
-          public void doSupplementalRightClickProcessing(
-              final MenuManager menuManager, final Plottable selected,
-              final Layer theParentLayer)
-          {
-            if (selected instanceof CreateEditorForParent)
-            {
-              // get the parent track
-              final CreateEditorForParent editor =
-                  (CreateEditorForParent) selected;
-              final Editable parent11 = editor.getParent();
-              RightClickSupport.getDropdownListFor(menuManager, new Editable[]
-              {parent11}, new Layer[]
-              {theParentLayer}, new Layer[]
-              {theParentLayer}, getLayers(), true);
-            }
-          }
-        };
-      }
-
-      public void chartFireSelectionChanged(final ISelection sel)
-      {
-        fireSelectionChanged(sel);
-      }
-
-      /**
-       * 
-       */
-      private static final long serialVersionUID = 1L;
-
-      /**
-       * @param thisLayer
-       * @param dest
-       */
-      protected void
-          paintThisLayer(final Layer thisLayer, final CanvasType dest)
-      {
-        try
-        {
-          // get the current time
-          final HiResDate tNow = _timeManager.getTime();
-
-          // do we know the time?
-          // if (tNow != null)
-          if (true)
-          {
-            // yes. cool, get plotting
-            _layerPainterManager.getCurrentPainter().paintThisLayer(thisLayer,
-                dest, tNow);
-
-            // if this has a moveable perspective - paint it over the top
-            if (thisLayer instanceof DynamicPlottable && tNow != null)
-            {
-              ((DynamicPlottable) thisLayer).paint(dest, tNow.getDate()
-                  .getTime());
-            }
-
-            // ok, now sort out the highlight
-
-            // right, what are the watchables
-            final Vector<Plottable> watchables =
-                SnailPainter.getWatchables(thisLayer);
-
-            // cycle through them
-            final Enumeration<Plottable> watches = watchables.elements();
-            while (watches.hasMoreElements())
-            {
-              final WatchableList list = (WatchableList) watches.nextElement();
-              // is the primary an instance of layer (with it's
-              // own line
-              // thickness?)
-              if (list instanceof Layer)
-              {
-                final Layer ly = (Layer) list;
-                final int thickness = ly.getLineThickness();
-                dest.setLineWidth(thickness);
-              }
-
-              // ok, clear the nearest items
-              if (tNow != null)
-              {
-                final Watchable[] wList = list.getNearestTo(tNow);
-                for (int i = 0; i < wList.length; i++)
-                {
-                  final Watchable watch = wList[i];
-                  // if (wList.length > 0)
-                  // watch = wList[0];
-
-                  if (watch != null)
-                  {
-                    // aah, is this the primary?
-                    final boolean isPrimary =
-                        (list == _trackDataProvider.getPrimaryTrack());
-
-                    // plot it
-                    _layerPainterManager.getCurrentHighlighter().highlightIt(
-                        dest.getProjection(), dest, list, watch, isPrimary);
-                  }
-
-                }
-              } // whether we have a current time...
-            }
-
-          }
-        }
-        catch (final Exception e)
-        {
-          CorePlugin
-              .logError(Status.ERROR, "Whilst repainting:" + thisLayer, e);
-        }
-      }
-
-    };
-    final Control control = res.getCanvasControl();
-    if (control != null && !control.isDisposed())
-    {
-      control.addTraverseListener(dragModeListener);
-      control.addDisposeListener(new DisposeListener()
-      {
-
-        @Override
-        public void widgetDisposed(DisposeEvent e)
-        {
-          control.removeTraverseListener(dragModeListener);
-          control.removeDisposeListener(this);
-        }
-      });
-    }
-    return res;
-  }
-
-  /**
-   * @see org.eclipse.ui.IEditorPart#doSave(IProgressMonitor)
-   */
-  public void doSave(final IProgressMonitor monitor)
-  {
-    final IEditorInput input = getEditorInput();
-    String ext = null;
-
-    // do we have an input
-    if (input.exists())
-    {
-      // get the file suffix
-      if (input instanceof IFileEditorInput)
-      {
-        IFile file = null;
-        file = ((IFileEditorInput) getEditorInput()).getFile();
-        final IPath path = file.getFullPath();
-        ext = path.getFileExtension();
-      }
-      else if (input instanceof FileStoreEditorInput)
-      {
-        final FileStoreEditorInput fi = (FileStoreEditorInput) input;
-        final URI uri = fi.getURI();
-        final Path path = new Path(uri.getPath());
-        ext = path.getFileExtension();
-      }
-      else if (input instanceof FileRevisionEditorInput)
-      {
-        final FileRevisionEditorInput frei = (FileRevisionEditorInput) input;
-        final URI uri = frei.getURI();
-        final Path path = new Path(uri.getPath());
-        ext = path.getFileExtension();
-      }
-
-      // right, have a look at it.
-      if ((ext == null)
-          || (!ext.equalsIgnoreCase("xml") && !ext.equalsIgnoreCase("dpf")))
-      {
-        String msg = "Debrief stores data in a structured (xml) text format,";
-        msg +=
-            "\nwhich is different to the format you've used to load the data.";
-        msg +=
-            "\nThus you must specify an existing (or new) folder to "
-                + "store the plot,\nand provide new filename.";
-        msg +=
-            "\nNote: it's important that you give the file a .dpf file suffix";
-        final MessageDialog md =
-            new MessageDialog(getEditorSite().getShell(), "Save as", null, msg,
-                MessageDialog.WARNING, new String[]
-                {"Ok"}, 0);
-        md.open();
-
-        // not, we have to do a save-as
-        doSaveAs("Can't store this file-type, select a target folder, and remember to save as Debrief plot-file (*.dpf)");
-      }
-      else
-      {
-
-        OutputStream tmpOS = null;
-        // the workspace has a listenser that will close/rename the current plot
-        // editor if it's parent file
-        // has been deleted/renamed. We need to cancel that processing whilst we
-        // do a file-save,
-        // since the file-save includes a name-change.
-        ResourcesPlugin.getWorkspace().removeResourceChangeListener(
-            resourceChangeListener);
-        try
-        {
-          // NEW STRATEGY. Save to tmp first, then overwrite existing on
-          // success.
-
-          // 1. create the temp file
-          final File tmpFile = File.createTempFile("DebNG_tmp", ".dpf");
-          tmpFile.createNewFile();
-          tmpFile.deleteOnExit();
-
-          // 1a. record the name of the tmp file in the log
-          final String filePath = tmpFile.getAbsolutePath();
-          CorePlugin.logError(Status.INFO, "Created temp save file at:"
-              + filePath, null);
-
-          // 2. open the file as a stream
-          tmpOS = new FileOutputStream(tmpFile);
-
-          // 3. save to this stream
-          doSaveTo(tmpOS, monitor);
-
-          tmpOS.close();
-          tmpOS = null;
-
-          // sort out the file size
-          CorePlugin.logError(Status.INFO, "Saved file size is:"
-              + tmpFile.length() / 1024 + " Kb", null);
-
-          // 4. Check there's something in the temp file
-          if (tmpFile.exists())
-            if (tmpFile.length() == 0)
-            {
-              // save failed throw exception (to be collected shortly
-              // afterwards)
-              throw new RuntimeException("Stored file is of zero size");
-            }
-            else
-            {
-
-              // save worked. cool.
-
-              // 5. overwrite the existing file with the saved file
-              // - note we will only reach this point if the save succeeded.
-              // sort out where we're saving to
-              if (input instanceof IFileEditorInput)
-              {
-                CorePlugin.logError(Status.INFO,
-                    "Performing IFileEditorInput save", null);
-
-                final IFile file =
-                    ((IFileEditorInput) getEditorInput()).getFile();
-
-                InputStream source = null;
-                try
-                {
-                  source = new FileInputStream(tmpFile);
-                  file.setContents(source, true, true, monitor);
-                }
-                finally
-                {
-                  FileUtil.safeClose(source);
-                }
-              }
-              else if (input instanceof FileRevisionEditorInput)
-              {
-                CorePlugin.logError(Status.INFO,
-                    "Performing FileRevisionEditorInput save", null);
-
-                FileRevisionEditorInput frei = (FileRevisionEditorInput) input;
-                final IFile file = getFile(frei);
-
-                InputStream source = null;
-                try
-                {
-                  source = new FileInputStream(tmpFile);
-                  file.setContents(source, true, true, monitor);
-                  FileEditorInput newInput = new FileEditorInput(file);
-                  setInputWithNotify(newInput);
-                }
-                finally
-                {
-                  FileUtil.safeClose(source);
-                }
-              }
-              else if (input instanceof FileStoreEditorInput)
-              {
-
-                CorePlugin.logError(Status.INFO,
-                    "Performing FileStoreEditorInput save", null);
-
-                // get the data-file
-                final FileStoreEditorInput fi = (FileStoreEditorInput) input;
-                final URI _uri = fi.getURI();
-                final Path _p = new Path(_uri.getPath());
-
-                // create pointers to the existing file, and the backup file
-                final IFileStore existingFile =
-                    EFS.getLocalFileSystem().getStore(_p);
-                OutputStream out = null;
-                InputStream source = null;
-                try
-                {
-                  out = existingFile.openOutputStream(EFS.OVERWRITE, monitor);
-                  source = new FileInputStream(tmpFile);
-                  FileUtil.transferStreams(source, out,
-                      existingFile.toString(), monitor);
-                }
-                finally
-                {
-                  FileUtil.safeClose(source);
-                  FileUtil.safeClose(out);
-                }
-              }
-            }
-        }
-        catch (final CoreException e)
-        {
-          CorePlugin.logError(Status.ERROR,
-              "Failed whilst saving external file", e);
-        }
-        catch (final FileNotFoundException e)
-        {
-          CorePlugin.logError(Status.ERROR,
-              "Failed to find local file to save to", e);
-        }
-        catch (final Exception e)
-        {
-          CorePlugin.logError(Status.ERROR, "Unknown file-save error occurred",
-              e);
-        }
-        finally
-        {
-          try
-          {
-            if (tmpOS != null)
-              tmpOS.close();
-          }
-          catch (final IOException e)
-          {
-            CorePlugin.logError(Status.ERROR, "Whilst performing save", e);
-          }
-          ResourcesPlugin.getWorkspace().addResourceChangeListener(
-              resourceChangeListener,
-              IResourceChangeEvent.PRE_CLOSE | IResourceChangeEvent.PRE_DELETE
-                  | IResourceChangeEvent.POST_CHANGE);
-        }
-      }
-    }
-  }
-
-  /**
-   * save our plot to the indicated location
-   * 
-   * @param destination
-   *          where to save plot to
-   * @param monitor
-   *          somebody/something to be informed about progress
-   */
-  private void doSaveTo(final OutputStream os, final IProgressMonitor monitor)
-  {
-    if (os != null)
-    {
-
-      final IProduct prod = Platform.getProduct();
-      final Bundle bund = prod.getDefiningBundle();
-      final String version = "" + new Date(bund.getLastModified());
-
-      try
-      {
-        // ok, now write to the file
-        DebriefEclipseXMLReaderWriter.exportThis(this, os, version);
-
-        // ok, lastly indicate that the save worked (if it did!)
-        _plotIsDirty = false;
-        firePropertyChange(PROP_DIRTY);
-      }
-      catch (final Exception e)
-      {
-        DebriefPlugin.logError(Status.ERROR, "Error exporting plot file", e);
-      }
-
-    }
-    else
-    {
-      DebriefPlugin.logError(Status.ERROR,
-          "Unable to identify source file for plot", null);
-    }
-
-  }
-
-  public void doSaveAs()
-  {
-    doSaveAs("Save as");
-  }
-
-  /**
-   * utility function to extact the root part of this filename
-   * 
-   * @param fileName
-   *          full file path
-   * @return root of file name (before the . marker)
-   */
-  private String fileNamePartOf(final String fileName)
-  {
-    if (fileName == null)
-    {
-      throw new IllegalArgumentException("file name == null");
-    }
-
-    // ok, extract the parent portion
-    final File wholeFile = new File(fileName);
-    final String parentSection = wholeFile.getParent();
-    final int parentLen = parentSection.length() + 1;
-    final int fileLen = fileName.length();
-    final String fileSection = fileName.substring(parentLen, fileLen);
-
-    final int pos = fileSection.lastIndexOf('.');
-    if (pos > 0 && pos < fileSection.length() - 1)
-    {
-      return fileSection.substring(0, pos);
-    }
-    return "";
-  }
-
-  public void doSaveAs(final String message)
-  {
-    // do we have a project?
-    final IWorkspace workspace = ResourcesPlugin.getWorkspace();
-    final IProject[] projects = workspace.getRoot().getProjects();
-    if ((projects == null) || (projects.length == 0))
-    {
-      String msg = "Debrief plots are stored in 'Projects'";
-      msg += "\nBut you do not yet have one defined.";
-      msg += "\nPlease follow the 'Generating a project for your data' cheat";
-      msg +=
-          "\nsheet, accessed from Help/Cheat Sheets then Debrief/Getting started.";
-      msg +=
-          "\nOnce you have created your project, please start the Save process again.";
-      msg +=
-          "\nNote: the cheat sheet will open automatically when you close this dialog.";
-      final MessageDialog md =
-          new MessageDialog(getEditorSite().getShell(), "Save as", null, msg,
-              MessageDialog.WARNING, new String[]
-              {"Ok"}, 0);
-      md.open();
-
-      // try to open the cheat sheet
-      final String CHEAT_ID = "org.mwc.debrief.help.started.generate_project";
-
-      Display.getCurrent().asyncExec(new Runnable()
-      {
-        public void run()
-        {
-          final OpenCheatSheetAction action =
-              new OpenCheatSheetAction(CHEAT_ID);
-          action.run();
-        }
-      });
-
-      // ok, drop out - we can't do a save anyway
-      return;
-    }
-
-    // get the workspace
-
-    final SaveAsDialog dialog = new SaveAsDialog(getEditorSite().getShell());
-    dialog.setTitle("Save Plot As");
-    if (getEditorInput() instanceof FileEditorInput)
-    {
-      // this has been loaded from the navigator
-      final IFile oldFile = ((FileEditorInput) getEditorInput()).getFile();
-      // dialog.setOriginalFile(oldFile);
-
-      final IPath oldPath = oldFile.getFullPath();
-      final IPath newStart = oldPath.removeFileExtension();
-      final IPath newPath = newStart.addFileExtension("dpf");
-      final File asFile = newPath.toFile();
-      final String newName = asFile.getName();
-      dialog.setOriginalName(newName);
-    }
-    else if (getEditorInput() instanceof FileStoreEditorInput)
-    {
-      // this has been dragged from an explorer window
-      final FileStoreEditorInput fi = (FileStoreEditorInput) getEditorInput();
-      final URI uri = fi.getURI();
-      final File thisFile = new File(uri.getPath());
-      String newPath = fileNamePartOf(thisFile.getAbsolutePath());
-      newPath += ".dpf";
-      dialog.setOriginalName(newPath);
-    }
-
-    dialog.create();
-    if (message != null)
-      dialog.setMessage(message, IMessageProvider.WARNING);
-    else
-      dialog.setMessage("Save file to another location.");
-    dialog.open();
-    final IPath path = dialog.getResult();
-
-    if (path == null)
-    {
-      return;
-    }
-    else
-    {
-      final IFile file = ResourcesPlugin.getWorkspace().getRoot().getFile(path);
-      if (!file.exists())
-        try
-        {
-          System.out.println("creating:" + file.getName());
-          file.create(new ByteArrayInputStream(new byte[]
-          {}), false, null);
-        }
-        catch (final CoreException e)
-        {
-          DebriefPlugin.logError(IStatus.ERROR,
-              "Failed trying to create new file for save-as", e);
-          return;
-        }
-
-      OutputStream os = null;
-      try
-      {
-        os = new FileOutputStream(file.getLocation().toFile(), false);
-        // ok, write to the file
-        doSaveTo(os, new NullProgressMonitor());
-
-        // also make this new file our input
-        final IFileEditorInput newInput = new FileEditorInput(file);
-        setInputWithNotify(newInput);
-
-        // lastly, trigger a navigator refresh
-        final IFile iff = newInput.getFile();
-        iff.refreshLocal(IResource.DEPTH_ONE, null);
-        // refresh navigator
-        IWorkbenchPage page =
-            PlatformUI.getWorkbench().getActiveWorkbenchWindow()
-                .getActivePage();
-        IViewPart view =
-            page.findView("org.eclipse.ui.views.ResourceNavigator");
-        if (view instanceof ResourceNavigator)
-        {
-          ((ResourceNavigator) view).getViewer().refresh(iff);
-        }
-      }
-      catch (final FileNotFoundException e)
-      {
-        CorePlugin
-            .logError(Status.ERROR, "Failed whilst performing Save As", e);
-      }
-      catch (final CoreException e)
-      {
-        CorePlugin.logError(Status.ERROR,
-            "Refresh failed after saving new file", e);
-      }
-      finally
-      {
-        // and close it
-        try
-        {
-          if (os != null)
-            os.close();
-        }
-        catch (final IOException e)
-        {
-          CorePlugin.logError(Status.ERROR, "Whilst performaing save-as", e);
-        }
-
-      }
-
-    }
-
-    _plotIsDirty = false;
-    firePropertyChange(PROP_DIRTY);
-  }
-
-  /**
-   * 
-   */
-  @Override
-  protected void layersExtended()
-  {
-    // inform our parent
-    super.layersExtended();
-
-    // we should also recalculate the time period we cover
-    final TimePeriod timePeriod = getPeriodFor(_myLayers);
-
-    // and share the good news.
-    _timeManager.setPeriod(this, timePeriod);
-
-    // and tell the track data manager that something's happened. One of
-    // it's
-    // tracks may have been
-    // deleted!
-    _trackDataProvider.fireTracksChanged();
-  }
-
-  public boolean isSaveAsAllowed()
-  {
-    return true;
-  }
-
-  public void outlinePageClosed()
-  {
-    _outlinePage = null;
-  }
-
-  @Override
-  public void reload(final IFile file)
-  {
-    closeEditor(false);
-    Display.getDefault().asyncExec(new Runnable()
-    {
-
-      @Override
-      public void run()
-      {
-        IWorkbenchPage page = getSite().getPage();
-        IEditorDescriptor desc =
-            PlatformUI.getWorkbench().getEditorRegistry().getDefaultEditor(
-                file.getName());
-        try
-        {
-          page.openEditor(new FileEditorInput(file), desc.getId());
-        }
-        catch (PartInitException e)
-        {
-          DebriefPlugin.logError(IStatus.ERROR, "Failed trying to open file: "
-              + file.getName(), e);
-        }
-      }
-    });
-
-  }
+/*
+ *    Debrief - the Open Source Maritime Analysis Application
+ *    http://debrief.info
+ *
+ *    (C) 2000-2014, PlanetMayo Ltd
+ *
+ *    This library is free software; you can redistribute it and/or
+ *    modify it under the terms of the Eclipse Public License v1.0
+ *    (http://www.eclipse.org/legal/epl-v10.html)
+ *
+ *    This library is distributed in the hope that it will be useful,
+ *    but WITHOUT ANY WARRANTY; without even the implied warranty of
+ *    MERCHANTABILITY or FITNESS FOR A PARTICULAR PURPOSE. 
+ */
+/**
+ * 
+ */
+package org.mwc.debrief.core.editors;
+
+import java.beans.PropertyChangeEvent;
+import java.beans.PropertyChangeListener;
+import java.io.ByteArrayInputStream;
+import java.io.File;
+import java.io.FileInputStream;
+import java.io.FileNotFoundException;
+import java.io.FileOutputStream;
+import java.io.IOException;
+import java.io.InputStream;
+import java.io.OutputStream;
+import java.net.URI;
+import java.util.ArrayList;
+import java.util.Collection;
+import java.util.Date;
+import java.util.Enumeration;
+import java.util.Iterator;
+import java.util.Vector;
+
+import org.eclipse.core.commands.Command;
+import org.eclipse.core.commands.ExecutionEvent;
+import org.eclipse.core.commands.operations.IUndoableOperation;
+import org.eclipse.core.filesystem.EFS;
+import org.eclipse.core.filesystem.IFileStore;
+import org.eclipse.core.internal.utils.FileUtil;
+import org.eclipse.core.resources.IFile;
+import org.eclipse.core.resources.IFileState;
+import org.eclipse.core.resources.IMarker;
+import org.eclipse.core.resources.IProject;
+import org.eclipse.core.resources.IResource;
+import org.eclipse.core.resources.IResourceChangeEvent;
+import org.eclipse.core.resources.IWorkspace;
+import org.eclipse.core.resources.ResourcesPlugin;
+import org.eclipse.core.runtime.CoreException;
+import org.eclipse.core.runtime.IConfigurationElement;
+import org.eclipse.core.runtime.IPath;
+import org.eclipse.core.runtime.IProduct;
+import org.eclipse.core.runtime.IProgressMonitor;
+import org.eclipse.core.runtime.IStatus;
+import org.eclipse.core.runtime.NullProgressMonitor;
+import org.eclipse.core.runtime.Path;
+import org.eclipse.core.runtime.Platform;
+import org.eclipse.core.runtime.Status;
+import org.eclipse.jface.action.MenuManager;
+import org.eclipse.jface.dialogs.IMessageProvider;
+import org.eclipse.jface.dialogs.MessageDialog;
+import org.eclipse.jface.resource.ImageDescriptor;
+import org.eclipse.jface.viewers.ISelection;
+import org.eclipse.jface.wizard.WizardDialog;
+import org.eclipse.swt.SWT;
+import org.eclipse.swt.events.DisposeEvent;
+import org.eclipse.swt.events.DisposeListener;
+import org.eclipse.swt.events.TraverseEvent;
+import org.eclipse.swt.events.TraverseListener;
+import org.eclipse.swt.widgets.Composite;
+import org.eclipse.swt.widgets.Control;
+import org.eclipse.swt.widgets.Display;
+import org.eclipse.team.core.history.IFileRevision;
+import org.eclipse.team.internal.core.history.LocalFileRevision;
+import org.eclipse.team.internal.ui.history.FileRevisionEditorInput;
+import org.eclipse.ui.IEditorDescriptor;
+import org.eclipse.ui.IEditorInput;
+import org.eclipse.ui.IEditorSite;
+import org.eclipse.ui.IFileEditorInput;
+import org.eclipse.ui.IPersistableElement;
+import org.eclipse.ui.IPropertyListener;
+import org.eclipse.ui.IViewPart;
+import org.eclipse.ui.IWorkbenchPage;
+import org.eclipse.ui.PartInitException;
+import org.eclipse.ui.PlatformUI;
+import org.eclipse.ui.cheatsheets.OpenCheatSheetAction;
+import org.eclipse.ui.commands.ICommandService;
+import org.eclipse.ui.dialogs.SaveAsDialog;
+import org.eclipse.ui.handlers.HandlerUtil;
+import org.eclipse.ui.ide.FileStoreEditorInput;
+import org.eclipse.ui.ide.IGotoMarker;
+import org.eclipse.ui.part.FileEditorInput;
+import org.eclipse.ui.views.contentoutline.IContentOutlinePage;
+import org.eclipse.ui.views.navigator.ResourceNavigator;
+import org.eclipse.ui.views.properties.IPropertySheetPage;
+import org.mwc.cmap.core.CorePlugin;
+import org.mwc.cmap.core.DataTypes.Temporal.ControllablePeriod;
+import org.mwc.cmap.core.DataTypes.Temporal.ControllableTime;
+import org.mwc.cmap.core.DataTypes.Temporal.TimeControlPreferences;
+import org.mwc.cmap.core.DataTypes.Temporal.TimeControlProperties;
+import org.mwc.cmap.core.DataTypes.Temporal.TimeManager;
+import org.mwc.cmap.core.DataTypes.Temporal.TimeProvider;
+import org.mwc.cmap.core.DataTypes.TrackData.TrackDataProvider;
+import org.mwc.cmap.core.DataTypes.TrackData.TrackDataProvider.TrackDataListener;
+import org.mwc.cmap.core.DataTypes.TrackData.TrackManager;
+import org.mwc.cmap.core.interfaces.INamedItem;
+import org.mwc.cmap.core.interfaces.TimeControllerOperation.TimeControllerOperationStore;
+import org.mwc.cmap.core.property_support.RightClickSupport;
+import org.mwc.cmap.core.ui_support.wizards.SimplePageListWizard;
+import org.mwc.cmap.core.wizards.EnterBooleanPage;
+import org.mwc.cmap.core.wizards.EnterRangePage;
+import org.mwc.cmap.core.wizards.EnterStringPage;
+import org.mwc.cmap.core.wizards.SelectColorPage;
+import org.mwc.cmap.gt2plot.proj.GtProjection;
+import org.mwc.cmap.plotViewer.actions.Pan;
+import org.mwc.cmap.plotViewer.actions.Pan.PanMode;
+import org.mwc.cmap.plotViewer.actions.RangeBearing;
+import org.mwc.cmap.plotViewer.actions.RangeBearing.RangeBearingMode;
+import org.mwc.cmap.plotViewer.actions.ZoomIn;
+import org.mwc.cmap.plotViewer.actions.ZoomIn.ZoomInMode;
+import org.mwc.cmap.plotViewer.editors.chart.SWTCanvas;
+import org.mwc.cmap.plotViewer.editors.chart.SWTChart;
+import org.mwc.cmap.plotViewer.editors.chart.SWTChart.PlotMouseDragger;
+import org.mwc.debrief.core.DebriefPlugin;
+import org.mwc.debrief.core.ContextOperations.RainbowShadeSonarCuts.ShadeCutsOperation;
+import org.mwc.debrief.core.ContextOperations.RainbowShadeSonarCuts.ShadeOperation;
+import org.mwc.debrief.core.actions.DragComponent;
+import org.mwc.debrief.core.actions.DragComponent.DragComponentMode;
+import org.mwc.debrief.core.actions.DragFeature;
+import org.mwc.debrief.core.actions.DragFeature.DragFeatureMode;
+import org.mwc.debrief.core.actions.DragSegment;
+import org.mwc.debrief.core.actions.DragSegment.DragSegmentMode;
+import org.mwc.debrief.core.actions.RadioHandler;
+import org.mwc.debrief.core.editors.painters.LayerPainterManager;
+import org.mwc.debrief.core.interfaces.IPlotLoader;
+import org.mwc.debrief.core.interfaces.IPlotLoader.BaseLoader;
+import org.mwc.debrief.core.interfaces.IPlotLoader.DeferredPlotLoader;
+import org.mwc.debrief.core.loaders.LoaderManager;
+import org.mwc.debrief.core.loaders.ReplayLoader;
+import org.mwc.debrief.core.loaders.xml_handlers.DebriefEclipseXMLReaderWriter;
+import org.mwc.debrief.core.operations.ExportDopplerShift;
+import org.mwc.debrief.core.operations.ExportTimeDataToClipboard;
+import org.mwc.debrief.core.operations.ExportToFlatFile;
+import org.mwc.debrief.core.operations.ExportToFlatFile2;
+import org.mwc.debrief.core.operations.PlotOperations;
+import org.osgi.framework.Bundle;
+
+import Debrief.GUI.Tote.Painters.SnailPainter;
+import Debrief.ReaderWriter.Replay.ImportReplay;
+import Debrief.Wrappers.NarrativeWrapper;
+import Debrief.Wrappers.SensorContactWrapper;
+import Debrief.Wrappers.SensorWrapper;
+import Debrief.Wrappers.TrackWrapper;
+import Debrief.Wrappers.Track.RelativeTMASegment;
+import Debrief.Wrappers.Track.TrackWrapper_Support.SegmentList;
+import MWC.Algorithms.PlainProjection;
+import MWC.Algorithms.PlainProjection.RelativeProjectionParent;
+import MWC.GUI.BaseLayer;
+import MWC.GUI.CanvasType;
+import MWC.GUI.CreateEditorForParent;
+import MWC.GUI.DynamicPlottable;
+import MWC.GUI.Editable;
+import MWC.GUI.Layer;
+import MWC.GUI.Layers;
+import MWC.GUI.Plottable;
+import MWC.GenericData.HiResDate;
+import MWC.GenericData.TimePeriod;
+import MWC.GenericData.Watchable;
+import MWC.GenericData.WatchableList;
+import MWC.GenericData.WorldDistance;
+import MWC.GenericData.WorldLocation;
+import MWC.TacticalData.IRollingNarrativeProvider;
+
+/**
+ * @author ian.mayo
+ */
+@SuppressWarnings(
+{"deprecation", "restriction"})
+public class PlotEditor extends org.mwc.cmap.plotViewer.editors.CorePlotEditor
+{
+  // Extension point tag and attributes in plugin.xml
+  private static final String EXTENSION_POINT_ID = "DebriefPlotLoader";
+
+  private static final String EXTENSION_TAG = "loader";
+
+  private static final String EXTENSION_TAG_LABEL_ATTRIB = "name";
+
+  private static final String EXTENSION_TAG_EXTENSIONS_ATTRIB = "extensions";
+
+  private static final String EXTENSION_TAG_FIRST_LINE_ATTRIB = "first_line";
+
+  private static final String EXTENSION_TAG_ICON_ATTRIB = "icon";
+
+  // private static final String EXTENSION_TAG_CLASS_ATTRIB = "class";
+
+  // Plug-in ID from <plugin> tag in plugin.xml
+  private static final String PLUGIN_ID = "org.mwc.debrief.core";
+
+  /**
+   * helper object which loads plugin file-loaders
+   */
+  LoaderManager _loader;
+
+  /**
+   * we keep the reference to our track-type adapter
+   */
+  TrackDataProvider _trackDataProvider;
+
+  /**
+   * something to look after our layer painters
+   */
+  LayerPainterManager _layerPainterManager;
+
+  /**
+   * and how we view the time
+   * 
+   */
+  protected TimeControlPreferences _timePreferences;
+
+  private PlotOperations _myOperations;
+
+  /**
+   * support tool that provides a relative plot
+   */
+  private RelativeProjectionParent _myRelativeWrapper;
+
+  /**
+   * handle narrative management
+   */
+  protected IRollingNarrativeProvider _theNarrativeProvider;
+
+  /**
+   * an object to look after all of the time bits
+   */
+  private TimeManager _timeManager;
+
+  private org.mwc.cmap.core.interfaces.TimeControllerOperation.TimeControllerOperationStore _timeControllerOperations;
+
+  private PlotOutlinePage _outlinePage;
+
+  private TraverseListener dragModeListener = new TraverseListener()
+  {
+
+    @Override
+    public void keyTraversed(TraverseEvent e)
+    {
+      if (getChart() == null)
+      {
+        return;
+      }
+      Control control = getChart().getCanvasControl();
+      if (control == null || control.isDisposed() || !control.isVisible())
+      {
+        return;
+      }
+      if (e.detail == SWT.TRAVERSE_TAB_NEXT)
+      {
+        PlotMouseDragger dragMode = getChart().getDragMode();
+        if (dragMode != null)
+        {
+          try
+          {
+            String currentState = null;
+            ExecutionEvent executionEvent = new ExecutionEvent();
+            if (dragMode instanceof DragSegmentMode)
+            {
+              new DragComponent().execute(executionEvent);
+              currentState = RadioHandler.DRAG_COMPONENT;
+            }
+            else if (dragMode instanceof DragComponentMode)
+            {
+              new DragFeature().execute(executionEvent);
+              currentState = RadioHandler.DRAG_FEATURE;
+            }
+            else if (dragMode instanceof DragFeatureMode)
+            {
+              new RangeBearing().execute(executionEvent);
+              currentState = RadioHandler.RANGE_BEARING;
+            }
+            else if (dragMode instanceof RangeBearingMode)
+            {
+              new Pan().execute(executionEvent);
+              currentState = RadioHandler.PAN;
+            }
+            else if (dragMode instanceof PanMode)
+            {
+              new ZoomIn().execute(executionEvent);
+              currentState = RadioHandler.ZOOM_IN;
+            }
+            else if (dragMode instanceof ZoomInMode)
+            {
+              new DragSegment().execute(executionEvent);
+              currentState = RadioHandler.DRAG_SEGMENT;
+            }
+            if (currentState != null)
+            {
+              ICommandService service =
+                  (ICommandService) getSite().getService(ICommandService.class);
+              Command command = service.getCommand(RadioHandler.ID);
+              HandlerUtil.updateRadioState(command, currentState);
+            }
+          }
+          catch (Exception e1)
+          {
+            CorePlugin.logError(Status.WARNING, "Cannot change drag mode:", e1);
+          }
+        }
+      }
+    }
+  };
+
+  private PlotPropertySheetPage _propertySheetPage;
+
+  /**
+   * constructor - quite simple really.
+   */
+  public PlotEditor()
+  {
+    super();
+
+    // create the track manager to manage the primary & secondary tracks
+    _trackDataProvider = new TrackManager(_myLayers);
+
+    // and listen out form modifications, because we want to mark ourselves
+    // as
+    // dirty once they've updated
+    _trackDataProvider.addTrackDataListener(new TrackDataListener()
+    {
+      public void tracksUpdated(final WatchableList primary,
+          final WatchableList[] secondaries)
+      {
+        fireDirty();
+      }
+    });
+
+    // sort out the time controlleroperations
+    _timeControllerOperations =
+        new org.mwc.cmap.core.interfaces.TimeControllerOperation.TimeControllerOperationStore();
+    _timeControllerOperations.add(new ExportTimeDataToClipboard());
+    _timeControllerOperations.add(new ExportToFlatFile());
+    _timeControllerOperations.add(new ExportToFlatFile2());
+    _timeControllerOperations.add(new ExportDopplerShift());
+
+    _layerPainterManager = new LayerPainterManager(_trackDataProvider);
+    _layerPainterManager.addPropertyChangeListener(new PropertyChangeListener()
+    {
+      public void propertyChange(final PropertyChangeEvent arg0)
+      {
+        // ok, trigger repaint of plot
+        if (getChart() != null)
+          getChart().update();
+      }
+    });
+
+    // create the time manager. cool
+    _timeManager = new TimeManager();
+    _timeManager.addListener(_timeListener,
+        TimeProvider.TIME_CHANGED_PROPERTY_NAME);
+
+    // and how time is managed
+    _timePreferences = new TimeControlProperties();
+
+    // listen out for when our input changes, since we will change the
+    // editor
+    // window title
+    this.addPropertyListener(new IPropertyListener()
+    {
+
+      @SuppressWarnings(
+      {"synthetic-access"})
+      public void propertyChanged(final Object source, final int propId)
+      {
+        if (propId == PROP_INPUT)
+        {
+          final Object input = getEditorInput();
+          if (input instanceof IFileEditorInput)
+          {
+            final IFileEditorInput inp = (IFileEditorInput) getEditorInput();
+            setPartName(inp.getName());
+          }
+          else if (input instanceof FileStoreEditorInput)
+          {
+            final FileStoreEditorInput fsi = (FileStoreEditorInput) input;
+            final String theName = fsi.getName();
+            setPartName(theName);
+          }
+          else if (input instanceof FileRevisionEditorInput)
+          {
+            setPartName(((FileRevisionEditorInput) input).getName());
+          }
+          else
+          {
+            CorePlugin.logError(Status.ERROR,
+                "data source for PlotEditor not of expected type:" + input,
+                null);
+            System.err.println("Not expected file type:" + input);
+          }
+        }
+      }
+    });
+
+    _myOperations = new PlotOperations()
+    {
+      // just provide with our complete set of layers
+      @SuppressWarnings("synthetic-access")
+      public Object[] getTargets()
+      {
+        // ok, return our top level layers as objects
+        final Vector<Layer> res = new Vector<Layer>(0, 1);
+        for (int i = 0; i < _myLayers.size(); i++)
+        {
+          res.add(_myLayers.elementAt(i));
+        }
+        return res.toArray();
+      }
+
+      /**
+       * override performing the operation, since we'll do a screen update on completion
+       */
+      @SuppressWarnings("synthetic-access")
+      public Vector<Layer> performOperation(final AnOperation operationName)
+      {
+        // make the actual change
+        final Vector<Layer> res = super.performOperation(operationName);
+
+        if (res != null)
+        {
+          if (res.size() != 0)
+          {
+            for (final Iterator<Layer> iter = res.iterator(); iter.hasNext();)
+            {
+              final Layer thisL = (Layer) iter.next();
+              // and update the screen
+              _myLayers.fireReformatted(thisL);
+
+            }
+          }
+        }
+
+        return res;
+
+      }
+    };
+
+    // do we have some time preferences?
+    if (_timePreferences != null)
+    {
+      final HiResDate startDTG = _timePreferences.getSliderStartTime();
+      final HiResDate endDTG = _timePreferences.getSliderEndTime();
+      // and were there any times in it?
+      if ((startDTG != null) && (endDTG != null))
+      {
+        // yup, store the time data.
+        _myOperations
+            .setPeriod(new TimePeriod.BaseTimePeriod(startDTG, endDTG));
+      }
+    }
+
+    // introduce our new item listener that looks after relative TMA segments being dropped into the
+    // layers object
+    _myLayers.addDataExtendedListener(new Layers.DataListener2()
+    {
+
+      @Override
+      public void dataModified(Layers theData, Layer changedLayer)
+      {
+      }
+
+      @Override
+      public void dataExtended(Layers theData)
+      {
+      }
+
+      @Override
+      public void dataReformatted(Layers theData, Layer changedLayer)
+      {
+      }
+
+      @Override
+      public void dataExtended(Layers theData, Plottable newItem, Layer parent)
+      {
+        // ok, have a look at the pasted track
+        if (parent instanceof TrackWrapper && newItem == null)
+        {
+          TrackWrapper tw = (TrackWrapper) parent;
+          SegmentList segs = tw.getSegments();
+          Enumeration<Editable> iter = segs.elements();
+          while (iter.hasMoreElements())
+          {
+            Editable editable = (Editable) iter.nextElement();
+            if (editable instanceof RelativeTMASegment)
+            {
+              RelativeTMASegment rel = (RelativeTMASegment) editable;
+              WatchableList host = rel.getReferenceTrack();
+              String hostName = host.getName();
+
+              // see if we already have a host of this name
+              Layer possHost = _myLayers.findLayer(hostName);
+              if (possHost == null)
+              {
+                // ABORT - WE DON'T HAVE THIS TRACK
+              }
+              else
+              {
+                if (possHost instanceof TrackWrapper && possHost != host)
+                {
+                  // ok, we've got a track with the right name, but it's another
+                  // object, so we've probably moved to another plot.
+
+                  // try to move the references to this track
+                  rel.updateLayers(_myLayers);
+                }
+              }
+            }
+          }
+        }        
+      }
+    });
+  }
+
+  @Override
+  public void dispose()
+  {
+    super.dispose();
+
+    // stop listening to the time manager
+    _timeManager.removeListener(_timeListener,
+        TimeProvider.TIME_CHANGED_PROPERTY_NAME);
+
+    _timeManager = null;
+
+    if (_layerPainterManager != null)
+    {
+      _layerPainterManager.close();
+      _layerPainterManager = null;
+    }
+
+    if (_outlinePage != null)
+    {
+      _outlinePage.dispose();
+      _outlinePage = null;
+    }
+  }
+
+  public void init(final IEditorSite site, final IEditorInput input)
+      throws PartInitException
+  {
+    setSite(site);
+    setInputWithNotify(input);
+
+    // ok - declare and load the supplemental plugins which can load
+    // datafiles
+    initialiseFileLoaders();
+
+    // and start the load
+    loadThisFile(input);
+
+    // lastly, set the title (if we have one)
+    this.setPartName(input.getName());
+        
+    // hmm, does this input have an icon?
+    ImageDescriptor icon = input.getImageDescriptor();
+    if(icon != null)
+    {
+      this.setTitleImage(icon.createImage());
+    }    
+  }
+
+  /**
+   * @param input
+   *          the file to insert
+   */
+  private void loadThisFile(IEditorInput input)
+  {
+    InputStream is = null;
+    if (!input.exists())
+    {
+      CorePlugin.logError(Status.ERROR, "File cannot be found:"
+          + input.getName(), null);
+      return;
+    }
+    String name = input.getName();
+    try
+    {
+      final IPersistableElement persist = input.getPersistable();
+      if (input instanceof IFileEditorInput)
+      {
+        final IFileEditorInput ife = (IFileEditorInput) input;
+        final IFile iff = ife.getFile();
+        iff.refreshLocal(IResource.DEPTH_ONE, null);
+        is = iff.getContents();
+        name = getAbsoluteName(iff);
+      }
+      else if (persist instanceof IFileEditorInput)
+      {
+        final IFileEditorInput ifi = (IFileEditorInput) persist;
+        IFile iff = ifi.getFile();
+        is = iff.getContents();
+        name = getAbsoluteName(iff);
+      }
+      else if (input instanceof FileStoreEditorInput)
+      {
+        final FileStoreEditorInput _input = (FileStoreEditorInput) input;
+        final URI _uri = _input.getURI();
+        final Path _p = new Path(_uri.getPath());
+        name = _uri.getPath();
+        final IFileStore _ifs = EFS.getLocalFileSystem().getStore(_p);
+        is = _ifs.openInputStream(EFS.NONE, null);
+      }
+      else if (input instanceof FileRevisionEditorInput)
+      {
+        final FileRevisionEditorInput frei = (FileRevisionEditorInput) input;
+        IFile file = getFile(frei);
+        if (file != null && file.exists())
+        {
+          name = getAbsoluteName(file);
+          is = frei.getStorage().getContents();
+        }
+      }
+      if (is != null)
+        loadThisStream(is, name);
+      else
+      {
+        CorePlugin.logError(Status.INFO, "Failed to load file from:" + input,
+            null);
+      }
+
+    }
+    catch (final CoreException e)
+    {
+      CorePlugin.logError(Status.ERROR, "Resource out of sync:"
+          + input.getName() + " REFRESH the workspace", null);
+      MessageDialog
+          .openError(
+              Display.getDefault().getActiveShell(),
+              "File out of sync",
+              "This file has been edited or removed:"
+                  + input.getName()
+                  + "\nPlease right-click on your navigator project and press Refresh");
+    }
+  }
+
+  private IFile getFile(FileRevisionEditorInput frei)
+  {
+    IFile file = null;
+    IFileRevision revision = frei.getFileRevision();
+    if (revision instanceof LocalFileRevision)
+    {
+      LocalFileRevision localFileRevision = (LocalFileRevision) revision;
+      if (localFileRevision.getFile() != null)
+      {
+        file = localFileRevision.getFile();
+      }
+      else
+      {
+        IFileState state = localFileRevision.getState();
+        IPath path = state.getFullPath();
+        file = ResourcesPlugin.getWorkspace().getRoot().getFile(path);
+      }
+    }
+    return file;
+  }
+
+  public String getAbsoluteName(final IFile iff) throws CoreException
+  {
+    String name;
+    URI uri = iff.getLocationURI();
+    if (iff.isLinked())
+    {
+      uri = iff.getRawLocationURI();
+    }
+    File javaFile = EFS.getStore(uri).toLocalFile(0, new NullProgressMonitor());
+    name = javaFile.getAbsolutePath();
+    return name;
+  }
+
+  /**
+   * @param input
+   *          the file to insert
+   */
+  private void loadThisFile(final String filePath)
+  {
+    FileInputStream ifs = null;
+    try
+    {
+      ifs = new FileInputStream(filePath);
+      loadThisStream(ifs, filePath);
+    }
+    catch (final FileNotFoundException e)
+    {
+      CorePlugin.logError(Status.ERROR,
+          "Problem loading data file:" + filePath, e);
+    }
+    finally
+    {
+      if (ifs != null)
+        try
+        {
+          ifs.close();
+        }
+        catch (IOException e)
+        {
+          CorePlugin.logError(Status.ERROR, "Problem closing input stream:"
+              + filePath, e);
+        }
+    }
+  }
+
+  private void loadThisStream(final InputStream is, final String fileName)
+  {
+    // right, see if any of them will do our edit
+    final IPlotLoader[] loaders = _loader.findLoadersFor(fileName);
+    // did we find any?
+    if (loaders.length > 0)
+    {
+      // cool, give them a go...
+      try
+      {
+        for (int i = 0; i < loaders.length; i++)
+        {
+          final IPlotLoader thisLoader = loaders[i];
+
+          // get it to load. Just in case it's an asychronous load
+          // operation, we
+          // rely on it calling us back (loadingComplete)
+          thisLoader.loadFile(this, is, fileName);
+
+          // special handling - popup a dialog to allow sensor name/color to be
+          // set if there's just one sensor
+          if (thisLoader instanceof DeferredPlotLoader)
+          {
+            final DeferredPlotLoader ld = (DeferredPlotLoader) thisLoader;
+            final BaseLoader loader = ld.getLoader();
+            if (loader != null)
+            {
+              if (loader instanceof ReplayLoader)
+              {
+                final ReplayLoader rl = (ReplayLoader) loader;
+                final ImportReplay ir = rl.getReplayLoader();
+                final Vector<SensorWrapper> sensors = ir.getPendingSensors();
+                if (sensors.size() == 1)
+                {
+                  final SensorWrapper thisS = sensors.firstElement();
+                  nameThisSensor(thisS);
+                }
+
+                // ok, now we can store the pending sensors in their
+                // parent tracks
+                ir.storePendingSensors();
+              }
+            }
+          }
+        }
+      }
+      catch (final RuntimeException e)
+      {
+        CorePlugin.logError(Status.ERROR, "Problem loading data file:"
+            + fileName, e);
+      }
+    }
+  }
+
+  private void nameThisSensor(final SensorWrapper thisS)
+  {
+    // create the wizard to color/name this
+    final SimplePageListWizard wizard = new SimplePageListWizard();
+
+    // right, just have a quick look and see if the sensor has range data -
+    // because
+    // if it doesn't we'll let the user set a default
+    final Enumeration<Editable> cuts = thisS.elements();
+    boolean needsRange = false;
+    if (cuts.hasMoreElements())
+    {
+      final Editable firstCut = cuts.nextElement();
+      final SensorContactWrapper scw = (SensorContactWrapper) firstCut;
+      // do we have bearing?
+      if (scw.getHasBearing())
+      {
+        // yes. now are we waiting for a range?
+        if (scw.getRange() == null)
+        {
+          needsRange = true;
+        }
+      }
+    }
+
+    // next, just see if this track already contains sensor
+    // data with this name
+    boolean alreadyLoaded = false;
+    TrackWrapper trk = thisS.getHost();
+    if (trk != null)
+    {
+      Enumeration<Editable> enumer = trk.getSensors().elements();
+      while (enumer.hasMoreElements())
+      {
+        SensorWrapper oldS = (SensorWrapper) enumer.nextElement();
+        if (oldS.getName().equals(thisS.getName()))
+        {
+          alreadyLoaded = true;
+        }
+      }
+    }
+
+    final String imagePath = "images/NameSensor.jpg";
+
+    // inform the user if this sensor name is already in use
+    final String nameString;
+    if (alreadyLoaded)
+    {
+      nameString =
+          "a one-word title for this block of sensor contacts (e.g. S2046)\n\n"
+              + "Note: [" + thisS.getName() + "] is already in use.";
+    }
+    else
+    {
+      nameString =
+          "a one-word title for this block of sensor contacts (e.g. S2046)";
+    }
+
+    final EnterStringPage getName =
+        new EnterStringPage(null, thisS.getName(), "Import Sensor data",
+            "Please provide the name for this sensor", nameString, imagePath,
+            null, false);
+    final SelectColorPage getColor =
+        new SelectColorPage(null, thisS.getColor(), "Import Sensor data",
+            "Now format the new sensor",
+            "The default color for the cuts for this new sensor", imagePath,
+            null);
+    final EnterBooleanPage getVis =
+        new EnterBooleanPage(null, false, "Import Sensor data",
+            "Please specify if this sensor should be displayed once loaded",
+            "yes/no", imagePath, null);
+    final WorldDistance defRange = new WorldDistance(5000, WorldDistance.YARDS);
+    final EnterRangePage getRange =
+        new EnterRangePage(
+            null,
+            "Import Sensor data",
+            "Please provide a default range for the sensor cuts \n(or enter 0.0 to leave them as infinite length)",
+            "Default range", defRange, imagePath, null);
+    final EnterBooleanPage applyRainbowInRainbowColors =
+        new EnterBooleanPage(null, false,
+            "Apply Rainbow Shades in rainbow colors",
+            "Should Debrief apply Rainbow Shades to these sensor cuts?",
+            "yes/no", "images/ShadeRainbow.png", null);
+
+    wizard.addWizard(getName);
+    wizard.addWizard(getColor);
+    if (needsRange)
+      wizard.addWizard(getRange);
+    wizard.addWizard(getVis);
+    wizard.addWizard(applyRainbowInRainbowColors);
+    final WizardDialog dialog =
+        new WizardDialog(Display.getCurrent().getActiveShell(), wizard);
+    dialog.create();
+    dialog.setBlockOnOpen(true);
+    dialog.open();
+    // did it work?
+    if (dialog.getReturnCode() == WizardDialog.OK)
+    {
+      // ok, use the name
+      thisS.setName(getName.getString());
+      thisS.setColor(getColor.getColor());
+      thisS.setVisible(getVis.getBoolean());
+
+      // are we doing range?
+      if (needsRange)
+      {
+        final WorldDistance theRange = getRange.getRange();
+
+        // did a range get entered?
+        if ((theRange != null) && (theRange.getValue() != 0))
+        {
+          final Enumeration<Editable> iter = thisS.elements();
+          while (iter.hasMoreElements())
+          {
+            final SensorContactWrapper cut =
+                (SensorContactWrapper) iter.nextElement();
+            cut.setRange(new WorldDistance(theRange));
+          }
+        }
+      }
+      if (applyRainbowInRainbowColors.getBoolean())
+      {
+
+        SensorWrapper theSensor = null;
+
+        // are they items we're interested in?
+        HiResDate startDTG = new HiResDate(Long.MAX_VALUE / 1000, 0);
+        HiResDate endDTG = new HiResDate(0);
+        Enumeration<Editable> elements = thisS.elements();
+        ArrayList<Editable> sensors = new ArrayList<Editable>();
+        ArrayList<SensorContactWrapper> list =
+            new ArrayList<SensorContactWrapper>();
+        while (elements.hasMoreElements())
+        {
+          sensors.add(elements.nextElement());
+        }
+        for (Editable thisE : sensors)
+        {
+          if (thisE instanceof SensorWrapper)
+          {
+            // just check that there's only one item selected
+            if (sensors.size() == 1)
+            {
+              theSensor = (SensorWrapper) thisE;
+            }
+          }
+          else if (thisE instanceof SensorContactWrapper)
+          {
+            list.add((SensorContactWrapper) thisE);
+            if (startDTG.compareTo(((SensorContactWrapper) thisE).getDTG()) > 0)
+            {
+              startDTG = ((SensorContactWrapper) thisE).getDTG();
+            }
+            if (endDTG.compareTo(((SensorContactWrapper) thisE).getDTG()) < 0)
+            {
+              endDTG = ((SensorContactWrapper) thisE).getDTG();
+            }
+          }
+        }
+
+        // ok, do we have a single sensor?
+        if (theSensor != null)
+        {
+          startDTG = theSensor.getStartDTG();
+          endDTG = theSensor.getEndDTG();
+          Collection<Editable> editables =
+              theSensor.getItemsBetween(theSensor.getStartDTG(), theSensor
+                  .getEndDTG());
+          for (Editable editable : editables)
+          {
+            if (editable instanceof SensorContactWrapper)
+            {
+              list.add((SensorContactWrapper) editable);
+            }
+          }
+        }
+        final HiResDate start = startDTG;
+        final HiResDate end = endDTG;
+        // create this operation
+        final String title1 = "Shade in rainbow colors";
+        Layer parentLayer = null;
+
+        Layers parentLayers = _myLayers;
+        if (parentLayers != null)
+        {
+          if (parentLayers.size() == 1)
+          {
+            parentLayer = parentLayers.elementAt(0);
+          }
+        }
+
+        final IUndoableOperation theAction =
+            new ShadeCutsOperation(title1, parentLayers, parentLayer, list
+                .toArray(new SensorContactWrapper[0]), start, end,
+                ShadeOperation.RAINBOW_SHADE);
+        CorePlugin.run(theAction);
+      }
+    }
+  }
+
+  /**
+   * 
+   */
+  private void initialiseFileLoaders()
+  {
+    // hey - sort out our plot readers
+    _loader = new LoaderManager(EXTENSION_POINT_ID, EXTENSION_TAG, PLUGIN_ID)
+    {
+
+      public INamedItem createInstance(
+          final IConfigurationElement configElement, final String label)
+      {
+        // get the attributes
+        final String theLabel =
+            configElement.getAttribute(EXTENSION_TAG_LABEL_ATTRIB);
+        final String icon =
+            configElement.getAttribute(EXTENSION_TAG_ICON_ATTRIB);
+        final String fileTypes =
+            configElement.getAttribute(EXTENSION_TAG_EXTENSIONS_ATTRIB);
+        final String firstLine =
+            configElement.getAttribute(EXTENSION_TAG_FIRST_LINE_ATTRIB);
+
+        // create the instance
+        final INamedItem res =
+            new IPlotLoader.DeferredPlotLoader(configElement, theLabel, icon,
+                fileTypes, firstLine);
+
+        // and return it.
+        return res;
+      }
+
+    };
+  }
+
+  private static TimePeriod getPeriodFor(final Layers theData)
+  {
+    TimePeriod res = null;
+
+    for (final Enumeration<Editable> iter = theData.elements(); iter
+        .hasMoreElements();)
+    {
+      final Layer thisLayer = (Layer) iter.nextElement();
+
+      // and through this layer
+      if (thisLayer instanceof TrackWrapper)
+      {
+        final TrackWrapper thisT = (TrackWrapper) thisLayer;
+        res = extend(res, thisT.getStartDTG());
+        res = extend(res, thisT.getEndDTG());
+      }
+      else if (thisLayer instanceof BaseLayer)
+      {
+        final Enumeration<Editable> elements = thisLayer.elements();
+        while (elements.hasMoreElements())
+        {
+          final Plottable nextP = (Plottable) elements.nextElement();
+          if (nextP instanceof Watchable)
+          {
+            final Watchable wrapped = (Watchable) nextP;
+            final HiResDate dtg = wrapped.getTime();
+            if (dtg != null)
+            {
+              res = extend(res, dtg);
+
+              // also see if it this data type an end time
+              if (wrapped instanceof WatchableList)
+              {
+                // ok, make sure we also handle the end time
+                final WatchableList wl = (WatchableList) wrapped;
+                final HiResDate endD = wl.getEndDTG();
+                if (endD != null)
+                  res = extend(res, endD);
+              }
+            }
+          }
+        }
+      }
+    }
+
+    return res;
+  }
+
+  private static TimePeriod
+      extend(final TimePeriod period, final HiResDate date)
+  {
+    TimePeriod result = period;
+    // have we received a date?
+    if (date != null)
+    {
+      if (result == null)
+      {
+        result = new TimePeriod.BaseTimePeriod(date, date);
+      }
+      else
+        result.extend(date);
+    }
+
+    return result;
+  }
+
+  /**
+   * method called when a helper object has completed a plot-load operation
+   * 
+   * @param source
+   */
+  public void loadingComplete(final Object source)
+  {
+
+    // ok, stop listening for dirty calls - since there will be so many and
+    // we
+    // don't want
+    // to start off with a dirty plot
+    startIgnoringDirtyCalls();
+
+    DebriefPlugin.logError(Status.INFO, "File loading complete received", null);
+
+    // and update the time management bits
+    final TimePeriod timePeriod = getPeriodFor(_myLayers);
+
+    if (timePeriod != null)
+    {
+      _timeManager.setPeriod(this, timePeriod);
+
+      // also give it a current DTG (if it doesn't have one)
+      if (_timeManager.getTime() == null)
+        _timeManager.setTime(this, timePeriod.getStartDTG(), false);
+    }
+
+    // done - now we can process dirty calls again
+    stopIgnoringDirtyCalls();
+
+  }
+
+  protected void filesDropped(final String[] fileNames)
+  {
+    super.filesDropped(fileNames);
+
+    // ok, iterate through the files
+    for (int i = 0; i < fileNames.length; i++)
+    {
+      final String thisFilename = fileNames[i];
+      loadThisFile(thisFilename);
+    }
+
+    // ok, we're probably done - fire the update
+    this._myLayers.fireExtended();
+
+    // and resize to make sure we're showing all the data
+    this._myChart.rescale();
+
+    // hmm, we may have loaded more track data - but we don't track
+    // loading of individual tracks - just fire a "modified" flag
+    _trackDataProvider.fireTracksChanged();
+
+  }
+
+  private static boolean _updatingPlot = false;
+
+  /*
+   * (non-Javadoc)
+   * 
+   * @see org.mwc.cmap.plotViewer.editors.CorePlotEditor#timeChanged()
+   */
+  protected void timeChanged(final HiResDate newDTG)
+  {
+    super.timeChanged(newDTG);
+
+    // just check we're ready for plotting.
+    if (getChart() == null)
+      return;
+
+    if (_updatingPlot)
+    {
+      // skip the update - we're already at it
+    }
+    else
+    {
+      _updatingPlot = true;
+
+      try
+      {
+        // note, we've learn't to use the default display instead of the
+        // current one, we were get a null returned since this thread may not
+        // have a display
+        final Display myDis = Display.getDefault();
+        if (myDis != null)
+        {
+          myDis.asyncExec(new Runnable()
+          {
+            public void run()
+            {
+              if (getChart() == null || getChart().getCanvas() == null)
+              {
+                return;
+              }
+              // ok - update our painter
+              getChart().getCanvas().updateMe();
+            }
+          });
+        }
+
+      }
+      finally
+      {
+        _updatingPlot = false;
+      }
+    }
+
+  }
+
+  /**
+   * Creates the outline page used with this editor.
+   * 
+   * @return the created plot outline page
+   */
+  protected PlotOutlinePage createOutlinePage()
+  {
+    PlotOutlinePage page = new PlotOutlinePage(this, _myLayers);
+    return page;
+  }
+
+  /*
+   * (non-Javadoc)
+   * 
+   * @see org.mwc.cmap.plotViewer.editors.CorePlotEditor#getAdapter(java.lang.Class)
+   */
+  @SuppressWarnings("rawtypes")
+  public Object getAdapter(final Class adapter)
+  {
+    Object res = null;
+
+    if (adapter == Layers.class)
+    {
+      if (_myLayers != null)
+        res = _myLayers;
+    }
+    else if (adapter == TrackManager.class)
+    {
+      res = _trackDataProvider;
+    }
+    else if (adapter == TrackDataProvider.class)
+    {
+      res = _trackDataProvider;
+    }
+    else if (adapter == PlainProjection.class)
+    {
+      res = super.getChart().getCanvas().getProjection();
+    }
+    else if (adapter == TimeControllerOperationStore.class)
+    {
+      res = getTimeControllerOperations();
+    }
+    else if (adapter == LayerPainterManager.class)
+    {
+      res = _layerPainterManager;
+    }
+    else if (adapter == ControllablePeriod.class)
+    {
+      res = _myOperations;
+    }
+    else if (adapter == TimeControlPreferences.class)
+    {
+      res = _timePreferences;
+    }
+    else if (adapter == ControllableTime.class)
+    {
+      res = _timeManager;
+    }
+    else if (adapter == TimeProvider.class)
+    {
+      res = _timeManager;
+    }
+    else if (adapter == IGotoMarker.class)
+    {
+      return new IGotoMarker()
+      {
+        public void gotoMarker(final IMarker marker)
+        {
+          final String lineNum = marker.getAttribute(IMarker.LINE_NUMBER, "na");
+          if (lineNum != "na")
+          {
+            // right, convert to DTG
+            final HiResDate tNow = new HiResDate(0, Long.parseLong(lineNum));
+            _timeManager.setTime(this, tNow, true);
+          }
+        }
+
+      };
+    }
+
+    else if (adapter == IRollingNarrativeProvider.class)
+    {
+      // so, do we have any narrative data?
+      final Layer narr = _myLayers.findLayer(ImportReplay.NARRATIVE_LAYER);
+
+      if (narr != null)
+      {
+        // did we find it?
+        // cool, cast to object
+        final NarrativeWrapper wrapper = (NarrativeWrapper) narr;
+
+        res = wrapper;
+      }
+      else
+      {
+        // create an empty narrative warpper
+        res = new NarrativeWrapper("Empty");
+      }
+    }
+    else if (adapter == RelativeProjectionParent.class)
+    {
+      if (_myRelativeWrapper == null)
+      {
+        _myRelativeWrapper = new RelativeProjectionParent()
+        {
+
+          public double getHeading()
+          {
+            double res1 = 0.0;
+            final Watchable thePos =
+                getFirstPosition(_trackDataProvider, _timeManager);
+
+            if (thePos != null)
+            {
+              // yup, get the centre point
+              res1 = thePos.getCourse();
+            }
+
+            return res1;
+          }
+
+          public WorldLocation getLocation()
+          {
+            MWC.GenericData.WorldLocation res1 = null;
+            final Watchable thePos =
+                getFirstPosition(_trackDataProvider, _timeManager);
+
+            if (thePos != null)
+            {
+              // yup, get the centre point
+              res1 = thePos.getBounds().getCentre();
+            }
+            return res1;
+          }
+
+          private Watchable getFirstPosition(final TrackDataProvider provider,
+              final TimeManager manager)
+          {
+            Watchable res = null;
+
+            // do we have a primary?
+            final WatchableList priTrack = provider.getPrimaryTrack();
+            if (priTrack == null)
+            {
+              CorePlugin.logError(Status.ERROR,
+                  "Can't do relative projection without primary track", null);
+            }
+            else
+            {
+              final Watchable[] list = priTrack.getNearestTo(manager.getTime());
+              if (list != null)
+                if (list.length > 0)
+                  res = list[0];
+            }
+
+            return res;
+          }
+        };
+      }
+      res = _myRelativeWrapper;
+    }
+    else if (IContentOutlinePage.class.equals(adapter))
+    {
+      // lazy instantiation of outline page
+      if (_outlinePage == null)
+        _outlinePage = createOutlinePage();
+
+      res = _outlinePage;
+    }
+    else if (IPropertySheetPage.class.equals(adapter))
+    {
+      if (_propertySheetPage == null)
+      {
+        _propertySheetPage = new PlotPropertySheetPage(this);
+      }
+      res = _propertySheetPage;
+    }
+
+    // did we find anything?
+    if (res == null)
+    {
+      // nope, see if the parent can find anything
+      res = super.getAdapter(adapter);
+    }
+
+    // ok, done
+    return res;
+  }
+
+  private
+      org.mwc.cmap.core.interfaces.TimeControllerOperation.TimeControllerOperationStore
+      getTimeControllerOperations()
+  {
+    return _timeControllerOperations;
+  }
+
+  /**
+   * @param parent
+   */
+  protected SWTChart createTheChart(final Composite parent)
+  {
+    final SWTChart res = new SWTChart(_myLayers, parent, _myGeoHandler)
+    {
+
+      @Override
+      public SWTCanvas createCanvas(final Composite parent1,
+          final GtProjection projection)
+      {
+        return new CustomisedSWTCanvas(parent1, _myGeoHandler)
+        {
+
+          /**
+           * 
+           */
+          private static final long serialVersionUID = 1L;
+
+          public void parentFireSelectionChanged(final ISelection selected)
+          {
+            chartFireSelectionChanged(selected);
+          }
+
+          public void doSupplementalRightClickProcessing(
+              final MenuManager menuManager, final Plottable selected,
+              final Layer theParentLayer)
+          {
+            if (selected instanceof CreateEditorForParent)
+            {
+              // get the parent track
+              final CreateEditorForParent editor =
+                  (CreateEditorForParent) selected;
+              final Editable parent11 = editor.getParent();
+              RightClickSupport.getDropdownListFor(menuManager, new Editable[]
+              {parent11}, new Layer[]
+              {theParentLayer}, new Layer[]
+              {theParentLayer}, getLayers(), true);
+            }
+          }
+        };
+      }
+
+      public void chartFireSelectionChanged(final ISelection sel)
+      {
+        fireSelectionChanged(sel);
+      }
+
+      /**
+       * 
+       */
+      private static final long serialVersionUID = 1L;
+
+      /**
+       * @param thisLayer
+       * @param dest
+       */
+      protected void
+          paintThisLayer(final Layer thisLayer, final CanvasType dest)
+      {
+        try
+        {
+          // get the current time
+          final HiResDate tNow = _timeManager.getTime();
+
+          // do we know the time?
+          // if (tNow != null)
+          if (true)
+          {
+            // yes. cool, get plotting
+            _layerPainterManager.getCurrentPainter().paintThisLayer(thisLayer,
+                dest, tNow);
+
+            // if this has a moveable perspective - paint it over the top
+            if (thisLayer instanceof DynamicPlottable && tNow != null)
+            {
+              ((DynamicPlottable) thisLayer).paint(dest, tNow.getDate()
+                  .getTime());
+            }
+
+            // ok, now sort out the highlight
+
+            // right, what are the watchables
+            final Vector<Plottable> watchables =
+                SnailPainter.getWatchables(thisLayer);
+
+            // cycle through them
+            final Enumeration<Plottable> watches = watchables.elements();
+            while (watches.hasMoreElements())
+            {
+              final WatchableList list = (WatchableList) watches.nextElement();
+              // is the primary an instance of layer (with it's
+              // own line
+              // thickness?)
+              if (list instanceof Layer)
+              {
+                final Layer ly = (Layer) list;
+                final int thickness = ly.getLineThickness();
+                dest.setLineWidth(thickness);
+              }
+
+              // ok, clear the nearest items
+              if (tNow != null)
+              {
+                final Watchable[] wList = list.getNearestTo(tNow);
+                for (int i = 0; i < wList.length; i++)
+                {
+                  final Watchable watch = wList[i];
+                  // if (wList.length > 0)
+                  // watch = wList[0];
+
+                  if (watch != null)
+                  {
+                    // aah, is this the primary?
+                    final boolean isPrimary =
+                        (list == _trackDataProvider.getPrimaryTrack());
+
+                    // plot it
+                    _layerPainterManager.getCurrentHighlighter().highlightIt(
+                        dest.getProjection(), dest, list, watch, isPrimary);
+                  }
+
+                }
+              } // whether we have a current time...
+            }
+
+          }
+        }
+        catch (final Exception e)
+        {
+          CorePlugin
+              .logError(Status.ERROR, "Whilst repainting:" + thisLayer, e);
+        }
+      }
+
+    };
+    final Control control = res.getCanvasControl();
+    if (control != null && !control.isDisposed())
+    {
+      control.addTraverseListener(dragModeListener);
+      control.addDisposeListener(new DisposeListener()
+      {
+
+        @Override
+        public void widgetDisposed(DisposeEvent e)
+        {
+          control.removeTraverseListener(dragModeListener);
+          control.removeDisposeListener(this);
+        }
+      });
+    }
+    return res;
+  }
+
+  /**
+   * @see org.eclipse.ui.IEditorPart#doSave(IProgressMonitor)
+   */
+  public void doSave(final IProgressMonitor monitor)
+  {
+    final IEditorInput input = getEditorInput();
+    String ext = null;
+
+    // do we have an input
+    if (input.exists())
+    {
+      // get the file suffix
+      if (input instanceof IFileEditorInput)
+      {
+        IFile file = null;
+        file = ((IFileEditorInput) getEditorInput()).getFile();
+        final IPath path = file.getFullPath();
+        ext = path.getFileExtension();
+      }
+      else if (input instanceof FileStoreEditorInput)
+      {
+        final FileStoreEditorInput fi = (FileStoreEditorInput) input;
+        final URI uri = fi.getURI();
+        final Path path = new Path(uri.getPath());
+        ext = path.getFileExtension();
+      }
+      else if (input instanceof FileRevisionEditorInput)
+      {
+        final FileRevisionEditorInput frei = (FileRevisionEditorInput) input;
+        final URI uri = frei.getURI();
+        final Path path = new Path(uri.getPath());
+        ext = path.getFileExtension();
+      }
+
+      // right, have a look at it.
+      if ((ext == null)
+          || (!ext.equalsIgnoreCase("xml") && !ext.equalsIgnoreCase("dpf")))
+      {
+        String msg = "Debrief stores data in a structured (xml) text format,";
+        msg +=
+            "\nwhich is different to the format you've used to load the data.";
+        msg +=
+            "\nThus you must specify an existing (or new) folder to "
+                + "store the plot,\nand provide new filename.";
+        msg +=
+            "\nNote: it's important that you give the file a .dpf file suffix";
+        final MessageDialog md =
+            new MessageDialog(getEditorSite().getShell(), "Save as", null, msg,
+                MessageDialog.WARNING, new String[]
+                {"Ok"}, 0);
+        md.open();
+
+        // not, we have to do a save-as
+        doSaveAs("Can't store this file-type, select a target folder, and remember to save as Debrief plot-file (*.dpf)");
+      }
+      else
+      {
+
+        OutputStream tmpOS = null;
+        // the workspace has a listenser that will close/rename the current plot
+        // editor if it's parent file
+        // has been deleted/renamed. We need to cancel that processing whilst we
+        // do a file-save,
+        // since the file-save includes a name-change.
+        ResourcesPlugin.getWorkspace().removeResourceChangeListener(
+            resourceChangeListener);
+        try
+        {
+          // NEW STRATEGY. Save to tmp first, then overwrite existing on
+          // success.
+
+          // 1. create the temp file
+          final File tmpFile = File.createTempFile("DebNG_tmp", ".dpf");
+          tmpFile.createNewFile();
+          tmpFile.deleteOnExit();
+
+          // 1a. record the name of the tmp file in the log
+          final String filePath = tmpFile.getAbsolutePath();
+          CorePlugin.logError(Status.INFO, "Created temp save file at:"
+              + filePath, null);
+
+          // 2. open the file as a stream
+          tmpOS = new FileOutputStream(tmpFile);
+
+          // 3. save to this stream
+          doSaveTo(tmpOS, monitor);
+
+          tmpOS.close();
+          tmpOS = null;
+
+          // sort out the file size
+          CorePlugin.logError(Status.INFO, "Saved file size is:"
+              + tmpFile.length() / 1024 + " Kb", null);
+
+          // 4. Check there's something in the temp file
+          if (tmpFile.exists())
+            if (tmpFile.length() == 0)
+            {
+              // save failed throw exception (to be collected shortly
+              // afterwards)
+              throw new RuntimeException("Stored file is of zero size");
+            }
+            else
+            {
+
+              // save worked. cool.
+
+              // 5. overwrite the existing file with the saved file
+              // - note we will only reach this point if the save succeeded.
+              // sort out where we're saving to
+              if (input instanceof IFileEditorInput)
+              {
+                CorePlugin.logError(Status.INFO,
+                    "Performing IFileEditorInput save", null);
+
+                final IFile file =
+                    ((IFileEditorInput) getEditorInput()).getFile();
+
+                InputStream source = null;
+                try
+                {
+                  source = new FileInputStream(tmpFile);
+                  file.setContents(source, true, true, monitor);
+                }
+                finally
+                {
+                  FileUtil.safeClose(source);
+                }
+              }
+              else if (input instanceof FileRevisionEditorInput)
+              {
+                CorePlugin.logError(Status.INFO,
+                    "Performing FileRevisionEditorInput save", null);
+
+                FileRevisionEditorInput frei = (FileRevisionEditorInput) input;
+                final IFile file = getFile(frei);
+
+                InputStream source = null;
+                try
+                {
+                  source = new FileInputStream(tmpFile);
+                  file.setContents(source, true, true, monitor);
+                  FileEditorInput newInput = new FileEditorInput(file);
+                  setInputWithNotify(newInput);
+                }
+                finally
+                {
+                  FileUtil.safeClose(source);
+                }
+              }
+              else if (input instanceof FileStoreEditorInput)
+              {
+
+                CorePlugin.logError(Status.INFO,
+                    "Performing FileStoreEditorInput save", null);
+
+                // get the data-file
+                final FileStoreEditorInput fi = (FileStoreEditorInput) input;
+                final URI _uri = fi.getURI();
+                final Path _p = new Path(_uri.getPath());
+
+                // create pointers to the existing file, and the backup file
+                final IFileStore existingFile =
+                    EFS.getLocalFileSystem().getStore(_p);
+                OutputStream out = null;
+                InputStream source = null;
+                try
+                {
+                  out = existingFile.openOutputStream(EFS.OVERWRITE, monitor);
+                  source = new FileInputStream(tmpFile);
+                  FileUtil.transferStreams(source, out,
+                      existingFile.toString(), monitor);
+                }
+                finally
+                {
+                  FileUtil.safeClose(source);
+                  FileUtil.safeClose(out);
+                }
+              }
+            }
+        }
+        catch (final CoreException e)
+        {
+          CorePlugin.logError(Status.ERROR,
+              "Failed whilst saving external file", e);
+        }
+        catch (final FileNotFoundException e)
+        {
+          CorePlugin.logError(Status.ERROR,
+              "Failed to find local file to save to", e);
+        }
+        catch (final Exception e)
+        {
+          CorePlugin.logError(Status.ERROR, "Unknown file-save error occurred",
+              e);
+        }
+        finally
+        {
+          try
+          {
+            if (tmpOS != null)
+              tmpOS.close();
+          }
+          catch (final IOException e)
+          {
+            CorePlugin.logError(Status.ERROR, "Whilst performing save", e);
+          }
+          ResourcesPlugin.getWorkspace().addResourceChangeListener(
+              resourceChangeListener,
+              IResourceChangeEvent.PRE_CLOSE | IResourceChangeEvent.PRE_DELETE
+                  | IResourceChangeEvent.POST_CHANGE);
+        }
+      }
+    }
+  }
+
+  /**
+   * save our plot to the indicated location
+   * 
+   * @param destination
+   *          where to save plot to
+   * @param monitor
+   *          somebody/something to be informed about progress
+   */
+  private void doSaveTo(final OutputStream os, final IProgressMonitor monitor)
+  {
+    if (os != null)
+    {
+
+      final IProduct prod = Platform.getProduct();
+      final Bundle bund = prod.getDefiningBundle();
+      final String version = "" + new Date(bund.getLastModified());
+
+      try
+      {
+        // ok, now write to the file
+        DebriefEclipseXMLReaderWriter.exportThis(this, os, version);
+
+        // ok, lastly indicate that the save worked (if it did!)
+        _plotIsDirty = false;
+        firePropertyChange(PROP_DIRTY);
+      }
+      catch (final Exception e)
+      {
+        DebriefPlugin.logError(Status.ERROR, "Error exporting plot file", e);
+      }
+
+    }
+    else
+    {
+      DebriefPlugin.logError(Status.ERROR,
+          "Unable to identify source file for plot", null);
+    }
+
+  }
+
+  public void doSaveAs()
+  {
+    doSaveAs("Save as");
+  }
+
+  /**
+   * utility function to extact the root part of this filename
+   * 
+   * @param fileName
+   *          full file path
+   * @return root of file name (before the . marker)
+   */
+  private String fileNamePartOf(final String fileName)
+  {
+    if (fileName == null)
+    {
+      throw new IllegalArgumentException("file name == null");
+    }
+
+    // ok, extract the parent portion
+    final File wholeFile = new File(fileName);
+    final String parentSection = wholeFile.getParent();
+    final int parentLen = parentSection.length() + 1;
+    final int fileLen = fileName.length();
+    final String fileSection = fileName.substring(parentLen, fileLen);
+
+    final int pos = fileSection.lastIndexOf('.');
+    if (pos > 0 && pos < fileSection.length() - 1)
+    {
+      return fileSection.substring(0, pos);
+    }
+    return "";
+  }
+
+  public void doSaveAs(final String message)
+  {
+    // do we have a project?
+    final IWorkspace workspace = ResourcesPlugin.getWorkspace();
+    final IProject[] projects = workspace.getRoot().getProjects();
+    if ((projects == null) || (projects.length == 0))
+    {
+      String msg = "Debrief plots are stored in 'Projects'";
+      msg += "\nBut you do not yet have one defined.";
+      msg += "\nPlease follow the 'Generating a project for your data' cheat";
+      msg +=
+          "\nsheet, accessed from Help/Cheat Sheets then Debrief/Getting started.";
+      msg +=
+          "\nOnce you have created your project, please start the Save process again.";
+      msg +=
+          "\nNote: the cheat sheet will open automatically when you close this dialog.";
+      final MessageDialog md =
+          new MessageDialog(getEditorSite().getShell(), "Save as", null, msg,
+              MessageDialog.WARNING, new String[]
+              {"Ok"}, 0);
+      md.open();
+
+      // try to open the cheat sheet
+      final String CHEAT_ID = "org.mwc.debrief.help.started.generate_project";
+
+      Display.getCurrent().asyncExec(new Runnable()
+      {
+        public void run()
+        {
+          final OpenCheatSheetAction action =
+              new OpenCheatSheetAction(CHEAT_ID);
+          action.run();
+        }
+      });
+
+      // ok, drop out - we can't do a save anyway
+      return;
+    }
+
+    // get the workspace
+
+    final SaveAsDialog dialog = new SaveAsDialog(getEditorSite().getShell());
+    dialog.setTitle("Save Plot As");
+    if (getEditorInput() instanceof FileEditorInput)
+    {
+      // this has been loaded from the navigator
+      final IFile oldFile = ((FileEditorInput) getEditorInput()).getFile();
+      // dialog.setOriginalFile(oldFile);
+
+      final IPath oldPath = oldFile.getFullPath();
+      final IPath newStart = oldPath.removeFileExtension();
+      final IPath newPath = newStart.addFileExtension("dpf");
+      final File asFile = newPath.toFile();
+      final String newName = asFile.getName();
+      dialog.setOriginalName(newName);
+    }
+    else if (getEditorInput() instanceof FileStoreEditorInput)
+    {
+      // this has been dragged from an explorer window
+      final FileStoreEditorInput fi = (FileStoreEditorInput) getEditorInput();
+      final URI uri = fi.getURI();
+      final File thisFile = new File(uri.getPath());
+      String newPath = fileNamePartOf(thisFile.getAbsolutePath());
+      newPath += ".dpf";
+      dialog.setOriginalName(newPath);
+    }
+
+    dialog.create();
+    if (message != null)
+      dialog.setMessage(message, IMessageProvider.WARNING);
+    else
+      dialog.setMessage("Save file to another location.");
+    dialog.open();
+    final IPath path = dialog.getResult();
+
+    if (path == null)
+    {
+      return;
+    }
+    else
+    {
+      final IFile file = ResourcesPlugin.getWorkspace().getRoot().getFile(path);
+      if (!file.exists())
+        try
+        {
+          System.out.println("creating:" + file.getName());
+          file.create(new ByteArrayInputStream(new byte[]
+          {}), false, null);
+        }
+        catch (final CoreException e)
+        {
+          DebriefPlugin.logError(IStatus.ERROR,
+              "Failed trying to create new file for save-as", e);
+          return;
+        }
+
+      OutputStream os = null;
+      try
+      {
+        os = new FileOutputStream(file.getLocation().toFile(), false);
+        // ok, write to the file
+        doSaveTo(os, new NullProgressMonitor());
+
+        // also make this new file our input
+        final IFileEditorInput newInput = new FileEditorInput(file);
+        setInputWithNotify(newInput);
+
+        // lastly, trigger a navigator refresh
+        final IFile iff = newInput.getFile();
+        iff.refreshLocal(IResource.DEPTH_ONE, null);
+        // refresh navigator
+        IWorkbenchPage page =
+            PlatformUI.getWorkbench().getActiveWorkbenchWindow()
+                .getActivePage();
+        IViewPart view =
+            page.findView("org.eclipse.ui.views.ResourceNavigator");
+        if (view instanceof ResourceNavigator)
+        {
+          ((ResourceNavigator) view).getViewer().refresh(iff);
+        }
+      }
+      catch (final FileNotFoundException e)
+      {
+        CorePlugin
+            .logError(Status.ERROR, "Failed whilst performing Save As", e);
+      }
+      catch (final CoreException e)
+      {
+        CorePlugin.logError(Status.ERROR,
+            "Refresh failed after saving new file", e);
+      }
+      finally
+      {
+        // and close it
+        try
+        {
+          if (os != null)
+            os.close();
+        }
+        catch (final IOException e)
+        {
+          CorePlugin.logError(Status.ERROR, "Whilst performaing save-as", e);
+        }
+
+      }
+
+    }
+
+    _plotIsDirty = false;
+    firePropertyChange(PROP_DIRTY);
+  }
+
+  /**
+   * 
+   */
+  @Override
+  protected void layersExtended()
+  {
+    // inform our parent
+    super.layersExtended();
+
+    // we should also recalculate the time period we cover
+    final TimePeriod timePeriod = getPeriodFor(_myLayers);
+
+    // and share the good news.
+    _timeManager.setPeriod(this, timePeriod);
+
+    // and tell the track data manager that something's happened. One of
+    // it's
+    // tracks may have been
+    // deleted!
+    _trackDataProvider.fireTracksChanged();
+  }
+
+  public boolean isSaveAsAllowed()
+  {
+    return true;
+  }
+
+  public void outlinePageClosed()
+  {
+    _outlinePage = null;
+  }
+
+  @Override
+  public void reload(final IFile file)
+  {
+    closeEditor(false);
+    Display.getDefault().asyncExec(new Runnable()
+    {
+
+      @Override
+      public void run()
+      {
+        IWorkbenchPage page = getSite().getPage();
+        IEditorDescriptor desc =
+            PlatformUI.getWorkbench().getEditorRegistry().getDefaultEditor(
+                file.getName());
+        try
+        {
+          page.openEditor(new FileEditorInput(file), desc.getId());
+        }
+        catch (PartInitException e)
+        {
+          DebriefPlugin.logError(IStatus.ERROR, "Failed trying to open file: "
+              + file.getName(), e);
+        }
+      }
+    });
+
+  }
 }