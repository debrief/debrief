--- conflicted
+++ resolved
@@ -483,48 +483,7 @@
       @Override
       public void dataExtended(final Layers theData, final Plottable newItem, final Layer parent)
       {
-<<<<<<< HEAD
-        // ok, have a look at the pasted track
-        if (parent instanceof TrackWrapper && newItem == null)
-        {
-          TrackWrapper tw = (TrackWrapper) parent;
-          SegmentList segs = tw.getSegments();
-          if (segs != null)
-          {
-            Enumeration<Editable> iter = segs.elements();
-            while (iter.hasMoreElements())
-            {
-              Editable editable = (Editable) iter.nextElement();
-              if (editable instanceof RelativeTMASegment)
-              {
-                RelativeTMASegment rel = (RelativeTMASegment) editable;
-                WatchableList host = rel.getReferenceTrack();
-                String hostName = host.getName();
-
-                // see if we already have a host of this name
-                Layer possHost = _myLayers.findLayer(hostName);
-                if (possHost == null)
-                {
-                  // ABORT - WE DON'T HAVE THIS TRACK
-                }
-                else
-                {
-                  if (possHost instanceof TrackWrapper && possHost != host)
-                  {
-                    // ok, we've got a track with the right name, but it's another
-                    // object, so we've probably moved to another plot.
-
-                    // try to move the references to this track
-                    rel.updateLayers(_myLayers);
-                  }
-                }
-              }
-            }
-          }
-        }
-=======
         reconnectSegments(newItem, parent);        
->>>>>>> 34caf2da
       }
     });
   }
@@ -1371,7 +1330,7 @@
   }
 
   private
-      org.mwc.cmap.core.interfaces.TimeControllerOperation.TimeControllerOperationStore
+      TimeControllerOperationStore
       getTimeControllerOperations()
   {
     return _timeControllerOperations;
@@ -2033,9 +1992,6 @@
     });
 
   }
-<<<<<<< HEAD
-}
-=======
 
   private void reconnectSegments(final Plottable newItem, final Layer parent)
   {
@@ -2092,6 +2048,4 @@
       
     }
   }
-}
-
->>>>>>> 34caf2da
+}