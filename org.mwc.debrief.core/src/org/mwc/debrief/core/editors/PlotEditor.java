--- conflicted
+++ resolved
@@ -1,4 +1,3 @@
-<<<<<<< HEAD
 /*
  *    Debrief - the Open Source Maritime Analysis Application
  *    http://debrief.info
@@ -34,6 +33,7 @@
 import java.util.Date;
 import java.util.Enumeration;
 import java.util.Iterator;
+import java.util.List;
 import java.util.Vector;
 
 import org.eclipse.core.commands.Command;
@@ -64,209 +64,6 @@
 import org.eclipse.jface.dialogs.IMessageProvider;
 import org.eclipse.jface.dialogs.MessageDialog;
 import org.eclipse.jface.resource.ImageDescriptor;
-import org.eclipse.jface.viewers.ISelection;
-import org.eclipse.jface.wizard.WizardDialog;
-import org.eclipse.swt.SWT;
-import org.eclipse.swt.events.DisposeEvent;
-import org.eclipse.swt.events.DisposeListener;
-import org.eclipse.swt.events.TraverseEvent;
-import org.eclipse.swt.events.TraverseListener;
-import org.eclipse.swt.widgets.Composite;
-import org.eclipse.swt.widgets.Control;
-import org.eclipse.swt.widgets.Display;
-import org.eclipse.team.core.history.IFileRevision;
-import org.eclipse.team.internal.core.history.LocalFileRevision;
-import org.eclipse.team.internal.ui.history.FileRevisionEditorInput;
-import org.eclipse.ui.IEditorDescriptor;
-import org.eclipse.ui.IEditorInput;
-import org.eclipse.ui.IEditorSite;
-import org.eclipse.ui.IFileEditorInput;
-import org.eclipse.ui.IPersistableElement;
-import org.eclipse.ui.IPropertyListener;
-import org.eclipse.ui.IViewPart;
-import org.eclipse.ui.IWorkbenchPage;
-import org.eclipse.ui.PartInitException;
-import org.eclipse.ui.PlatformUI;
-import org.eclipse.ui.cheatsheets.OpenCheatSheetAction;
-import org.eclipse.ui.commands.ICommandService;
-import org.eclipse.ui.dialogs.SaveAsDialog;
-import org.eclipse.ui.handlers.HandlerUtil;
-import org.eclipse.ui.ide.FileStoreEditorInput;
-import org.eclipse.ui.ide.IGotoMarker;
-import org.eclipse.ui.part.FileEditorInput;
-import org.eclipse.ui.views.contentoutline.IContentOutlinePage;
-import org.eclipse.ui.views.navigator.ResourceNavigator;
-import org.eclipse.ui.views.properties.IPropertySheetPage;
-import org.mwc.cmap.core.CorePlugin;
-import org.mwc.cmap.core.DataTypes.Temporal.ControllablePeriod;
-import org.mwc.cmap.core.DataTypes.Temporal.ControllableTime;
-import org.mwc.cmap.core.DataTypes.Temporal.TimeControlPreferences;
-import org.mwc.cmap.core.DataTypes.Temporal.TimeControlProperties;
-import org.mwc.cmap.core.DataTypes.Temporal.TimeManager;
-import org.mwc.cmap.core.DataTypes.Temporal.TimeProvider;
-import org.mwc.cmap.core.DataTypes.TrackData.TrackDataProvider;
-import org.mwc.cmap.core.DataTypes.TrackData.TrackDataProvider.TrackDataListener;
-import org.mwc.cmap.core.DataTypes.TrackData.TrackManager;
-import org.mwc.cmap.core.interfaces.INamedItem;
-import org.mwc.cmap.core.interfaces.TimeControllerOperation.TimeControllerOperationStore;
-import org.mwc.cmap.core.property_support.RightClickSupport;
-import org.mwc.cmap.core.ui_support.wizards.SimplePageListWizard;
-import org.mwc.cmap.core.wizards.EnterBooleanPage;
-import org.mwc.cmap.core.wizards.EnterRangePage;
-import org.mwc.cmap.core.wizards.EnterStringPage;
-import org.mwc.cmap.core.wizards.SelectColorPage;
-import org.mwc.cmap.gt2plot.proj.GtProjection;
-import org.mwc.cmap.plotViewer.actions.Pan;
-import org.mwc.cmap.plotViewer.actions.Pan.PanMode;
-import org.mwc.cmap.plotViewer.actions.RangeBearing;
-import org.mwc.cmap.plotViewer.actions.RangeBearing.RangeBearingMode;
-import org.mwc.cmap.plotViewer.actions.ZoomIn;
-import org.mwc.cmap.plotViewer.actions.ZoomIn.ZoomInMode;
-import org.mwc.cmap.plotViewer.editors.chart.SWTCanvas;
-import org.mwc.cmap.plotViewer.editors.chart.SWTChart;
-import org.mwc.cmap.plotViewer.editors.chart.SWTChart.PlotMouseDragger;
-import org.mwc.debrief.core.DebriefPlugin;
-import org.mwc.debrief.core.ContextOperations.RainbowShadeSonarCuts.ShadeCutsOperation;
-import org.mwc.debrief.core.ContextOperations.RainbowShadeSonarCuts.ShadeOperation;
-import org.mwc.debrief.core.actions.DragComponent;
-import org.mwc.debrief.core.actions.DragComponent.DragComponentMode;
-import org.mwc.debrief.core.actions.DragFeature;
-import org.mwc.debrief.core.actions.DragFeature.DragFeatureMode;
-import org.mwc.debrief.core.actions.DragSegment;
-import org.mwc.debrief.core.actions.DragSegment.DragSegmentMode;
-import org.mwc.debrief.core.actions.RadioHandler;
-import org.mwc.debrief.core.editors.painters.LayerPainterManager;
-import org.mwc.debrief.core.interfaces.IPlotLoader;
-import org.mwc.debrief.core.interfaces.IPlotLoader.BaseLoader;
-import org.mwc.debrief.core.interfaces.IPlotLoader.DeferredPlotLoader;
-import org.mwc.debrief.core.loaders.LoaderManager;
-import org.mwc.debrief.core.loaders.ReplayLoader;
-import org.mwc.debrief.core.loaders.xml_handlers.DebriefEclipseXMLReaderWriter;
-import org.mwc.debrief.core.operations.ExportDopplerShift;
-import org.mwc.debrief.core.operations.ExportTimeDataToClipboard;
-import org.mwc.debrief.core.operations.ExportToFlatFile;
-import org.mwc.debrief.core.operations.ExportToFlatFile2;
-import org.mwc.debrief.core.operations.PlotOperations;
-import org.osgi.framework.Bundle;
-
-import Debrief.GUI.Tote.Painters.SnailPainter;
-import Debrief.ReaderWriter.Replay.ImportReplay;
-import Debrief.Wrappers.NarrativeWrapper;
-import Debrief.Wrappers.SensorContactWrapper;
-import Debrief.Wrappers.SensorWrapper;
-import Debrief.Wrappers.TrackWrapper;
-import Debrief.Wrappers.Track.DynamicInfillSegment;
-import Debrief.Wrappers.Track.RelativeTMASegment;
-import Debrief.Wrappers.Track.TrackWrapper_Support.SegmentList;
-import MWC.Algorithms.PlainProjection;
-import MWC.Algorithms.PlainProjection.RelativeProjectionParent;
-import MWC.GUI.BaseLayer;
-import MWC.GUI.CanvasType;
-import MWC.GUI.CreateEditorForParent;
-import MWC.GUI.DynamicPlottable;
-import MWC.GUI.Editable;
-import MWC.GUI.Layer;
-import MWC.GUI.Layers;
-import MWC.GUI.Plottable;
-import MWC.GenericData.HiResDate;
-import MWC.GenericData.TimePeriod;
-import MWC.GenericData.Watchable;
-import MWC.GenericData.WatchableList;
-import MWC.GenericData.WorldDistance;
-import MWC.GenericData.WorldLocation;
-import MWC.TacticalData.IRollingNarrativeProvider;
-
-/**
- * @author ian.mayo
- */
-@SuppressWarnings(
-{"deprecation", "restriction"})
-public class PlotEditor extends org.mwc.cmap.plotViewer.editors.CorePlotEditor
-{
-  // Extension point tag and attributes in plugin.xml
-  private static final String EXTENSION_POINT_ID = "DebriefPlotLoader";
-
-  private static final String EXTENSION_TAG = "loader";
-
-  private static final String EXTENSION_TAG_LABEL_ATTRIB = "name";
-
-  private static final String EXTENSION_TAG_EXTENSIONS_ATTRIB = "extensions";
-
-  private static final String EXTENSION_TAG_FIRST_LINE_ATTRIB = "first_line";
-
-  private static final String EXTENSION_TAG_ICON_ATTRIB = "icon";
-
-  // private static final String EXTENSION_TAG_CLASS_ATTRIB = "class";
-
-  // Plug-in ID from <plugin> tag in plugin.xml
-  private static final String PLUGIN_ID = "org.mwc.debrief.core";
-
-=======
-/*
- *    Debrief - the Open Source Maritime Analysis Application
- *    http://debrief.info
- *
- *    (C) 2000-2014, PlanetMayo Ltd
- *
- *    This library is free software; you can redistribute it and/or
- *    modify it under the terms of the Eclipse Public License v1.0
- *    (http://www.eclipse.org/legal/epl-v10.html)
- *
- *    This library is distributed in the hope that it will be useful,
- *    but WITHOUT ANY WARRANTY; without even the implied warranty of
- *    MERCHANTABILITY or FITNESS FOR A PARTICULAR PURPOSE. 
- */
-/**
- * 
- */
-package org.mwc.debrief.core.editors;
-
-import java.beans.PropertyChangeEvent;
-import java.beans.PropertyChangeListener;
-import java.io.ByteArrayInputStream;
-import java.io.File;
-import java.io.FileInputStream;
-import java.io.FileNotFoundException;
-import java.io.FileOutputStream;
-import java.io.IOException;
-import java.io.InputStream;
-import java.io.OutputStream;
-import java.net.URI;
-import java.util.ArrayList;
-import java.util.Collection;
-import java.util.Date;
-import java.util.Enumeration;
-import java.util.Iterator;
-import java.util.List;
-import java.util.Vector;
-
-import org.eclipse.core.commands.Command;
-import org.eclipse.core.commands.ExecutionEvent;
-import org.eclipse.core.commands.operations.IUndoableOperation;
-import org.eclipse.core.filesystem.EFS;
-import org.eclipse.core.filesystem.IFileStore;
-import org.eclipse.core.internal.utils.FileUtil;
-import org.eclipse.core.resources.IFile;
-import org.eclipse.core.resources.IFileState;
-import org.eclipse.core.resources.IMarker;
-import org.eclipse.core.resources.IProject;
-import org.eclipse.core.resources.IResource;
-import org.eclipse.core.resources.IResourceChangeEvent;
-import org.eclipse.core.resources.IWorkspace;
-import org.eclipse.core.resources.ResourcesPlugin;
-import org.eclipse.core.runtime.CoreException;
-import org.eclipse.core.runtime.IConfigurationElement;
-import org.eclipse.core.runtime.IPath;
-import org.eclipse.core.runtime.IProduct;
-import org.eclipse.core.runtime.IProgressMonitor;
-import org.eclipse.core.runtime.IStatus;
-import org.eclipse.core.runtime.NullProgressMonitor;
-import org.eclipse.core.runtime.Path;
-import org.eclipse.core.runtime.Platform;
-import org.eclipse.core.runtime.Status;
-import org.eclipse.jface.action.MenuManager;
-import org.eclipse.jface.dialogs.IMessageProvider;
-import org.eclipse.jface.dialogs.MessageDialog;
 import org.eclipse.jface.viewers.ArrayContentProvider;
 import org.eclipse.jface.viewers.ILabelProvider;
 import org.eclipse.jface.viewers.ISelection;
@@ -603,10 +400,10 @@
           }
           else
           {
-            CorePlugin.logError(Status.ERROR,
+            CorePlugin.logError(Status.WARNING,
                 "data source for PlotEditor not of expected type:" + input,
                 null);
-            System.err.println("Not expected file type:" + input);
+            setPartName(input.toString());
           }
         }
       }
@@ -736,6 +533,13 @@
 
     // lastly, set the title (if we have one)
     this.setPartName(input.getName());
+    
+    // hmm, does this input have an icon?
+    ImageDescriptor icon = input.getImageDescriptor();
+    if (icon != null)
+    {
+      this.setTitleImage(icon.createImage());
+    }
   }
 
   /**
@@ -1220,740 +1024,9 @@
     }
   }
 
->>>>>>> 16e6fef5
   /**
-   * helper object which loads plugin file-loaders
-   */
-  LoaderManager _loader;
-
-  /**
-   * we keep the reference to our track-type adapter
-   */
-  TrackDataProvider _trackDataProvider;
-
-  /**
-   * something to look after our layer painters
-   */
-  LayerPainterManager _layerPainterManager;
-
-  /**
-   * and how we view the time
-   * 
-   */
-  protected TimeControlPreferences _timePreferences;
-
-  private PlotOperations _myOperations;
-
-  /**
-   * support tool that provides a relative plot
-   */
-  private RelativeProjectionParent _myRelativeWrapper;
-
-  /**
-   * handle narrative management
-   */
-  protected IRollingNarrativeProvider _theNarrativeProvider;
-
-  /**
-   * an object to look after all of the time bits
-   */
-  private TimeManager _timeManager;
-
-  private org.mwc.cmap.core.interfaces.TimeControllerOperation.TimeControllerOperationStore _timeControllerOperations;
-
-  private PlotOutlinePage _outlinePage;
-
-  private TraverseListener dragModeListener = new TraverseListener()
-  {
-
-    @Override
-    public void keyTraversed(TraverseEvent e)
-    {
-      if (getChart() == null)
-      {
-        return;
-      }
-      Control control = getChart().getCanvasControl();
-      if (control == null || control.isDisposed() || !control.isVisible())
-      {
-        return;
-      }
-      if (e.detail == SWT.TRAVERSE_TAB_NEXT)
-      {
-        PlotMouseDragger dragMode = getChart().getDragMode();
-        if (dragMode != null)
-        {
-          try
-          {
-            String currentState = null;
-            ExecutionEvent executionEvent = new ExecutionEvent();
-            if (dragMode instanceof DragSegmentMode)
-            {
-              new DragComponent().execute(executionEvent);
-              currentState = RadioHandler.DRAG_COMPONENT;
-            }
-            else if (dragMode instanceof DragComponentMode)
-            {
-              new DragFeature().execute(executionEvent);
-              currentState = RadioHandler.DRAG_FEATURE;
-            }
-            else if (dragMode instanceof DragFeatureMode)
-            {
-              new RangeBearing().execute(executionEvent);
-              currentState = RadioHandler.RANGE_BEARING;
-            }
-            else if (dragMode instanceof RangeBearingMode)
-            {
-              new Pan().execute(executionEvent);
-              currentState = RadioHandler.PAN;
-            }
-            else if (dragMode instanceof PanMode)
-            {
-              new ZoomIn().execute(executionEvent);
-              currentState = RadioHandler.ZOOM_IN;
-            }
-            else if (dragMode instanceof ZoomInMode)
-            {
-              new DragSegment().execute(executionEvent);
-              currentState = RadioHandler.DRAG_SEGMENT;
-            }
-            if (currentState != null)
-            {
-              ICommandService service =
-                  (ICommandService) getSite().getService(ICommandService.class);
-              Command command = service.getCommand(RadioHandler.ID);
-              HandlerUtil.updateRadioState(command, currentState);
-            }
-          }
-          catch (Exception e1)
-          {
-            CorePlugin.logError(Status.WARNING, "Cannot change drag mode:", e1);
-          }
-        }
-      }
-    }
-  };
-
-  private PlotPropertySheetPage _propertySheetPage;
-
-  /**
-   * constructor - quite simple really.
-   */
-  public PlotEditor()
-  {
-    super();
-
-    // create the track manager to manage the primary & secondary tracks
-    _trackDataProvider = new TrackManager(_myLayers);
-
-    // and listen out form modifications, because we want to mark ourselves
-    // as
-    // dirty once they've updated
-    _trackDataProvider.addTrackDataListener(new TrackDataListener()
-    {
-      public void tracksUpdated(final WatchableList primary,
-          final WatchableList[] secondaries)
-      {
-        fireDirty();
-      }
-    });
-
-    // sort out the time controlleroperations
-    _timeControllerOperations =
-        new org.mwc.cmap.core.interfaces.TimeControllerOperation.TimeControllerOperationStore();
-    _timeControllerOperations.add(new ExportTimeDataToClipboard());
-    _timeControllerOperations.add(new ExportToFlatFile());
-    _timeControllerOperations.add(new ExportToFlatFile2());
-    _timeControllerOperations.add(new ExportDopplerShift());
-
-    _layerPainterManager = new LayerPainterManager(_trackDataProvider);
-    _layerPainterManager.addPropertyChangeListener(new PropertyChangeListener()
-    {
-      public void propertyChange(final PropertyChangeEvent arg0)
-      {
-        // ok, trigger repaint of plot
-        if (getChart() != null)
-          getChart().update();
-      }
-    });
-
-    // create the time manager. cool
-    _timeManager = new TimeManager();
-    _timeManager.addListener(_timeListener,
-        TimeProvider.TIME_CHANGED_PROPERTY_NAME);
-
-    // and how time is managed
-    _timePreferences = new TimeControlProperties();
-
-    // listen out for when our input changes, since we will change the
-    // editor
-    // window title
-    this.addPropertyListener(new IPropertyListener()
-    {
-
-      @SuppressWarnings(
-      {"synthetic-access"})
-      public void propertyChanged(final Object source, final int propId)
-      {
-        if (propId == PROP_INPUT)
-        {
-          final Object input = getEditorInput();
-          if (input instanceof IFileEditorInput)
-          {
-            final IFileEditorInput inp = (IFileEditorInput) getEditorInput();
-            setPartName(inp.getName());
-          }
-          else if (input instanceof FileStoreEditorInput)
-          {
-            final FileStoreEditorInput fsi = (FileStoreEditorInput) input;
-            final String theName = fsi.getName();
-            setPartName(theName);
-          }
-          else if (input instanceof FileRevisionEditorInput)
-          {
-            setPartName(((FileRevisionEditorInput) input).getName());
-          }
-          else
-          {
-            CorePlugin.logError(Status.WARNING,
-                "data source for PlotEditor not of expected type:" + input,
-                null);
-            setPartName(input.toString());
-          }
-        }
-      }
-    });
-
-    _myOperations = new PlotOperations()
-    {
-      // just provide with our complete set of layers
-      @SuppressWarnings("synthetic-access")
-      public Object[] getTargets()
-      {
-        // ok, return our top level layers as objects
-        final Vector<Layer> res = new Vector<Layer>(0, 1);
-        for (int i = 0; i < _myLayers.size(); i++)
-        {
-          res.add(_myLayers.elementAt(i));
-        }
-        return res.toArray();
-      }
-
-      /**
-       * override performing the operation, since we'll do a screen update on completion
-       */
-      @SuppressWarnings("synthetic-access")
-      public Vector<Layer> performOperation(final AnOperation operationName)
-      {
-        // make the actual change
-        final Vector<Layer> res = super.performOperation(operationName);
-
-        if (res != null)
-        {
-          if (res.size() != 0)
-          {
-            for (final Iterator<Layer> iter = res.iterator(); iter.hasNext();)
-            {
-              final Layer thisL = (Layer) iter.next();
-              // and update the screen
-              _myLayers.fireReformatted(thisL);
-
-            }
-          }
-        }
-
-        return res;
-
-      }
-    };
-
-    // do we have some time preferences?
-    if (_timePreferences != null)
-    {
-      final HiResDate startDTG = _timePreferences.getSliderStartTime();
-      final HiResDate endDTG = _timePreferences.getSliderEndTime();
-      // and were there any times in it?
-      if ((startDTG != null) && (endDTG != null))
-      {
-        // yup, store the time data.
-        _myOperations
-            .setPeriod(new TimePeriod.BaseTimePeriod(startDTG, endDTG));
-      }
-    }
-
-    // introduce our new item listener that looks after relative TMA segments being dropped into the
-    // layers object
-    _myLayers.addDataExtendedListener(new Layers.DataListener2()
-    {
-
-      @Override
-      public void dataModified(Layers theData, Layer changedLayer)
-      {
-      }
-
-      @Override
-      public void dataExtended(Layers theData)
-      {
-      }
-
-      @Override
-      public void dataReformatted(Layers theData, Layer changedLayer)
-      {
-      }
-
-      @Override
-      public void dataExtended(final Layers theData, final Plottable newItem, final Layer parent)
-      {
-        reconnectSegments(newItem, parent);        
-      }
-    });
-  }
-
-  @Override
-  public void dispose()
-  {
-    super.dispose();
-
-    // stop listening to the time manager
-    _timeManager.removeListener(_timeListener,
-        TimeProvider.TIME_CHANGED_PROPERTY_NAME);
-
-    _timeManager = null;
-
-    if (_layerPainterManager != null)
-    {
-      _layerPainterManager.close();
-      _layerPainterManager = null;
-    }
-
-    if (_outlinePage != null)
-    {
-      _outlinePage.dispose();
-      _outlinePage = null;
-    }
-  }
-
-  public void init(final IEditorSite site, final IEditorInput input)
-      throws PartInitException
-  {
-    setSite(site);
-    setInputWithNotify(input);
-
-    // ok - declare and load the supplemental plugins which can load
-    // datafiles
-    initialiseFileLoaders();
-
-    // and start the load
-    loadThisFile(input);
-
-    // lastly, set the title (if we have one)
-    this.setPartName(input.getName());
-
-    // hmm, does this input have an icon?
-    ImageDescriptor icon = input.getImageDescriptor();
-    if (icon != null)
-    {
-      this.setTitleImage(icon.createImage());
-    }
-  }
-
-  /**
-   * @param input
-   *          the file to insert
-   */
-  private void loadThisFile(IEditorInput input)
-  {
-    InputStream is = null;
-    if (!input.exists())
-    {
-      CorePlugin.logError(Status.ERROR, "File cannot be found:"
-          + input.getName(), null);
-      return;
-    }
-    String name = input.getName();
-    try
-    {
-      final IPersistableElement persist = input.getPersistable();
-      if (input instanceof IFileEditorInput)
-      {
-        final IFileEditorInput ife = (IFileEditorInput) input;
-        final IFile iff = ife.getFile();
-        iff.refreshLocal(IResource.DEPTH_ONE, null);
-        is = iff.getContents();
-        name = getAbsoluteName(iff);
-      }
-      else if (persist instanceof IFileEditorInput)
-      {
-        final IFileEditorInput ifi = (IFileEditorInput) persist;
-        IFile iff = ifi.getFile();
-        is = iff.getContents();
-        name = getAbsoluteName(iff);
-      }
-      else if (input instanceof FileStoreEditorInput)
-      {
-        final FileStoreEditorInput _input = (FileStoreEditorInput) input;
-        final URI _uri = _input.getURI();
-        final Path _p = new Path(_uri.getPath());
-        name = _uri.getPath();
-        final IFileStore _ifs = EFS.getLocalFileSystem().getStore(_p);
-        is = _ifs.openInputStream(EFS.NONE, null);
-      }
-      else if (input instanceof FileRevisionEditorInput)
-      {
-        final FileRevisionEditorInput frei = (FileRevisionEditorInput) input;
-        IFile file = getFile(frei);
-        if (file != null && file.exists())
-        {
-          name = getAbsoluteName(file);
-          is = frei.getStorage().getContents();
-        }
-      }
-      if (is != null)
-        loadThisStream(is, name);
-      else
-      {
-        CorePlugin.logError(Status.INFO, "Failed to load file from:" + input,
-            null);
-      }
-
-    }
-    catch (final CoreException e)
-    {
-      CorePlugin.logError(Status.ERROR, "Resource out of sync:"
-          + input.getName() + " REFRESH the workspace", null);
-      MessageDialog
-          .openError(
-              Display.getDefault().getActiveShell(),
-              "File out of sync",
-              "This file has been edited or removed:"
-                  + input.getName()
-                  + "\nPlease right-click on your navigator project and press Refresh");
-    }
-  }
-
-  private IFile getFile(FileRevisionEditorInput frei)
-  {
-    IFile file = null;
-    IFileRevision revision = frei.getFileRevision();
-    if (revision instanceof LocalFileRevision)
-    {
-      LocalFileRevision localFileRevision = (LocalFileRevision) revision;
-      if (localFileRevision.getFile() != null)
-      {
-        file = localFileRevision.getFile();
-      }
-      else
-      {
-        IFileState state = localFileRevision.getState();
-        IPath path = state.getFullPath();
-        file = ResourcesPlugin.getWorkspace().getRoot().getFile(path);
-      }
-    }
-    return file;
-  }
-
-  public String getAbsoluteName(final IFile iff) throws CoreException
-  {
-    String name;
-    URI uri = iff.getLocationURI();
-    if (iff.isLinked())
-    {
-      uri = iff.getRawLocationURI();
-    }
-    File javaFile = EFS.getStore(uri).toLocalFile(0, new NullProgressMonitor());
-    name = javaFile.getAbsolutePath();
-    return name;
-  }
-
-  /**
-   * @param input
-   *          the file to insert
-   */
-  private void loadThisFile(final String filePath)
-  {
-    FileInputStream ifs = null;
-    try
-    {
-      ifs = new FileInputStream(filePath);
-      loadThisStream(ifs, filePath);
-    }
-    catch (final FileNotFoundException e)
-    {
-      CorePlugin.logError(Status.ERROR,
-          "Problem loading data file:" + filePath, e);
-    }
-    finally
-    {
-      if (ifs != null)
-        try
-        {
-          ifs.close();
-        }
-        catch (IOException e)
-        {
-          CorePlugin.logError(Status.ERROR, "Problem closing input stream:"
-              + filePath, e);
-        }
-    }
-  }
-
-  private void loadThisStream(final InputStream is, final String fileName)
-  {
-    // right, see if any of them will do our edit
-    final IPlotLoader[] loaders = _loader.findLoadersFor(fileName);
-    // did we find any?
-    if (loaders.length > 0)
-    {
-      // cool, give them a go...
-      try
-      {
-        for (int i = 0; i < loaders.length; i++)
-        {
-          final IPlotLoader thisLoader = loaders[i];
-
-          // get it to load. Just in case it's an asychronous load
-          // operation, we
-          // rely on it calling us back (loadingComplete)
-          thisLoader.loadFile(this, is, fileName);
-
-          // special handling - popup a dialog to allow sensor name/color to be
-          // set if there's just one sensor
-          if (thisLoader instanceof DeferredPlotLoader)
-          {
-            final DeferredPlotLoader ld = (DeferredPlotLoader) thisLoader;
-            final BaseLoader loader = ld.getLoader();
-            if (loader != null)
-            {
-              if (loader instanceof ReplayLoader)
-              {
-                final ReplayLoader rl = (ReplayLoader) loader;
-                final ImportReplay ir = rl.getReplayLoader();
-                final Vector<SensorWrapper> sensors = ir.getPendingSensors();
-                if (sensors.size() == 1)
-                {
-                  final SensorWrapper thisS = sensors.firstElement();
-                  nameThisSensor(thisS);
-                }
-
-                // ok, now we can store the pending sensors in their
-                // parent tracks
-                ir.storePendingSensors();
-              }
-            }
-          }
-        }
-      }
-      catch (final RuntimeException e)
-      {
-        CorePlugin.logError(Status.ERROR, "Problem loading data file:"
-            + fileName, e);
-      }
-    }
-  }
-
-  private void nameThisSensor(final SensorWrapper thisS)
-  {
-    // create the wizard to color/name this
-    final SimplePageListWizard wizard = new SimplePageListWizard();
-
-    // right, just have a quick look and see if the sensor has range data -
-    // because
-    // if it doesn't we'll let the user set a default
-    final Enumeration<Editable> cuts = thisS.elements();
-    boolean needsRange = false;
-    if (cuts.hasMoreElements())
-    {
-      final Editable firstCut = cuts.nextElement();
-      final SensorContactWrapper scw = (SensorContactWrapper) firstCut;
-      // do we have bearing?
-      if (scw.getHasBearing())
-      {
-        // yes. now are we waiting for a range?
-        if (scw.getRange() == null)
-        {
-          needsRange = true;
-        }
-      }
-    }
-
-    // next, just see if this track already contains sensor
-    // data with this name
-    boolean alreadyLoaded = false;
-    TrackWrapper trk = thisS.getHost();
-    if (trk != null)
-    {
-      Enumeration<Editable> enumer = trk.getSensors().elements();
-      while (enumer.hasMoreElements())
-      {
-        SensorWrapper oldS = (SensorWrapper) enumer.nextElement();
-        if (oldS.getName().equals(thisS.getName()))
-        {
-          alreadyLoaded = true;
-        }
-      }
-    }
-
-    final String imagePath = "images/NameSensor.jpg";
-
-    // inform the user if this sensor name is already in use
-    final String nameString;
-    if (alreadyLoaded)
-    {
-      nameString =
-          "a one-word title for this block of sensor contacts (e.g. S2046)\n\n"
-              + "Note: [" + thisS.getName() + "] is already in use.";
-    }
-    else
-    {
-      nameString =
-          "a one-word title for this block of sensor contacts (e.g. S2046)";
-    }
-
-    final EnterStringPage getName =
-        new EnterStringPage(null, thisS.getName(), "Import Sensor data",
-            "Please provide the name for this sensor", nameString, imagePath,
-            null, false);
-    final SelectColorPage getColor =
-        new SelectColorPage(null, thisS.getColor(), "Import Sensor data",
-            "Now format the new sensor",
-            "The default color for the cuts for this new sensor", imagePath,
-            null);
-    final EnterBooleanPage getVis =
-        new EnterBooleanPage(null, false, "Import Sensor data",
-            "Please specify if this sensor should be displayed once loaded",
-            "yes/no", imagePath, null);
-    final WorldDistance defRange = new WorldDistance(5000, WorldDistance.YARDS);
-    final EnterRangePage getRange =
-        new EnterRangePage(
-            null,
-            "Import Sensor data",
-            "Please provide a default range for the sensor cuts \n(or enter 0.0 to leave them as infinite length)",
-            "Default range", defRange, imagePath, null);
-    final EnterBooleanPage applyRainbowInRainbowColors =
-        new EnterBooleanPage(null, false,
-            "Apply Rainbow Shades in rainbow colors",
-            "Should Debrief apply Rainbow Shades to these sensor cuts?",
-            "yes/no", "images/ShadeRainbow.png", null);
-
-    wizard.addWizard(getName);
-    wizard.addWizard(getColor);
-    if (needsRange)
-      wizard.addWizard(getRange);
-    wizard.addWizard(getVis);
-    wizard.addWizard(applyRainbowInRainbowColors);
-    final WizardDialog dialog =
-        new WizardDialog(Display.getCurrent().getActiveShell(), wizard);
-    dialog.create();
-    dialog.setBlockOnOpen(true);
-    dialog.open();
-    // did it work?
-    if (dialog.getReturnCode() == WizardDialog.OK)
-    {
-      // ok, use the name
-      thisS.setName(getName.getString());
-      thisS.setColor(getColor.getColor());
-      thisS.setVisible(getVis.getBoolean());
-
-      // are we doing range?
-      if (needsRange)
-      {
-        final WorldDistance theRange = getRange.getRange();
-
-        // did a range get entered?
-        if ((theRange != null) && (theRange.getValue() != 0))
-        {
-          final Enumeration<Editable> iter = thisS.elements();
-          while (iter.hasMoreElements())
-          {
-            final SensorContactWrapper cut =
-                (SensorContactWrapper) iter.nextElement();
-            cut.setRange(new WorldDistance(theRange));
-          }
-        }
-      }
-      if (applyRainbowInRainbowColors.getBoolean())
-      {
-
-        SensorWrapper theSensor = null;
-
-        // are they items we're interested in?
-        HiResDate startDTG = new HiResDate(Long.MAX_VALUE / 1000, 0);
-        HiResDate endDTG = new HiResDate(0);
-        Enumeration<Editable> elements = thisS.elements();
-        ArrayList<Editable> sensors = new ArrayList<Editable>();
-        ArrayList<SensorContactWrapper> list =
-            new ArrayList<SensorContactWrapper>();
-        while (elements.hasMoreElements())
-        {
-          sensors.add(elements.nextElement());
-        }
-        for (Editable thisE : sensors)
-        {
-          if (thisE instanceof SensorWrapper)
-          {
-            // just check that there's only one item selected
-            if (sensors.size() == 1)
-            {
-              theSensor = (SensorWrapper) thisE;
-            }
-          }
-          else if (thisE instanceof SensorContactWrapper)
-          {
-            list.add((SensorContactWrapper) thisE);
-            if (startDTG.compareTo(((SensorContactWrapper) thisE).getDTG()) > 0)
-            {
-              startDTG = ((SensorContactWrapper) thisE).getDTG();
-            }
-            if (endDTG.compareTo(((SensorContactWrapper) thisE).getDTG()) < 0)
-            {
-              endDTG = ((SensorContactWrapper) thisE).getDTG();
-            }
-          }
-        }
-
-        // ok, do we have a single sensor?
-        if (theSensor != null)
-        {
-          startDTG = theSensor.getStartDTG();
-          endDTG = theSensor.getEndDTG();
-          Collection<Editable> editables =
-              theSensor.getItemsBetween(theSensor.getStartDTG(), theSensor
-                  .getEndDTG());
-          for (Editable editable : editables)
-          {
-            if (editable instanceof SensorContactWrapper)
-            {
-              list.add((SensorContactWrapper) editable);
-            }
-          }
-        }
-        final HiResDate start = startDTG;
-        final HiResDate end = endDTG;
-        // create this operation
-        final String title1 = "Shade in rainbow colors";
-        Layer parentLayer = null;
-
-        Layers parentLayers = _myLayers;
-        if (parentLayers != null)
-        {
-          if (parentLayers.size() == 1)
-          {
-            parentLayer = parentLayers.elementAt(0);
-          }
-        }
-
-        final IUndoableOperation theAction =
-            new ShadeCutsOperation(title1, parentLayers, parentLayer, list
-                .toArray(new SensorContactWrapper[0]), start, end,
-                ShadeOperation.RAINBOW_SHADE);
-        CorePlugin.run(theAction);
-      }
-    }
-  }
-
-  /**
-   * 
-   */
+	 * 
+	 */
   private void initialiseFileLoaders()
   {
     // hey - sort out our plot readers
@@ -2351,7 +1424,7 @@
   }
 
   private
-      TimeControllerOperationStore
+      org.mwc.cmap.core.interfaces.TimeControllerOperation.TimeControllerOperationStore
       getTimeControllerOperations()
   {
     return _timeControllerOperations;
@@ -2373,8 +1446,8 @@
         {
 
           /**
-           * 
-           */
+					 * 
+					 */
           private static final long serialVersionUID = 1L;
 
           public void parentFireSelectionChanged(final ISelection selected)
@@ -2407,8 +1480,8 @@
       }
 
       /**
-       * 
-       */
+			 * 
+			 */
       private static final long serialVersionUID = 1L;
 
       /**
@@ -2955,8 +2028,8 @@
   }
 
   /**
-   * 
-   */
+	 * 
+	 */
   @Override
   protected void layersExtended()
   {
