--- conflicted
+++ resolved
@@ -56,22 +56,12 @@
             new ImportRiderNarrativeDocument(theLayers, trackData);
         iw.handleImport(fileName, inputStream);
 
-<<<<<<< HEAD
-        // hey, it worked. now open the narrative viewer
-        // hmm, just double-check we've got some narrative data
-        final Layer narratives = theLayers.findLayer(
-            NarrativeEntry.NARRATIVE_LAYER);
-        if (narratives != null)
-        {
-=======
         // check to see if have any narratives
         if (containsNarratives(theLayers))
         {
           // hey, it worked. now open the narrative viewer
->>>>>>> ed518877
           Display.getDefault().asyncExec(new Runnable()
           {
-
             @Override
             public void run()
             {
