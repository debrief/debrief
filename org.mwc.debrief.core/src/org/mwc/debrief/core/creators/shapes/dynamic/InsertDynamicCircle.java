/*
 *    Debrief - the Open Source Maritime Analysis Application
 *    http://debrief.info
 *
 *    (C) 2000-2018, Deep Blue C Technology Ltd
 *
 *    This library is free software; you can redistribute it and/or
 *    modify it under the terms of the Eclipse Public License v1.0
 *    (http://www.eclipse.org/legal/epl-v10.html)
 *
 *    This library is distributed in the hope that it will be useful,
 *    but WITHOUT ANY WARRANTY; without even the implied warranty of
 *    MERCHANTABILITY or FITNESS FOR A PARTICULAR PURPOSE.
 */
package org.mwc.debrief.core.creators.shapes.dynamic;

import java.util.Date;

import org.mwc.debrief.core.wizards.dynshapes.DynamicCircleWizard;
<<<<<<< HEAD

import Debrief.Wrappers.DynamicShapeWrapper;
import MWC.GenericData.WorldLocation;
=======
import org.mwc.debrief.core.wizards.dynshapes.DynamicShapeWizard;
>>>>>>> 2ef31368

/**
 * @author Ayesha
 *
 */
public class InsertDynamicCircle extends InsertDynamicShape
{
  @Override
<<<<<<< HEAD
  protected DynamicShapeWrapper getDynamicShape(Date startDate, Date endDate,WorldLocation center)
  {
    DynamicCircleWizard wizard = new DynamicCircleWizard(startDate,endDate,center);
    WizardDialog wd = new WizardDialog(getShell(), wizard);
    final DynamicShapeWrapper thisShape;
    if(wd.open()==Window.OK) {
      
      //get all param details from the wizard now.
      thisShape = wizard.getDynamicShapeWrapper();
    }
    else {
      thisShape = null;
    }
    return thisShape;
=======
  protected DynamicShapeWizard getWizard(final Date startDate, final Date endDate)
  {
    return new DynamicCircleWizard(startDate, endDate);
>>>>>>> 2ef31368
  }
}
<|MERGE_RESOLUTION|>--- conflicted
+++ resolved
@@ -1,56 +1,35 @@
-/*
- *    Debrief - the Open Source Maritime Analysis Application
- *    http://debrief.info
- *
- *    (C) 2000-2018, Deep Blue C Technology Ltd
- *
- *    This library is free software; you can redistribute it and/or
- *    modify it under the terms of the Eclipse Public License v1.0
- *    (http://www.eclipse.org/legal/epl-v10.html)
- *
- *    This library is distributed in the hope that it will be useful,
- *    but WITHOUT ANY WARRANTY; without even the implied warranty of
- *    MERCHANTABILITY or FITNESS FOR A PARTICULAR PURPOSE.
- */
-package org.mwc.debrief.core.creators.shapes.dynamic;
-
-import java.util.Date;
-
-import org.mwc.debrief.core.wizards.dynshapes.DynamicCircleWizard;
-<<<<<<< HEAD
-
-import Debrief.Wrappers.DynamicShapeWrapper;
-import MWC.GenericData.WorldLocation;
-=======
-import org.mwc.debrief.core.wizards.dynshapes.DynamicShapeWizard;
->>>>>>> 2ef31368
-
-/**
- * @author Ayesha
- *
- */
-public class InsertDynamicCircle extends InsertDynamicShape
-{
-  @Override
-<<<<<<< HEAD
-  protected DynamicShapeWrapper getDynamicShape(Date startDate, Date endDate,WorldLocation center)
-  {
-    DynamicCircleWizard wizard = new DynamicCircleWizard(startDate,endDate,center);
-    WizardDialog wd = new WizardDialog(getShell(), wizard);
-    final DynamicShapeWrapper thisShape;
-    if(wd.open()==Window.OK) {
-      
-      //get all param details from the wizard now.
-      thisShape = wizard.getDynamicShapeWrapper();
-    }
-    else {
-      thisShape = null;
-    }
-    return thisShape;
-=======
-  protected DynamicShapeWizard getWizard(final Date startDate, final Date endDate)
-  {
-    return new DynamicCircleWizard(startDate, endDate);
->>>>>>> 2ef31368
-  }
-}
+/*
+ *    Debrief - the Open Source Maritime Analysis Application
+ *    http://debrief.info
+ *
+ *    (C) 2000-2018, Deep Blue C Technology Ltd
+ *
+ *    This library is free software; you can redistribute it and/or
+ *    modify it under the terms of the Eclipse Public License v1.0
+ *    (http://www.eclipse.org/legal/epl-v10.html)
+ *
+ *    This library is distributed in the hope that it will be useful,
+ *    but WITHOUT ANY WARRANTY; without even the implied warranty of
+ *    MERCHANTABILITY or FITNESS FOR A PARTICULAR PURPOSE.
+ */
+package org.mwc.debrief.core.creators.shapes.dynamic;
+
+import java.util.Date;
+
+import org.mwc.debrief.core.wizards.dynshapes.DynamicCircleWizard;
+import org.mwc.debrief.core.wizards.dynshapes.DynamicShapeWizard;
+
+import MWC.GenericData.WorldLocation;
+
+/**
+ * @author Ayesha
+ *
+ */
+public class InsertDynamicCircle extends InsertDynamicShape
+{
+  @Override
+  protected DynamicShapeWizard getWizard(final Date startDate, final Date endDate,WorldLocation center)
+  {
+    return new DynamicCircleWizard(startDate, endDate,center);
+  }
+}