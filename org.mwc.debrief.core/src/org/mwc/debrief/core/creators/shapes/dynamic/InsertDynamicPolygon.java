/*
 *    Debrief - the Open Source Maritime Analysis Application
 *    http://debrief.info
 *
 *    (C) 2000-2018, Deep Blue C Technology Ltd
 *
 *    This library is free software; you can redistribute it and/or
 *    modify it under the terms of the Eclipse Public License v1.0
 *    (http://www.eclipse.org/legal/epl-v10.html)
 *
 *    This library is distributed in the hope that it will be useful,
 *    but WITHOUT ANY WARRANTY; without even the implied warranty of
 *    MERCHANTABILITY or FITNESS FOR A PARTICULAR PURPOSE.
 */
package org.mwc.debrief.core.creators.shapes.dynamic;

import java.util.Date;

import org.mwc.debrief.core.wizards.dynshapes.DynamicPolygonWizard;
<<<<<<< HEAD

import Debrief.Wrappers.DynamicShapeWrapper;
import MWC.GenericData.WorldLocation;
=======
import org.mwc.debrief.core.wizards.dynshapes.DynamicShapeWizard;
>>>>>>> 2ef31368

/**
 * @author Ayesha
 *
 */
public class InsertDynamicPolygon extends InsertDynamicShape
{
<<<<<<< HEAD

  protected DynamicShapeWrapper getDynamicShape(final Date startDate,final Date endDate,WorldLocation center) {
    DynamicPolygonWizard wizard = new DynamicPolygonWizard(startDate,endDate);
    WizardDialog wd = new WizardDialog(getShell(), wizard);
    final DynamicShapeWrapper thisShape;
    if(wd.open()==Window.OK) {
      
      //get all param details from the wizard now.
      thisShape = wizard.getDynamicShapeWrapper();
    }
    else {
      thisShape = null;
    }
    return thisShape;
=======
  @Override
  protected DynamicShapeWizard getWizard(Date startDate, Date endDate)
  {
    return new DynamicPolygonWizard(startDate,endDate);
>>>>>>> 2ef31368
  }

}
<|MERGE_RESOLUTION|>--- conflicted
+++ resolved
@@ -1,57 +1,36 @@
-/*
- *    Debrief - the Open Source Maritime Analysis Application
- *    http://debrief.info
- *
- *    (C) 2000-2018, Deep Blue C Technology Ltd
- *
- *    This library is free software; you can redistribute it and/or
- *    modify it under the terms of the Eclipse Public License v1.0
- *    (http://www.eclipse.org/legal/epl-v10.html)
- *
- *    This library is distributed in the hope that it will be useful,
- *    but WITHOUT ANY WARRANTY; without even the implied warranty of
- *    MERCHANTABILITY or FITNESS FOR A PARTICULAR PURPOSE.
- */
-package org.mwc.debrief.core.creators.shapes.dynamic;
-
-import java.util.Date;
-
-import org.mwc.debrief.core.wizards.dynshapes.DynamicPolygonWizard;
-<<<<<<< HEAD
-
-import Debrief.Wrappers.DynamicShapeWrapper;
-import MWC.GenericData.WorldLocation;
-=======
-import org.mwc.debrief.core.wizards.dynshapes.DynamicShapeWizard;
->>>>>>> 2ef31368
-
-/**
- * @author Ayesha
- *
- */
-public class InsertDynamicPolygon extends InsertDynamicShape
-{
-<<<<<<< HEAD
-
-  protected DynamicShapeWrapper getDynamicShape(final Date startDate,final Date endDate,WorldLocation center) {
-    DynamicPolygonWizard wizard = new DynamicPolygonWizard(startDate,endDate);
-    WizardDialog wd = new WizardDialog(getShell(), wizard);
-    final DynamicShapeWrapper thisShape;
-    if(wd.open()==Window.OK) {
-      
-      //get all param details from the wizard now.
-      thisShape = wizard.getDynamicShapeWrapper();
-    }
-    else {
-      thisShape = null;
-    }
-    return thisShape;
-=======
-  @Override
-  protected DynamicShapeWizard getWizard(Date startDate, Date endDate)
-  {
-    return new DynamicPolygonWizard(startDate,endDate);
->>>>>>> 2ef31368
-  }
-
-}
+/*
+ *    Debrief - the Open Source Maritime Analysis Application
+ *    http://debrief.info
+ *
+ *    (C) 2000-2018, Deep Blue C Technology Ltd
+ *
+ *    This library is free software; you can redistribute it and/or
+ *    modify it under the terms of the Eclipse Public License v1.0
+ *    (http://www.eclipse.org/legal/epl-v10.html)
+ *
+ *    This library is distributed in the hope that it will be useful,
+ *    but WITHOUT ANY WARRANTY; without even the implied warranty of
+ *    MERCHANTABILITY or FITNESS FOR A PARTICULAR PURPOSE.
+ */
+package org.mwc.debrief.core.creators.shapes.dynamic;
+
+import java.util.Date;
+
+import org.mwc.debrief.core.wizards.dynshapes.DynamicPolygonWizard;
+import org.mwc.debrief.core.wizards.dynshapes.DynamicShapeWizard;
+
+import MWC.GenericData.WorldLocation;
+
+/**
+ * @author Ayesha
+ *
+ */
+public class InsertDynamicPolygon extends InsertDynamicShape
+{
+  @Override
+  protected DynamicShapeWizard getWizard(Date startDate, Date endDate,WorldLocation center)
+  {
+    return new DynamicPolygonWizard(startDate,endDate);
+  }
+
+}