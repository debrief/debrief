--- conflicted
+++ resolved
@@ -1,315 +1,291 @@
-/*
- *    Debrief - the Open Source Maritime Analysis Application
- *    http://debrief.info
- *
- *    (C) 2000-2018, PlanetMayo Ltd
- *
- *    This library is free software; you can redistribute it and/or
- *    modify it under the terms of the Eclipse Public License v1.0
- *    (http://www.eclipse.org/legal/epl-v10.html)
- *
- *    This library is distributed in the hope that it will be useful,
- *    but WITHOUT ANY WARRANTY; without even the implied warranty of
- *    MERCHANTABILITY or FITNESS FOR A PARTICULAR PURPOSE.
- */
-package org.mwc.debrief.core.wizards;
-
-import java.util.List;
-
-import org.eclipse.jface.viewers.ArrayContentProvider;
-import org.eclipse.jface.viewers.ComboViewer;
-import org.eclipse.jface.viewers.StructuredSelection;
-import org.eclipse.swt.SWT;
-import org.eclipse.swt.layout.GridData;
-import org.eclipse.swt.layout.GridLayout;
-import org.eclipse.swt.widgets.Composite;
-import org.eclipse.swt.widgets.Label;
-import org.eclipse.swt.widgets.Text;
-import org.mwc.debrief.core.ContextOperations.ExportCSVPrefs.DropdownProvider;
-
-public class CSVExportPage1 extends CustomWizardPage
-{
-
-  private static final String CSV_EXPORT_SENSOR = "CSV_EXPORT_sensor";
-
-  private static final String CSV_EXPORT_FLAG = "CSV_EXPORT_flag";
-
-  private static final String CSV_EXPORT_TYPE = "CSV_EXPORT_type";
-
-  private static final String CSV_EXPORT_UNIT = "CSV_EXPORT_unit";
-
-  private static final String CSV_EXPORT_PROVENANCE = "CSV_EXPORT_provenance";
-
-  public static final String PAGE_ID = "1. Subject";
-
-  @Override
-  protected List<String> getPageNames()
-  {
-    return CSVExportWizard.PAGE_NAMES;
-  }
-
-  protected static String getCmbVal(final ComboViewer comboViewer, String val)
-  {
-    final String res;
-    if (comboViewer != null && !comboViewer.getCombo().isDisposed())
-    {
-      final StructuredSelection selection = (StructuredSelection) comboViewer
-          .getSelection();
-      if (selection.isEmpty())
-      {
-        // ah, it's not one of the drop downs, so
-        // get the value from the combo
-        final String comboText = comboViewer.getCombo().getText();
-        res = comboText == null ? val : comboText;
-      }
-      else
-      {
-        // just get the selected item
-        res = (String) selection.getFirstElement();
-      }
-    }
-    else
-    {
-      res = val;
-    }
-
-    return res;
-  }
-
-  private final DropdownProvider provider;
-  // Data Fields ---- TODO: change default values
-
-  private String type;
-  private String sensor;
-  private String flag;
-  private String unitName;
-  private String semiMajorAxis = "0.5";
-  private String semiMinorAxis = "0.5";
-
-  // UI- Fields -------
-
-  private String provenance;
-  // --------
-  private Text provenanceTxt;
-  private ComboViewer typeCmb;
-  private Text unitNameTxt;
-  private Text semiMajorAxisTxt;
-  private Text semiMinorAxisTxt;
-  private ComboViewer flagCmb;
-  private ComboViewer sensorCmb;
-
-  public CSVExportPage1(final DropdownProvider provider, final String unit,
-      final String provenance)
-  {
-    super(PAGE_ID);
-    setTitle(CSVExportWizard.TITLE);
-    setDescription(CSVExportWizard.DEC);
-    this.provider = provider;
-
-    this.provenance = provenance;
-    unitName = unit;
-    readFormPref();
-
-    super.setImageDescriptor(CSVExportWizard.WIZ_IMG);
-
-  }
-
-<<<<<<< HEAD
-  private Text addTxtField(final Composite contents, final String label,
-=======
-  private Text addTextField(final Composite contents, final String label,
->>>>>>> c382e4a4
-      String tooltip, final String initialValue)
-  {
-
-    final Label lbl = new Label(contents, SWT.NONE);
-    lbl.setText(label);
-    lbl.setToolTipText(tooltip);
-    lbl.setAlignment(SWT.RIGHT);
-    lbl.setLayoutData(new GridData(GridData.HORIZONTAL_ALIGN_END));
-
-    final Text textControl = new Text(contents, SWT.BORDER);
-    final GridData gridData = new GridData(GridData.FILL_HORIZONTAL);
-    gridData.widthHint = 120;
-    textControl.setLayoutData(gridData);
-    if (initialValue != null)
-      textControl.setText(initialValue);
-
-    return textControl;
-
-  }
-
-  private ComboViewer addCmbField(final Composite contents, final String key,
-      final String title, String tooltip, final boolean edit, final String val)
-  {
-
-    final Label lbl = new Label(contents, SWT.NONE);
-    lbl.setText(title);
-    lbl.setToolTipText(tooltip);
-    lbl.setAlignment(SWT.RIGHT);
-    lbl.setLayoutData(new GridData(GridData.HORIZONTAL_ALIGN_END));
-
-    final ComboViewer typeCmb = new ComboViewer(contents, (edit ? SWT.BORDER
-        : SWT.READ_ONLY | SWT.BORDER));
-    final GridData gridData = new GridData(GridData.FILL_HORIZONTAL);
-    gridData.widthHint = 120;
-    typeCmb.setContentProvider(new ArrayContentProvider());
-    typeCmb.setInput(provider.getValuesFor(key).toArray());
-    typeCmb.getCombo().setLayoutData(gridData);
-    if (val != null)
-      typeCmb.getCombo().setText(val);
-    else if (typeCmb.getCombo().getItemCount() > 0)
-      typeCmb.getCombo().setText(typeCmb.getCombo().getItem(0));// select default first item
-
-    return typeCmb;
-
-  }
-
-  @Override
-  protected Composite createDataSection(Composite parent)
-  {
-    final Composite contents = new Composite(parent, SWT.NONE);
-    contents.setLayout(new GridLayout(2, false));
-
-<<<<<<< HEAD
-    provenanceTxt = addTxtField(contents, "Provenance:",
-=======
-    provenanceTxt = addTextField(contents, "Provenance:",
->>>>>>> c382e4a4
-        "Source platform, \n" + "Eg: HMS Nelson", provenance);
-    unitNameTxt = addTextField(contents, "Unit Name:", "Subject platform",
-        unitName);
-    sensorCmb = addCmbField(contents, "SENSOR", "Sensor:", "Source sensor",
-        true, sensor);
-<<<<<<< HEAD
-
-    new Label(contents, SWT.NONE);
-    new Label(contents, SWT.NONE);
-    unitNameTxt = addTxtField(contents, "Unit Name:", "Subject platform",
-        unitName);
-
-    new Label(contents, SWT.NONE);
-    new Label(contents, SWT.NONE);
-=======
->>>>>>> c382e4a4
-    flagCmb = addCmbField(contents, "FLAG", "Flag:", "Subject nationality",
-        false, flag);
-    typeCmb = addCmbField(contents, "TYPE", "Type:", "Subject platform type",
-        false, type);
-    
-    semiMajorAxisTxt = addTxtField(contents, "Semi-Major Axis (Nm):","",
-        semiMajorAxis);
-
-    semiMinorAxisTxt = addTxtField(contents, "Semi-Minor Axis (Nm):",""
-        ,semiMinorAxis);
-
-    return contents;
-  }
-
-  public String getFlag()
-  {
-    return flag;
-  }
-
-  public String getProvenance()
-  {
-    return provenance;
-  }
-
-  public String getSensor()
-  {
-    return sensor;
-  }
-
-  private String getTxtVal(final Text control, final String val)
-  {
-    if (control != null && !control.isDisposed())
-    {
-      return control.getText().trim();
-    }
-    else
-    {
-      return val;
-    }
-  }
-
-  public String getType()
-  {
-    return type;
-  }
-
-  public String getUnitName()
-  {
-
-    return unitName;
-  }
-  
-  public String getSemiMajorAxis()
-  {
-    return semiMajorAxis;
-  }
-
-  public String getSemiMinorAxis()
-  {
-    return semiMinorAxis;
-  }
-  
-  public void readFormPref()
-  {
-
-    if (provenance == null || provenance.isEmpty())
-    {
-      provenance = getPrefValue(CSV_EXPORT_PROVENANCE, provenance);
-    }
-    if (unitName == null || unitName.isEmpty())
-    {
-      unitName = getPrefValue(CSV_EXPORT_UNIT, unitName);
-    }
-<<<<<<< HEAD
-    type = getPrefValue("CSV_EXPORT_type", type);
-    flag = getPrefValue("CSV_EXPORT_flag", flag);
-    sensor = getPrefValue("CSV_EXPORT_sensor", sensor);
-    
-=======
-    type = getPrefValue(CSV_EXPORT_TYPE, type);
-    flag = getPrefValue(CSV_EXPORT_FLAG, flag);
-    sensor = getPrefValue(CSV_EXPORT_SENSOR, sensor);
->>>>>>> c382e4a4
-  }
-
-  public void writeToPref()
-  {
-
-    provenance = setPrefValue(CSV_EXPORT_PROVENANCE, provenance);
-
-    unitName = setPrefValue(CSV_EXPORT_UNIT, unitName);
-
-<<<<<<< HEAD
-    type = setPrefValue("CSV_EXPORT_type", type);
-    flag = setPrefValue("CSV_EXPORT_flag", flag);
-    sensor = setPrefValue("CSV_EXPORT_sensor", sensor);
-    semiMajorAxis = getTxtVal(semiMajorAxisTxt, semiMajorAxis);
-    semiMinorAxis = getTxtVal(semiMinorAxisTxt, semiMinorAxis);
-
-=======
-    type = setPrefValue(CSV_EXPORT_TYPE, type);
-    flag = setPrefValue(CSV_EXPORT_FLAG, flag);
-    sensor = setPrefValue(CSV_EXPORT_SENSOR, sensor);
->>>>>>> c382e4a4
-  }
-
-
-  public void readValues()
-  {
-
-    type = getCmbVal(typeCmb, type);
-    flag = getCmbVal(flagCmb, flag);
-    sensor = getCmbVal(sensorCmb, sensor);
-
-    provenance = getTxtVal(provenanceTxt, provenance);
-    unitName = getTxtVal(unitNameTxt, unitName);
-
-    writeToPref();
-
-  }
+/*
+ *    Debrief - the Open Source Maritime Analysis Application
+ *    http://debrief.info
+ *
+ *    (C) 2000-2018, PlanetMayo Ltd
+ *
+ *    This library is free software; you can redistribute it and/or
+ *    modify it under the terms of the Eclipse Public License v1.0
+ *    (http://www.eclipse.org/legal/epl-v10.html)
+ *
+ *    This library is distributed in the hope that it will be useful,
+ *    but WITHOUT ANY WARRANTY; without even the implied warranty of
+ *    MERCHANTABILITY or FITNESS FOR A PARTICULAR PURPOSE.
+ */
+package org.mwc.debrief.core.wizards;
+
+import java.util.Date;
+import java.util.List;
+
+import org.eclipse.jface.preference.IPreferenceStore;
+import org.eclipse.jface.viewers.ArrayContentProvider;
+import org.eclipse.jface.viewers.ComboViewer;
+import org.eclipse.jface.viewers.StructuredSelection;
+import org.eclipse.swt.SWT;
+import org.eclipse.swt.layout.GridData;
+import org.eclipse.swt.layout.GridLayout;
+import org.eclipse.swt.widgets.Composite;
+import org.eclipse.swt.widgets.Label;
+import org.eclipse.swt.widgets.Text;
+import org.mwc.cmap.core.CorePlugin;
+import org.mwc.debrief.core.ContextOperations.ExportCSVPrefs.DropdownProvider;
+
+public class CSVExportPage1 extends CustomWizardPage
+{
+
+  public static final String PAGE_ID = "Subject";
+
+  @Override
+  protected List<String> getPageNames()
+  {
+    return CSVExportWizard.PAGE_NAMES;
+  }
+
+  protected static String getCmbVal(final ComboViewer comboViewer, String val)
+  {
+    final String res;
+    if (comboViewer != null && !comboViewer.getCombo().isDisposed())
+    {
+      final StructuredSelection selection = (StructuredSelection) comboViewer
+          .getSelection();
+      if (selection.isEmpty())
+      {
+        // ah, it's not one of the drop downs, so
+        // get the value from the combo
+        final String comboText = comboViewer.getCombo().getText();
+        res = comboText == null ? val : comboText;
+      }
+      else
+      {
+        // just get the selected item
+        res = (String) selection.getFirstElement();
+      }
+    }
+    else
+    {
+      res = val;
+    }
+
+    return res;
+  }
+
+  private final DropdownProvider provider;
+  // Data Fields ---- TODO: change default values
+
+  private String type;
+  private String sensor;
+  private String flag;
+  private Date infoCutoffDate = new Date();
+  private String unitName;
+  private String semiMajorAxis = "0.5";
+  private String semiMinorAxis = "0.5";
+
+  // UI- Fields -------
+
+  private String provenance;
+  // --------
+  private Text provenanceTxt;
+  private Text typeTxt;
+  private Text unitNameTxt;
+  private Text semiMajorAxisTxt;
+  private Text semiMinorAxisTxt;
+  private ComboViewer flagCmb;
+  private ComboViewer sensorCmb;
+
+  public CSVExportPage1(final DropdownProvider provider, final String unit,
+      final String provenance)
+  {
+    super(PAGE_ID);
+    setTitle(CSVExportWizard.TITLE);
+    setDescription(CSVExportWizard.DEC);
+    this.provider = provider;
+
+    this.provenance = provenance;
+    unitName = unit;
+    readFormPref();
+
+    super.setImageDescriptor(CSVExportWizard.WIZ_IMG);
+
+  }
+
+  private Text addTxtField(final Composite contents, final String label,
+      String tooltip, final String initialValue)
+  {
+
+    final Label lbl = new Label(contents, SWT.NONE);
+    lbl.setText(label);
+    lbl.setToolTipText(tooltip);
+    lbl.setAlignment(SWT.RIGHT);
+    lbl.setLayoutData(new GridData(GridData.HORIZONTAL_ALIGN_END));
+
+    final Text textControl = new Text(contents, SWT.BORDER);
+    final GridData gridData = new GridData(GridData.FILL_HORIZONTAL);
+    gridData.widthHint = 120;
+    textControl.setLayoutData(gridData);
+    if (initialValue != null)
+      textControl.setText(initialValue);
+
+    return textControl;
+
+  }
+
+  private ComboViewer addCmbField(final Composite contents, final String key,
+      final String title, String tooltip, final boolean edit, final String val)
+  {
+
+    final Label lbl = new Label(contents, SWT.NONE);
+    lbl.setText(title);
+    lbl.setToolTipText(tooltip);
+    lbl.setAlignment(SWT.RIGHT);
+    lbl.setLayoutData(new GridData(GridData.HORIZONTAL_ALIGN_END));
+
+    final ComboViewer typeCmb = new ComboViewer(contents, (edit ? SWT.BORDER
+        : SWT.READ_ONLY | SWT.BORDER));
+    final GridData gridData = new GridData(GridData.FILL_HORIZONTAL);
+    gridData.widthHint = 120;
+    typeCmb.setContentProvider(new ArrayContentProvider());
+    typeCmb.setInput(provider.getValuesFor(key).toArray());
+    typeCmb.getCombo().setLayoutData(gridData);
+    if (val != null)
+      typeCmb.getCombo().setText(val);
+    else if (typeCmb.getCombo().getItemCount() > 0)
+      typeCmb.getCombo().setText(typeCmb.getCombo().getItem(0));// select default first item
+
+    return typeCmb;
+
+  }
+
+  @Override
+  protected Composite createDataSection(Composite parent)
+  {
+    final Composite contents = new Composite(parent, SWT.NONE);
+    contents.setLayout(new GridLayout(2, false));
+
+    provenanceTxt = addTxtField(contents, "Provenance:",
+        "Source platform, \n" + "Eg: HMS Nelson", provenance);
+    sensorCmb = addCmbField(contents, "SENSOR", "Sensor:", "Source sensor",
+        true, sensor);
+
+    new Label(contents, SWT.NONE);
+    new Label(contents, SWT.NONE);
+    unitNameTxt = addTxtField(contents, "Unit Name:", "Subject platform",
+        unitName);
+
+    new Label(contents, SWT.NONE);
+    new Label(contents, SWT.NONE);
+    flagCmb = addCmbField(contents, "FLAG", "Flag:", "Subject nationality",
+        true, flag);
+    typeTxt = addTxtField(contents,  "Type:", "Subject platform type",
+         type);
+    
+    semiMajorAxisTxt = addTxtField(contents, "Semi-Major Axis (Nm):","½ ellipse length",
+        semiMajorAxis);
+
+    semiMinorAxisTxt = addTxtField(contents, "Semi-Minor Axis (Nm):","½ ellipse length"
+        ,semiMinorAxis);
+
+    return contents;
+  }
+
+  public String getFlag()
+  {
+    return flag;
+  }
+
+  @SuppressWarnings("deprecation")
+  public String getInfoCutoffDate()
+  {
+    return infoCutoffDate.toGMTString();
+  }
+
+  public String getProvenance()
+  {
+    return provenance;
+  }
+
+  public String getSensor()
+  {
+    return sensor;
+  }
+
+  private String getTxtVal(final Text control, final String val)
+  {
+    if (control != null && !control.isDisposed())
+    {
+      return control.getText().trim();
+    }
+    else
+    {
+      return val;
+    }
+  }
+
+  public String getType()
+  {
+    return type;
+  }
+
+  public String getUnitName()
+  {
+
+    return unitName;
+  }
+  
+  public String getSemiMajorAxis()
+  {
+    return semiMajorAxis;
+  }
+
+  public String getSemiMinorAxis()
+  {
+    return semiMinorAxis;
+  }
+  
+  public void readFormPref()
+  {
+
+    if (provenance == null || provenance.isEmpty())
+    {
+      provenance = getPrefValue("CSV_EXPORT_provenance", provenance);
+    }
+    if (unitName == null || unitName.isEmpty())
+    {
+      unitName = getPrefValue("CSV_EXPORT_unit", unitName);
+    }
+    type = getPrefValue("CSV_EXPORT_type", type);
+    flag = getPrefValue("CSV_EXPORT_flag", flag);
+    sensor = getPrefValue("CSV_EXPORT_sensor", sensor);
+    
+  }
+
+  public void writeToPref()
+  {
+
+    provenance = setPrefValue("CSV_EXPORT_provenance", provenance);
+
+    unitName = setPrefValue("CSV_EXPORT_unit", unitName);
+
+    type = setPrefValue("CSV_EXPORT_type", type);
+    flag = setPrefValue("CSV_EXPORT_flag", flag);
+    sensor = setPrefValue("CSV_EXPORT_sensor", sensor);
+    semiMajorAxis = getTxtVal(semiMajorAxisTxt, semiMajorAxis);
+    semiMinorAxis = getTxtVal(semiMinorAxisTxt, semiMinorAxis);
+
+  }
+
+ 
+
+  public void readValues()
+  {
+
+    type = getTxtVal(typeTxt, type);
+    flag = getCmbVal(flagCmb, flag);
+    sensor = getCmbVal(sensorCmb, sensor);
+
+    provenance = getTxtVal(provenanceTxt, provenance);
+    unitName = getTxtVal(unitNameTxt, unitName);
+
+    writeToPref();
+
+  }
 }