/*
 *    Debrief - the Open Source Maritime Analysis Application
 *    http://debrief.info
 *
 *    (C) 2000-2014, PlanetMayo Ltd
 *
 *    This library is free software; you can redistribute it and/or
 *    modify it under the terms of the Eclipse Public License v1.0
 *    (http://www.eclipse.org/legal/epl-v10.html)
 *
 *    This library is distributed in the hope that it will be useful,
 *    but WITHOUT ANY WARRANTY; without even the implied warranty of
 *    MERCHANTABILITY or FITNESS FOR A PARTICULAR PURPOSE. 
 */
package ASSET.Scenario.Observers.Recording;

import java.io.IOException;
import java.util.ArrayList;
import java.util.Collection;
import java.util.HashMap;
import java.util.Iterator;
import java.util.List;

import ASSET.NetworkParticipant;
import ASSET.ParticipantType;
import ASSET.ScenarioType;
import ASSET.Models.SensorType;
import ASSET.Models.Decision.TargetType;
import ASSET.Models.Detection.DetectionEvent;
import ASSET.Models.Detection.DetectionList;
import ASSET.Participants.Category;
import MWC.GUI.Editable;
import MWC.GUI.Shapes.Symbols.SymbolFactory;
import MWC.GenericData.TimePeriod;
import MWC.GenericData.WorldArea;
import MWC.GenericData.WorldDistance;
import MWC.GenericData.WorldLocation;
import MWC.GenericData.WorldPath;
import MWC.GenericData.WorldSpeed;

public class DebriefReplayObserver extends RecordStatusToFileObserverType
{
  /**
   * ************************************************************ member variables
   * *************************************************************
   */
  protected boolean _haveOutputPositions = false;

  /**
   * keep our own little register of symbols for participant types - the method to retreive the
   * symbol for a participant type is a compleicated one
   */
  static private HashMap<String, String> _mySymbolRegister =
      new HashMap<String, String>();

  private ArrayList<Integer> _recordedDetections = new ArrayList<Integer>();

  private final List<String> _formatHelpers;
  
  /** if user wants track to go into a folder (as lightweight tracks).
   * 
   */
  private String _targetFolder;

  /**
   * the (optional) type of sensor we listen to
   * 
   */
  private String _subjectSensor;

  private String _parentFolder;

  /***************************************************************
   * constructor
   ***************************************************************/

  /**
   * create a new monitor
   * 
   * @param directoryName
   *          the directory to output the plots to
   * @param recordDetections
   *          whether to record detections
   * @param formatHelpers
   */
  public DebriefReplayObserver(final String directoryName,
      final String fileName, final boolean recordDetections,
      final boolean recordDecisions, final boolean recordPositions,
      final TargetType subjectToTrack, final String observerName,
      boolean isActive, List<String> formatHelpers)
  {
    super(directoryName, fileName, recordDetections, recordDecisions,
        recordPositions, subjectToTrack, observerName, isActive);
    _formatHelpers = formatHelpers;
  }

  /**
   * constructor respecting old constructor signature
   * 
   * @param directoryName
   * @param fileName
   * @param recordDetections
   * @param observerName
   * @param isActive
   */
  public DebriefReplayObserver(final String directoryName,
      final String fileName, final boolean recordDetections,
      final String observerName, boolean isActive)
  {
    this(directoryName, fileName, recordDetections, false, true, null,
        observerName, isActive, null);
  }


  /**
<<<<<<< HEAD
   * ************************************************************ member methods
   * *
   * @param parentFolder ************************************************************
   */

  static private String writeDetailsToBuffer(
      final MWC.GenericData.WorldLocation loc,
      final ASSET.Participants.Status stat, final NetworkParticipant pt,
      long newTime, final String parentFolder)
=======
   * 
   * @param loc
   * @param stat
   * @param pt
   * @param newTime
   * @param targetFolder (optional) destination for lightweight tracks
   * @return
   */
  static public String writeDetailsToBuffer(
      final MWC.GenericData.WorldLocation loc,
      final ASSET.Participants.Status stat, final NetworkParticipant pt,
      long newTime, String targetFolder)
>>>>>>> 9480e9cf
  {

    StringBuffer buff = new StringBuffer();

    final String locStr =
        MWC.Utilities.TextFormatting.DebriefFormatLocation.toString(loc);

    long theTime = stat.getTime();

    if (theTime == TimePeriod.INVALID_TIME)
      theTime = newTime;

    final String dateStr =
        MWC.Utilities.TextFormatting.DebriefFormatDateTime.toString(theTime);

    // which force is it?
    final String force = pt.getCategory().getForce();

    // see if we can remember this symbol
    String hisSymbol =
        (String) _mySymbolRegister.get(pt.getCategory().getType());
    if (hisSymbol == null)
    {
      // bugger. we haven't had this one before. retrieve it the long way
      hisSymbol = SymbolFactory.findIdForSymbolType(pt.getCategory().getType());

      // did we find one?
      if (hisSymbol == null)
        hisSymbol = "@";

      // ok, and remember it
      _mySymbolRegister.put(pt.getCategory().getType(), hisSymbol);

    }

    // get the symbol type
    String col = hisSymbol + colorFor(force);
    
<<<<<<< HEAD
    if(parentFolder != null)
    {
      col += "[LAYER=" + parentFolder + "]";
    }
    
=======
    // do we have a target folder?
    if(targetFolder != null)
    {
      col += "[LAYER=" + targetFolder + "]";
    }

>>>>>>> 9480e9cf
    // wrap the vessel name if we have to
    String theName = wrapName(pt.getName());

    buff.append(dateStr);
    buff.append(" ");
    buff.append(theName);
    buff.append(" ");
    buff.append(col);
    buff.append(" ");
    buff.append(locStr);
    buff.append(" ");
    buff.append(df.format(stat.getCourse()));
    buff.append(" ");
    buff.append(df.format(stat.getSpeed().getValueIn(WorldSpeed.Kts)));
    buff.append(" ");
    buff.append(df.format(loc.getDepth()));
    buff.append(System.getProperty("line.separator"));

    return buff.toString();
  }

  public String getSubjectSensor()
  {
    return _subjectSensor;
  }

  public void setSubjectSensor(final String subjectSensor)
  {
    this._subjectSensor = subjectSensor;
  }
  
  public void setTargetFolder(final String targetFolder)
  {
    _targetFolder = targetFolder;
  }

  @Override
  public void restart(ScenarioType scenario)
  {
    super.restart(scenario);

    // and clear the stored detections
    _recordedDetections.clear();
  }

  /**
   * method to replace spaces in the vessel name with underscores
   * 
   * @param name
   * @return
   */
  private static String wrapName(String name)
  {
    String res = name.replace(' ', '_');
    return res;
  }

  public void writeThesePositionDetails(
      final MWC.GenericData.WorldLocation loc,
      final ASSET.Participants.Status stat, final ASSET.ParticipantType pt,
      long newTime)
  {
    // make a note that we've output some track positions now
    // (and are now happy to output sensor data)
    _haveOutputPositions = true;

<<<<<<< HEAD
    String res = writeDetailsToBuffer(loc, stat, pt, newTime, _parentFolder);
=======
    String res = writeDetailsToBuffer(loc, stat, pt, newTime, _targetFolder);
>>>>>>> 9480e9cf
    writeToFile(res);
  }

  /**
   * write this text to our stream
   * 
   * @param msg
   *          the string to write
   */
  private void writeToFile(String msg)
  {
    if (msg != null)
    {
      try
      {
        if (_os == null)
          super.createOutputFile();

        _os.write(msg);
        _os.flush();
      }
      catch (IOException e)
      {
        e.printStackTrace();
      }
    }
  }

  /**
   * write these detections to file
   * 
   * @param pt
   *          the participant we're on about
   * @param detections
   *          the current set of detections
   * @param dtg
   *          the dtg at which the detections were observed
   */
  protected void writeTheseDetectionDetails(ParticipantType pt,
      DetectionList detections, long dtg)
  {
    Iterator<DetectionEvent> iter = detections.iterator();
    while (iter.hasNext())
    {
      DetectionEvent de = (DetectionEvent) iter.next();

      final SensorType sensor =
          pt.getSensorFit().getSensorWithId(de.getSensor());
      final String sensorName = sensor.getName();

      // do we have a sensor name specified?
      if (_subjectSensor == null || _subjectSensor.equals(sensorName))
      {

        // hmm, do we have freq?
        if (de.getFreq() != null || de.isAmbiguous())
        {
          Float ambig = null;
          if (de.isAmbiguous())
          {
            ambig = (float) de.getAmbiguousBearing();
          }

          outputThisDetection2(de.getTime(), pt.getName(), pt.getCategory(), de
              .getBearing(), ambig, de.getRange(), sensorName, de.toString(),
              de.getFreq());

        }
        else
        {
          outputThisDetection(de.getSensorLocation(), de.getTime(), pt
              .getName(), pt.getCategory(), de.getBearing(), de.getRange(),
              sensorName, de.toString());
        }
      }
    }
  }

  /**
   * write the current decision description to file
   * 
   * @param pt
   *          the participant we're looking at
   * @param activity
   *          a description of the current activity
   * @param dtg
   *          the dtg at which the description was recorded
   */
  protected void writeThisDecisionDetail(NetworkParticipant pt,
      String activity, long dtg)
  {
    // To change body of implemented methods use File | Settings | File
    // Templates.
    String msg =
        ";NARRATIVE2: "
            + MWC.Utilities.TextFormatting.DebriefFormatDateTime.toString(dtg)
            + " " + wrapName(pt.getName()) + " DECISION " + activity
            + System.getProperty("line.separator");
    writeToFile(msg);
  }

  /**
   * ok, create the property editor for this class
   * 
   * @return the custom editor
   */
  protected Editable.EditorType createEditor()
  {
    return new DebriefReplayObserver.DebriefReplayInfo(this);
  }

  protected String newName(final String name)
  {
    return name
        + "_"
        + MWC.Utilities.TextFormatting.DebriefFormatDateTime.toString(System
            .currentTimeMillis()) + ".rep";
  }

  public List<String> getFormatHelpers()
  {
    return _formatHelpers;
  }

  /**
   * determine the normal suffix for this file type
   */
  protected String getMySuffix()
  {
    // hey, if we're just recording sensor data, we should be a
    // DSF file.
    final String suffix;
    if (getRecordDetections() && !getRecordDecisions() && !getRecordPositions())
    {
      suffix = "dsf";
    }
    else
    {
      suffix = "rep";
    }

    return suffix;
  }

  /**
   * write out the file header details for this scenario
   * 
   * @param title
   *          the scenario we're describing
   * @throws IOException
   */

  protected void writeFileHeaderDetails(final String title, long currentDTG)
      throws IOException
  {
    _os.write(";; ASSET Output" + new java.util.Date() + " " + title);
    _os.write("" + System.getProperty("line.separator"));

    // any format helpers?
    if (_formatHelpers != null)
    {
      for (String helper : _formatHelpers)
      {
        _os.write(helper);
        _os.write("" + System.getProperty("line.separator"));
      }
    }
  }

  /**
   * output the build details to file
   */
  protected void writeBuildDate(String theBuildDate) throws IOException
  {
    _os.write(";; ASSET Build version:" + theBuildDate
        + System.getProperty("line.separator"));
  }

  /**
   * output this series of locations
   * 
   * @param thePath
   */
  public void outputTheseLocations(WorldPath thePath)
  {
    Collection<WorldLocation> pts = thePath.getPoints();
    int counter = 0;
    for (Iterator<WorldLocation> iterator = pts.iterator(); iterator.hasNext();)
    {
      WorldLocation location = (WorldLocation) iterator.next();
      outputThisLocation(location, _os, "p:" + ++counter);
    }
  }

  private void outputThisLocation(WorldLocation loc,
      java.io.OutputStreamWriter os, String message)
  {
    String locStr =
        MWC.Utilities.TextFormatting.DebriefFormatLocation.toString(loc);
    String msg =
        ";TEXT: AA " + locStr + " " + message
            + System.getProperty("line.separator");
    try
    {
      os.write(msg);
    }
    catch (IOException e)
    {
      e.printStackTrace(); // To change body of catch statement use Options |
                           // File Templates.
    }
  }

  public void outputThisArea(WorldArea area)
  {
    String topLeft =
        MWC.Utilities.TextFormatting.DebriefFormatLocation.toString(area
            .getTopLeft());
    String botRight =
        MWC.Utilities.TextFormatting.DebriefFormatLocation.toString(area
            .getBottomRight());
    // String msg = ";TEXT: AA " + locStr + " " + message +
    // System.getProperty("line.separator");
    String msg =
        ";RECT: @@ " + topLeft + " " + botRight + " some area "
            + System.getProperty("line.separator");
    try
    {
      // check our output file is created
      if (_os == null)
        super.createOutputFile();

      super._os.write(msg);
    }
    catch (IOException e)
    {
      e.printStackTrace(); // To change body of catch statement use Options |
                           // File Templates.
    }
  }

  // ;RECT: @@ DD MM SS.S H DDD MM SS.S H DDMMSS H DDDMMSS H
  // ;; symb, tl corner lat & long, br corner lat & long

  private static String colorFor(String category)
  {
    String res;

    if (category == ASSET.Participants.Category.Force.RED)
      res = "C";
    else if (category == ASSET.Participants.Category.Force.BLUE)
      res = "A";
    else
      res = "I";

    return res;
  }

  /**
   * note that we only output detections once some positions have been written to file, since
   * Debrief likes to know about tracks before loading sensor data
   * 
   * @param loc
   * @param dtg
   * @param hostName
   * @param hostCategory
   * @param bearing
   * @param range
   * @param sensor_name
   * @param label
   */
  private void outputThisDetection(WorldLocation loc, long dtg,
      String hostName, Category hostCategory, Float bearing,
      WorldDistance range, String sensor_name, String label)
  {
    // first see if we have output any positions yet -
    // since Debrief wants to know the position of any tracks before it writes
    // to file
    // if (!haveOutputPositions)
    // return;

    // use NULL as the location, so it's calculated from parent
    String locStr = "NULL";

    String dateStr =
        MWC.Utilities.TextFormatting.DebriefFormatDateTime.toString(dtg);

    String force = hostCategory.getForce();
    String col;

    col = "@" + colorFor(force);

    String brgTxt = null;
    if (bearing == null)
    {
      brgTxt = "00.000";
    }
    else
    {
      brgTxt =
          MWC.Utilities.TextFormatting.GeneralFormat
              .formatOneDecimalPlace(bearing.floatValue());
    }

    String rangeTxt = null;
    if (range == null)
    {
      rangeTxt = "0000";
    }
    else
    {
      rangeTxt =
          MWC.Utilities.TextFormatting.GeneralFormat
              .formatOneDecimalPlace(range.getValueIn(WorldDistance.YARDS));
    }

    String msg =
        ";SENSOR: " + dateStr + " " + wrapName(hostName) + " " + col + " "
            + locStr + " " + brgTxt + " " + rangeTxt + " " + sensor_name + " "
            + label + System.getProperty("line.separator");

    try
    {
      // have we already output this?
      int hashCode = msg.hashCode();
      if (_recordedDetections.contains(hashCode))
      {
        // ok, skip it
      }
      else
      {
        // nope, this is a new one. output it.
        _os.write(msg);

        // and remember that we've output it
        _recordedDetections.add(hashCode);
      }

    }
    catch (IOException e)
    {
      e.printStackTrace(); // To change body of catch statement use Options |
                           // File Templates.
    }

  }

  /**
   * note that we only output detections once some positions have been written to file, since
   * Debrief likes to know about tracks before loading sensor data
   * 
   * @param loc
   * @param dtg
   * @param hostName
   * @param hostCategory
   * @param bearing
   * @param range
   * @param sensor_name
   * @param label
   */
  private void outputThisDetection2(long dtg, String hostName,
      Category hostCategory, Float bearing, Float ambigBearing,
      WorldDistance range, String sensor_name, String label, Float freq)
  {
    String locStr = "NULL";
    String dateStr =
        MWC.Utilities.TextFormatting.DebriefFormatDateTime.toString(dtg);

    String force = hostCategory.getForce();
    String col;

    col = "@" + colorFor(force);

    String brgTxt = null;
    if (bearing == null)
    {
      brgTxt = "NULL";
    }
    else
    {
      brgTxt =
          MWC.Utilities.TextFormatting.GeneralFormat
              .formatTwoDecimalPlaces(bearing.floatValue());
    }

    String ambigTxt = null;
    if (ambigBearing == null)
    {
      ambigTxt = "NULL";
    }
    else
    {
      ambigTxt =
          MWC.Utilities.TextFormatting.GeneralFormat
              .formatTwoDecimalPlaces(ambigBearing.floatValue());
    }

    String freqTxt = null;
    if (freq == null)
    {
      freqTxt = "NULL";
    }
    else
    {
      freqTxt =
          MWC.Utilities.TextFormatting.GeneralFormat
              .formatThreeDecimalPlaces(freq.floatValue());
    }

    String rangeTxt = null;
    if (range == null)
    {
      rangeTxt = "NULL";
    }
    else
    {
      rangeTxt =
          MWC.Utilities.TextFormatting.GeneralFormat
              .formatOneDecimalPlace(range.getValueIn(WorldDistance.YARDS));
    }


    // do we have an ambig bearing? if we do, use Sensor2, else
    // use Sensor3
    final String msg;
    if ("NULL".equals(ambigTxt))
    {
      // use 3

      // ;SENSOR3: YYMMDD HHMMSS.SSS AAAAAA @@ DD MM SS.SS H DDD MM SS.SS H BBB.B CCC.C
      // FFF.F GGG.G RRRR yy..yy xx..xx
      // ;; date, ownship name, symbology, sensor lat/long (or the single word NULL),
      // bearing (degs) [or the single word NULL], bearing accuracy (degs)
      // [or the single word NULL], frequency(Hz) [or the single word NULL],
      // frequency accuracy (Hz) [or the single word NULL], range(yds)
      // [or the single word NULL], sensor name, label (to end of line)
      msg =
          ";SENSOR3: " + dateStr + " " + wrapName(hostName) + " " + col + " "
              + locStr + " " + brgTxt + " NULL  " + freqTxt + " NULL "
              + rangeTxt + " " + sensor_name + " " + label
              + System.getProperty("line.separator");
    }
    else
    {
      // use 2
      msg =
          ";SENSOR2: " + dateStr + " " + wrapName(hostName) + " " + col + " "
              + locStr + " " + brgTxt + " " + ambigTxt + " " + freqTxt + " "
              + rangeTxt + " " + sensor_name + " " + label
              + System.getProperty("line.separator");
    }

    try
    {
      _os.write(msg);
    }
    catch (IOException e)
    {
      e.printStackTrace(); // To change body of catch statement use Options |
                           // File Templates.
    }

  }

  // ////////////////////////////////////////////////////////////////////
  // editable properties
  // ////////////////////////////////////////////////////////////////////

  static public class DebriefReplayInfo extends MWC.GUI.Editable.EditorType
  {

    /**
     * constructor for editable details of a set of Layers
     * 
     * @param data
     *          the Layers themselves
     */
    public DebriefReplayInfo(final DebriefReplayObserver data)
    {
      super(data, data.getName(), "Edit");
    }

    /**
     * editable GUI properties for our participant
     * 
     * @return property descriptions
     */
    public java.beans.PropertyDescriptor[] getPropertyDescriptors()
    {
      try
      {
        final java.beans.PropertyDescriptor[] res =
            {prop("Directory", "The directory to place Debrief data-files"),
                prop("Active", "Whether this observer is active"),};

        return res;
      }
      catch (java.beans.IntrospectionException e)
      {
        return super.getPropertyDescriptors();
      }
    }

  }

<<<<<<< HEAD
  public void setParentFolder(String parentFolder)
  {
    _parentFolder = parentFolder;
=======
  public String getTargetFolder()
  {
    return _targetFolder;
>>>>>>> 9480e9cf
  }
}
<|MERGE_RESOLUTION|>--- conflicted
+++ resolved
@@ -1,778 +1,746 @@
-/*
- *    Debrief - the Open Source Maritime Analysis Application
- *    http://debrief.info
- *
- *    (C) 2000-2014, PlanetMayo Ltd
- *
- *    This library is free software; you can redistribute it and/or
- *    modify it under the terms of the Eclipse Public License v1.0
- *    (http://www.eclipse.org/legal/epl-v10.html)
- *
- *    This library is distributed in the hope that it will be useful,
- *    but WITHOUT ANY WARRANTY; without even the implied warranty of
- *    MERCHANTABILITY or FITNESS FOR A PARTICULAR PURPOSE. 
- */
-package ASSET.Scenario.Observers.Recording;
-
-import java.io.IOException;
-import java.util.ArrayList;
-import java.util.Collection;
-import java.util.HashMap;
-import java.util.Iterator;
-import java.util.List;
-
-import ASSET.NetworkParticipant;
-import ASSET.ParticipantType;
-import ASSET.ScenarioType;
-import ASSET.Models.SensorType;
-import ASSET.Models.Decision.TargetType;
-import ASSET.Models.Detection.DetectionEvent;
-import ASSET.Models.Detection.DetectionList;
-import ASSET.Participants.Category;
-import MWC.GUI.Editable;
-import MWC.GUI.Shapes.Symbols.SymbolFactory;
-import MWC.GenericData.TimePeriod;
-import MWC.GenericData.WorldArea;
-import MWC.GenericData.WorldDistance;
-import MWC.GenericData.WorldLocation;
-import MWC.GenericData.WorldPath;
-import MWC.GenericData.WorldSpeed;
-
-public class DebriefReplayObserver extends RecordStatusToFileObserverType
-{
-  /**
-   * ************************************************************ member variables
-   * *************************************************************
-   */
-  protected boolean _haveOutputPositions = false;
-
-  /**
-   * keep our own little register of symbols for participant types - the method to retreive the
-   * symbol for a participant type is a compleicated one
-   */
-  static private HashMap<String, String> _mySymbolRegister =
-      new HashMap<String, String>();
-
-  private ArrayList<Integer> _recordedDetections = new ArrayList<Integer>();
-
-  private final List<String> _formatHelpers;
-  
-  /** if user wants track to go into a folder (as lightweight tracks).
-   * 
-   */
-  private String _targetFolder;
-
-  /**
-   * the (optional) type of sensor we listen to
-   * 
-   */
-  private String _subjectSensor;
-
-  private String _parentFolder;
-
-  /***************************************************************
-   * constructor
-   ***************************************************************/
-
-  /**
-   * create a new monitor
-   * 
-   * @param directoryName
-   *          the directory to output the plots to
-   * @param recordDetections
-   *          whether to record detections
-   * @param formatHelpers
-   */
-  public DebriefReplayObserver(final String directoryName,
-      final String fileName, final boolean recordDetections,
-      final boolean recordDecisions, final boolean recordPositions,
-      final TargetType subjectToTrack, final String observerName,
-      boolean isActive, List<String> formatHelpers)
-  {
-    super(directoryName, fileName, recordDetections, recordDecisions,
-        recordPositions, subjectToTrack, observerName, isActive);
-    _formatHelpers = formatHelpers;
-  }
-
-  /**
-   * constructor respecting old constructor signature
-   * 
-   * @param directoryName
-   * @param fileName
-   * @param recordDetections
-   * @param observerName
-   * @param isActive
-   */
-  public DebriefReplayObserver(final String directoryName,
-      final String fileName, final boolean recordDetections,
-      final String observerName, boolean isActive)
-  {
-    this(directoryName, fileName, recordDetections, false, true, null,
-        observerName, isActive, null);
-  }
-
-
-  /**
-<<<<<<< HEAD
-   * ************************************************************ member methods
-   * *
-   * @param parentFolder ************************************************************
-   */
-
-  static private String writeDetailsToBuffer(
-      final MWC.GenericData.WorldLocation loc,
-      final ASSET.Participants.Status stat, final NetworkParticipant pt,
-      long newTime, final String parentFolder)
-=======
-   * 
-   * @param loc
-   * @param stat
-   * @param pt
-   * @param newTime
-   * @param targetFolder (optional) destination for lightweight tracks
-   * @return
-   */
-  static public String writeDetailsToBuffer(
-      final MWC.GenericData.WorldLocation loc,
-      final ASSET.Participants.Status stat, final NetworkParticipant pt,
-      long newTime, String targetFolder)
->>>>>>> 9480e9cf
-  {
-
-    StringBuffer buff = new StringBuffer();
-
-    final String locStr =
-        MWC.Utilities.TextFormatting.DebriefFormatLocation.toString(loc);
-
-    long theTime = stat.getTime();
-
-    if (theTime == TimePeriod.INVALID_TIME)
-      theTime = newTime;
-
-    final String dateStr =
-        MWC.Utilities.TextFormatting.DebriefFormatDateTime.toString(theTime);
-
-    // which force is it?
-    final String force = pt.getCategory().getForce();
-
-    // see if we can remember this symbol
-    String hisSymbol =
-        (String) _mySymbolRegister.get(pt.getCategory().getType());
-    if (hisSymbol == null)
-    {
-      // bugger. we haven't had this one before. retrieve it the long way
-      hisSymbol = SymbolFactory.findIdForSymbolType(pt.getCategory().getType());
-
-      // did we find one?
-      if (hisSymbol == null)
-        hisSymbol = "@";
-
-      // ok, and remember it
-      _mySymbolRegister.put(pt.getCategory().getType(), hisSymbol);
-
-    }
-
-    // get the symbol type
-    String col = hisSymbol + colorFor(force);
-    
-<<<<<<< HEAD
-    if(parentFolder != null)
-    {
-      col += "[LAYER=" + parentFolder + "]";
-    }
-    
-=======
-    // do we have a target folder?
-    if(targetFolder != null)
-    {
-      col += "[LAYER=" + targetFolder + "]";
-    }
-
->>>>>>> 9480e9cf
-    // wrap the vessel name if we have to
-    String theName = wrapName(pt.getName());
-
-    buff.append(dateStr);
-    buff.append(" ");
-    buff.append(theName);
-    buff.append(" ");
-    buff.append(col);
-    buff.append(" ");
-    buff.append(locStr);
-    buff.append(" ");
-    buff.append(df.format(stat.getCourse()));
-    buff.append(" ");
-    buff.append(df.format(stat.getSpeed().getValueIn(WorldSpeed.Kts)));
-    buff.append(" ");
-    buff.append(df.format(loc.getDepth()));
-    buff.append(System.getProperty("line.separator"));
-
-    return buff.toString();
-  }
-
-  public String getSubjectSensor()
-  {
-    return _subjectSensor;
-  }
-
-  public void setSubjectSensor(final String subjectSensor)
-  {
-    this._subjectSensor = subjectSensor;
-  }
-  
-  public void setTargetFolder(final String targetFolder)
-  {
-    _targetFolder = targetFolder;
-  }
-
-  @Override
-  public void restart(ScenarioType scenario)
-  {
-    super.restart(scenario);
-
-    // and clear the stored detections
-    _recordedDetections.clear();
-  }
-
-  /**
-   * method to replace spaces in the vessel name with underscores
-   * 
-   * @param name
-   * @return
-   */
-  private static String wrapName(String name)
-  {
-    String res = name.replace(' ', '_');
-    return res;
-  }
-
-  public void writeThesePositionDetails(
-      final MWC.GenericData.WorldLocation loc,
-      final ASSET.Participants.Status stat, final ASSET.ParticipantType pt,
-      long newTime)
-  {
-    // make a note that we've output some track positions now
-    // (and are now happy to output sensor data)
-    _haveOutputPositions = true;
-
-<<<<<<< HEAD
-    String res = writeDetailsToBuffer(loc, stat, pt, newTime, _parentFolder);
-=======
-    String res = writeDetailsToBuffer(loc, stat, pt, newTime, _targetFolder);
->>>>>>> 9480e9cf
-    writeToFile(res);
-  }
-
-  /**
-   * write this text to our stream
-   * 
-   * @param msg
-   *          the string to write
-   */
-  private void writeToFile(String msg)
-  {
-    if (msg != null)
-    {
-      try
-      {
-        if (_os == null)
-          super.createOutputFile();
-
-        _os.write(msg);
-        _os.flush();
-      }
-      catch (IOException e)
-      {
-        e.printStackTrace();
-      }
-    }
-  }
-
-  /**
-   * write these detections to file
-   * 
-   * @param pt
-   *          the participant we're on about
-   * @param detections
-   *          the current set of detections
-   * @param dtg
-   *          the dtg at which the detections were observed
-   */
-  protected void writeTheseDetectionDetails(ParticipantType pt,
-      DetectionList detections, long dtg)
-  {
-    Iterator<DetectionEvent> iter = detections.iterator();
-    while (iter.hasNext())
-    {
-      DetectionEvent de = (DetectionEvent) iter.next();
-
-      final SensorType sensor =
-          pt.getSensorFit().getSensorWithId(de.getSensor());
-      final String sensorName = sensor.getName();
-
-      // do we have a sensor name specified?
-      if (_subjectSensor == null || _subjectSensor.equals(sensorName))
-      {
-
-        // hmm, do we have freq?
-        if (de.getFreq() != null || de.isAmbiguous())
-        {
-          Float ambig = null;
-          if (de.isAmbiguous())
-          {
-            ambig = (float) de.getAmbiguousBearing();
-          }
-
-          outputThisDetection2(de.getTime(), pt.getName(), pt.getCategory(), de
-              .getBearing(), ambig, de.getRange(), sensorName, de.toString(),
-              de.getFreq());
-
-        }
-        else
-        {
-          outputThisDetection(de.getSensorLocation(), de.getTime(), pt
-              .getName(), pt.getCategory(), de.getBearing(), de.getRange(),
-              sensorName, de.toString());
-        }
-      }
-    }
-  }
-
-  /**
-   * write the current decision description to file
-   * 
-   * @param pt
-   *          the participant we're looking at
-   * @param activity
-   *          a description of the current activity
-   * @param dtg
-   *          the dtg at which the description was recorded
-   */
-  protected void writeThisDecisionDetail(NetworkParticipant pt,
-      String activity, long dtg)
-  {
-    // To change body of implemented methods use File | Settings | File
-    // Templates.
-    String msg =
-        ";NARRATIVE2: "
-            + MWC.Utilities.TextFormatting.DebriefFormatDateTime.toString(dtg)
-            + " " + wrapName(pt.getName()) + " DECISION " + activity
-            + System.getProperty("line.separator");
-    writeToFile(msg);
-  }
-
-  /**
-   * ok, create the property editor for this class
-   * 
-   * @return the custom editor
-   */
-  protected Editable.EditorType createEditor()
-  {
-    return new DebriefReplayObserver.DebriefReplayInfo(this);
-  }
-
-  protected String newName(final String name)
-  {
-    return name
-        + "_"
-        + MWC.Utilities.TextFormatting.DebriefFormatDateTime.toString(System
-            .currentTimeMillis()) + ".rep";
-  }
-
-  public List<String> getFormatHelpers()
-  {
-    return _formatHelpers;
-  }
-
-  /**
-   * determine the normal suffix for this file type
-   */
-  protected String getMySuffix()
-  {
-    // hey, if we're just recording sensor data, we should be a
-    // DSF file.
-    final String suffix;
-    if (getRecordDetections() && !getRecordDecisions() && !getRecordPositions())
-    {
-      suffix = "dsf";
-    }
-    else
-    {
-      suffix = "rep";
-    }
-
-    return suffix;
-  }
-
-  /**
-   * write out the file header details for this scenario
-   * 
-   * @param title
-   *          the scenario we're describing
-   * @throws IOException
-   */
-
-  protected void writeFileHeaderDetails(final String title, long currentDTG)
-      throws IOException
-  {
-    _os.write(";; ASSET Output" + new java.util.Date() + " " + title);
-    _os.write("" + System.getProperty("line.separator"));
-
-    // any format helpers?
-    if (_formatHelpers != null)
-    {
-      for (String helper : _formatHelpers)
-      {
-        _os.write(helper);
-        _os.write("" + System.getProperty("line.separator"));
-      }
-    }
-  }
-
-  /**
-   * output the build details to file
-   */
-  protected void writeBuildDate(String theBuildDate) throws IOException
-  {
-    _os.write(";; ASSET Build version:" + theBuildDate
-        + System.getProperty("line.separator"));
-  }
-
-  /**
-   * output this series of locations
-   * 
-   * @param thePath
-   */
-  public void outputTheseLocations(WorldPath thePath)
-  {
-    Collection<WorldLocation> pts = thePath.getPoints();
-    int counter = 0;
-    for (Iterator<WorldLocation> iterator = pts.iterator(); iterator.hasNext();)
-    {
-      WorldLocation location = (WorldLocation) iterator.next();
-      outputThisLocation(location, _os, "p:" + ++counter);
-    }
-  }
-
-  private void outputThisLocation(WorldLocation loc,
-      java.io.OutputStreamWriter os, String message)
-  {
-    String locStr =
-        MWC.Utilities.TextFormatting.DebriefFormatLocation.toString(loc);
-    String msg =
-        ";TEXT: AA " + locStr + " " + message
-            + System.getProperty("line.separator");
-    try
-    {
-      os.write(msg);
-    }
-    catch (IOException e)
-    {
-      e.printStackTrace(); // To change body of catch statement use Options |
-                           // File Templates.
-    }
-  }
-
-  public void outputThisArea(WorldArea area)
-  {
-    String topLeft =
-        MWC.Utilities.TextFormatting.DebriefFormatLocation.toString(area
-            .getTopLeft());
-    String botRight =
-        MWC.Utilities.TextFormatting.DebriefFormatLocation.toString(area
-            .getBottomRight());
-    // String msg = ";TEXT: AA " + locStr + " " + message +
-    // System.getProperty("line.separator");
-    String msg =
-        ";RECT: @@ " + topLeft + " " + botRight + " some area "
-            + System.getProperty("line.separator");
-    try
-    {
-      // check our output file is created
-      if (_os == null)
-        super.createOutputFile();
-
-      super._os.write(msg);
-    }
-    catch (IOException e)
-    {
-      e.printStackTrace(); // To change body of catch statement use Options |
-                           // File Templates.
-    }
-  }
-
-  // ;RECT: @@ DD MM SS.S H DDD MM SS.S H DDMMSS H DDDMMSS H
-  // ;; symb, tl corner lat & long, br corner lat & long
-
-  private static String colorFor(String category)
-  {
-    String res;
-
-    if (category == ASSET.Participants.Category.Force.RED)
-      res = "C";
-    else if (category == ASSET.Participants.Category.Force.BLUE)
-      res = "A";
-    else
-      res = "I";
-
-    return res;
-  }
-
-  /**
-   * note that we only output detections once some positions have been written to file, since
-   * Debrief likes to know about tracks before loading sensor data
-   * 
-   * @param loc
-   * @param dtg
-   * @param hostName
-   * @param hostCategory
-   * @param bearing
-   * @param range
-   * @param sensor_name
-   * @param label
-   */
-  private void outputThisDetection(WorldLocation loc, long dtg,
-      String hostName, Category hostCategory, Float bearing,
-      WorldDistance range, String sensor_name, String label)
-  {
-    // first see if we have output any positions yet -
-    // since Debrief wants to know the position of any tracks before it writes
-    // to file
-    // if (!haveOutputPositions)
-    // return;
-
-    // use NULL as the location, so it's calculated from parent
-    String locStr = "NULL";
-
-    String dateStr =
-        MWC.Utilities.TextFormatting.DebriefFormatDateTime.toString(dtg);
-
-    String force = hostCategory.getForce();
-    String col;
-
-    col = "@" + colorFor(force);
-
-    String brgTxt = null;
-    if (bearing == null)
-    {
-      brgTxt = "00.000";
-    }
-    else
-    {
-      brgTxt =
-          MWC.Utilities.TextFormatting.GeneralFormat
-              .formatOneDecimalPlace(bearing.floatValue());
-    }
-
-    String rangeTxt = null;
-    if (range == null)
-    {
-      rangeTxt = "0000";
-    }
-    else
-    {
-      rangeTxt =
-          MWC.Utilities.TextFormatting.GeneralFormat
-              .formatOneDecimalPlace(range.getValueIn(WorldDistance.YARDS));
-    }
-
-    String msg =
-        ";SENSOR: " + dateStr + " " + wrapName(hostName) + " " + col + " "
-            + locStr + " " + brgTxt + " " + rangeTxt + " " + sensor_name + " "
-            + label + System.getProperty("line.separator");
-
-    try
-    {
-      // have we already output this?
-      int hashCode = msg.hashCode();
-      if (_recordedDetections.contains(hashCode))
-      {
-        // ok, skip it
-      }
-      else
-      {
-        // nope, this is a new one. output it.
-        _os.write(msg);
-
-        // and remember that we've output it
-        _recordedDetections.add(hashCode);
-      }
-
-    }
-    catch (IOException e)
-    {
-      e.printStackTrace(); // To change body of catch statement use Options |
-                           // File Templates.
-    }
-
-  }
-
-  /**
-   * note that we only output detections once some positions have been written to file, since
-   * Debrief likes to know about tracks before loading sensor data
-   * 
-   * @param loc
-   * @param dtg
-   * @param hostName
-   * @param hostCategory
-   * @param bearing
-   * @param range
-   * @param sensor_name
-   * @param label
-   */
-  private void outputThisDetection2(long dtg, String hostName,
-      Category hostCategory, Float bearing, Float ambigBearing,
-      WorldDistance range, String sensor_name, String label, Float freq)
-  {
-    String locStr = "NULL";
-    String dateStr =
-        MWC.Utilities.TextFormatting.DebriefFormatDateTime.toString(dtg);
-
-    String force = hostCategory.getForce();
-    String col;
-
-    col = "@" + colorFor(force);
-
-    String brgTxt = null;
-    if (bearing == null)
-    {
-      brgTxt = "NULL";
-    }
-    else
-    {
-      brgTxt =
-          MWC.Utilities.TextFormatting.GeneralFormat
-              .formatTwoDecimalPlaces(bearing.floatValue());
-    }
-
-    String ambigTxt = null;
-    if (ambigBearing == null)
-    {
-      ambigTxt = "NULL";
-    }
-    else
-    {
-      ambigTxt =
-          MWC.Utilities.TextFormatting.GeneralFormat
-              .formatTwoDecimalPlaces(ambigBearing.floatValue());
-    }
-
-    String freqTxt = null;
-    if (freq == null)
-    {
-      freqTxt = "NULL";
-    }
-    else
-    {
-      freqTxt =
-          MWC.Utilities.TextFormatting.GeneralFormat
-              .formatThreeDecimalPlaces(freq.floatValue());
-    }
-
-    String rangeTxt = null;
-    if (range == null)
-    {
-      rangeTxt = "NULL";
-    }
-    else
-    {
-      rangeTxt =
-          MWC.Utilities.TextFormatting.GeneralFormat
-              .formatOneDecimalPlace(range.getValueIn(WorldDistance.YARDS));
-    }
-
-
-    // do we have an ambig bearing? if we do, use Sensor2, else
-    // use Sensor3
-    final String msg;
-    if ("NULL".equals(ambigTxt))
-    {
-      // use 3
-
-      // ;SENSOR3: YYMMDD HHMMSS.SSS AAAAAA @@ DD MM SS.SS H DDD MM SS.SS H BBB.B CCC.C
-      // FFF.F GGG.G RRRR yy..yy xx..xx
-      // ;; date, ownship name, symbology, sensor lat/long (or the single word NULL),
-      // bearing (degs) [or the single word NULL], bearing accuracy (degs)
-      // [or the single word NULL], frequency(Hz) [or the single word NULL],
-      // frequency accuracy (Hz) [or the single word NULL], range(yds)
-      // [or the single word NULL], sensor name, label (to end of line)
-      msg =
-          ";SENSOR3: " + dateStr + " " + wrapName(hostName) + " " + col + " "
-              + locStr + " " + brgTxt + " NULL  " + freqTxt + " NULL "
-              + rangeTxt + " " + sensor_name + " " + label
-              + System.getProperty("line.separator");
-    }
-    else
-    {
-      // use 2
-      msg =
-          ";SENSOR2: " + dateStr + " " + wrapName(hostName) + " " + col + " "
-              + locStr + " " + brgTxt + " " + ambigTxt + " " + freqTxt + " "
-              + rangeTxt + " " + sensor_name + " " + label
-              + System.getProperty("line.separator");
-    }
-
-    try
-    {
-      _os.write(msg);
-    }
-    catch (IOException e)
-    {
-      e.printStackTrace(); // To change body of catch statement use Options |
-                           // File Templates.
-    }
-
-  }
-
-  // ////////////////////////////////////////////////////////////////////
-  // editable properties
-  // ////////////////////////////////////////////////////////////////////
-
-  static public class DebriefReplayInfo extends MWC.GUI.Editable.EditorType
-  {
-
-    /**
-     * constructor for editable details of a set of Layers
-     * 
-     * @param data
-     *          the Layers themselves
-     */
-    public DebriefReplayInfo(final DebriefReplayObserver data)
-    {
-      super(data, data.getName(), "Edit");
-    }
-
-    /**
-     * editable GUI properties for our participant
-     * 
-     * @return property descriptions
-     */
-    public java.beans.PropertyDescriptor[] getPropertyDescriptors()
-    {
-      try
-      {
-        final java.beans.PropertyDescriptor[] res =
-            {prop("Directory", "The directory to place Debrief data-files"),
-                prop("Active", "Whether this observer is active"),};
-
-        return res;
-      }
-      catch (java.beans.IntrospectionException e)
-      {
-        return super.getPropertyDescriptors();
-      }
-    }
-
-  }
-
-<<<<<<< HEAD
-  public void setParentFolder(String parentFolder)
-  {
-    _parentFolder = parentFolder;
-=======
-  public String getTargetFolder()
-  {
-    return _targetFolder;
->>>>>>> 9480e9cf
-  }
-}
+/*
+ *    Debrief - the Open Source Maritime Analysis Application
+ *    http://debrief.info
+ *
+ *    (C) 2000-2014, PlanetMayo Ltd
+ *
+ *    This library is free software; you can redistribute it and/or
+ *    modify it under the terms of the Eclipse Public License v1.0
+ *    (http://www.eclipse.org/legal/epl-v10.html)
+ *
+ *    This library is distributed in the hope that it will be useful,
+ *    but WITHOUT ANY WARRANTY; without even the implied warranty of
+ *    MERCHANTABILITY or FITNESS FOR A PARTICULAR PURPOSE. 
+ */
+package ASSET.Scenario.Observers.Recording;
+
+import java.io.IOException;
+import java.util.ArrayList;
+import java.util.Collection;
+import java.util.HashMap;
+import java.util.Iterator;
+import java.util.List;
+
+import ASSET.NetworkParticipant;
+import ASSET.ParticipantType;
+import ASSET.ScenarioType;
+import ASSET.Models.SensorType;
+import ASSET.Models.Decision.TargetType;
+import ASSET.Models.Detection.DetectionEvent;
+import ASSET.Models.Detection.DetectionList;
+import ASSET.Participants.Category;
+import MWC.GUI.Editable;
+import MWC.GUI.Shapes.Symbols.SymbolFactory;
+import MWC.GenericData.TimePeriod;
+import MWC.GenericData.WorldArea;
+import MWC.GenericData.WorldDistance;
+import MWC.GenericData.WorldLocation;
+import MWC.GenericData.WorldPath;
+import MWC.GenericData.WorldSpeed;
+
+public class DebriefReplayObserver extends RecordStatusToFileObserverType
+{
+  /**
+   * ************************************************************ member variables
+   * *************************************************************
+   */
+  protected boolean _haveOutputPositions = false;
+
+  /**
+   * keep our own little register of symbols for participant types - the method to retreive the
+   * symbol for a participant type is a compleicated one
+   */
+  static private HashMap<String, String> _mySymbolRegister =
+      new HashMap<String, String>();
+
+  private ArrayList<Integer> _recordedDetections = new ArrayList<Integer>();
+
+  private final List<String> _formatHelpers;
+  
+  /** if user wants track to go into a folder (as lightweight tracks).
+   * 
+   */
+  private String _targetFolder;
+
+  /**
+   * the (optional) type of sensor we listen to
+   * 
+   */
+  private String _subjectSensor;
+
+  /***************************************************************
+   * constructor
+   ***************************************************************/
+
+  /**
+   * create a new monitor
+   * 
+   * @param directoryName
+   *          the directory to output the plots to
+   * @param recordDetections
+   *          whether to record detections
+   * @param formatHelpers
+   */
+  public DebriefReplayObserver(final String directoryName,
+      final String fileName, final boolean recordDetections,
+      final boolean recordDecisions, final boolean recordPositions,
+      final TargetType subjectToTrack, final String observerName,
+      boolean isActive, List<String> formatHelpers)
+  {
+    super(directoryName, fileName, recordDetections, recordDecisions,
+        recordPositions, subjectToTrack, observerName, isActive);
+    _formatHelpers = formatHelpers;
+  }
+
+  /**
+   * constructor respecting old constructor signature
+   * 
+   * @param directoryName
+   * @param fileName
+   * @param recordDetections
+   * @param observerName
+   * @param isActive
+   */
+  public DebriefReplayObserver(final String directoryName,
+      final String fileName, final boolean recordDetections,
+      final String observerName, boolean isActive)
+  {
+    this(directoryName, fileName, recordDetections, false, true, null,
+        observerName, isActive, null);
+  }
+
+
+  /**
+   * 
+   * @param loc
+   * @param stat
+   * @param pt
+   * @param newTime
+   * @param targetFolder (optional) destination for lightweight tracks
+   * @return
+   */
+  static public String writeDetailsToBuffer(
+      final MWC.GenericData.WorldLocation loc,
+      final ASSET.Participants.Status stat, final NetworkParticipant pt,
+      long newTime, String targetFolder)
+  {
+
+    StringBuffer buff = new StringBuffer();
+
+    final String locStr =
+        MWC.Utilities.TextFormatting.DebriefFormatLocation.toString(loc);
+
+    long theTime = stat.getTime();
+
+    if (theTime == TimePeriod.INVALID_TIME)
+      theTime = newTime;
+
+    final String dateStr =
+        MWC.Utilities.TextFormatting.DebriefFormatDateTime.toString(theTime);
+
+    // which force is it?
+    final String force = pt.getCategory().getForce();
+
+    // see if we can remember this symbol
+    String hisSymbol =
+        (String) _mySymbolRegister.get(pt.getCategory().getType());
+    if (hisSymbol == null)
+    {
+      // bugger. we haven't had this one before. retrieve it the long way
+      hisSymbol = SymbolFactory.findIdForSymbolType(pt.getCategory().getType());
+
+      // did we find one?
+      if (hisSymbol == null)
+        hisSymbol = "@";
+
+      // ok, and remember it
+      _mySymbolRegister.put(pt.getCategory().getType(), hisSymbol);
+
+    }
+
+    // get the symbol type
+    String col = hisSymbol + colorFor(force);
+    
+    // do we have a target folder?
+    if(targetFolder != null)
+    {
+      col += "[LAYER=" + targetFolder + "]";
+    }
+
+    // wrap the vessel name if we have to
+    String theName = wrapName(pt.getName());
+
+    buff.append(dateStr);
+    buff.append(" ");
+    buff.append(theName);
+    buff.append(" ");
+    buff.append(col);
+    buff.append(" ");
+    buff.append(locStr);
+    buff.append(" ");
+    buff.append(df.format(stat.getCourse()));
+    buff.append(" ");
+    buff.append(df.format(stat.getSpeed().getValueIn(WorldSpeed.Kts)));
+    buff.append(" ");
+    buff.append(df.format(loc.getDepth()));
+    buff.append(System.getProperty("line.separator"));
+
+    return buff.toString();
+  }
+
+  public String getSubjectSensor()
+  {
+    return _subjectSensor;
+  }
+
+  public void setSubjectSensor(final String subjectSensor)
+  {
+    this._subjectSensor = subjectSensor;
+  }
+  
+  public void setTargetFolder(final String targetFolder)
+  {
+    _targetFolder = targetFolder;
+  }
+
+  @Override
+  public void restart(ScenarioType scenario)
+  {
+    super.restart(scenario);
+
+    // and clear the stored detections
+    _recordedDetections.clear();
+  }
+
+  /**
+   * method to replace spaces in the vessel name with underscores
+   * 
+   * @param name
+   * @return
+   */
+  private static String wrapName(String name)
+  {
+    String res = name.replace(' ', '_');
+    return res;
+  }
+
+  public void writeThesePositionDetails(
+      final MWC.GenericData.WorldLocation loc,
+      final ASSET.Participants.Status stat, final ASSET.ParticipantType pt,
+      long newTime)
+  {
+    // make a note that we've output some track positions now
+    // (and are now happy to output sensor data)
+    _haveOutputPositions = true;
+
+    String res = writeDetailsToBuffer(loc, stat, pt, newTime, _targetFolder);
+    writeToFile(res);
+  }
+
+  /**
+   * write this text to our stream
+   * 
+   * @param msg
+   *          the string to write
+   */
+  private void writeToFile(String msg)
+  {
+    if (msg != null)
+    {
+      try
+      {
+        if (_os == null)
+          super.createOutputFile();
+
+        _os.write(msg);
+        _os.flush();
+      }
+      catch (IOException e)
+      {
+        e.printStackTrace();
+      }
+    }
+  }
+
+  /**
+   * write these detections to file
+   * 
+   * @param pt
+   *          the participant we're on about
+   * @param detections
+   *          the current set of detections
+   * @param dtg
+   *          the dtg at which the detections were observed
+   */
+  protected void writeTheseDetectionDetails(ParticipantType pt,
+      DetectionList detections, long dtg)
+  {
+    Iterator<DetectionEvent> iter = detections.iterator();
+    while (iter.hasNext())
+    {
+      DetectionEvent de = (DetectionEvent) iter.next();
+
+      final SensorType sensor =
+          pt.getSensorFit().getSensorWithId(de.getSensor());
+      final String sensorName = sensor.getName();
+
+      // do we have a sensor name specified?
+      if (_subjectSensor == null || _subjectSensor.equals(sensorName))
+      {
+
+        // hmm, do we have freq?
+        if (de.getFreq() != null || de.isAmbiguous())
+        {
+          Float ambig = null;
+          if (de.isAmbiguous())
+          {
+            ambig = (float) de.getAmbiguousBearing();
+          }
+
+          outputThisDetection2(de.getTime(), pt.getName(), pt.getCategory(), de
+              .getBearing(), ambig, de.getRange(), sensorName, de.toString(),
+              de.getFreq());
+
+        }
+        else
+        {
+          outputThisDetection(de.getSensorLocation(), de.getTime(), pt
+              .getName(), pt.getCategory(), de.getBearing(), de.getRange(),
+              sensorName, de.toString());
+        }
+      }
+    }
+  }
+
+  /**
+   * write the current decision description to file
+   * 
+   * @param pt
+   *          the participant we're looking at
+   * @param activity
+   *          a description of the current activity
+   * @param dtg
+   *          the dtg at which the description was recorded
+   */
+  protected void writeThisDecisionDetail(NetworkParticipant pt,
+      String activity, long dtg)
+  {
+    // To change body of implemented methods use File | Settings | File
+    // Templates.
+    String msg =
+        ";NARRATIVE2: "
+            + MWC.Utilities.TextFormatting.DebriefFormatDateTime.toString(dtg)
+            + " " + wrapName(pt.getName()) + " DECISION " + activity
+            + System.getProperty("line.separator");
+    writeToFile(msg);
+  }
+
+  /**
+   * ok, create the property editor for this class
+   * 
+   * @return the custom editor
+   */
+  protected Editable.EditorType createEditor()
+  {
+    return new DebriefReplayObserver.DebriefReplayInfo(this);
+  }
+
+  protected String newName(final String name)
+  {
+    return name
+        + "_"
+        + MWC.Utilities.TextFormatting.DebriefFormatDateTime.toString(System
+            .currentTimeMillis()) + ".rep";
+  }
+
+  public List<String> getFormatHelpers()
+  {
+    return _formatHelpers;
+  }
+
+  /**
+   * determine the normal suffix for this file type
+   */
+  protected String getMySuffix()
+  {
+    // hey, if we're just recording sensor data, we should be a
+    // DSF file.
+    final String suffix;
+    if (getRecordDetections() && !getRecordDecisions() && !getRecordPositions())
+    {
+      suffix = "dsf";
+    }
+    else
+    {
+      suffix = "rep";
+    }
+
+    return suffix;
+  }
+
+  /**
+   * write out the file header details for this scenario
+   * 
+   * @param title
+   *          the scenario we're describing
+   * @throws IOException
+   */
+
+  protected void writeFileHeaderDetails(final String title, long currentDTG)
+      throws IOException
+  {
+    _os.write(";; ASSET Output" + new java.util.Date() + " " + title);
+    _os.write("" + System.getProperty("line.separator"));
+
+    // any format helpers?
+    if (_formatHelpers != null)
+    {
+      for (String helper : _formatHelpers)
+      {
+        _os.write(helper);
+        _os.write("" + System.getProperty("line.separator"));
+      }
+    }
+  }
+
+  /**
+   * output the build details to file
+   */
+  protected void writeBuildDate(String theBuildDate) throws IOException
+  {
+    _os.write(";; ASSET Build version:" + theBuildDate
+        + System.getProperty("line.separator"));
+  }
+
+  /**
+   * output this series of locations
+   * 
+   * @param thePath
+   */
+  public void outputTheseLocations(WorldPath thePath)
+  {
+    Collection<WorldLocation> pts = thePath.getPoints();
+    int counter = 0;
+    for (Iterator<WorldLocation> iterator = pts.iterator(); iterator.hasNext();)
+    {
+      WorldLocation location = (WorldLocation) iterator.next();
+      outputThisLocation(location, _os, "p:" + ++counter);
+    }
+  }
+
+  private void outputThisLocation(WorldLocation loc,
+      java.io.OutputStreamWriter os, String message)
+  {
+    String locStr =
+        MWC.Utilities.TextFormatting.DebriefFormatLocation.toString(loc);
+    String msg =
+        ";TEXT: AA " + locStr + " " + message
+            + System.getProperty("line.separator");
+    try
+    {
+      os.write(msg);
+    }
+    catch (IOException e)
+    {
+      e.printStackTrace(); // To change body of catch statement use Options |
+                           // File Templates.
+    }
+  }
+
+  public void outputThisArea(WorldArea area)
+  {
+    String topLeft =
+        MWC.Utilities.TextFormatting.DebriefFormatLocation.toString(area
+            .getTopLeft());
+    String botRight =
+        MWC.Utilities.TextFormatting.DebriefFormatLocation.toString(area
+            .getBottomRight());
+    // String msg = ";TEXT: AA " + locStr + " " + message +
+    // System.getProperty("line.separator");
+    String msg =
+        ";RECT: @@ " + topLeft + " " + botRight + " some area "
+            + System.getProperty("line.separator");
+    try
+    {
+      // check our output file is created
+      if (_os == null)
+        super.createOutputFile();
+
+      super._os.write(msg);
+    }
+    catch (IOException e)
+    {
+      e.printStackTrace(); // To change body of catch statement use Options |
+                           // File Templates.
+    }
+  }
+
+  // ;RECT: @@ DD MM SS.S H DDD MM SS.S H DDMMSS H DDDMMSS H
+  // ;; symb, tl corner lat & long, br corner lat & long
+
+  private static String colorFor(String category)
+  {
+    String res;
+
+    if (category == ASSET.Participants.Category.Force.RED)
+      res = "C";
+    else if (category == ASSET.Participants.Category.Force.BLUE)
+      res = "A";
+    else
+      res = "I";
+
+    return res;
+  }
+
+  /**
+   * note that we only output detections once some positions have been written to file, since
+   * Debrief likes to know about tracks before loading sensor data
+   * 
+   * @param loc
+   * @param dtg
+   * @param hostName
+   * @param hostCategory
+   * @param bearing
+   * @param range
+   * @param sensor_name
+   * @param label
+   */
+  private void outputThisDetection(WorldLocation loc, long dtg,
+      String hostName, Category hostCategory, Float bearing,
+      WorldDistance range, String sensor_name, String label)
+  {
+    // first see if we have output any positions yet -
+    // since Debrief wants to know the position of any tracks before it writes
+    // to file
+    // if (!haveOutputPositions)
+    // return;
+
+    // use NULL as the location, so it's calculated from parent
+    String locStr = "NULL";
+
+    String dateStr =
+        MWC.Utilities.TextFormatting.DebriefFormatDateTime.toString(dtg);
+
+    String force = hostCategory.getForce();
+    String col;
+
+    col = "@" + colorFor(force);
+
+    String brgTxt = null;
+    if (bearing == null)
+    {
+      brgTxt = "00.000";
+    }
+    else
+    {
+      brgTxt =
+          MWC.Utilities.TextFormatting.GeneralFormat
+              .formatOneDecimalPlace(bearing.floatValue());
+    }
+
+    String rangeTxt = null;
+    if (range == null)
+    {
+      rangeTxt = "0000";
+    }
+    else
+    {
+      rangeTxt =
+          MWC.Utilities.TextFormatting.GeneralFormat
+              .formatOneDecimalPlace(range.getValueIn(WorldDistance.YARDS));
+    }
+
+    String msg =
+        ";SENSOR: " + dateStr + " " + wrapName(hostName) + " " + col + " "
+            + locStr + " " + brgTxt + " " + rangeTxt + " " + sensor_name + " "
+            + label + System.getProperty("line.separator");
+
+    try
+    {
+      // have we already output this?
+      int hashCode = msg.hashCode();
+      if (_recordedDetections.contains(hashCode))
+      {
+        // ok, skip it
+      }
+      else
+      {
+        // nope, this is a new one. output it.
+        _os.write(msg);
+
+        // and remember that we've output it
+        _recordedDetections.add(hashCode);
+      }
+
+    }
+    catch (IOException e)
+    {
+      e.printStackTrace(); // To change body of catch statement use Options |
+                           // File Templates.
+    }
+
+  }
+
+  /**
+   * note that we only output detections once some positions have been written to file, since
+   * Debrief likes to know about tracks before loading sensor data
+   * 
+   * @param loc
+   * @param dtg
+   * @param hostName
+   * @param hostCategory
+   * @param bearing
+   * @param range
+   * @param sensor_name
+   * @param label
+   */
+  private void outputThisDetection2(long dtg, String hostName,
+      Category hostCategory, Float bearing, Float ambigBearing,
+      WorldDistance range, String sensor_name, String label, Float freq)
+  {
+    String locStr = "NULL";
+    String dateStr =
+        MWC.Utilities.TextFormatting.DebriefFormatDateTime.toString(dtg);
+
+    String force = hostCategory.getForce();
+    String col;
+
+    col = "@" + colorFor(force);
+
+    String brgTxt = null;
+    if (bearing == null)
+    {
+      brgTxt = "NULL";
+    }
+    else
+    {
+      brgTxt =
+          MWC.Utilities.TextFormatting.GeneralFormat
+              .formatTwoDecimalPlaces(bearing.floatValue());
+    }
+
+    String ambigTxt = null;
+    if (ambigBearing == null)
+    {
+      ambigTxt = "NULL";
+    }
+    else
+    {
+      ambigTxt =
+          MWC.Utilities.TextFormatting.GeneralFormat
+              .formatTwoDecimalPlaces(ambigBearing.floatValue());
+    }
+
+    String freqTxt = null;
+    if (freq == null)
+    {
+      freqTxt = "NULL";
+    }
+    else
+    {
+      freqTxt =
+          MWC.Utilities.TextFormatting.GeneralFormat
+              .formatThreeDecimalPlaces(freq.floatValue());
+    }
+
+    String rangeTxt = null;
+    if (range == null)
+    {
+      rangeTxt = "NULL";
+    }
+    else
+    {
+      rangeTxt =
+          MWC.Utilities.TextFormatting.GeneralFormat
+              .formatOneDecimalPlace(range.getValueIn(WorldDistance.YARDS));
+    }
+
+
+    // do we have an ambig bearing? if we do, use Sensor2, else
+    // use Sensor3
+    final String msg;
+    if ("NULL".equals(ambigTxt))
+    {
+      // use 3
+
+      // ;SENSOR3: YYMMDD HHMMSS.SSS AAAAAA @@ DD MM SS.SS H DDD MM SS.SS H BBB.B CCC.C
+      // FFF.F GGG.G RRRR yy..yy xx..xx
+      // ;; date, ownship name, symbology, sensor lat/long (or the single word NULL),
+      // bearing (degs) [or the single word NULL], bearing accuracy (degs)
+      // [or the single word NULL], frequency(Hz) [or the single word NULL],
+      // frequency accuracy (Hz) [or the single word NULL], range(yds)
+      // [or the single word NULL], sensor name, label (to end of line)
+      msg =
+          ";SENSOR3: " + dateStr + " " + wrapName(hostName) + " " + col + " "
+              + locStr + " " + brgTxt + " NULL  " + freqTxt + " NULL "
+              + rangeTxt + " " + sensor_name + " " + label
+              + System.getProperty("line.separator");
+    }
+    else
+    {
+      // use 2
+      msg =
+          ";SENSOR2: " + dateStr + " " + wrapName(hostName) + " " + col + " "
+              + locStr + " " + brgTxt + " " + ambigTxt + " " + freqTxt + " "
+              + rangeTxt + " " + sensor_name + " " + label
+              + System.getProperty("line.separator");
+    }
+
+    try
+    {
+      _os.write(msg);
+    }
+    catch (IOException e)
+    {
+      e.printStackTrace(); // To change body of catch statement use Options |
+                           // File Templates.
+    }
+
+  }
+
+  // ////////////////////////////////////////////////////////////////////
+  // editable properties
+  // ////////////////////////////////////////////////////////////////////
+
+  static public class DebriefReplayInfo extends MWC.GUI.Editable.EditorType
+  {
+
+    /**
+     * constructor for editable details of a set of Layers
+     * 
+     * @param data
+     *          the Layers themselves
+     */
+    public DebriefReplayInfo(final DebriefReplayObserver data)
+    {
+      super(data, data.getName(), "Edit");
+    }
+
+    /**
+     * editable GUI properties for our participant
+     * 
+     * @return property descriptions
+     */
+    public java.beans.PropertyDescriptor[] getPropertyDescriptors()
+    {
+      try
+      {
+        final java.beans.PropertyDescriptor[] res =
+            {prop("Directory", "The directory to place Debrief data-files"),
+                prop("Active", "Whether this observer is active"),};
+
+        return res;
+      }
+      catch (java.beans.IntrospectionException e)
+      {
+        return super.getPropertyDescriptors();
+      }
+    }
+
+  }
+
+  public String getTargetFolder()
+  {
+    return _targetFolder;
+  }
+}