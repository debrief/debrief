--- conflicted
+++ resolved
@@ -1,271 +1,248 @@
-/*
- *    Debrief - the Open Source Maritime Analysis Application
- *    http://debrief.info
- *
- *    (C) 2000-2014, PlanetMayo Ltd
- *
- *    This library is free software; you can redistribute it and/or
- *    modify it under the terms of the Eclipse Public License v1.0
- *    (http://www.eclipse.org/legal/epl-v10.html)
- *
- *    This library is distributed in the hope that it will be useful,
- *    but WITHOUT ANY WARRANTY; without even the implied warranty of
- *    MERCHANTABILITY or FITNESS FOR A PARTICULAR PURPOSE. 
- */
-package ASSET.Util.XML.Control.Observers;
-
-/**
- * PlanetMayo Ltd.  2003
- * User: Ian.Mayo
- * Date: 03-Sep-2003
- * Time: 09:55:35
- * Log:
- *  $Log: DebriefReplayObserverHandler.java,v $
- *  Revision 1.1  2006/08/08 14:22:36  Ian.Mayo
- *  Second import
- *
- *  Revision 1.1  2006/08/07 12:26:46  Ian.Mayo
- *  First versions
- *
- *  Revision 1.11  2004/08/20 13:32:54  Ian.Mayo
- *  Implement inspection recommendations to overcome hidden parent objects, let CoreDecision handle the activity bits.
- *
- *  Revision 1.10  2004/08/19 16:15:32  Ian.Mayo
- *  Refactor outputting file-related XML attributes, minor changes to tests.
- *
- *  Revision 1.9  2004/08/12 11:09:33  Ian.Mayo
- *  Respect observer classes refactored into tidy directories
- *
- *  Revision 1.8  2004/08/10 08:50:13  Ian.Mayo
- *  Change functionality of Debrief replay observer so that it can record decisions & detections aswell.  Also include ability to track particular type of target
- *
- *  Revision 1.7  2004/05/24 16:11:21  Ian.Mayo
- *  Commit updates from home
- *
- *  Revision 1.2  2004/04/08 20:27:44  ian
- *  Restructured contructor for CoreObserver
- *
- *  Revision 1.1.1.1  2004/03/04 20:30:59  ian
- *  no message
- *
- *  Revision 1.6  2004/02/18 09:27:50  Ian.Mayo
- *  Add record_detections attribute
- *
- *  Revision 1.5  2003/10/30 08:52:34  Ian.Mayo
- *  Minor refactoring
- *
- *  Revision 1.4  2003/09/03 14:04:06  Ian.Mayo
- *  Refactor to help getting over-ridden
- *
- *
- */
-
-import java.util.ArrayList;
-import java.util.List;
-
-import org.w3c.dom.Element;
-
-import ASSET.Models.Decision.TargetType;
-import ASSET.Scenario.Observers.ScenarioObserver;
-import ASSET.Scenario.Observers.Recording.DebriefFormatHelperHandler;
-import ASSET.Scenario.Observers.Recording.DebriefReplayObserver;
-import ASSET.Util.XML.Decisions.Util.TargetTypeHandler;
-
-/**
- * read in a debrief replay observer from file
- */
-abstract class DebriefReplayObserverHandler extends CoreFileObserverHandler
-{
-
-  private final static String type = "DebriefReplayObserver";
-
-  private boolean _recordDetections = false;
-  private boolean _recordPositions = false;
-  private boolean _recordDecisions = false;
-  private TargetType _targetType = null;
-  final private List<String> _formatHelpers = new ArrayList<String>();
-  private String _subjectSensor = null;
-  private String _targetFolder = null;
-
-  protected String _parentFolder;
-
-  private static final String RECORD_DETECTIONS = "record_detections";
-  private static final String RECORD_DECISIONS = "record_decisions";
-  private static final String RECORD_POSITIONS = "record_positions";
-  private static final String TARGET_TYPE = "SubjectToTrack";
-  private static final String SUBJECT_SENSOR = "SubjectSensor";
-<<<<<<< HEAD
-  private static final String PARENT_FOLDER = "ParentFolder";
-  
-=======
-  private static final String TARGET_FOLDER = "TargetFolder";
-
->>>>>>> 9480e9cf
-  public DebriefReplayObserverHandler(String type)
-  {
-    super(type);
-
-    addAttributeHandler(new HandleBooleanAttribute(RECORD_DETECTIONS)
-    {
-      public void setValue(String name, final boolean val)
-      {
-        _recordDetections = val;
-      }
-    });
-    addAttributeHandler(new HandleAttribute(SUBJECT_SENSOR)
-    {
-      public void setValue(String name, final String val)
-      {
-        _subjectSensor = val;
-      }
-    });
-<<<<<<< HEAD
-    addAttributeHandler(new HandleAttribute(PARENT_FOLDER)
-    {
-      public void setValue(String name, final String val)
-      {
-        _parentFolder = val;
-=======
-    addAttributeHandler(new HandleAttribute(TARGET_FOLDER)
-    {
-      public void setValue(String name, final String val)
-      {
-        _targetFolder = val;
->>>>>>> 9480e9cf
-      }
-    });
-    addAttributeHandler(new HandleBooleanAttribute(RECORD_DECISIONS)
-    {
-      public void setValue(String name, final boolean val)
-      {
-        _recordDecisions = val;
-      }
-    });
-    addAttributeHandler(new HandleBooleanAttribute(RECORD_POSITIONS)
-    {
-      public void setValue(String name, final boolean val)
-      {
-        _recordPositions = val;
-      }
-    });
-
-    addHandler(new TargetTypeHandler(TARGET_TYPE)
-    {
-      public void setTargetType(TargetType type1)
-      {
-        _targetType = type1;
-      }
-    });
-    addHandler(new DebriefFormatHelperHandler()
-    {
-      @Override
-      public void storeMe(final String text)
-      {
-        _formatHelpers.add(text);
-      }
-    });
-  }
-
-  public DebriefReplayObserverHandler()
-  {
-    this(type);
-  }
-
-  public void elementClosed()
-  {
-    // create ourselves
-    final DebriefReplayObserver debriefObserver =
-        getObserver(_name, _isActive, _recordDetections, _recordDecisions,
-            _recordPositions, _targetType, _formatHelpers);
-    
-    if(_subjectSensor != null)
-    {
-      debriefObserver.setSubjectSensor(_subjectSensor);
-    }
-    if(_targetFolder != null)
-    {
-      debriefObserver.setTargetFolder(_targetFolder);
-    }
-
-    if(_parentFolder != null)
-    {
-      debriefObserver.setParentFolder(_parentFolder);
-    }
-    
-    setObserver(debriefObserver);
-
-    // close the parenet
-    super.elementClosed();
-
-    // and clear the data
-    _recordDetections = false;
-    _recordDecisions = false;
-    _recordPositions = true;
-    _targetType = null;
-    _subjectSensor = null;
-<<<<<<< HEAD
-    _parentFolder = null;
-=======
-    _targetFolder = null;
->>>>>>> 9480e9cf
-    
-    // and clear the format helpers
-    _formatHelpers.clear();
-  }
-
-  protected DebriefReplayObserver getObserver(String name, boolean isActive,
-      boolean recordDetections, boolean recordDecisions,
-      boolean recordPositions, TargetType subject, List<String> formatHelpers)
-  {
-    return new DebriefReplayObserver(_directory, _fileName, recordDetections,
-        recordDecisions, recordPositions, subject, name, isActive,
-        formatHelpers);
-  }
-
-  abstract public void setObserver(ScenarioObserver obs);
-
-  static public void exportThis(final Object toExport,
-      final Element parent, final org.w3c.dom.Document doc)
-  {
-    // create ourselves
-    final Element thisPart = doc.createElement(type);
-
-    // get data item
-    final DebriefReplayObserver bb = (DebriefReplayObserver) toExport;
-
-    // output the parent ttributes
-    CoreFileObserverHandler.exportThis(bb, thisPart);
-
-    // output it's attributes
-    thisPart.setAttribute(RECORD_DETECTIONS,
-        writeThis(bb.getRecordDetections()));
-    thisPart.setAttribute(RECORD_DECISIONS, writeThis(bb.getRecordDecisions()));
-    thisPart.setAttribute(RECORD_POSITIONS, writeThis(bb.getRecordPositions()));
-    if (bb.getSubjectToTrack() != null)
-    {
-      TargetTypeHandler.exportThis(TARGET_TYPE, bb.getSubjectToTrack(),
-          thisPart, doc);
-    }
-    
-    if(bb.getTargetFolder() != null)
-    {
-      thisPart.setAttribute(TARGET_FOLDER, bb.getTargetFolder());
-    }
-    
-    List<String> helpers = bb.getFormatHelpers();
-    if(helpers != null)
-    {
-      for(String t: helpers)
-      {
-        final Element thisHelper = doc.createElement(DebriefFormatHelperHandler.type);
-        thisHelper.setAttribute(DebriefFormatHelperHandler.TEXT, t);
-        thisPart.appendChild(thisHelper);
-      }
-    }
-
-    // output it's attributes
-    parent.appendChild(thisPart);
-
-  }
-
+/*
+ *    Debrief - the Open Source Maritime Analysis Application
+ *    http://debrief.info
+ *
+ *    (C) 2000-2014, PlanetMayo Ltd
+ *
+ *    This library is free software; you can redistribute it and/or
+ *    modify it under the terms of the Eclipse Public License v1.0
+ *    (http://www.eclipse.org/legal/epl-v10.html)
+ *
+ *    This library is distributed in the hope that it will be useful,
+ *    but WITHOUT ANY WARRANTY; without even the implied warranty of
+ *    MERCHANTABILITY or FITNESS FOR A PARTICULAR PURPOSE. 
+ */
+package ASSET.Util.XML.Control.Observers;
+
+/**
+ * PlanetMayo Ltd.  2003
+ * User: Ian.Mayo
+ * Date: 03-Sep-2003
+ * Time: 09:55:35
+ * Log:
+ *  $Log: DebriefReplayObserverHandler.java,v $
+ *  Revision 1.1  2006/08/08 14:22:36  Ian.Mayo
+ *  Second import
+ *
+ *  Revision 1.1  2006/08/07 12:26:46  Ian.Mayo
+ *  First versions
+ *
+ *  Revision 1.11  2004/08/20 13:32:54  Ian.Mayo
+ *  Implement inspection recommendations to overcome hidden parent objects, let CoreDecision handle the activity bits.
+ *
+ *  Revision 1.10  2004/08/19 16:15:32  Ian.Mayo
+ *  Refactor outputting file-related XML attributes, minor changes to tests.
+ *
+ *  Revision 1.9  2004/08/12 11:09:33  Ian.Mayo
+ *  Respect observer classes refactored into tidy directories
+ *
+ *  Revision 1.8  2004/08/10 08:50:13  Ian.Mayo
+ *  Change functionality of Debrief replay observer so that it can record decisions & detections aswell.  Also include ability to track particular type of target
+ *
+ *  Revision 1.7  2004/05/24 16:11:21  Ian.Mayo
+ *  Commit updates from home
+ *
+ *  Revision 1.2  2004/04/08 20:27:44  ian
+ *  Restructured contructor for CoreObserver
+ *
+ *  Revision 1.1.1.1  2004/03/04 20:30:59  ian
+ *  no message
+ *
+ *  Revision 1.6  2004/02/18 09:27:50  Ian.Mayo
+ *  Add record_detections attribute
+ *
+ *  Revision 1.5  2003/10/30 08:52:34  Ian.Mayo
+ *  Minor refactoring
+ *
+ *  Revision 1.4  2003/09/03 14:04:06  Ian.Mayo
+ *  Refactor to help getting over-ridden
+ *
+ *
+ */
+
+import java.util.ArrayList;
+import java.util.List;
+
+import org.w3c.dom.Element;
+
+import ASSET.Models.Decision.TargetType;
+import ASSET.Scenario.Observers.ScenarioObserver;
+import ASSET.Scenario.Observers.Recording.DebriefFormatHelperHandler;
+import ASSET.Scenario.Observers.Recording.DebriefReplayObserver;
+import ASSET.Util.XML.Decisions.Util.TargetTypeHandler;
+
+/**
+ * read in a debrief replay observer from file
+ */
+abstract class DebriefReplayObserverHandler extends CoreFileObserverHandler
+{
+
+  private final static String type = "DebriefReplayObserver";
+
+  private boolean _recordDetections = false;
+  private boolean _recordPositions = false;
+  private boolean _recordDecisions = false;
+  private TargetType _targetType = null;
+  final private List<String> _formatHelpers = new ArrayList<String>();
+  private String _subjectSensor = null;
+  private String _targetFolder = null;
+
+  private static final String RECORD_DETECTIONS = "record_detections";
+  private static final String RECORD_DECISIONS = "record_decisions";
+  private static final String RECORD_POSITIONS = "record_positions";
+  private static final String TARGET_TYPE = "SubjectToTrack";
+  private static final String SUBJECT_SENSOR = "SubjectSensor";
+  private static final String TARGET_FOLDER = "TargetFolder";
+
+  public DebriefReplayObserverHandler(String type)
+  {
+    super(type);
+
+    addAttributeHandler(new HandleBooleanAttribute(RECORD_DETECTIONS)
+    {
+      public void setValue(String name, final boolean val)
+      {
+        _recordDetections = val;
+      }
+    });
+    addAttributeHandler(new HandleAttribute(SUBJECT_SENSOR)
+    {
+      public void setValue(String name, final String val)
+      {
+        _subjectSensor = val;
+      }
+    });
+    addAttributeHandler(new HandleAttribute(TARGET_FOLDER)
+    {
+      public void setValue(String name, final String val)
+      {
+        _targetFolder = val;
+      }
+    });
+    addAttributeHandler(new HandleBooleanAttribute(RECORD_DECISIONS)
+    {
+      public void setValue(String name, final boolean val)
+      {
+        _recordDecisions = val;
+      }
+    });
+    addAttributeHandler(new HandleBooleanAttribute(RECORD_POSITIONS)
+    {
+      public void setValue(String name, final boolean val)
+      {
+        _recordPositions = val;
+      }
+    });
+
+    addHandler(new TargetTypeHandler(TARGET_TYPE)
+    {
+      public void setTargetType(TargetType type1)
+      {
+        _targetType = type1;
+      }
+    });
+    addHandler(new DebriefFormatHelperHandler()
+    {
+      @Override
+      public void storeMe(final String text)
+      {
+        _formatHelpers.add(text);
+      }
+    });
+  }
+
+  public DebriefReplayObserverHandler()
+  {
+    this(type);
+  }
+
+  public void elementClosed()
+  {
+    // create ourselves
+    final DebriefReplayObserver debriefObserver =
+        getObserver(_name, _isActive, _recordDetections, _recordDecisions,
+            _recordPositions, _targetType, _formatHelpers);
+    
+    if(_subjectSensor != null)
+    {
+      debriefObserver.setSubjectSensor(_subjectSensor);
+    }
+
+    if(_parentFolder != null)
+    {
+      debriefObserver.setParentFolder(_parentFolder);
+    }
+    
+    setObserver(debriefObserver);
+
+    // close the parenet
+    super.elementClosed();
+
+    // and clear the data
+    _recordDetections = false;
+    _recordDecisions = false;
+    _recordPositions = true;
+    _targetType = null;
+    _subjectSensor = null;
+    _targetFolder = null;
+    
+    // and clear the format helpers
+    _formatHelpers.clear();
+  }
+
+  protected DebriefReplayObserver getObserver(String name, boolean isActive,
+      boolean recordDetections, boolean recordDecisions,
+      boolean recordPositions, TargetType subject, List<String> formatHelpers)
+  {
+    return new DebriefReplayObserver(_directory, _fileName, recordDetections,
+        recordDecisions, recordPositions, subject, name, isActive,
+        formatHelpers);
+  }
+
+  abstract public void setObserver(ScenarioObserver obs);
+
+  static public void exportThis(final Object toExport,
+      final Element parent, final org.w3c.dom.Document doc)
+  {
+    // create ourselves
+    final Element thisPart = doc.createElement(type);
+
+    // get data item
+    final DebriefReplayObserver bb = (DebriefReplayObserver) toExport;
+
+    // output the parent ttributes
+    CoreFileObserverHandler.exportThis(bb, thisPart);
+
+    // output it's attributes
+    thisPart.setAttribute(RECORD_DETECTIONS,
+        writeThis(bb.getRecordDetections()));
+    thisPart.setAttribute(RECORD_DECISIONS, writeThis(bb.getRecordDecisions()));
+    thisPart.setAttribute(RECORD_POSITIONS, writeThis(bb.getRecordPositions()));
+    if (bb.getSubjectToTrack() != null)
+    {
+      TargetTypeHandler.exportThis(TARGET_TYPE, bb.getSubjectToTrack(),
+          thisPart, doc);
+    }
+    
+    if(bb.getTargetFolder() != null)
+    {
+      thisPart.setAttribute(TARGET_FOLDER, bb.getTargetFolder());
+    }
+    
+    List<String> helpers = bb.getFormatHelpers();
+    if(helpers != null)
+    {
+      for(String t: helpers)
+      {
+        final Element thisHelper = doc.createElement(DebriefFormatHelperHandler.type);
+        thisHelper.setAttribute(DebriefFormatHelperHandler.TEXT, t);
+        thisPart.appendChild(thisHelper);
+      }
+    }
+
+    // output it's attributes
+    parent.appendChild(thisPart);
+
+  }
+
 }