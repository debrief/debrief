package Debrief.Wrappers.Track;

import java.awt.Color;
import java.awt.Font;
import java.awt.Point;
import java.beans.IntrospectionException;
import java.beans.PropertyDescriptor;
import java.util.Enumeration;

import Debrief.Wrappers.CompositeTrackWrapper;
import Debrief.Wrappers.FixWrapper;
import Debrief.Wrappers.TrackWrapper;
import MWC.GUI.CanvasType;
import MWC.GUI.CreateEditorForParent;
import MWC.GUI.Editable;
import MWC.GUI.FireExtended;
import MWC.GUI.Griddable;
import MWC.GUI.Plottable;
import MWC.GUI.TimeStampedDataItem;
import MWC.GUI.Properties.CardinalPointsPropertyEditor;
import MWC.GUI.Properties.PlanningLegCalcModelPropertyEditor;
import MWC.GenericData.Duration;
import MWC.GenericData.HiResDate;
import MWC.GenericData.WorldDistance;
import MWC.GenericData.WorldLocation;
import MWC.GenericData.WorldSpeed;
import MWC.Utilities.TextFormatting.GeneralFormat;

public class PlanningSegment extends TrackSegment implements Cloneable,
		Editable.DoNoInspectChildren, CreateEditorForParent, TimeStampedDataItem
{

	/**
	 * special case that gives us a leg that goes back to the start
	 * 
	 * @author ian
	 * 
	 */
	public static class ClosingSegment extends PlanningSegment
	{

		public ClosingSegment(final String name, final double courseDegs,
				final WorldSpeed worldSpeed, final WorldDistance worldDistance, final Color myColor)
		{
			super(name, courseDegs, worldSpeed, worldDistance, myColor);
			this.setCalculation(PlanningLegCalcModelPropertyEditor.RANGE_SPEED);
		}

		/**
		 * 
		 */
		private static final long serialVersionUID = 1L;

	}

	/**
	 * class containing editable details of a track
	 */
	public class PlanningSegmentInfo extends Griddable
	{

		/**
		 * constructor for this editor, takes the actual track as a parameter
		 * 
		 * @param data
		 *          track being edited
		 */
		public PlanningSegmentInfo(final TrackSegment data)
		{
			super(data, data.getName(), "");
		}

		@Override
		public PropertyDescriptor[] getPropertyDescriptors()
		{
			try
			{
				final PropertyDescriptor[] res =
				{
						expertProp("Calculation", "How to calculate the leg length",
								SPATIAL),
						expertProp("Visible", "whether this layer is visible", FORMAT),
						expertProp("VectorLabelVisible", "whether this vector label is visible", FORMAT),
						expertProp("Depth", "The depth for this leg", SPATIAL),
						expertProp("Course", "The course for this leg", SPATIAL),
						expertProp("Distance", "The distance travelled along this leg",
								SPATIAL),
						expertProp("Speed", "The speed travelled along this leg", SPATIAL),
						expertProp("Color", "The color for this leg", FORMAT),
						expertProp("Duration", "The duration of travel along this leg",
								SPATIAL),
						expertProp("Name", "Name of this track segment", FORMAT), };

				res[0].setPropertyEditorClass(PlanningLegCalcModelPropertyEditor.class);
				res[3].setPropertyEditorClass(CardinalPointsPropertyEditor.class);

				return res;
			}
			catch (final IntrospectionException e)
			{
				e.printStackTrace();
				return super.getPropertyDescriptors();
			}
		}

		@Override
		public PropertyDescriptor[] getGriddablePropertyDescriptors()
		{
			try
			{
				final PropertyDescriptor[] res =
				{
						prop("Name", "the name for this leg", FORMAT),
						prop("Course", "the course for this leg", SPATIAL),
						prop("Speed", "the speed at which to travel on this leg", SPATIAL),
						prop("Distance", "how long this leg is", SPATIAL),
						prop("Duration", "how long the vessel travels on this leg",
								TEMPORAL),
						prop("Depth", "depth to travel at on this leg", SPATIAL),

				};
				return res;

			}
			catch (final IntrospectionException e)
			{
				return super.getPropertyDescriptors();
			}
		}

		@Override
		public NonBeanPropertyDescriptor[] getNonBeanGriddableDescriptors()
		{
			// TODO Auto-generated method stub
			return null;
		}
	}

	private transient CompositeTrackWrapper _parent;

	/**
	 * 
	 */
	private static final long serialVersionUID = 1L;

	/**
	 * how far we represent (optional)
	 * 
	 */
	WorldDistance _myLength;

	/**
	 * the course to follow
	 * 
	 */
	double _myCourseDegs;

	/**
	 * the speed to transit at (optional)
	 * 
	 */
	WorldSpeed _mySpeed;

	/**
	 * the color to use for this planning segment
	 * 
	 */
	private Color _myColor = Color.GREEN;

	/**
	 * the date this segment was created - used to force sort order by the order
	 * they were read in
	 * 
	 */
	private long _created = System.nanoTime();

	/**
	 * how far to travel for (optional)
	 * 
	 */
	Duration _myPeriod = new Duration(12, Duration.MINUTES);

	/**
	 * which calculation model to use
	 * 
	 */
	int _calcModel;

	/**
	 * the depth for this leg
	 * 
	 */
	private WorldDistance _myDepth = new WorldDistance(0, WorldDistance.METRES);

	/**
	 * whether this vector label is visible
	 * default: true
	 * 
	 */
	private boolean _myVectorLabelVisible = true;
	/**
	 * copy constructor
	 * 
	 * @param other
	 */
	public PlanningSegment(final PlanningSegment other)
	{
		_calcModel = other._calcModel;
		_created = System.nanoTime();
		_myCourseDegs = other._myCourseDegs;
		_myDepth = new WorldDistance(other._myDepth);
		_myLength = new WorldDistance(other._myLength);
		_myPeriod = new Duration(other._myPeriod);
		_mySpeed = new WorldSpeed(other._mySpeed);
		_myColor =	other.getColor();
		_parent = other._parent;
		this.setName(other.getName());
	}

	public PlanningSegment(final String name, final double courseDegs, final WorldSpeed worldSpeed,
			final WorldDistance worldDistance, final Color color)
	{
		this.setName(name);
		this.setCourse(courseDegs);
		this.setSpeedSilent(worldSpeed);
		this.setDistanceSilent(worldDistance);
 	  this.setColor(color);
		this.recalc();
	}

	public WorldDistance getDepth()
	{
		return _myDepth;
	}

	public void setDepth(final WorldDistance depth)
	{
		_myDepth = depth;
		recalc();
	}

	public void setDepthSilent(final WorldDistance depth)
	{
		_myDepth = depth;
	}

	/**
	 * special add-fix, so we don't bother with rename
	 * 
	 */
	public void addFix(final FixWrapper fix)
	{
		// remember the fix
		this.addFixSilent(fix);
	}

	@Override
	public int compareTo(final Plottable arg0)
	{
		int res = 1;
		if (arg0 instanceof ClosingSegment)
		{
			// the closing semgent will always come after
			res = -1;
		}
		else if (arg0 instanceof PlanningSegment)
		{
			final PlanningSegment other = (PlanningSegment) arg0;
			final Long myTime = _created;
			final Long hisTime = other._created;
			res = myTime.compareTo(hisTime);
		}
		return res;
	}

	@Override
	public double rangeFrom(final WorldLocation other)
	{
		double firstRange = Plottable.INVALID_RANGE;

		final Enumeration<Editable> numer = this.elements();
		while (numer.hasMoreElements())
		{
			final Editable editable = (Editable) numer.nextElement();
			final FixWrapper fw = (FixWrapper) editable;
			final double thisR = fw.rangeFrom(other);
			if (firstRange == Plottable.INVALID_RANGE)
				firstRange = thisR;
			else
				firstRange = Math.min(firstRange, thisR);
		}
		return firstRange;
	}

	public int getCalculation()
	{
		return _calcModel;
	}

	@FireExtended
	public void setCalculation(final int calculation)
	{
		_calcModel = calculation;
	}

	@FireExtended
	public void setCalculation(final Integer calculation)
	{
		_calcModel = calculation;
	}

	public WorldDistance getDistance()
	{
		return _myLength;
	}

	@FireExtended
	public void setDistance(final WorldDistance length)
	{
		this._myLength = length;
		recalc();
	}

	public double getCourse()
	{
		return _myCourseDegs;
	}

	@FireExtended
	public void setCourse(final double courseDegs)
	{
		this._myCourseDegs = courseDegs;
		recalc();
	}

	public void setCourseSilent(final double courseDegs)
	{
		this._myCourseDegs = courseDegs;
	}

	public WorldSpeed getSpeed()
	{
		return _mySpeed;
	}

	@FireExtended
	public void setSpeed(final WorldSpeed speed)
	{
		this._mySpeed = speed;
		recalc();
	}

	public Duration getDuration()
	{
		return _myPeriod;
	}

	@FireExtended
	public void setDuration(final Duration period)
	{
		this._myPeriod = period;
		recalc();
	}

	@Override
	public Object clone() throws CloneNotSupportedException
	{
		final PlanningSegment res = new PlanningSegment(this);

		return res;
	}

	@Override
	public Editable.EditorType getInfo()
	{
		return new PlanningSegmentInfo(this);
	}

	/**
	 * does this item have an editor?
	 */
	public boolean hasEditor()
	{
		return true;
	}

	public Color getColor()
	{
		return _myColor;
	}

	public void setColor(final Color color)
	{
		if(color == null)
			return;
		
		_myColor = color;

		// ok, loop through the elements and update the color
		final Enumeration<Editable> numer = elements();
		while (numer.hasMoreElements())
		{
			final Editable nextE = numer.nextElement();
			final FixWrapper fix = (FixWrapper) nextE;
			fix.setColor(color);
		}
	}

	private void recalc()
	{
		if (_parent != null)
			_parent.recalculate();
	}

	@Override
	protected void sortOutDate(final HiResDate startDTG)
	{
		// ignore - we want to keep the layer name
	}

	@Override
	public void setWrapper(final TrackWrapper wrapper)
	{
		// store the parent
		super.setWrapper(wrapper);

		// and store the helper-outer
		_parent = (CompositeTrackWrapper) wrapper;

	}

	public void setSpeedSilent(final WorldSpeed worldSpeed)
	{
		_mySpeed = worldSpeed;
		// don't bother triggering recalc
	}

	public void setDistanceSilent(final WorldDistance worldDistance)
	{
		_myLength = worldDistance;
		// don't bother triggering recalc
	}

	public void setDurationSilent(final Duration duration)
	{
		_myPeriod = duration;
		// don't bother triggering recalc
	}

	public PlanningSegment createCopy()
	{
		final PlanningSegment res = new PlanningSegment(this);
		res._calcModel = _calcModel;
		res._myCourseDegs = _myCourseDegs;
		res._myDepth = _myDepth;
		res._myLength = _myLength;
		res._myPeriod = _myPeriod;
		res._mySpeed = _mySpeed;
		res._parent = _parent;

		return res;
	}

	@Override
	public Editable getParent()
	{
		return getWrapper();
	}

	@Override
	public HiResDate getDTG()
	{
		return this.startDTG();
	}

	@Override
	public void setDTG(final HiResDate date)
	{
		// ingore, we don't set the DTG for a planning segment
		System.err.println("Should not set DTG for planning segment");
	}

	public boolean getVectorLabelVisible()
	{
		return _myVectorLabelVisible;
	}

	public void setVectorLabelVisible(boolean vectorLabelVisible)
	{
		this._myVectorLabelVisible = vectorLabelVisible;
	}
	
	public String getVectorLabel() {
<<<<<<< HEAD
		return "Crse:" + GeneralFormat.formatOneDecimalPlace(getCourse());
=======
		
	  StringBuilder builder = new StringBuilder();
		if (getDistance() != null) {
			builder.append(GeneralFormat.formatOneDecimalPlace(getDistance().getValue()));
			builder.append(getDistance().getUnitsLabel());
			builder.append(" ");
		}
		builder.append((int)getCourse());
		builder.append("°");
		return builder.toString();
>>>>>>> 4440ae51
	}
	
	public void paintLabel(final CanvasType dest)
	{
		if (getVectorLabelVisible()) {
			String s = getVectorLabel();
			if (first() instanceof FixWrapper && last() instanceof FixWrapper) {
				FixWrapper first = (FixWrapper) first();
				FixWrapper last = (FixWrapper) last();
				Font f = first.getFont();
				Color c = first.getColor();
				Point startPoint = dest.toScreen(first.getLocation());
				Point lastPoint = dest.toScreen(last.getLocation());
				double width = startPoint.distance(lastPoint);
				double stringWidth = dest.getStringWidth(f, s);
				double distance = (width)/2;
				final double direction = Math.toRadians(getCourse()-90);
				if (width > stringWidth * 2)
				{
					int deltaX = (int) (distance * Math.cos(direction));
					int deltaY = (int) (distance * Math.sin(direction));
					dest.setColor(c);
					dest.setFont(f);
					float rotate = (float) (getCourse() - 90);
					if (getCourse() > 180) {
						rotate-=180;
					}
					dest.drawText(s, startPoint.x + deltaX, startPoint.y + deltaY,
							rotate);
				}
			}
		}
	}


}<|MERGE_RESOLUTION|>--- conflicted
+++ resolved
@@ -491,9 +491,6 @@
 	}
 	
 	public String getVectorLabel() {
-<<<<<<< HEAD
-		return "Crse:" + GeneralFormat.formatOneDecimalPlace(getCourse());
-=======
 		
 	  StringBuilder builder = new StringBuilder();
 		if (getDistance() != null) {
@@ -504,7 +501,6 @@
 		builder.append((int)getCourse());
 		builder.append("°");
 		return builder.toString();
->>>>>>> 4440ae51
 	}
 	
 	public void paintLabel(final CanvasType dest)
