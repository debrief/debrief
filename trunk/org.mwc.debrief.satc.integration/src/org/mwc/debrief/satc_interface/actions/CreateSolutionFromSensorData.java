--- conflicted
+++ resolved
@@ -621,8 +621,6 @@
 					_targetSolution.addContribution(bmc);
 			}
 			
-<<<<<<< HEAD
-=======
 			// also, check that the maintain contributions window is open - the user is bound to be interested
 			CorePlugin.openView(DebriefPlugin.SATC_MAINTAIN_CONTRIBUTIONS);
 
@@ -633,7 +631,7 @@
 				MaintainContributionsView mv = (MaintainContributionsView) aView;
 				mv.setActiveSolver(_targetSolution.getSolver());
 			}
->>>>>>> bc613c63
+			
 			return Status.OK_STATUS;
 		}
 
