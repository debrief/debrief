--- conflicted
+++ resolved
@@ -13,22 +13,8 @@
 			<include name="**/src/Debrief/**/*.java" />
 		</patternset>
 	</fileset>
-<<<<<<< HEAD
-	
-	<target name="checkStyle">
-		<checkstyle config="checkstyle/config.xml" 
-					failonviolation="false"
-					failureProperty="checkstyle.failure">
-					<fileset refid="sourceCode"/>
-					
-					<formatter type="plain"/>
-					<formatter type="plain" toFile="checkstyle/problems.log"/>
-				</checkstyle>
-		
-		<fail message="CheckStyle found violations!" if="checkstyle.failure"/>
-=======
 
-	<!-- TODO: write a macros for checkstyle repetitive task -->
+
 	<target name="checkStyle">
 
 		<!-- clear the output directory -->
@@ -37,21 +23,11 @@
 		<!-- create the output directory -->
 		<mkdir dir="checkstyle/logs" />
 
-		<checkstyle config="checkstyle/configs/duplicate_code.xml" failOnViolation="false" failureProperty="checkstyle.failure">
+		<checkstyle config="checkstyle/config.xml" failOnViolation="false" failureProperty="checkstyle.failure">
 			<fileset refid="sourceCode" />
-			<formatter toFile="checkstyle/logs/duplicated.xml" type="xml" />
+			<formatter toFile="checkstyle/logs/problems.xml" type="xml" />
 		</checkstyle>
-
-		<checkstyle config="checkstyle/configs/possible_bugs.xml" failonviolation="false" failureProperty="checkstyle.failure">
-			<fileset refid="sourceCode" />
-			<formatter toFile="checkstyle/logs/bugs.xml" type="xml" />
-		</checkstyle>
-
-		<checkstyle config="checkstyle/configs/coding_problems.xml" failonviolation="false" failureProperty="checkstyle.failure">
-			<fileset refid="sourceCode" />
-			<formatter toFile="checkstyle/logs/coding.xml" type="xml" />
-		</checkstyle>
-
+		
 		<xslt basedir="checkstyle/logs" destdir="checkstyle/logs" style="checkstyle/contrib/checkstyle-noframes-severity-sorted.xsl">
 			<classpath>
 				<fileset dir="${xalan.dir}">
@@ -64,6 +40,5 @@
         <delete dir="checkstyle/logs" includes="*.xml" />
 
 		<fail message="CheckStyle found violations!" if="checkstyle.failure" />
->>>>>>> d0d09dbf
 	</target>
 </project>