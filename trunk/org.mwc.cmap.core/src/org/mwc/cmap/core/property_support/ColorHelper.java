/**
 * 
 */
package org.mwc.cmap.core.property_support;

import java.awt.Color;
import java.util.HashMap;
import java.util.LinkedHashMap;
import java.util.Vector;

import org.eclipse.jface.preference.ColorSelector;
import org.eclipse.jface.resource.ColorRegistry;
import org.eclipse.jface.util.*;
import org.eclipse.jface.viewers.*;
import org.eclipse.swt.graphics.*;
import org.eclipse.swt.widgets.*;
import org.eclipse.ui.*;
import org.mwc.cmap.core.CorePlugin;

public class ColorHelper extends EditorHelper
{
	// Control _parentControl;

	// also keep a local hashmap of colours. we need to generate a string to get a
	// color using
	// the SWT color-registry. we'll keep our own local list instead...
	private static HashMap<Color, org.eclipse.swt.graphics.Color> _myColorList = new LinkedHashMap<Color, org.eclipse.swt.graphics.Color>();
	
	private final static java.awt.Color OFF_WHITE = new Color(255,255,254);
	
	private CustomColorsStore _customColorsStore = new CustomColorsStore();

	public ColorHelper(Control parentControl)
	{
		super(java.awt.Color.class);
		
		// _parentControl = parentControl;
	}

	@Override
	public CellEditor getCellEditorFor(Composite parent)
	{
		return new ColorCellEditor(parent);
	}

	@Override
	public Object translateToSWT(Object value)
	{
		// ok, convert the AWT color to SWT
		Color col = (Color) value;
		return convertColor(col);
	}

	@Override
	public Object translateFromSWT(Object value)
	{
		// ok, convert the AWT color to SWT
		RGB col = (RGB) value;
		return convertColor(col);
	}

	private static ColorRegistry _colRegistry;

	public static java.awt.Color convertColor(org.eclipse.swt.graphics.RGB swtCol)
	{
		// ok, convert the AWT color to SWT
		java.awt.Color res = null;
		RGB col = (RGB) swtCol;
		res = new Color(col.red, col.green, col.blue);
		return res;
	}

	public static org.eclipse.swt.graphics.Color getColor(java.awt.Color javaCol)
	{

		// hmm, we're having trouble with white. is this white?
		if(javaCol.equals(java.awt.Color.WHITE))
		{
			//  right - switch White to off-white. For some reason SWT won't plot white
			javaCol = OFF_WHITE;
		}
		
		// see if we have it in our own private list
		org.eclipse.swt.graphics.Color thisCol = (org.eclipse.swt.graphics.Color) _myColorList
				.get(javaCol);

		if (thisCol == null)
		{

			// check we have our registry
			if (_colRegistry == null)
				_colRegistry = new ColorRegistry();

			String colName = "" + javaCol.getRGB();

			// retrieve the color
			thisCol = _colRegistry.get(colName);

			// ok. do we have the color?
			if (thisCol == null)
			{
				
				
				// bugger, we'll have to create it
				final int red = javaCol.getRed();
				final int green = javaCol.getGreen();
				final int blue = javaCol.getBlue();
				RGB newData = new RGB(red, green, blue);
				_colRegistry.put(colName, newData);

				// and try to retrieve it again
				thisCol = _colRegistry.get(colName);
			}

			// ok, if we found it, try to store it locally
			if (thisCol != null)
				_myColorList.put(javaCol, thisCol);
		}
		return thisCol;
	}

	public static org.eclipse.swt.graphics.RGB convertColor(java.awt.Color javaCol)
	{
		RGB res = null;
		org.eclipse.swt.graphics.Color thisCol = getColor(javaCol);
		if (thisCol != null)
			res = thisCol.getRGB();
		return res;
	}

	static ImageData createColorImage(RGB color)
	{

		ImageData data = null;

		// GC gc = new GC(_parentControl.getParent().getParent());
		// FontMetrics fm = gc.getFontMetrics();
		// int size = fm.getAscent();
		// gc.dispose();
		int size = 14;

		int indent = 6;
		int extent = 8;

		// if (_parentControl instanceof Table)
		// extent = ((Table) _parentControl).getItemHeight() - 1;
		// else if (_parentControl instanceof Tree)
		// extent = ((Tree) _parentControl).getItemHeight() - 1;

		if (size > extent)
			size = extent;

		int width = indent + size;
		int height = extent;

		int xoffset = indent;
		int yoffset = (height - size) / 2;

		RGB black = new RGB(0, 0, 0);
		PaletteData dataPalette = new PaletteData(new RGB[] { black, black, color });
		data = new ImageData(width, height, 4, dataPalette);
		data.transparentPixel = 0;

		int end = size - 1;
		for (int y = 0; y < size; y++)
		{
			for (int x = 0; x < size; x++)
			{
				if (x == 0 || y == 0 || x == end || y == end)
					data.setPixel(x + xoffset, y + yoffset, 1);
				else
					data.setPixel(x + xoffset, y + yoffset, 2);
			}
		}

		return data;
	}

	@Override
	public ILabelProvider getLabelFor(Object currentValue)
	{
		ILabelProvider label1 = new LabelProvider()
		{
			public String getText(Object element)
			{
				RGB rgb = (RGB) element;
				String res = "(" + rgb.red + ", " + rgb.green + ", " + rgb.blue + ")";
				return res;
			}

			public Image getImage(Object element)
			{
				Image res = null;
				RGB rgb = (RGB) element;
				ImageData id = createColorImage(rgb);
				ImageData mask = id.getTransparencyMask();
				res = new Image(Display.getCurrent(), id, mask);
				return res;
			}

		};
		return label1;
	}

	public static class ColorLabelProvider extends LabelProvider
	{

		public ColorLabelProvider()
		{

		}

		/**
		 * @param element
		 * @return
		 */
		public Image getImage(Object element)
		{
			// RGB rgCol = (RGB) element;
			// ImageData theD = createColorImage(rgCol);
			// Image theI = new Image(Display.getDefault(), theD);
			// return theI;

			String imageKey = "vpf.gif";
			imageKey = ISharedImages.IMG_OBJ_FOLDER;

			Image theImage = PlatformUI.getWorkbench().getSharedImages().getImage(imageKey);

			if (theImage == null)
			{
				// ok, try to get the image from our own registry
				theImage = CorePlugin.getImageFromRegistry(imageKey);
			}

			return theImage;

		}

		/**
		 * @param element
		 * @return
		 */
		public String getText(Object element)
		{
			return super.getText(element);
		}

	}

	public static class ColorsListProvider extends ArrayContentProvider
	{
		/**
		 * @param inputElement
		 * @return
		 */
		public Object[] getElements(Object inputElement)
		{
			RGB[] cols = new RGB[] { new RGB(255, 0, 0), new RGB(0, 255, 0), new RGB(0, 0, 255) };
			return cols;
		}

	}

	/**
	 * @param parent
	 * @param property
	 * @return
	 */
	@Override
	public Control getEditorControlFor(Composite parent, final IDebriefProperty property)
	{

		final ColorSelector sel = new ColorSelector(parent);
		sel.addListener(new IPropertyChangeListener()
		{
			public void propertyChange(PropertyChangeEvent event)
			{
				RGB theCol = sel.getColorValue();
				property.setValue(theCol);
			}
		});

		// try to set the default color
		RGB current = (RGB) property.getValue();
		sel.setColorValue(current);

		return sel.getButton();

	}
	
	class ColorCellEditor extends org.eclipse.jface.viewers.ColorCellEditor
	{

		public ColorCellEditor(Composite parent) 
		{
			super(parent);
		}
		
		protected Object openDialogBox(Control cellEditorWindow) 
		{
	        ColorDialog dialog = new ColorDialog(cellEditorWindow.getShell());
	        Object value = getValue();
	        if (value != null) 
	        {
				dialog.setRGB((RGB) value);
			}
	        
<<<<<<< HEAD
	        Vector<RGB> initialColors = new Vector<RGB>();
	        // iterate through keys since they are ordered by insertion time
	        for(Color color: _myColorList.keySet())
	        {
	        	initialColors.add(_myColorList.get(color).getRGB());
=======
	        Vector<RGB> initialColors = _customColorsStore.load();
	        // iterate through keys since they are ordered by insertion time
	        if (initialColors == null || initialColors.size() == 0)
	        {
	        	initialColors = new Vector<RGB>();
		        for(org.eclipse.swt.graphics.Color color: _myColorList.values())
		        {
		        	initialColors.add(color.getRGB());
		        }
>>>>>>> c513795a
	        }
	        dialog.setRGBs((RGB[]) initialColors.toArray(new RGB[initialColors.size()]));
	        _customColorsStore.save(initialColors);
	        value = dialog.open();
	        if (value != null)
	        	_customColorsStore.addColor((RGB) value);
	        return dialog.getRGB();
	        
	    }
		
		@Override
		public void dispose() 
		{
			super.dispose();
		}
		
	}

}<|MERGE_RESOLUTION|>--- conflicted
+++ resolved
@@ -25,15 +25,15 @@
 	// color using
 	// the SWT color-registry. we'll keep our own local list instead...
 	private static HashMap<Color, org.eclipse.swt.graphics.Color> _myColorList = new LinkedHashMap<Color, org.eclipse.swt.graphics.Color>();
-	
-	private final static java.awt.Color OFF_WHITE = new Color(255,255,254);
-	
+
+	private final static java.awt.Color OFF_WHITE = new Color(255, 255, 254);
+
 	private CustomColorsStore _customColorsStore = new CustomColorsStore();
 
 	public ColorHelper(Control parentControl)
 	{
 		super(java.awt.Color.class);
-		
+
 		// _parentControl = parentControl;
 	}
 
@@ -74,12 +74,12 @@
 	{
 
 		// hmm, we're having trouble with white. is this white?
-		if(javaCol.equals(java.awt.Color.WHITE))
-		{
-			//  right - switch White to off-white. For some reason SWT won't plot white
+		if (javaCol.equals(java.awt.Color.WHITE))
+		{
+			// right - switch White to off-white. For some reason SWT won't plot white
 			javaCol = OFF_WHITE;
 		}
-		
+
 		// see if we have it in our own private list
 		org.eclipse.swt.graphics.Color thisCol = (org.eclipse.swt.graphics.Color) _myColorList
 				.get(javaCol);
@@ -99,8 +99,7 @@
 			// ok. do we have the color?
 			if (thisCol == null)
 			{
-				
-				
+
 				// bugger, we'll have to create it
 				final int red = javaCol.getRed();
 				final int green = javaCol.getGreen();
@@ -157,7 +156,8 @@
 		int yoffset = (height - size) / 2;
 
 		RGB black = new RGB(0, 0, 0);
-		PaletteData dataPalette = new PaletteData(new RGB[] { black, black, color });
+		PaletteData dataPalette = new PaletteData(new RGB[]
+		{ black, black, color });
 		data = new ImageData(width, height, 4, dataPalette);
 		data.transparentPixel = 0;
 
@@ -224,7 +224,8 @@
 			String imageKey = "vpf.gif";
 			imageKey = ISharedImages.IMG_OBJ_FOLDER;
 
-			Image theImage = PlatformUI.getWorkbench().getSharedImages().getImage(imageKey);
+			Image theImage = PlatformUI.getWorkbench().getSharedImages()
+					.getImage(imageKey);
 
 			if (theImage == null)
 			{
@@ -255,7 +256,8 @@
 		 */
 		public Object[] getElements(Object inputElement)
 		{
-			RGB[] cols = new RGB[] { new RGB(255, 0, 0), new RGB(0, 255, 0), new RGB(0, 0, 255) };
+			RGB[] cols = new RGB[]
+			{ new RGB(255, 0, 0), new RGB(0, 255, 0), new RGB(0, 0, 255) };
 			return cols;
 		}
 
@@ -267,7 +269,8 @@
 	 * @return
 	 */
 	@Override
-	public Control getEditorControlFor(Composite parent, final IDebriefProperty property)
+	public Control getEditorControlFor(Composite parent,
+			final IDebriefProperty property)
 	{
 
 		final ColorSelector sel = new ColorSelector(parent);
@@ -287,57 +290,51 @@
 		return sel.getButton();
 
 	}
-	
+
 	class ColorCellEditor extends org.eclipse.jface.viewers.ColorCellEditor
 	{
 
-		public ColorCellEditor(Composite parent) 
+		public ColorCellEditor(Composite parent)
 		{
 			super(parent);
 		}
-		
-		protected Object openDialogBox(Control cellEditorWindow) 
-		{
-	        ColorDialog dialog = new ColorDialog(cellEditorWindow.getShell());
-	        Object value = getValue();
-	        if (value != null) 
-	        {
+
+		protected Object openDialogBox(Control cellEditorWindow)
+		{
+			ColorDialog dialog = new ColorDialog(cellEditorWindow.getShell());
+			Object value = getValue();
+			if (value != null)
+			{
 				dialog.setRGB((RGB) value);
 			}
-	        
-<<<<<<< HEAD
-	        Vector<RGB> initialColors = new Vector<RGB>();
-	        // iterate through keys since they are ordered by insertion time
-	        for(Color color: _myColorList.keySet())
-	        {
-	        	initialColors.add(_myColorList.get(color).getRGB());
-=======
-	        Vector<RGB> initialColors = _customColorsStore.load();
-	        // iterate through keys since they are ordered by insertion time
-	        if (initialColors == null || initialColors.size() == 0)
-	        {
-	        	initialColors = new Vector<RGB>();
-		        for(org.eclipse.swt.graphics.Color color: _myColorList.values())
-		        {
-		        	initialColors.add(color.getRGB());
-		        }
->>>>>>> c513795a
-	        }
-	        dialog.setRGBs((RGB[]) initialColors.toArray(new RGB[initialColors.size()]));
-	        _customColorsStore.save(initialColors);
-	        value = dialog.open();
-	        if (value != null)
-	        	_customColorsStore.addColor((RGB) value);
-	        return dialog.getRGB();
-	        
-	    }
-		
+
+			Vector<RGB> initialColors = _customColorsStore.load();
+			// iterate through keys since they are ordered by insertion time
+			if (initialColors == null || initialColors.size() == 0)
+			{
+				initialColors = new Vector<RGB>();
+				for (org.eclipse.swt.graphics.Color color : _myColorList.values())
+				{
+					initialColors.add(color.getRGB());
+				}
+
+			}
+			dialog
+					.setRGBs((RGB[]) initialColors.toArray(new RGB[initialColors.size()]));
+			_customColorsStore.save(initialColors);
+			value = dialog.open();
+			if (value != null)
+				_customColorsStore.addColor((RGB) value);
+			return dialog.getRGB();
+
+		}
+
 		@Override
-		public void dispose() 
+		public void dispose()
 		{
 			super.dispose();
 		}
-		
+
 	}
 
 }