<?xml version="1.0" encoding="UTF-8"?>
<cheatsheet title="Sample Data if Debrief is on a Local Machine"
	xmlns:xsi="http://www.w3.org/2001/XMLSchema-instance"
	xsi:noNamespaceSchemaLocation="..\contentFile.xsd">
	<intro>
<<<<<<< HEAD
		<description>As mentioned previously, Debrief NG stores its data in a local &apos;Project&apos;
			folder. While these are frequently created from scratch to store new analysis data, you
			can also set your existing data directories as sub-folders (via links).<br/>The
			following procedure guides you through generating links to your existing data folders.
			However, if the <b>Create Project</b> form opened when the application started and you
			provided both a project name and indicated that you would like sample data to be
			imported, then you can skip the following steps and move on to the next cheat sheet,
				<b>Viewing some data</b>.</description>
=======
		<description>Debrief NG stores it&apos;s data in a local folder called a Project. While
			these are frequently created afresh to store new analysis data, it&apos;s also possible
			to denote your existing data directories as sub-folders (via links). This tutorial leads
			you through generating links to your existing data folders. But, if the "Create Project" 
			form opened at application startup, you
			provided a project name, and indicated that you would like sample data to be imported,
			then you can skip the following steps and move on to the next cheat sheet.
			<br/>
			You should also skip this set of tasks if you can see a <b>Sample Data</b> folder in your Navigator,
			since you must have already created the necessary link(s).
			<br/>
			Lastly, you should skip this set of tasks if you run Debrief from a network share.  The 
			next set of tasks (for <b>shared folder</b>) are the correct set for your situation. </description>
>>>>>>> 504ba5cd
	</intro>
	<item skip="true" title="Open Navigator if it is closed">
		<description>Open <b>Navigator</b> if it is closed by using the <b>Ctrl+3</b> shortcut and
			then either clicking on the option in <b>Previous Choices</b> or typing
			&apos;navigator&apos; in the search field and clicking on it when it appears.
		</description>
	</item>
	<item skip="true" title="Check you have a workspace">
		<description>Before you can link existing data, you need to define a project for your work:
			a &apos;project&apos; is a parent folder which stores your links. If your <b>Navigator</b> view is empty,
			you must first complete the <b>Generating a project for your data</b> cheat-sheet (above).
		</description>
	</item>
	<item skip="true" title="Add a new Folder">
		<description>
			To add a new folder:
			<br/><b>1.</b> Right-click on your current project in the <b>Navigator</b> view, the <b>New</b> sub-menu will show.
			<br/><b>2.</b> Select <b>Folder</b> and the <b>New Folder</b> wizard will open.
			<br/>Here though, instead of creating a fresh child folder to store our data, we&apos;re going to link to an existing folder.
			<br/><b>3.</b> In the <b>New Folder</b> wizard, click on the <b>Advanced</b> button and the <b>Advanced</b> options will show.
			<br/><b>4.</b> Select <b>Link to alternate location (Linked folder)</b>.
			<br/><b>5.</b> Click on the <b>Browse...</b> button and navigate to an existing data folder on your machine or network location.
			<br/><b>6.</b> Once complete, click on <b>Finish</b> to close the wizard and link to your existing data.
			<br/><b>Note:</b> if you don&apos;t have your own data, use either of the following:
			<br/><b>•</b> For a deployed Debrief, use the <b>sample_data</b> folder installed in your Debrief installation folder.
			<br/><b>•</b> If you are running a development version of Debrief, use <b>org.mwc.cmap.combined.feature/root_installs</b>.
			<br/>If you followed these steps, you will have created a link to the sample data, however, if you need to load data from other data directories, repeat this process as often as is required, but use a shared working folder.
		</description>
	</item>
</cheatsheet><|MERGE_RESOLUTION|>--- conflicted
+++ resolved
@@ -3,16 +3,6 @@
 	xmlns:xsi="http://www.w3.org/2001/XMLSchema-instance"
 	xsi:noNamespaceSchemaLocation="..\contentFile.xsd">
 	<intro>
-<<<<<<< HEAD
-		<description>As mentioned previously, Debrief NG stores its data in a local &apos;Project&apos;
-			folder. While these are frequently created from scratch to store new analysis data, you
-			can also set your existing data directories as sub-folders (via links).<br/>The
-			following procedure guides you through generating links to your existing data folders.
-			However, if the <b>Create Project</b> form opened when the application started and you
-			provided both a project name and indicated that you would like sample data to be
-			imported, then you can skip the following steps and move on to the next cheat sheet,
-				<b>Viewing some data</b>.</description>
-=======
 		<description>Debrief NG stores it&apos;s data in a local folder called a Project. While
 			these are frequently created afresh to store new analysis data, it&apos;s also possible
 			to denote your existing data directories as sub-folders (via links). This tutorial leads
@@ -26,7 +16,6 @@
 			<br/>
 			Lastly, you should skip this set of tasks if you run Debrief from a network share.  The 
 			next set of tasks (for <b>shared folder</b>) are the correct set for your situation. </description>
->>>>>>> 504ba5cd
 	</intro>
 	<item skip="true" title="Open Navigator if it is closed">
 		<description>Open <b>Navigator</b> if it is closed by using the <b>Ctrl+3</b> shortcut and
