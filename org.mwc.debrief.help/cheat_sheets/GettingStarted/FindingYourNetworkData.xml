--- conflicted
+++ resolved
@@ -1,10 +1,6 @@
 <?xml version="1.0" encoding="UTF-8"?>
 <cheatsheet xmlns:xsi="http://www.w3.org/2001/XMLSchema-instance"
-<<<<<<< HEAD
  xsi:noNamespaceSchemaLocation="../contentFile.xsd" title="Sample Data if Debrief is on a Network Shared Folder">
-=======
- xsi:noNamespaceSchemaLocation="../contentFile.xsd" title="Copying sample data stored in a shared folder">
->>>>>>> 504ba5cd
 	<intro>
 		<description>Here we are going to copy in an existing set of sample data. We aren&apos;t
 			going to link to the original set, since we don&apos;t want to modify it,
