--- conflicted
+++ resolved
@@ -3,12 +3,6 @@
  xsi:noNamespaceSchemaLocation="../contentFile.xsd"
  title="Loading the data">
    <intro>
-<<<<<<< HEAD
-      <description>Load the prepared plot file <b>L2_Scenario.dpf</b> by dragging it from the
-         <b>Navigator</b> view into the plot area.
-         <br/>As soon as the plot opens, you will see a Blue
-         Ownship track, with a dark green bearing fan.</description>
-=======
       <description>
          We&apos;ve got a Debrief plot file pre-prepared to let you avoid 
          some of the steps in the single-leg tutorial, called  <b>L2_Scenario.dpf</b>.
@@ -17,7 +11,6 @@
          but we didn&apos;t get GPS data for the other participant - though the
          exercise observer did record the platform speed during the trial.
       </description>
->>>>>>> 504ba5cd
    </intro>
    <item
       title="Find the data file">
