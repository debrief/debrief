--- conflicted
+++ resolved
@@ -97,11 +97,7 @@
     <module>org.mwc.debrief.satc.core</module>
     <module>org.mwc.debrief.satc.integration</module>
     <module>org.mwc.debrief.limpet_integration</module>
-<<<<<<< HEAD
-
-=======
  
->>>>>>> e1d067fb
     <module>org.mwc.debrief.ui_test</module>
 
   </modules>
