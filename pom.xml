<?xml version="1.0" encoding="UTF-8"?>
<project xsi:schemaLocation="http://maven.apache.org/POM/4.0.0 http://maven.apache.org/xsd/maven-4.0.0.xsd" xmlns="http://maven.apache.org/POM/4.0.0"
    xmlns:xsi="http://www.w3.org/2001/XMLSchema-instance">
  <modelVersion>4.0.0</modelVersion>

  <groupId>org.mwc.debrief</groupId>
  <artifactId>parent</artifactId>
  <version>0.0.1-SNAPSHOT</version>
  <packaging>pom</packaging>

  <properties>
    <tycho.version>1.2.0</tycho.version>
    <tycho-extras.version>1.2.0</tycho-extras.version>

    <tycho-repo.url>https://oss.sonatype.org/content/groups/public/</tycho-repo.url>

    <!-- Signing jars. keystore example has been created using

    keytool -genkey -dname "cn=PlanetMayo, ou=CDL, o=Mayo, c=CN" -alias business -keypass key123 -keystore ~/debrief.keystore -storepass store123 -validity 10000
    -->

    <debrief.keystore.path>~/debrief.keystore</debrief.keystore.path>
    <debrief.keystore.alias>business</debrief.keystore.alias>
    <debrief.keystore.store.password>store123</debrief.keystore.store.password>
    <debrief.keystore.key.password>key123</debrief.keystore.key.password>

  </properties>

  <modules>


    <module>org.freehep</module>
    <module>info.limpet</module>
    <module>info.limpet.libs</module>
    <module>info.limpet.stackedcharts.model</module>
    <module>info.limpet.stackedcharts.ui</module>

    <module>org.mwc.asset.NetAsset2</module>
    <module>org.mwc.asset.NetCore</module>
    <module>org.mwc.asset.ScenarioController2</module>
    <module>org.mwc.asset.ScenarioPlotter</module>
    <module>org.mwc.asset.SensorMonitor</module>
    <module>org.mwc.asset.VesselMonitor</module>
    <module>org.mwc.asset.core</module>
<!--
    <module>org.mwc.asset.core.feature</module>
-->
    <module>org.mwc.asset.help</module>
    <module>org.mwc.asset.legacy</module>
    <module>org.mwc.debrief.help</module>
    <module>org.eclipse.nebula.cwt</module>
    <module>org.eclipse.nebula.widgets.cdatetime</module>
    <module>org.eclipse.nebula.jface.cdatetime</module>
    <module>org.mwc.cmap.LiveDataMonitor</module>
    <module>org.mwc.cmap.NarrativeViewer</module>
    <module>org.mwc.cmap.openmap</module>
    <module>org.geotools</module>
    <module>org.mwc.cmap.NaturalEarth</module>
    <module>org.mwc.cmap.TimeController</module>
    <module>org.mwc.cmap.combined.feature</module>
    <module>org.mwc.cmap.core</module>
    <module>org.mwc.cmap.grideditor</module>
    <module>org.mwc.cmap.gt2Plot</module>
<!--    <module>org.mwc.cmap.installer</module>
    <module>org.mwc.cmap.layer_manager</module> -->
    <module>org.mwc.cmap.legacy</module>
    <module>org.mwc.cmap.overview</module>
    <module>org.mwc.cmap.plotViewer</module>
<!--
    <module>org.mwc.cmap.tests</module>  -->
    <module>org.mwc.cmap.tote</module>
    <module>org.mwc.cmap.xyplot</module>
    <module>org.mwc.cmap.jfreechart</module>
    <module>org.mwc.cmap.media</module>
    <module>org.mwc.debrief.SensorFusion</module>
    <module>org.mwc.debrief.TimeBar</module>
    <module>org.mwc.debrief.combined.feature</module>
    <module>org.mwc.debrief.xmleditor.feature</module>
    <module>org.mwc.debrief.core</module>
    <module>org.mwc.debrief.dis</module>
    <module>org.mwc.debrief.data_feed</module>
    <module>org.mwc.debrief.data_feed_dummy</module>
    <module>org.mwc.debrief.legacy</module>
    <module>org.mwc.debrief.lite</module>
    <module>org.mwc.debrief.multipath2</module>
    <module>org.mwc.debrief.track_shift</module>
    <module>org.mwc.gnd.demonstrator</module>
    <module>org.qinetiq.data_feed</module>
    <module>org.mwc.debrief.scripting</module>
    <module>org.mwc.debrief.test2</module>
    <module>org.mwc.debrief.editable.test</module>
    <module>org.mwc.debrief.targetplatforms</module>
<!--
    <module>org.mwc.debrief.site</module>
-->
    <module>org.mwc.debrief.product</module>
    <module>org.mwc.debrief.satc.core</module>
    <module>org.mwc.debrief.satc.integration</module>
    <module>org.mwc.debrief.limpet_integration</module>
<<<<<<< HEAD
    <module>org.mwc.debrief.ui_test</module>
=======
<!--
    <module>org.mwc.debrief.ui_test</module>
  -->
>>>>>>> b30dd7fe
  </modules>

  <build>
    <plugins>
      <plugin>
        <groupId>org.eclipse.tycho</groupId>
        <artifactId>tycho-maven-plugin</artifactId>
        <version>${tycho.version}</version>
        <extensions>true</extensions>
      </plugin>
      <plugin>
          <groupId>org.eclipse.tycho</groupId>
          <artifactId>tycho-versions-plugin</artifactId>
          <version>${tycho.version}</version>
      </plugin>
      <plugin>
         <groupId>org.eclipse.tycho</groupId>
         <artifactId>target-platform-configuration</artifactId>
         <version>${tycho.version}</version>
         <configuration>
         <target>
           <artifact>
             <groupId>org.mwc.debrief</groupId>
             <artifactId>eclipse48</artifactId>
             <version>0.0.1-SNAPSHOT</version>
           </artifact>
         </target>
          <environments>
<!--
            <environment>
              <os>linux</os>
              <ws>gtk</ws>
              <arch>x86</arch>
            </environment>
-->
            <environment>
              <os>linux</os>
              <ws>gtk</ws>
              <arch>x86_64</arch>
            </environment>
            <environment>
              <os>win32</os>
              <ws>win32</ws>
              <arch>x86</arch>
            </environment>
            <environment>
              <os>win32</os>
              <ws>win32</ws>
              <arch>x86_64</arch>
            </environment>
            <environment>
              <os>macosx</os>
              <ws>cocoa</ws>
              <arch>x86_64</arch>
            </environment>
          </environments>
         </configuration>
      </plugin>
      <plugin>
	<groupId>org.eclipse.tycho</groupId>
	<artifactId>tycho-surefire-plugin</artifactId>
	<version>${tycho.version}</version>
	<configuration>
  	  <useUIHarness>true</useUIHarness>
	  <useUIThread>true</useUIThread>
	  <argLine>-Xms512m -Xmx1024m -XX:PermSize=256m -XX:MaxPermSize=256m -Dorg.eclipse.ui.testsDisableWorkbenchAutoSave=true -DbuildMode=true</argLine>
	<!-- https://docs.sonatype.org/display/TYCHO/How+to+run+SWTBot+tests+with+Tycho -->
	<!-- set useUIThread=true for regular ui tests -->
	<!-- set useUIThread=false for swtbot tests -->

	  <product>org.eclipse.platform.ide</product>
	  <application>org.eclipse.ui.ide.workbench</application>
	  <dependencies>
		<dependency>
			<type>p2-installable-unit</type>
			<artifactId>org.eclipse.platform</artifactId>
			<version>0.0.0</version>
		</dependency>
	<!-- http://www.jmock.org/maven.html -->
		<dependency>
			<groupId>org.jmock</groupId>
			<artifactId>jmock-legacy</artifactId>
			<version>2.5.1</version>
		</dependency>
		<dependency>
			<groupId>org.jmock</groupId>
			<artifactId>jmock-junit4</artifactId>
			<version>2.5.1</version>
		</dependency>
	  </dependencies>
	  <includes>
		<include>**/AllTests.class</include>
		<include>**/*AllTests*.class</include>
		<include>**/*AllBotTests*.class</include>
		<include>**/*TestSuite*.class</include>
	  </includes>
	</configuration>
	</plugin>
	<plugin>
		<groupId>org.eclipse.tycho</groupId>
		<artifactId>tycho-compiler-plugin</artifactId>
		<version>${tycho.version}</version>
		<configuration>
			<encoding>UTF-8</encoding>
			<source>1.7</source>
			<target>1.7</target>
			<compilerArgument>-warn:+discouraged,forbidden</compilerArgument>
		</configuration>
	</plugin>
<!--
	<plugin>
		<groupId>org.eclipse.tycho</groupId>
		<artifactId>tycho-source-plugin</artifactId>
		<version>${tycho.version}</version>
		<executions>
			<execution>
				<id>plugin-source</id>
				<goals>
				<goal>plugin-source</goal>
				</goals>
			</execution>
		</executions>
	</plugin>
-->

    </plugins>
  </build>
  <profiles>
    <profile>
      <id>mac</id>
      <activation>
        <os>
          <family>mac</family>
        </os>
      </activation>
      <build>
        <plugins>
          <plugin>
            <groupId>org.eclipse.tycho</groupId>
            <artifactId>tycho-surefire-plugin</artifactId>
            <version>${tycho.version}</version>
            <configuration>
	      <argLine>-Xms512m -Xmx1024m -XX:PermSize=256m -XX:MaxPermSize=256m -Dorg.eclipse.ui.testsDisableWorkbenchAutoSave=true -XstartOnFirstThread</argLine>
            </configuration>
          </plugin>
        </plugins>
      </build>
    </profile>
    <profile>
        <id>sign</id>
        <activation>
            <property>
                <name>signjar</name>
                <value>true</value>
            </property>
        </activation>
        <build>
            <plugins>
                <plugin>
                    <groupId>org.apache.maven.plugins</groupId>
                    <artifactId>maven-jarsigner-plugin</artifactId>
                    <version>1.2</version>
                    <executions>
                        <execution>
                            <id>sign</id>
                            <goals>
                                <goal>sign</goal>
                            </goals>
                        </execution>
			<execution>
			    <id>verify</id>
			    <goals>
				<goal>verify</goal>
			    </goals>
			</execution>
                    </executions>
		    <configuration>
			<keystore>${debrief.keystore.path}</keystore>
			<alias>${debrief.keystore.alias}</alias>
			<storepass>${debrief.keystore.store.password}</storepass>
			<keypass>${debrief.keystore.key.password}</keypass>
		    </configuration>
                </plugin>
            </plugins>
        </build>
    </profile>
  </profiles>
</project><|MERGE_RESOLUTION|>--- conflicted
+++ resolved
@@ -97,13 +97,9 @@
     <module>org.mwc.debrief.satc.core</module>
     <module>org.mwc.debrief.satc.integration</module>
     <module>org.mwc.debrief.limpet_integration</module>
-<<<<<<< HEAD
+
     <module>org.mwc.debrief.ui_test</module>
-=======
-<!--
-    <module>org.mwc.debrief.ui_test</module>
-  -->
->>>>>>> b30dd7fe
+
   </modules>
 
   <build>
