--- conflicted
+++ resolved
@@ -1,79 +1,71 @@
-/*
- *    Debrief - the Open Source Maritime Analysis Application
- *    http://debrief.info
- *
- *    (C) 2000-2014, PlanetMayo Ltd
- *
- *    This library is free software; you can redistribute it and/or
- *    modify it under the terms of the Eclipse Public License v1.0
- *    (http://www.eclipse.org/legal/epl-v10.html)
- *
- *    This library is distributed in the hope that it will be useful,
- *    but WITHOUT ANY WARRANTY; without even the implied warranty of
- *    MERCHANTABILITY or FITNESS FOR A PARTICULAR PURPOSE. 
- */
-package org.mwc.debrief.satc_interface;
-
-import org.eclipse.jface.resource.ImageDescriptor;
-import org.mwc.cmap.core.ui_support.CoreViewLabelProvider.ViewLabelImageHelper;
-import org.mwc.debrief.satc_interface.data.SATC_Solution;
-import org.mwc.debrief.satc_interface.data.wrappers.BMC_Wrapper;
-import org.mwc.debrief.satc_interface.data.wrappers.ContributionWrapper;
-import org.mwc.debrief.satc_interface.data.wrappers.FMC_Wrapper;
-import org.mwc.debrief.satc_interface.data.wrappers.StraightLegWrapper;
-
-import MWC.GUI.Editable;
-
-import com.planetmayo.debrief.satc.model.contributions.BaseContribution;
-import com.planetmayo.debrief.satc.model.contributions.CourseForecastContribution;
-import com.planetmayo.debrief.satc.model.contributions.Range1959ForecastContribution;
-import com.planetmayo.debrief.satc.model.contributions.RangeForecastContribution;
-import com.planetmayo.debrief.satc.model.contributions.SpeedForecastContribution;
-
-public class SATC_ImageHelper implements ViewLabelImageHelper
-{
-
-	public ImageDescriptor getImageFor(final Editable editable)
-	{
-		ImageDescriptor res = null;
-
-		if (editable instanceof SATC_Solution)
-			res = SATC_Interface_Activator.getImageDescriptor("icons/16/scenario.png");
-		else if (editable instanceof StraightLegWrapper)
-			res = SATC_Interface_Activator.getImageDescriptor("icons/16/leg.png");
-<<<<<<< HEAD
-		else if (editable instanceof BMC_Wrapper.BearingMeasurementWrapper)
-			res = SATC_Interface_Activator.getImageDescriptor("icons/16/bearing.png");
-		else if (editable instanceof FMC_Wrapper.FrequencyMeasurementEditable)
-			res = SATC_Interface_Activator.getImageDescriptor("icons/16/frequency.png");
-		else if (editable instanceof BMC_Wrapper)
-			res = SATC_Interface_Activator.getImageDescriptor("icons/16/bearing.png");
-		else if (editable instanceof FMC_Wrapper)
-			res = SATC_Interface_Activator.getImageDescriptor("icons/16/frequency.png");
-=======
-		else if (editable instanceof BMC_Wrapper.MeasurementEditable)
-			res = SATC_Interface_Activator.getImageDescriptor("icons/16/bearing.png");
-		else if (editable instanceof StraightLegWrapper)
-			res = SATC_Interface_Activator.getImageDescriptor("icons/16/leg.png");
->>>>>>> a6e06482
-		else if (editable instanceof ContributionWrapper)
-		{
-			ContributionWrapper cw = (ContributionWrapper) editable;
-			BaseContribution cont = cw.getContribution();
-			if (cont instanceof CourseForecastContribution)
-				res = SATC_Interface_Activator
-						.getImageDescriptor("icons/16/direction.png");
-			else if (cont instanceof SpeedForecastContribution)
-				res = SATC_Interface_Activator.getImageDescriptor("icons/16/speed.png");
-			else if (cont instanceof RangeForecastContribution)
-				res = SATC_Interface_Activator.getImageDescriptor("icons/16/range.png");
-<<<<<<< HEAD
-			else if (cont instanceof Range1959ForecastContribution)
-				res = SATC_Interface_Activator.getImageDescriptor("icons/16/range.png");
-=======
->>>>>>> a6e06482
-		}
-		return res;
-	}
-
-}
+/*
+ *    Debrief - the Open Source Maritime Analysis Application
+ *    http://debrief.info
+ *
+ *    (C) 2000-2014, PlanetMayo Ltd
+ *
+ *    This library is free software; you can redistribute it and/or
+ *    modify it under the terms of the Eclipse Public License v1.0
+ *    (http://www.eclipse.org/legal/epl-v10.html)
+ *
+ *    This library is distributed in the hope that it will be useful,
+ *    but WITHOUT ANY WARRANTY; without even the implied warranty of
+ *    MERCHANTABILITY or FITNESS FOR A PARTICULAR PURPOSE. 
+ */
+package org.mwc.debrief.satc_interface;
+
+import org.eclipse.jface.resource.ImageDescriptor;
+import org.mwc.cmap.core.ui_support.CoreViewLabelProvider.ViewLabelImageHelper;
+import org.mwc.debrief.satc_interface.data.SATC_Solution;
+import org.mwc.debrief.satc_interface.data.wrappers.BMC_Wrapper;
+import org.mwc.debrief.satc_interface.data.wrappers.ContributionWrapper;
+import org.mwc.debrief.satc_interface.data.wrappers.FMC_Wrapper;
+import org.mwc.debrief.satc_interface.data.wrappers.StraightLegWrapper;
+
+import MWC.GUI.Editable;
+
+import com.planetmayo.debrief.satc.model.contributions.BaseContribution;
+import com.planetmayo.debrief.satc.model.contributions.CourseForecastContribution;
+import com.planetmayo.debrief.satc.model.contributions.Range1959ForecastContribution;
+import com.planetmayo.debrief.satc.model.contributions.RangeForecastContribution;
+import com.planetmayo.debrief.satc.model.contributions.SpeedForecastContribution;
+
+public class SATC_ImageHelper implements ViewLabelImageHelper
+{
+
+	public ImageDescriptor getImageFor(final Editable editable)
+	{
+		ImageDescriptor res = null;
+
+		if (editable instanceof SATC_Solution)
+			res = SATC_Interface_Activator.getImageDescriptor("icons/16/scenario.png");
+		else if (editable instanceof StraightLegWrapper)
+			res = SATC_Interface_Activator.getImageDescriptor("icons/16/leg.png");
+		else if (editable instanceof BMC_Wrapper.BearingMeasurementWrapper)
+			res = SATC_Interface_Activator.getImageDescriptor("icons/16/bearing.png");
+		else if (editable instanceof FMC_Wrapper.FrequencyMeasurementEditable)
+			res = SATC_Interface_Activator.getImageDescriptor("icons/16/frequency.png");
+		else if (editable instanceof BMC_Wrapper)
+			res = SATC_Interface_Activator.getImageDescriptor("icons/16/bearing.png");
+		else if (editable instanceof FMC_Wrapper)
+			res = SATC_Interface_Activator.getImageDescriptor("icons/16/frequency.png");
+		else if (editable instanceof StraightLegWrapper)
+			res = SATC_Interface_Activator.getImageDescriptor("icons/16/leg.png");
+		else if (editable instanceof ContributionWrapper)
+		{
+			ContributionWrapper cw = (ContributionWrapper) editable;
+			BaseContribution cont = cw.getContribution();
+			if (cont instanceof CourseForecastContribution)
+				res = SATC_Interface_Activator
+						.getImageDescriptor("icons/16/direction.png");
+			else if (cont instanceof SpeedForecastContribution)
+				res = SATC_Interface_Activator.getImageDescriptor("icons/16/speed.png");
+			else if (cont instanceof RangeForecastContribution)
+				res = SATC_Interface_Activator.getImageDescriptor("icons/16/range.png");
+			else if (cont instanceof Range1959ForecastContribution)
+				res = SATC_Interface_Activator.getImageDescriptor("icons/16/range.png");
+		}
+		return res;
+	}
+
+}