--- conflicted
+++ resolved
@@ -1,1749 +1,1747 @@
-/*
- *    Debrief - the Open Source Maritime Analysis Application
- *    http://debrief.info
- *
- *    (C) 2000-2014, PlanetMayo Ltd
- *
- *    This library is free software; you can redistribute it and/or
- *    modify it under the terms of the Eclipse Public License v1.0
- *    (http://www.eclipse.org/legal/epl-v10.html)
- *
- *    This library is distributed in the hope that it will be useful,
- *    but WITHOUT ANY WARRANTY; without even the implied warranty of
- *    MERCHANTABILITY or FITNESS FOR A PARTICULAR PURPOSE. 
- */
-package org.mwc.debrief.satc_interface.data;
-
-import java.awt.Color;
-import java.awt.Font;
-import java.awt.Point;
-import java.beans.IntrospectionException;
-import java.beans.MethodDescriptor;
-import java.beans.PropertyChangeEvent;
-import java.beans.PropertyChangeListener;
-import java.beans.PropertyDescriptor;
-import java.io.Serializable;
-import java.util.ArrayList;
-import java.util.Collection;
-import java.util.Collections;
-import java.util.Comparator;
-import java.util.Date;
-import java.util.Enumeration;
-import java.util.Iterator;
-import java.util.List;
-import java.util.SortedSet;
-import java.util.Vector;
-
-import org.eclipse.core.runtime.IStatus;
-import org.eclipse.swt.widgets.Display;
-import org.eclipse.ui.IEditorPart;
-import org.eclipse.ui.IWorkbench;
-import org.eclipse.ui.IWorkbenchPage;
-import org.eclipse.ui.IWorkbenchWindow;
-import org.eclipse.ui.PlatformUI;
-import org.jfree.util.ReadOnlyIterator;
-import org.mwc.cmap.core.CorePlugin;
-import org.mwc.cmap.core.DataTypes.TrackData.TrackManager;
-import org.mwc.debrief.core.DebriefPlugin;
-import org.mwc.debrief.satc_interface.data.wrappers.BMC_Wrapper;
-import org.mwc.debrief.satc_interface.data.wrappers.ContributionWrapper;
-import org.mwc.debrief.satc_interface.data.wrappers.CourseForecastWrapper;
-import org.mwc.debrief.satc_interface.data.wrappers.FMC_Wrapper;
-import org.mwc.debrief.satc_interface.data.wrappers.StraightLegWrapper;
-import org.mwc.debrief.satc_interface.utilities.conversions;
-
-import Debrief.Wrappers.FixWrapper;
-import Debrief.Wrappers.ISecondaryTrack;
-import Debrief.Wrappers.TrackWrapper;
-import Debrief.Wrappers.Track.AbsoluteTMASegment;
-import Debrief.Wrappers.Track.DynamicInfillSegment;
-import Debrief.Wrappers.Track.TrackSegment;
-import MWC.GUI.BaseLayer;
-import MWC.GUI.CanvasType;
-import MWC.GUI.Defaults;
-import MWC.GUI.Editable;
-import MWC.GUI.ExtendedCanvasType;
-import MWC.GUI.FireReformatted;
-import MWC.GUI.Layers;
-import MWC.GUI.Layers.NeedsToKnowAboutLayers;
-import MWC.GUI.NeedsToBeInformedOfRemove;
-import MWC.GUI.SupportsPropertyListeners;
-import MWC.GUI.Canvas.CanvasTypeUtilities;
-import MWC.GUI.Shapes.Symbols.PlainSymbol;
-import MWC.GUI.Shapes.Symbols.SymbolFactory;
-import MWC.GenericData.HiResDate;
-import MWC.GenericData.NonColoredWatchable;
-import MWC.GenericData.Watchable;
-import MWC.GenericData.WatchableList;
-import MWC.GenericData.WorldArea;
-import MWC.GenericData.WorldLocation;
-import MWC.GenericData.WorldSpeed;
-import MWC.TacticalData.Fix;
-import MWC.TacticalData.TrackDataProvider;
-import MWC.Utilities.TextFormatting.DebriefFormatDateTime;
-
-import com.planetmayo.debrief.satc.model.contributions.BaseContribution;
-import com.planetmayo.debrief.satc.model.contributions.BearingMeasurementContribution;
-import com.planetmayo.debrief.satc.model.contributions.BearingMeasurementContribution.BMeasurement;
-import com.planetmayo.debrief.satc.model.contributions.ContributionDataType;
-import com.planetmayo.debrief.satc.model.contributions.CourseForecastContribution;
-import com.planetmayo.debrief.satc.model.contributions.FrequencyMeasurementContribution;
-import com.planetmayo.debrief.satc.model.contributions.StraightLegForecastContribution;
-import com.planetmayo.debrief.satc.model.generator.IBoundsManager;
-import com.planetmayo.debrief.satc.model.generator.IConstrainSpaceListener;
-import com.planetmayo.debrief.satc.model.generator.IContributions;
-import com.planetmayo.debrief.satc.model.generator.IContributionsChangedListener;
-import com.planetmayo.debrief.satc.model.generator.ISolver;
-import com.planetmayo.debrief.satc.model.generator.impl.ga.IGASolutionsListener;
-import com.planetmayo.debrief.satc.model.legs.AlteringRoute;
-import com.planetmayo.debrief.satc.model.legs.CompositeRoute;
-import com.planetmayo.debrief.satc.model.legs.CoreRoute;
-import com.planetmayo.debrief.satc.model.legs.LegType;
-import com.planetmayo.debrief.satc.model.legs.StraightRoute;
-import com.planetmayo.debrief.satc.model.manager.ISolversManager;
-import com.planetmayo.debrief.satc.model.states.BaseRange.IncompatibleStateException;
-import com.planetmayo.debrief.satc.model.states.BoundedState;
-import com.planetmayo.debrief.satc.model.states.BoundedState.BoundedStateType;
-import com.planetmayo.debrief.satc.model.states.LocationRange;
-import com.planetmayo.debrief.satc.model.states.State;
-import com.planetmayo.debrief.satc.util.MathUtils;
-import com.planetmayo.debrief.satc_rcp.SATC_Activator;
-import com.vividsolutions.jts.geom.Coordinate;
-
-public class SATC_Solution extends BaseLayer implements
-    NeedsToBeInformedOfRemove, NeedsToKnowAboutLayers, WatchableList,
-    BaseLayer.ProvidesRange, ISecondaryTrack, NonColoredWatchable
-{
-
-  /**
-   * utility class to work through a route
-   * 
-   * @author ian
-   * 
-   */
-  private static class DoPaint implements RouteStepper
-  {
-    private static final double LEG_LABEL_CLIPPING_THRESHOLD = 1.1;
-    private Point lastPt = null;
-    private final CanvasType _dest;
-    private final float oldWid;
-    private final Color myColor;
-
-    public DoPaint(final CanvasType dest, final Color theColor)
-    {
-      _dest = dest;
-      oldWid = _dest.getLineWidth();
-      _dest.setLineWidth(5.0f);
-      myColor = theColor;
-    }
-
-    @Override
-    public void finish()
-    {
-      _dest.setLineWidth(oldWid);
-      _dest.setLineStyle(CanvasType.SOLID);
-    }
-
-    @Override
-    public void legComplete(final CoreRoute thisRoute)
-    {
-      // is it straight? or altering
-      if (thisRoute.getType() == LegType.STRAIGHT)
-      {
-        final StraightRoute straight = (StraightRoute) thisRoute;
-
-        // get the first point
-        final State firstState = thisRoute.getStates().get(0);
-        final State lastState =
-            thisRoute.getStates().get(thisRoute.getStates().size() - 1);
-
-        final Color theColor;
-
-        if (firstState.getColor() != null)
-          theColor = firstState.getColor();
-        else
-          theColor = Color.red;
-
-        final Font theFont = LEG_NAME_FONT;
-        final WorldLocation firstLoc =
-            conversions.toLocation(firstState.getLocation().getCoordinate());
-        final WorldLocation lastLoc =
-            conversions.toLocation(lastState.getLocation().getCoordinate());
-
-        CanvasTypeUtilities.drawLabelOnLine(_dest, thisRoute.getName(),
-            theFont, theColor, firstLoc, lastLoc, LEG_LABEL_CLIPPING_THRESHOLD,
-            true);
-
-        final String vectorDescription =
-            String.format("%.1f", new WorldSpeed(straight.getSpeed(),
-                WorldSpeed.M_sec).getValueIn(WorldSpeed.Kts))
-                + " kts "
-                + String.format("%.0f", Math.toDegrees(MathUtils
-                    .normalizeAngle(straight.getCourse()))) + "\u00B0";
-
-        CanvasTypeUtilities.drawLabelOnLine(_dest, vectorDescription, theFont,
-            theColor, firstLoc, lastLoc, LEG_LABEL_CLIPPING_THRESHOLD, false);
-      }
-
-    }
-
-    @Override
-    public void reset()
-    {
-      lastPt = null;
-    }
-
-    @Override
-    public void step(final CoreRoute thisRoute, final State thisState)
-    {
-      final com.vividsolutions.jts.geom.Point loc = thisState.getLocation();
-      // convert to screen
-      final WorldLocation wLoc = conversions.toLocation(loc.getCoordinate());
-
-      final Point screenPt = _dest.toScreen(wLoc);
-
-      if (lastPt != null)
-      {
-        // is it straight? or altering
-        if (thisRoute.getType() == LegType.STRAIGHT)
-          _dest.setLineStyle(CanvasType.SOLID);
-        else
-          _dest.setLineStyle(CanvasType.DOTTED);
-
-        // does this state have a color?
-        if (thisState.getColor() != null)
-          _dest.setColor(thisState.getColor());
-        else
-          _dest.setColor(myColor);
-
-        // draw the line
-        _dest.drawLine(lastPt.x, lastPt.y, screenPt.x, screenPt.y);
-      }
-
-      lastPt = screenPt;
-    }
-  }
-
-  private static class MeasureRange implements RouteStepper
-  {
-
-    final private WorldLocation origin;
-    double minRange = Double.MAX_VALUE;
-
-    public MeasureRange(final WorldLocation origin)
-    {
-      this.origin = origin;
-    }
-
-    @Override
-    public void finish()
-    {
-    }
-
-    public final double getMinRange()
-    {
-      return minRange;
-    }
-
-    @Override
-    public void legComplete(final CoreRoute thisRoute)
-    {
-    }
-
-    @Override
-    public void reset()
-    {
-    }
-
-    @Override
-    public void step(final CoreRoute thisRoute, final State thisState)
-    {
-      final com.vividsolutions.jts.geom.Point loc = thisState.getLocation();
-      // convert to our coord system
-      final WorldLocation wLoc = conversions.toLocation(loc.getCoordinate());
-      final double range = wLoc.rangeFrom(origin);
-      minRange = Math.min(range, minRange);
-    }
-  }
-
-  private static interface RouteStepper
-  {
-
-    public abstract void finish();
-
-    public abstract void legComplete(CoreRoute thisRoute);
-
-    public abstract void reset();
-
-    public abstract void step(CoreRoute thisRoute, State thisState);
-
-  }
-
-  // ///////////////////////////////////////////////////////////
-  // info class
-  // //////////////////////////////////////////////////////////
-  public class SATC_Info extends Editable.EditorType implements Serializable
-  {
-
+/*
+ *    Debrief - the Open Source Maritime Analysis Application
+ *    http://debrief.info
+ *
+ *    (C) 2000-2014, PlanetMayo Ltd
+ *
+ *    This library is free software; you can redistribute it and/or
+ *    modify it under the terms of the Eclipse Public License v1.0
+ *    (http://www.eclipse.org/legal/epl-v10.html)
+ *
+ *    This library is distributed in the hope that it will be useful,
+ *    but WITHOUT ANY WARRANTY; without even the implied warranty of
+ *    MERCHANTABILITY or FITNESS FOR A PARTICULAR PURPOSE. 
+ */
+package org.mwc.debrief.satc_interface.data;
+
+import java.awt.Color;
+import java.awt.Font;
+import java.awt.Point;
+import java.beans.IntrospectionException;
+import java.beans.MethodDescriptor;
+import java.beans.PropertyChangeEvent;
+import java.beans.PropertyChangeListener;
+import java.beans.PropertyDescriptor;
+import java.io.Serializable;
+import java.util.ArrayList;
+import java.util.Collection;
+import java.util.Collections;
+import java.util.Comparator;
+import java.util.Date;
+import java.util.Enumeration;
+import java.util.Iterator;
+import java.util.List;
+import java.util.SortedSet;
+import java.util.Vector;
+
+import org.eclipse.core.runtime.IStatus;
+import org.eclipse.swt.widgets.Display;
+import org.eclipse.ui.IEditorPart;
+import org.eclipse.ui.IWorkbench;
+import org.eclipse.ui.IWorkbenchPage;
+import org.eclipse.ui.IWorkbenchWindow;
+import org.eclipse.ui.PlatformUI;
+import org.jfree.util.ReadOnlyIterator;
+import org.mwc.cmap.core.CorePlugin;
+import org.mwc.cmap.core.DataTypes.TrackData.TrackManager;
+import org.mwc.debrief.core.DebriefPlugin;
+import org.mwc.debrief.satc_interface.data.wrappers.BMC_Wrapper;
+import org.mwc.debrief.satc_interface.data.wrappers.ContributionWrapper;
+import org.mwc.debrief.satc_interface.data.wrappers.CourseForecastWrapper;
+import org.mwc.debrief.satc_interface.data.wrappers.FMC_Wrapper;
+import org.mwc.debrief.satc_interface.data.wrappers.StraightLegWrapper;
+import org.mwc.debrief.satc_interface.utilities.conversions;
+
+import Debrief.Wrappers.FixWrapper;
+import Debrief.Wrappers.ISecondaryTrack;
+import Debrief.Wrappers.TrackWrapper;
+import Debrief.Wrappers.Track.AbsoluteTMASegment;
+import Debrief.Wrappers.Track.DynamicInfillSegment;
+import Debrief.Wrappers.Track.TrackSegment;
+import MWC.GUI.BaseLayer;
+import MWC.GUI.CanvasType;
+import MWC.GUI.Defaults;
+import MWC.GUI.Editable;
+import MWC.GUI.ExtendedCanvasType;
+import MWC.GUI.FireReformatted;
+import MWC.GUI.Layers;
+import MWC.GUI.Layers.NeedsToKnowAboutLayers;
+import MWC.GUI.NeedsToBeInformedOfRemove;
+import MWC.GUI.SupportsPropertyListeners;
+import MWC.GUI.Canvas.CanvasTypeUtilities;
+import MWC.GUI.Shapes.Symbols.PlainSymbol;
+import MWC.GUI.Shapes.Symbols.SymbolFactory;
+import MWC.GenericData.HiResDate;
+import MWC.GenericData.NonColoredWatchable;
+import MWC.GenericData.Watchable;
+import MWC.GenericData.WatchableList;
+import MWC.GenericData.WorldArea;
+import MWC.GenericData.WorldLocation;
+import MWC.GenericData.WorldSpeed;
+import MWC.TacticalData.Fix;
+import MWC.TacticalData.TrackDataProvider;
+import MWC.Utilities.TextFormatting.DebriefFormatDateTime;
+
+import com.planetmayo.debrief.satc.model.contributions.BaseContribution;
+import com.planetmayo.debrief.satc.model.contributions.BearingMeasurementContribution;
+import com.planetmayo.debrief.satc.model.contributions.BearingMeasurementContribution.BMeasurement;
+import com.planetmayo.debrief.satc.model.contributions.ContributionDataType;
+import com.planetmayo.debrief.satc.model.contributions.CourseForecastContribution;
+import com.planetmayo.debrief.satc.model.contributions.FrequencyMeasurementContribution;
+import com.planetmayo.debrief.satc.model.contributions.StraightLegForecastContribution;
+import com.planetmayo.debrief.satc.model.generator.IBoundsManager;
+import com.planetmayo.debrief.satc.model.generator.IConstrainSpaceListener;
+import com.planetmayo.debrief.satc.model.generator.IContributions;
+import com.planetmayo.debrief.satc.model.generator.IContributionsChangedListener;
+import com.planetmayo.debrief.satc.model.generator.ISolver;
+import com.planetmayo.debrief.satc.model.generator.impl.ga.IGASolutionsListener;
+import com.planetmayo.debrief.satc.model.legs.AlteringRoute;
+import com.planetmayo.debrief.satc.model.legs.CompositeRoute;
+import com.planetmayo.debrief.satc.model.legs.CoreRoute;
+import com.planetmayo.debrief.satc.model.legs.LegType;
+import com.planetmayo.debrief.satc.model.legs.StraightRoute;
+import com.planetmayo.debrief.satc.model.manager.ISolversManager;
+import com.planetmayo.debrief.satc.model.states.BaseRange.IncompatibleStateException;
+import com.planetmayo.debrief.satc.model.states.BoundedState;
+import com.planetmayo.debrief.satc.model.states.BoundedState.BoundedStateType;
+import com.planetmayo.debrief.satc.model.states.LocationRange;
+import com.planetmayo.debrief.satc.model.states.State;
+import com.planetmayo.debrief.satc.util.MathUtils;
+import com.planetmayo.debrief.satc_rcp.SATC_Activator;
+import com.vividsolutions.jts.geom.Coordinate;
+
+public class SATC_Solution extends BaseLayer implements
+    NeedsToBeInformedOfRemove, NeedsToKnowAboutLayers, WatchableList,
+    BaseLayer.ProvidesRange, ISecondaryTrack, NonColoredWatchable
+{
+
+  /**
+   * utility class to work through a route
+   * 
+   * @author ian
+   * 
+   */
+  private static class DoPaint implements RouteStepper
+  {
+    private static final double LEG_LABEL_CLIPPING_THRESHOLD = 1.1;
+    private Point lastPt = null;
+    private final CanvasType _dest;
+    private final float oldWid;
+    private final Color myColor;
+
+    public DoPaint(final CanvasType dest, final Color theColor)
+    {
+      _dest = dest;
+      oldWid = _dest.getLineWidth();
+      _dest.setLineWidth(5.0f);
+      myColor = theColor;
+    }
+
+    @Override
+    public void finish()
+    {
+      _dest.setLineWidth(oldWid);
+      _dest.setLineStyle(CanvasType.SOLID);
+    }
+
+    @Override
+    public void legComplete(final CoreRoute thisRoute)
+    {
+      // is it straight? or altering
+      if (thisRoute.getType() == LegType.STRAIGHT)
+      {
+        final StraightRoute straight = (StraightRoute) thisRoute;
+
+        // get the first point
+        final State firstState = thisRoute.getStates().get(0);
+        final State lastState =
+            thisRoute.getStates().get(thisRoute.getStates().size() - 1);
+
+        final Color theColor;
+
+        if (firstState.getColor() != null)
+          theColor = firstState.getColor();
+        else
+          theColor = Color.red;
+
+        final Font theFont = LEG_NAME_FONT;
+        final WorldLocation firstLoc =
+            conversions.toLocation(firstState.getLocation().getCoordinate());
+        final WorldLocation lastLoc =
+            conversions.toLocation(lastState.getLocation().getCoordinate());
+
+        CanvasTypeUtilities.drawLabelOnLine(_dest, thisRoute.getName(),
+            theFont, theColor, firstLoc, lastLoc, LEG_LABEL_CLIPPING_THRESHOLD,
+            true);
+
+        final String vectorDescription =
+            String.format("%.1f", new WorldSpeed(straight.getSpeed(),
+                WorldSpeed.M_sec).getValueIn(WorldSpeed.Kts))
+                + " kts "
+                + String.format("%.0f", Math.toDegrees(MathUtils
+                    .normalizeAngle(straight.getCourse()))) + "\u00B0";
+
+        CanvasTypeUtilities.drawLabelOnLine(_dest, vectorDescription, theFont,
+            theColor, firstLoc, lastLoc, LEG_LABEL_CLIPPING_THRESHOLD, false);
+      }
+
+    }
+
+    @Override
+    public void reset()
+    {
+      lastPt = null;
+    }
+
+    @Override
+    public void step(final CoreRoute thisRoute, final State thisState)
+    {
+      final com.vividsolutions.jts.geom.Point loc = thisState.getLocation();
+      // convert to screen
+      final WorldLocation wLoc = conversions.toLocation(loc.getCoordinate());
+
+      final Point screenPt = _dest.toScreen(wLoc);
+
+      if (lastPt != null)
+      {
+        // is it straight? or altering
+        if (thisRoute.getType() == LegType.STRAIGHT)
+          _dest.setLineStyle(CanvasType.SOLID);
+        else
+          _dest.setLineStyle(CanvasType.DOTTED);
+
+        // does this state have a color?
+        if (thisState.getColor() != null)
+          _dest.setColor(thisState.getColor());
+        else
+          _dest.setColor(myColor);
+
+        // draw the line
+        _dest.drawLine(lastPt.x, lastPt.y, screenPt.x, screenPt.y);
+      }
+
+      lastPt = screenPt;
+    }
+  }
+
+  private static class MeasureRange implements RouteStepper
+  {
+
+    final private WorldLocation origin;
+    double minRange = Double.MAX_VALUE;
+
+    public MeasureRange(final WorldLocation origin)
+    {
+      this.origin = origin;
+    }
+
+    @Override
+    public void finish()
+    {
+    }
+
+    public final double getMinRange()
+    {
+      return minRange;
+    }
+
+    @Override
+    public void legComplete(final CoreRoute thisRoute)
+    {
+    }
+
+    @Override
+    public void reset()
+    {
+    }
+
+    @Override
+    public void step(final CoreRoute thisRoute, final State thisState)
+    {
+      final com.vividsolutions.jts.geom.Point loc = thisState.getLocation();
+      // convert to our coord system
+      final WorldLocation wLoc = conversions.toLocation(loc.getCoordinate());
+      final double range = wLoc.rangeFrom(origin);
+      minRange = Math.min(range, minRange);
+    }
+  }
+
+  private static interface RouteStepper
+  {
+
+    public abstract void finish();
+
+    public abstract void legComplete(CoreRoute thisRoute);
+
+    public abstract void reset();
+
+    public abstract void step(CoreRoute thisRoute, State thisState);
+
+  }
+
+  // ///////////////////////////////////////////////////////////
+  // info class
+  // //////////////////////////////////////////////////////////
+  public class SATC_Info extends Editable.EditorType implements Serializable
+  {
+
     /**
 		 * 
-		 */
-    private static final long serialVersionUID = 1L;
-
-    public SATC_Info(final SATC_Solution data)
-    {
-      super(data, data.getName(), "");
-    }
-
-    @Override
-    public final MethodDescriptor[] getMethodDescriptors()
-    {
-      final Class<SATC_Solution> c = SATC_Solution.class;
-
-      final MethodDescriptor[] mds =
-          {
-              method(c, "convertToLegs", null,
-                  "Convert to manual TMA track"),
-              method(c, "convertToTrack", null, "Convert to merged track"),
-              method(c, "recalculate", null, "Recalculate solutions")};
-
-      return mds;
-    }
-
-    @Override
-    public PropertyDescriptor[] getPropertyDescriptors()
-    {
-      try
-      {
-        final PropertyDescriptor[] res =
-            {
-                displayProp("ShowLocationConstraints",
-                    "Show location constraints",
-                    "whether to display location constraints", FORMAT),
-                displayProp("ShowAlterationStates", "Show alteration states",
-                    "whether to states during alteration", FORMAT),
-                displayProp("OnlyPlotLegEnds", "Only plot leg ends",
-                    "whether to only plot location bounds at leg ends", FORMAT),
-                displayProp("ShowSolutions", "Show solutions",
-                    "whether to display solutions", FORMAT),
-                prop("Name", "the name for this solution", EditorType.FORMAT),
-                prop("Color", "the color to display this solution",
-                    EditorType.FORMAT),
-                prop("Visible", "whether to plot this solution", VISIBILITY)};
-
-        return res;
-      }
-      catch (final IntrospectionException e)
-      {
-        return super.getPropertyDescriptors();
-      }
-    }
-
-  }
-
-  protected static class WrappedState implements Watchable, Editable
-  {
-
-    private final State state;
-    private WorldLocation loc;
-    private boolean isVis = true;
-
-    public WrappedState(final State state)
-    {
-      this.state = state;
-    }
-
-    @Override
-    public WorldArea getBounds()
-    {
-      return new WorldArea(getLocation(), getLocation());
-    }
-
-    @Override
-    public Color getColor()
-    {
-      return state.getColor();
-    }
-
-    @Override
-    public double getCourse()
-    {
-      return state.getCourse();
-    }
-
-    @Override
-    public double getDepth()
-    {
-      return 0;
-    }
-
-    @Override
-    public EditorType getInfo()
-    {
-      return null;
-    }
-
-    @Override
-    public WorldLocation getLocation()
-    {
-      if (loc == null)
-        loc = conversions.toLocation(state.getLocation().getCoordinate());
-
-      return loc;
-    }
-
-    @Override
-    public String getName()
-    {
-      return DebriefFormatDateTime.toString(state.getTime().getTime());
-    }
-
-    @Override
-    public double getSpeed()
-    {
-      return MWC.Algorithms.Conversions.Mps2Kts(state.getSpeed());
-    }
-
-    @Override
-    public HiResDate getTime()
-    {
-      return new HiResDate(state.getTime().getTime());
-    }
-
-    @Override
-    public boolean getVisible()
-    {
-      return isVis;
-    }
-
-    @Override
-    public boolean hasEditor()
-    {
-      return false;
-    }
-
-    @Override
-    public void setVisible(final boolean val)
-    {
-      isVis = val;
-    }
-
-  }
-
+		 */
+    private static final long serialVersionUID = 1L;
+
+    public SATC_Info(final SATC_Solution data)
+    {
+      super(data, data.getName(), "");
+    }
+
+    @Override
+    public final MethodDescriptor[] getMethodDescriptors()
+    {
+      final Class<SATC_Solution> c = SATC_Solution.class;
+
+      final MethodDescriptor[] mds =
+          {
+              method(c, "convertToLegs", null,
+                  "Convert to manual TMA track"),
+              method(c, "convertToTrack", null, "Convert to merged track"),
+              method(c, "recalculate", null, "Recalculate solutions")};
+
+      return mds;
+    }
+
+    @Override
+    public PropertyDescriptor[] getPropertyDescriptors()
+    {
+      try
+      {
+        final PropertyDescriptor[] res =
+            {
+                displayProp("ShowLocationConstraints",
+                    "Show location constraints",
+                    "whether to display location constraints", FORMAT),
+                displayProp("ShowAlterationStates", "Show alteration states",
+                    "whether to states during alteration", FORMAT),
+                displayProp("OnlyPlotLegEnds", "Only plot leg ends",
+                    "whether to only plot location bounds at leg ends", FORMAT),
+                displayProp("ShowSolutions", "Show solutions",
+                    "whether to display solutions", FORMAT),
+                prop("Name", "the name for this solution", EditorType.FORMAT),
+                prop("Color", "the color to display this solution",
+                    EditorType.FORMAT),
+                prop("Visible", "whether to plot this solution", VISIBILITY)};
+
+        return res;
+      }
+      catch (final IntrospectionException e)
+      {
+        return super.getPropertyDescriptors();
+      }
+    }
+
+  }
+
+  protected static class WrappedState implements Watchable, Editable
+  {
+
+    private final State state;
+    private WorldLocation loc;
+    private boolean isVis = true;
+
+    public WrappedState(final State state)
+    {
+      this.state = state;
+    }
+
+    @Override
+    public WorldArea getBounds()
+    {
+      return new WorldArea(getLocation(), getLocation());
+    }
+
+    @Override
+    public Color getColor()
+    {
+      return state.getColor();
+    }
+
+    @Override
+    public double getCourse()
+    {
+      return state.getCourse();
+    }
+
+    @Override
+    public double getDepth()
+    {
+      return 0;
+    }
+
+    @Override
+    public EditorType getInfo()
+    {
+      return null;
+    }
+
+    @Override
+    public WorldLocation getLocation()
+    {
+      if (loc == null)
+        loc = conversions.toLocation(state.getLocation().getCoordinate());
+
+      return loc;
+    }
+
+    @Override
+    public String getName()
+    {
+      return DebriefFormatDateTime.toString(state.getTime().getTime());
+    }
+
+    @Override
+    public double getSpeed()
+    {
+      return MWC.Algorithms.Conversions.Mps2Kts(state.getSpeed());
+    }
+
+    @Override
+    public HiResDate getTime()
+    {
+      return new HiResDate(state.getTime().getTime());
+    }
+
+    @Override
+    public boolean getVisible()
+    {
+      return isVis;
+    }
+
+    @Override
+    public boolean hasEditor()
+    {
+      return false;
+    }
+
+    @Override
+    public void setVisible(final boolean val)
+    {
+      isVis = val;
+    }
+
+  }
+
   /**
 	 * 
-	 */
-  private static final long serialVersionUID = 1L;
-
-  private final ISolver _mySolver;
-
-  private Color _myColor = Color.green;
-
-  /**
-   * the plain font we use as a base
-   */
-  static final Font LEG_NAME_FONT = Defaults.getFont();
-
-  private Layers _myLayers = null;
-
-  private boolean _showLocationBounds = false;
-
-  private boolean _onlyPlotLegEnds = false;
-
-  private boolean _showAlteringBounds = false;
-
-  private boolean _showSolutions = true;
-
-  /**
-   * the last set of bounded states that we know about
-   * 
-   */
-  protected Collection<BoundedState> _lastStates;
-
-  /**
-   * any solutions returned by hte algorithm
-   * 
-   */
-  protected CompositeRoute[] _newRoutes;
-
-  private IContributionsChangedListener _contributionsListener;
-
-  private IConstrainSpaceListener _constrainListener;
-
-  private IGASolutionsListener _gaStepListener;
-
-  /**
-   * we remember the most recent score, to decide if it should be presented to the user
-   * 
-   */
-  protected Double _currentScore;
-
-  private PlainSymbol mySymbol;
-
-  /**
-   * high level property change listener, used to mark the plot as dirty
-   */
-  private final PropertyChangeListener _globalListener;
-
-  /**
-   * whether we interpolate our points during a getNearest() call
-   * 
-   */
-  private boolean _interpolatePoints = false;
-
-  /**
-   * the timestamps of bearing data used to develop this solution
-   */
-  protected long[] _timeStamps;
-
-  /**
-   * wrap the provided solution
-   * 
-   * @param newSolution
-   */
-  public SATC_Solution(final ISolver newSolution)
-  {
-    super.setName(newSolution.getName());
-
-    _globalListener = new PropertyChangeListener()
-    {
-
-      @Override
-      public void propertyChange(final PropertyChangeEvent evt)
-      {
-        fireModified();
-      }
-    };
-
-    _mySolver = newSolution;
-
-    // clear the solver, just to be sure
-    _mySolver.getContributions().clear();
-
-    // and listen for changes
-    listenToSolver(_mySolver);
-  }
-
-  @Override
-  public void add(final Editable editable)
-  {
-    if (!(editable instanceof ContributionWrapper))
-    {
-      // ingore it
-      return;
-    }
-    else
-    {
-      final ContributionWrapper cw = (ContributionWrapper) editable;
-      final BaseContribution cont = cw.getContribution();
-      // do we need to pass this to the parent?
-      if (!_mySolver.getContributions().contains(cont))
-      {
-        _mySolver.getContributions().addContribution(cont);
-      }
-    }
-
-    super.add(editable);
-  }
-
-
-  public void removeContribution(final BaseContribution cont)
-  {
-    // do we need to pass this to the parent?
-    if (_mySolver.getContributions().contains(cont))
-    {
-      _mySolver.getContributions().removeContribution(cont);
-    }
-    
-    // see if this is any of our conts
-    Enumeration<Editable> ele = this.elements();
-    while(ele.hasMoreElements())
-    {
-      Editable next = ele.nextElement();
-      if(next instanceof ContributionWrapper)
-      {
-        ContributionWrapper cw = (ContributionWrapper) next;
-        BaseContribution thisC = cw.getContribution();
-        if(thisC.equals(cont))
-        {
-          this.removeElement(cw);
-          return;
-        }
-      }
-    }
-  }
-
-  public void addContribution(final BaseContribution cont)
-  {
-    // do we need to pass this to the parent?
-    if (!_mySolver.getContributions().contains(cont))
-    {
-      _mySolver.getContributions().addContribution(cont);
-    }
-
-    // just check it isn't an analysis contribution
-    if (cont.getDataType() != ContributionDataType.ANALYSIS)
-    {
-      // ok, we're going to wrap it, to put it into the Layer Manager
-      ContributionWrapper thisW;
-      if (cont instanceof BearingMeasurementContribution)
-        thisW = new BMC_Wrapper((BearingMeasurementContribution) cont);
-      else if (cont instanceof FrequencyMeasurementContribution)
-        thisW = new FMC_Wrapper((FrequencyMeasurementContribution) cont);
-      else if (cont instanceof StraightLegForecastContribution)
-        thisW = new StraightLegWrapper(cont);
-      else if (cont instanceof CourseForecastContribution)
-        thisW = new CourseForecastWrapper((CourseForecastContribution) cont);
-      else
-        thisW = new ContributionWrapper(cont);
-      super.add(thisW);
-    }
-  }
-
-  @Override
-  public void beingRemoved()
-  {
-    // get the manager
-    final ISolversManager mgr =
-        SATC_Activator.getDefault().getService(ISolversManager.class, true);
-
-    mgr.deactivateSolverIfActive(_mySolver);
-  }
-
-  /**
-   * whether this type of BaseLayer is able to have shapes added to it
-   * 
-   * @return
-   */
-  @Override
-  public boolean canTakeShapes()
-  {
-    return false;
-  }
-
-  /**
-   * convert this solution into a set of SATC legs
-   * 
-   */
-  public void convertToLegs()
-  {
-    // check if we have any solutions
-    if ((_newRoutes == null) || (_newRoutes.length == 0))
-    {
-      CorePlugin.errorDialog("Convert solution to track",
-          "Sorry, this solution contains no generated routes");
-    }
-    else
-    {
-
-      for (int i = 0; i < _newRoutes.length; i++)
-      {
-        final CompositeRoute thisR = _newRoutes[i];
-
-        // the output track
-        final TrackWrapper newT = new TrackWrapper();
-        newT.setColor(Color.red);
-        newT.setName(getName() + "_" + i);
-
-        // helper objects, so we can create dynamic infills.
-        TrackSegment lastLeg = null;
-        TrackSegment pendingAlteration = null;
-
-        final Iterator<CoreRoute> legs = thisR.getLegs().iterator();
-        while (legs.hasNext())
-        {
-
-          final CoreRoute thisLeg = legs.next();
-          if (thisLeg instanceof StraightRoute)
-          {
-            final StraightRoute straight = (StraightRoute) thisLeg;
-
-            // ok - produce a TMA leg
-            final double courseDegs = Math.toDegrees(straight.getCourse());
-            final WorldSpeed speed =
-                new WorldSpeed(straight.getSpeed(), WorldSpeed.M_sec);
-            final WorldLocation origin =
-                conversions
-                    .toLocation(straight.getStartPoint().getCoordinate());
-            final HiResDate startTime =
-                new HiResDate(straight.getStartTime().getTime());
-            final HiResDate endTime =
-                new HiResDate(straight.getEndTime().getTime());
-
-            final AbsoluteTMASegment abs =
-                new AbsoluteTMASegment(courseDegs, speed, origin, startTime,
-                    endTime);
-            
-<<<<<<< HEAD
-            abs.setName(straight.getName());
-=======
-            // store the parent
-            abs.setWrapper(newT);
->>>>>>> c497a81d
-
-            // remember this leg
-            lastLeg = abs;
-
-            // ok, do we have a pending alteartion?
-            if (pendingAlteration != null)
-            {
-              // right, "abs" doesn't yet have any positions
-
-              // ok, stick in a dynamic infill
-              final DynamicInfillSegment infill =
-                  new DynamicInfillSegment(pendingAlteration, abs);
-              infill.setName(pendingAlteration.getName() + "_a");
-              newT.add(infill);
-              infill.setWrapper(newT);
-              pendingAlteration = null;
-            }
-
-            abs.setName(straight.getName());
-            newT.add(abs);
-            abs.setName(straight.getName());
-
-          }
-          else if (thisLeg instanceof AlteringRoute)
-          {
-            // remember the previous straight leg.
-            pendingAlteration = lastLeg;
-
-            // COMMENTED OUT THIS NEXT BLOCK - WE'RE NOT GOING TO USE THE DERIVED ALTERATION,
-            // WE'LL JUST USE OUR DYNAMIC INFILL SEGMENTS
-
-          }
-          else
-            DebriefPlugin.logError(IStatus.ERROR,
-                "Unexpected type of route encountered:" + thisLeg, null);
-        }
-
-        // and store it
-        _myLayers.addThisLayer(newT);
-        
-        // and hide ourselves
-        setVisible(false);
-
-        // see if we can set this track as secondary
-        final IEditorPart editor = CorePlugin.getActivePage().getActiveEditor();
-        if(editor != null)
-        {
-          final TrackManager provider = (TrackManager) editor.getAdapter(TrackManager.class);
-          if(provider != null)
-          {
-            provider.setSecondary(newT);
-          }
-        }
-      }
-    }
-  }
-
-  /**
-   * convert this solution into a formal track
-   * 
-   */
-  public void convertToTrack()
-  {
-    // check if we have any solutions
-    if ((_newRoutes == null) || (_newRoutes.length == 0))
-    {
-      CorePlugin.errorDialog("Convert solution to track",
-          "Sorry, this solution contains no generated routes");
-    }
-    else
-    {
-      for (int i = 0; i < _newRoutes.length; i++)
-      {
-        final CompositeRoute thisR = _newRoutes[i];
-
-        // the output track
-        final TrackWrapper newT = new TrackWrapper();
-        newT.setName(getName() + "_" + i);
-
-        // loop through the legs
-        final Iterator<CoreRoute> legs = thisR.getLegs().iterator();
-        while (legs.hasNext())
-        {
-          final CoreRoute thisLeg = legs.next();
-
-          // ok, loop through the states
-          final Iterator<State> iter = thisLeg.getStates().iterator();
-          while (iter.hasNext())
-          {
-            final State state = iter.next();
-            final WorldLocation theLoc =
-                conversions.toLocation(state.getLocation().getCoordinate());
-            final double theCourse = state.getCourse();
-            final double theSpeed =
-                new WorldSpeed(state.getSpeed(), WorldSpeed.M_sec)
-                    .getValueIn(WorldSpeed.ft_sec / 3);
-            final Fix newF =
-                new Fix(new HiResDate(state.getTime().getTime()), theLoc,
-                    theCourse, theSpeed);
-            final FixWrapper newFW = new FixWrapper(newF);
-
-            // reset the label
-            newFW.resetName();
-
-            newT.addFix(newFW);
-          }
-        }
-
-        // and store it
-        _myLayers.addThisLayer(newT);
-
-        // and hide ourselves
-        setVisible(false);
-      }
-    }
-  }
-
-  @Override
-  public void filterListTo(final HiResDate start, final HiResDate end)
-  {
-  }
-
-  @Override
-  protected void finalize() throws Throwable
-  {
-    super.finalize();
-
-    _mySolver.getSolutionGenerator().removeReadyListener(_gaStepListener);
-    _mySolver.getContributions().removeContributionsChangedListener(
-        _contributionsListener);
-    _mySolver.getBoundsManager().removeConstrainSpaceListener(
-        _constrainListener);
-    _mySolver.removePropertyChangeListener(_globalListener);
-    _myLayers = null;
-  }
-
-  protected void fireModified()
-  {
-    if (_myLayers != null)
-      _myLayers.fireModified(this);
-  }
-
-  protected void fireRepaint()
-  {
-    super.firePropertyChange(SupportsPropertyListeners.FORMAT, null, this);
-  }
-
-  protected void fireTrackShifted()
-  {
-    final WatchableList wl = this;
-    Display.getDefault().asyncExec(new Runnable()
-    {
-
-      @Override
-      public void run()
-      {
-        // if the current editor is a track data provider,
-        // tell it that we've shifted
-        final IWorkbench wb = PlatformUI.getWorkbench();
-        final IWorkbenchWindow win = wb.getActiveWorkbenchWindow();
-        if (win != null)
-        {
-          final IWorkbenchPage page = win.getActivePage();
-          final IEditorPart editor = page.getActiveEditor();
-          if (editor != null)
-          {
-            final TrackDataProvider dataMgr =
-                (TrackDataProvider) editor.getAdapter(TrackDataProvider.class);
-            // is it one of ours?
-            if (dataMgr != null)
-            {
-              dataMgr.fireTrackShift(wl);
-            }
-          }
-        }
-
-      }
-    });
-
-  }
-
-  @Override
-  public WorldArea getBounds()
-  {
-    WorldArea res = null;
-
-    // check if we have any solutions
-    if ((_newRoutes != null) && (_newRoutes.length >= 0))
-    {
-      // ok, collate some data
-      final CompositeRoute route = _newRoutes[0];
-
-      final Collection<CoreRoute> legs = route.getLegs();
-      for (final Iterator<CoreRoute> iterator = legs.iterator(); iterator
-          .hasNext();)
-      {
-        final CoreRoute thisRoute = iterator.next();
-
-        // get the end points for this leg
-        final WorldLocation start =
-            conversions.toLocation(thisRoute.getStartPoint().getCoordinate());
-        final WorldLocation end =
-            conversions.toLocation(thisRoute.getEndPoint().getCoordinate());
-
-        // is this the first area?
-        if (res == null)
-        {
-          res = new WorldArea(start, end);
-        }
-        else
-        {
-          res.extend(new WorldArea(start, end));
-        }
-      }
-    }
-
-    return res;
-  }
-
-  @Override
-  public Color getColor()
-  {
-    return _myColor;
-  }
-
-  @Override
-  public HiResDate getEndDTG()
-  {
-    HiResDate endD = null;
-    final Iterator<BaseContribution> iter =
-        _mySolver.getContributions().iterator();
-    while (iter.hasNext())
-    {
-      final BaseContribution cont = iter.next();
-      final Date thisFinish = cont.getFinishDate();
-      if (thisFinish != null
-          && (endD == null)
-          || (thisFinish != null && thisFinish.getTime() > endD.getDate()
-              .getTime()))
-        endD = new HiResDate(thisFinish.getTime());
-    }
-
-    return endD;
-  }
-
-  @Override
-  public EditorType getInfo()
-  {
-    if (_myEditor == null)
-      _myEditor = new SATC_Info(this);
-
-    return _myEditor;
-  }
-
-  @Override
-  public final boolean getInterpolatePoints()
-  {
-    return _interpolatePoints;
-  }
-
-  @Override
-  public Collection<Editable> getItemsBetween(final HiResDate start,
-      final HiResDate end)
-  {
-    final Collection<Editable> items = new ArrayList<Editable>();
-    final ArrayList<State> states = new ArrayList<State>();
-
-    final long startT = start.getDate().getTime();
-    final long finishT = end.getDate().getTime();
-
-    // check if we have any solutions
-    if ((_newRoutes != null) && (_newRoutes.length >= 0))
-    {
-      // ok, collate some data
-      final CompositeRoute route = _newRoutes[0];
-
-      final Iterator<CoreRoute> legs = route.getLegs().iterator();
-      while (legs.hasNext())
-      {
-        final CoreRoute thisLeg = legs.next();
-        final Iterator<State> theStates = thisLeg.getStates().iterator();
-        while (theStates.hasNext())
-        {
-          final State state = theStates.next();
-
-          // does it even have a location?
-          if (state.getLocation() != null)
-          {
-            final long thisTime = state.getTime().getTime();
-            if ((thisTime >= startT) && (thisTime <= finishT))
-            {
-              // check we haven't just stored a state at this
-              // time,
-              // JFReeChart plotting doesn't like it.
-              if (states.size() > 0)
-              {
-                final Date lastTime = states.get(states.size() - 1).getTime();
-                if (lastTime.getTime() != thisTime)
-                {
-                  states.add(state);
-                }
-              }
-              else
-                states.add(state);
-            }
-          }
-        }
-      }
-    }
-
-    // ok, wrap the states
-    final Iterator<State> iter = states.iterator();
-    while (iter.hasNext())
-    {
-      final State state = iter.next();
-      items.add(wrapThis(state));
-    }
-
-    Collection<Editable> res = null;
-    if (items.size() > 0)
-    {
-      res = items;
-    }
-    return res;
-  }
-
-  @Override
-  public Watchable[] getNearestTo(final HiResDate DTG)
-  {
-    final ArrayList<Watchable> items = new ArrayList<Watchable>();
-
-    final long time = DTG.getDate().getTime();
-
-    // check if we have any solutions
-    if ((_newRoutes != null) && (_newRoutes.length >= 0))
-    {
-      // ok, collate some data
-      final CompositeRoute route = _newRoutes[0];
-      State before = null;
-
-      final Iterator<CoreRoute> legs = route.getLegs().iterator();
-      while (legs.hasNext())
-      {
-        final CoreRoute thisLeg = legs.next();
-        final Iterator<State> states = thisLeg.getStates().iterator();
-        while (states.hasNext())
-        {
-          final State state = states.next();
-
-          // does it even have a location?
-          if (state.getLocation() != null)
-          {
-            if (state.getTime().getTime() >= time)
-            {
-
-              Watchable wrapped = null;
-
-              // should we be interpolating?
-              if (getInterpolatePoints())
-              {
-                // yes. do we have a previous location?
-                if (before != null)
-                {
-                  // yes, get interpolating
-                  final WrappedState beforeWrapped = wrapThis(before);
-                  final WrappedState thisWrapped = wrapThis(state);
-                  wrapped =
-                      FixWrapper
-                          .interpolateFix(beforeWrapped, thisWrapped, DTG);
-                }
-                else
-                {
-                  // this is our first item, just wrap it
-                  wrapped = wrapThis(state);
-                }
-              }
-              else
-              {
-                // nope, we're done :-)
-                wrapped = wrapThis(state);
-              }
-
-              items.add(wrapped);
-              return items.toArray(new Watchable[]
-              {});
-            }
-
-            before = state;
-          }
-        }
-      }
-
-    }
-
-    return items.toArray(new Watchable[]
-    {});
-  }
-
-  public boolean getOnlyPlotLegEnds()
-  {
-    return _onlyPlotLegEnds;
-  }
-
-  public boolean getShowAlterationStates()
-  {
-    return _showAlteringBounds;
-  }
-
-  public boolean getShowLocationConstraints()
-  {
-    return _showLocationBounds;
-  }
-
-  public boolean getShowSolutions()
-  {
-    return _showSolutions;
-  }
-
-  @Override
-  public PlainSymbol getSnailShape()
-  {
-    if (mySymbol == null)
-      mySymbol = SymbolFactory.createSymbol(SymbolFactory.DEFAULT_SYMBOL_TYPE);
-
-    return mySymbol;
-  }
-
-  public ISolver getSolver()
-  {
-    return _mySolver;
-  }
-
-  @Override
-  public HiResDate getStartDTG()
-  {
-    HiResDate startD = null;
-    final Iterator<BaseContribution> iter =
-        _mySolver.getContributions().iterator();
-    while (iter.hasNext())
-    {
-      final BaseContribution cont = iter.next();
-      if (cont.getStartDate() != null)
-      {
-        if ((startD == null)
-            || (cont.getStartDate().getTime() < startD.getDate().getTime()))
-          startD = new HiResDate(cont.getStartDate().getTime());
-      }
-    }
-
-    return startD;
-  }
-
-  @Override
-  public boolean hasEditor()
-  {
-    return true;
-  }
-
-  @Override
-  public boolean hasOrderedChildren()
-  {
-    return true;
-  }
-
-  @Override
-  public boolean isBuffered()
-  {
-    return false;
-  }
-
-  private void listenToSolver(final ISolver solver)
-  {
-    _gaStepListener = new IGASolutionsListener()
-    {
-      @Override
-      public void finishedGeneration(final Throwable error)
-      {
-      }
-
-      @Override
-      public void iterationComputed(final List<CompositeRoute> topRoutes,
-          final double topScore)
-      {
-        // store the most recent score - so we can
-        // decide whether to bother showing a result to the user
-        _currentScore = topScore;
-      }
-
-      @Override
-      public void solutionsReady(final CompositeRoute[] routes)
-      {
-        // store the routes
-        _newRoutes = routes;
-
-        // tell the layer manager that we've changed
-        fireTrackShifted();
-
-        // hey, trigger repaint
-        fireRepaint();
-      }
-
-      @Override
-      public void startingGeneration()
-      {
-        // ditch any existing routes
-        _newRoutes = null;
-
-        // clear the top score counter
-        _currentScore = null;
-      }
-    };
-
-    final SATC_Solution parentThis = this;
-
-    _contributionsListener = new IContributionsChangedListener()
-    {
-
-      @Override
-      public void added(final BaseContribution contribution)
-      {
-        // fireRepaint();
-        fireExtended();
-
-        // aah, we need to add this, if we haven't already!
-        addContribution(contribution);
-      }
-
-      public void fireExtended()
-      {
-        firePropertyChange(SupportsPropertyListeners.EXTENDED, null, parentThis);
-      }
-
-      @Override
-      public void modified()
-      {
-        fireModified();
-      }
-
-      @Override
-      public void removed(final BaseContribution contribution)
-      {
-
-        // hey, are we still storing this?
-        Editable toBeRemoved = null;
-
-        // get read-only version of elements
-        final ReadOnlyIterator rIter =
-            new ReadOnlyIterator(getData().iterator());
-        while (rIter.hasNext())
-        {
-          final Editable editable = (Editable) rIter.next();
-          final ContributionWrapper cw = (ContributionWrapper) editable;
-          final BaseContribution thisCont = cw.getContribution();
-          if (thisCont == contribution)
-          {
-            // _mySolver.getContributions().removeContribution(contribution);
-            toBeRemoved = cw;
-          }
-        }
-
-        if (toBeRemoved != null)
-        {
-          // ditch it from the parent (but don't trigger the remote updates to
-          // fire)
-          SATC_Solution.super.removeElement(toBeRemoved);
-        }
-        else
-        {
-          // don't worry - we may have removed it from the LayerManager rather than the
-          // maintain contributions view
-          // SATC_Activator
-          // .log(
-          // IStatus.ERROR,
-          // "We were asked to remove a contribution, but we didn't have it stored in the Layer",
-          // null);
-        }
-
-        fireExtended();
-      }
-    };
-
-    _constrainListener = new IConstrainSpaceListener()
-    {
-      @Override
-      public void error(final IBoundsManager boundsManager,
-          final IncompatibleStateException ex)
-      {
-        _lastStates = null;
-      }
-
-      @Override
-      public void restarted(final IBoundsManager boundsManager)
-      {
-        _lastStates = null;
-        _newRoutes = null;
-      }
-
-      @Override
-      public void statesBounded(final IBoundsManager boundsManager)
-      {
-        // ok, better to plot them then!
-        _lastStates = _mySolver.getProblemSpace().states();
-
-        // see if there were bearing contributions
-        final List<Long> timeStamps = new ArrayList<Long>();
-        final IContributions conts = _mySolver.getContributions();
-        for (final BaseContribution cont : conts)
-        {
-          // is it a bearing contribution?
-          if (cont instanceof BearingMeasurementContribution)
-          {
-            final BearingMeasurementContribution bmc =
-                (BearingMeasurementContribution) cont;
-            final ArrayList<BMeasurement> brgs = bmc.getMeasurements();
-            // ok, get the times of the cuts
-            for (final BMeasurement b : brgs)
-            {
-              timeStamps.add(b.getDate().getTime());
-            }
-          }
-        }
-
-        // sort them into ascending order
-        Collections.sort(timeStamps, new Comparator<Long>()
-        {
-          @Override
-          public int compare(final Long arg0, final Long arg1)
-          {
-            return arg0.compareTo(arg1);
-          }
-        });
-
-        // move them to long array
-        _timeStamps = new long[timeStamps.size()];
-        for (int i = 0; i < timeStamps.size(); i++)
-        {
-          _timeStamps[i] = timeStamps.get(i);
-        }
-
-        fireRepaint();
-      }
-
-      @Override
-      public void stepped(final IBoundsManager boundsManager,
-          final int thisStep, final int totalSteps)
-      {
-      }
-    };
-
-    // also listen for any other changes
-    solver.addPropertyChangeListener(_globalListener);
-
-    solver.getSolutionGenerator().addReadyListener(_gaStepListener);
-    solver.getContributions().addContributionsChangedListener(
-        _contributionsListener);
-    solver.getBoundsManager().addConstrainSpaceListener(_constrainListener);
-  }
-
-  @Override
-  public void paint(final CanvasType dest)
-  {
-    if (getVisible())
-    {
-      dest.setColor(_myColor);
-      if (_lastStates != null)
-      {
-        if (_showLocationBounds)
-          paintThese(dest, _lastStates);
-      }
-
-      dest.setColor(_myColor);
-      if (_newRoutes != null)
-      {
-        if (_showSolutions)
-          paintThese(dest, _newRoutes);
-      }
-    }
-  }
-
-  private void paintThese(final CanvasType dest,
-      final Collection<BoundedState> states)
-  {
-    // keep track of the leg name of the previous leg - we
-    // use it to track which leg we're in.
-    String lastName = null;
-
-    // work through the location bounds
-    for (final Iterator<BoundedState> iterator = states.iterator(); iterator
-        .hasNext();)
-    {
-      final BoundedState thisS = iterator.next();
-
-      // we don't plot altering states
-      if (!getShowAlterationStates()
-          && (thisS.getStateType() == BoundedStateType.ALTERING))
-        continue;
-
-      // do some fancy tests for if users only want the
-      // states that appear at leg ends
-      final boolean isLastOne = !iterator.hasNext();
-
-      // note, we don't use .equals in the next line, since
-      // getMemberOf could legitimately return an null
-      final boolean isDifferentLeg = thisS.getMemberOf() != lastName;
-      final boolean isLegEnd = isLastOne || isDifferentLeg;
-
-      final boolean plotThisOne = !_onlyPlotLegEnds // users want all of them
-          || (_onlyPlotLegEnds && isLegEnd); // users only want
-      // leg ends, and this is one
-
-      if (plotThisOne && thisS.getLocation() != null)
-      {
-        // get the color for this state
-        Color thisCol = thisS.getColor();
-
-        // do we have one? if not, use the color for the whole solution
-        if (thisCol == null)
-          thisCol = this.getColor();
-
-        // ok, make the color a little darker
-        final Color newCol = thisCol.darker();
-        dest.setColor(newCol);
-
-        lastName = thisS.getMemberOf();
-
-        final LocationRange theLoc = thisS.getLocation();
-        final Coordinate[] pts = theLoc.getGeometry().getCoordinates();
-
-        final int[] xPoints = new int[pts.length];
-        final int[] yPoints = new int[pts.length];
-
-        // collate polygon
-        for (int i = 0; i < pts.length; i++)
-        {
-          final Coordinate thisC = pts[i];
-          final WorldLocation thisLocation = conversions.toLocation(thisC);
-          final Point pt = dest.toScreen(thisLocation);
-          xPoints[i] = pt.x;
-          yPoints[i] = pt.y;
-        }
-
-        // fill in the polygons, if we can
-        if (dest instanceof ExtendedCanvasType)
-        {
-          final ExtendedCanvasType extended = (ExtendedCanvasType) dest;
-          extended.semiFillPolygon(xPoints, yPoints, pts.length);
-        }
-
-        // and a border
-        if (isLegEnd)
-          dest.setLineStyle(CanvasType.SOLID);
-        else
-          dest.setLineStyle(CanvasType.DOTTED);
-
-        dest.setLineWidth(0.0f);
-        dest.drawPolygon(xPoints, yPoints, xPoints.length);
-      }
-    }
-  }
-
-  private void paintThese(final CanvasType dest, final CompositeRoute[] routes)
-  {
-    final RouteStepper painter = new DoPaint(dest, _myColor);
-    walkRoute(routes, painter);
-  }
-
-  @Override
-  public double rangeFrom(final WorldLocation other)
-  {
-    double res = -1;
-    if ((_newRoutes != null) && (_newRoutes.length > 0))
-    {
-      final MeasureRange mr = new MeasureRange(other);
-      walkRoute(_newRoutes, mr);
-      res = mr.getMinRange();
-    }
-    return res;
-  }
-
-  public void recalculate()
-  {
-    _mySolver.run(true, true);
-  }
-
-  @Override
-  public void removeElement(final Editable p)
-  {
-    // ditch it from the parent
-    super.removeElement(p);
-
-    // get the ocntribution itself
-    final ContributionWrapper cw = (ContributionWrapper) p;
-    final BaseContribution comp = cw.getContribution();
-
-    // also remove it from the manager component
-    _mySolver.getContributions().removeContribution(comp);
-  }
-
-  /**
-   * return our legs as a series of track segments - for the bearing residuals plot
-   * 
-   */
-  @Override
-  public Enumeration<Editable> segments()
-  {
-    final Vector<Editable> res = new Vector<Editable>();
-
-    // ok, loop through the legs, representing each one as a track segment
-    // check if we have any solutions
-    if ((_newRoutes == null) || (_newRoutes.length == 0))
-    {
-    }
-    else
-    {
-      final CompositeRoute thisR = _newRoutes[0];
-
-      // To enable the SATC solution to be viewed in the Residuals plots,
-      // we wish to create points (fixes) at the same time as the bearing cuts.
-      // So, when we generate a leg of data, we can provide a series of time-stamps
-      // to indicate when the positions should be created at.
-      final long[] thisStamps;
-      if (_timeStamps.length != 0)
-      {
-        // ok, we have some pre-prepared, use them.
-        thisStamps = _timeStamps;
-      }
-      else
-      {
-        // aaah, we don't have any. We'll use the last-states object
-        // we learned about, even though some cuts may have
-        // been skipped
-        thisStamps = new long[_lastStates.size()];
-        int ctr = 0;
-        for (final BoundedState state : _lastStates)
-        {
-          thisStamps[ctr++] = state.getTime().getTime();
-        }
-      }
-      
-      final boolean returnAlteringLegs = false;
-
-      // loop through the legs
-      final Iterator<CoreRoute> legs = thisR.getLegs().iterator();
-      while (legs.hasNext())
-      {
-        final CoreRoute thisLeg = legs.next();
-
-        final TrackSegment ts;
-
-        if (thisLeg instanceof StraightRoute)
-        {
-          final StraightRoute straight = (StraightRoute) thisLeg;
-
-          // ok - produce a TMA leg
-          final double courseDegs = Math.toDegrees(straight.getCourse());
-          final WorldSpeed speed =
-              new WorldSpeed(straight.getSpeed(), WorldSpeed.M_sec);
-          final WorldLocation origin =
-              conversions.toLocation(straight.getStartPoint().getCoordinate());
-          final HiResDate startTime =
-              new HiResDate(straight.getStartTime().getTime());
-          final HiResDate endTime =
-              new HiResDate(straight.getEndTime().getTime());
-
-          ts = new AbsoluteTMASegment(courseDegs, speed, origin, startTime,
-                  endTime, thisStamps);
-
-          ts.setName(straight.getName());
-        }
-        else if(returnAlteringLegs)
-        {
-          
-          // make the segment absolute, which SATC tracks are
-          ts = new TrackSegment(TrackSegment.ABSOLUTE);
-
-          // ok, loop through the states
-          final Iterator<State> iter = thisLeg.getStates().iterator();
-          while (iter.hasNext())
-          {
-            final State state = iter.next();
-            final WorldLocation theLoc =
-                conversions.toLocation(state.getLocation().getCoordinate());
-            final double theCourse = state.getCourse();
-            final double theSpeed =
-                new WorldSpeed(state.getSpeed(), WorldSpeed.M_sec)
-                    .getValueIn(WorldSpeed.ft_sec / 3);
-            final Fix newF =
-                new Fix(new HiResDate(state.getTime().getTime()), theLoc,
-                    theCourse, theSpeed);
-            final FixWrapper newFW = new FixWrapper(newF)
-            {
+	 */
+  private static final long serialVersionUID = 1L;
+
+  private final ISolver _mySolver;
+
+  private Color _myColor = Color.green;
+
+  /**
+   * the plain font we use as a base
+   */
+  static final Font LEG_NAME_FONT = Defaults.getFont();
+
+  private Layers _myLayers = null;
+
+  private boolean _showLocationBounds = false;
+
+  private boolean _onlyPlotLegEnds = false;
+
+  private boolean _showAlteringBounds = false;
+
+  private boolean _showSolutions = true;
+
+  /**
+   * the last set of bounded states that we know about
+   * 
+   */
+  protected Collection<BoundedState> _lastStates;
+
+  /**
+   * any solutions returned by hte algorithm
+   * 
+   */
+  protected CompositeRoute[] _newRoutes;
+
+  private IContributionsChangedListener _contributionsListener;
+
+  private IConstrainSpaceListener _constrainListener;
+
+  private IGASolutionsListener _gaStepListener;
+
+  /**
+   * we remember the most recent score, to decide if it should be presented to the user
+   * 
+   */
+  protected Double _currentScore;
+
+  private PlainSymbol mySymbol;
+
+  /**
+   * high level property change listener, used to mark the plot as dirty
+   */
+  private final PropertyChangeListener _globalListener;
+
+  /**
+   * whether we interpolate our points during a getNearest() call
+   * 
+   */
+  private boolean _interpolatePoints = false;
+
+  /**
+   * the timestamps of bearing data used to develop this solution
+   */
+  protected long[] _timeStamps;
+
+  /**
+   * wrap the provided solution
+   * 
+   * @param newSolution
+   */
+  public SATC_Solution(final ISolver newSolution)
+  {
+    super.setName(newSolution.getName());
+
+    _globalListener = new PropertyChangeListener()
+    {
+
+      @Override
+      public void propertyChange(final PropertyChangeEvent evt)
+      {
+        fireModified();
+      }
+    };
+
+    _mySolver = newSolution;
+
+    // clear the solver, just to be sure
+    _mySolver.getContributions().clear();
+
+    // and listen for changes
+    listenToSolver(_mySolver);
+  }
+
+  @Override
+  public void add(final Editable editable)
+  {
+    if (!(editable instanceof ContributionWrapper))
+    {
+      // ingore it
+      return;
+    }
+    else
+    {
+      final ContributionWrapper cw = (ContributionWrapper) editable;
+      final BaseContribution cont = cw.getContribution();
+      // do we need to pass this to the parent?
+      if (!_mySolver.getContributions().contains(cont))
+      {
+        _mySolver.getContributions().addContribution(cont);
+      }
+    }
+
+    super.add(editable);
+  }
+
+
+  public void removeContribution(final BaseContribution cont)
+  {
+    // do we need to pass this to the parent?
+    if (_mySolver.getContributions().contains(cont))
+    {
+      _mySolver.getContributions().removeContribution(cont);
+    }
+    
+    // see if this is any of our conts
+    Enumeration<Editable> ele = this.elements();
+    while(ele.hasMoreElements())
+    {
+      Editable next = ele.nextElement();
+      if(next instanceof ContributionWrapper)
+      {
+        ContributionWrapper cw = (ContributionWrapper) next;
+        BaseContribution thisC = cw.getContribution();
+        if(thisC.equals(cont))
+        {
+          this.removeElement(cw);
+          return;
+        }
+      }
+    }
+  }
+
+  public void addContribution(final BaseContribution cont)
+  {
+    // do we need to pass this to the parent?
+    if (!_mySolver.getContributions().contains(cont))
+    {
+      _mySolver.getContributions().addContribution(cont);
+    }
+
+    // just check it isn't an analysis contribution
+    if (cont.getDataType() != ContributionDataType.ANALYSIS)
+    {
+      // ok, we're going to wrap it, to put it into the Layer Manager
+      ContributionWrapper thisW;
+      if (cont instanceof BearingMeasurementContribution)
+        thisW = new BMC_Wrapper((BearingMeasurementContribution) cont);
+      else if (cont instanceof FrequencyMeasurementContribution)
+        thisW = new FMC_Wrapper((FrequencyMeasurementContribution) cont);
+      else if (cont instanceof StraightLegForecastContribution)
+        thisW = new StraightLegWrapper(cont);
+      else if (cont instanceof CourseForecastContribution)
+        thisW = new CourseForecastWrapper((CourseForecastContribution) cont);
+      else
+        thisW = new ContributionWrapper(cont);
+      super.add(thisW);
+    }
+  }
+
+  @Override
+  public void beingRemoved()
+  {
+    // get the manager
+    final ISolversManager mgr =
+        SATC_Activator.getDefault().getService(ISolversManager.class, true);
+
+    mgr.deactivateSolverIfActive(_mySolver);
+  }
+
+  /**
+   * whether this type of BaseLayer is able to have shapes added to it
+   * 
+   * @return
+   */
+  @Override
+  public boolean canTakeShapes()
+  {
+    return false;
+  }
+
+  /**
+   * convert this solution into a set of SATC legs
+   * 
+   */
+  public void convertToLegs()
+  {
+    // check if we have any solutions
+    if ((_newRoutes == null) || (_newRoutes.length == 0))
+    {
+      CorePlugin.errorDialog("Convert solution to track",
+          "Sorry, this solution contains no generated routes");
+    }
+    else
+    {
+
+      for (int i = 0; i < _newRoutes.length; i++)
+      {
+        final CompositeRoute thisR = _newRoutes[i];
+
+        // the output track
+        final TrackWrapper newT = new TrackWrapper();
+        newT.setColor(Color.red);
+        newT.setName(getName() + "_" + i);
+
+        // helper objects, so we can create dynamic infills.
+        TrackSegment lastLeg = null;
+        TrackSegment pendingAlteration = null;
+
+        final Iterator<CoreRoute> legs = thisR.getLegs().iterator();
+        while (legs.hasNext())
+        {
+
+          final CoreRoute thisLeg = legs.next();
+          if (thisLeg instanceof StraightRoute)
+          {
+            final StraightRoute straight = (StraightRoute) thisLeg;
+
+            // ok - produce a TMA leg
+            final double courseDegs = Math.toDegrees(straight.getCourse());
+            final WorldSpeed speed =
+                new WorldSpeed(straight.getSpeed(), WorldSpeed.M_sec);
+            final WorldLocation origin =
+                conversions
+                    .toLocation(straight.getStartPoint().getCoordinate());
+            final HiResDate startTime =
+                new HiResDate(straight.getStartTime().getTime());
+            final HiResDate endTime =
+                new HiResDate(straight.getEndTime().getTime());
+
+            final AbsoluteTMASegment abs =
+                new AbsoluteTMASegment(courseDegs, speed, origin, startTime,
+                    endTime);
+            
+            abs.setName(straight.getName());
+            
+            // store the parent
+            abs.setWrapper(newT);
+
+            // remember this leg
+            lastLeg = abs;
+
+            // ok, do we have a pending alteartion?
+            if (pendingAlteration != null)
+            {
+              // right, "abs" doesn't yet have any positions
+
+              // ok, stick in a dynamic infill
+              final DynamicInfillSegment infill =
+                  new DynamicInfillSegment(pendingAlteration, abs);
+              infill.setName(pendingAlteration.getName() + "_a");
+              newT.add(infill);
+              infill.setWrapper(newT);
+              pendingAlteration = null;
+            }
+
+            abs.setName(straight.getName());
+            newT.add(abs);
+            abs.setName(straight.getName());
+
+          }
+          else if (thisLeg instanceof AlteringRoute)
+          {
+            // remember the previous straight leg.
+            pendingAlteration = lastLeg;
+
+            // COMMENTED OUT THIS NEXT BLOCK - WE'RE NOT GOING TO USE THE DERIVED ALTERATION,
+            // WE'LL JUST USE OUR DYNAMIC INFILL SEGMENTS
+
+          }
+          else
+            DebriefPlugin.logError(IStatus.ERROR,
+                "Unexpected type of route encountered:" + thisLeg, null);
+        }
+
+        // and store it
+        _myLayers.addThisLayer(newT);
+        
+        // and hide ourselves
+        setVisible(false);
+
+        // see if we can set this track as secondary
+        final IEditorPart editor = CorePlugin.getActivePage().getActiveEditor();
+        if(editor != null)
+        {
+          final TrackManager provider = (TrackManager) editor.getAdapter(TrackManager.class);
+          if(provider != null)
+          {
+            provider.setSecondary(newT);
+          }
+        }
+      }
+    }
+  }
+
+  /**
+   * convert this solution into a formal track
+   * 
+   */
+  public void convertToTrack()
+  {
+    // check if we have any solutions
+    if ((_newRoutes == null) || (_newRoutes.length == 0))
+    {
+      CorePlugin.errorDialog("Convert solution to track",
+          "Sorry, this solution contains no generated routes");
+    }
+    else
+    {
+      for (int i = 0; i < _newRoutes.length; i++)
+      {
+        final CompositeRoute thisR = _newRoutes[i];
+
+        // the output track
+        final TrackWrapper newT = new TrackWrapper();
+        newT.setName(getName() + "_" + i);
+
+        // loop through the legs
+        final Iterator<CoreRoute> legs = thisR.getLegs().iterator();
+        while (legs.hasNext())
+        {
+          final CoreRoute thisLeg = legs.next();
+
+          // ok, loop through the states
+          final Iterator<State> iter = thisLeg.getStates().iterator();
+          while (iter.hasNext())
+          {
+            final State state = iter.next();
+            final WorldLocation theLoc =
+                conversions.toLocation(state.getLocation().getCoordinate());
+            final double theCourse = state.getCourse();
+            final double theSpeed =
+                new WorldSpeed(state.getSpeed(), WorldSpeed.M_sec)
+                    .getValueIn(WorldSpeed.ft_sec / 3);
+            final Fix newF =
+                new Fix(new HiResDate(state.getTime().getTime()), theLoc,
+                    theCourse, theSpeed);
+            final FixWrapper newFW = new FixWrapper(newF);
+
+            // reset the label
+            newFW.resetName();
+
+            newT.addFix(newFW);
+          }
+        }
+
+        // and store it
+        _myLayers.addThisLayer(newT);
+
+        // and hide ourselves
+        setVisible(false);
+      }
+    }
+  }
+
+  @Override
+  public void filterListTo(final HiResDate start, final HiResDate end)
+  {
+  }
+
+  @Override
+  protected void finalize() throws Throwable
+  {
+    super.finalize();
+
+    _mySolver.getSolutionGenerator().removeReadyListener(_gaStepListener);
+    _mySolver.getContributions().removeContributionsChangedListener(
+        _contributionsListener);
+    _mySolver.getBoundsManager().removeConstrainSpaceListener(
+        _constrainListener);
+    _mySolver.removePropertyChangeListener(_globalListener);
+    _myLayers = null;
+  }
+
+  protected void fireModified()
+  {
+    if (_myLayers != null)
+      _myLayers.fireModified(this);
+  }
+
+  protected void fireRepaint()
+  {
+    super.firePropertyChange(SupportsPropertyListeners.FORMAT, null, this);
+  }
+
+  protected void fireTrackShifted()
+  {
+    final WatchableList wl = this;
+    Display.getDefault().asyncExec(new Runnable()
+    {
+
+      @Override
+      public void run()
+      {
+        // if the current editor is a track data provider,
+        // tell it that we've shifted
+        final IWorkbench wb = PlatformUI.getWorkbench();
+        final IWorkbenchWindow win = wb.getActiveWorkbenchWindow();
+        if (win != null)
+        {
+          final IWorkbenchPage page = win.getActivePage();
+          final IEditorPart editor = page.getActiveEditor();
+          if (editor != null)
+          {
+            final TrackDataProvider dataMgr =
+                (TrackDataProvider) editor.getAdapter(TrackDataProvider.class);
+            // is it one of ours?
+            if (dataMgr != null)
+            {
+              dataMgr.fireTrackShift(wl);
+            }
+          }
+        }
+
+      }
+    });
+
+  }
+
+  @Override
+  public WorldArea getBounds()
+  {
+    WorldArea res = null;
+
+    // check if we have any solutions
+    if ((_newRoutes != null) && (_newRoutes.length >= 0))
+    {
+      // ok, collate some data
+      final CompositeRoute route = _newRoutes[0];
+
+      final Collection<CoreRoute> legs = route.getLegs();
+      for (final Iterator<CoreRoute> iterator = legs.iterator(); iterator
+          .hasNext();)
+      {
+        final CoreRoute thisRoute = iterator.next();
+
+        // get the end points for this leg
+        final WorldLocation start =
+            conversions.toLocation(thisRoute.getStartPoint().getCoordinate());
+        final WorldLocation end =
+            conversions.toLocation(thisRoute.getEndPoint().getCoordinate());
+
+        // is this the first area?
+        if (res == null)
+        {
+          res = new WorldArea(start, end);
+        }
+        else
+        {
+          res.extend(new WorldArea(start, end));
+        }
+      }
+    }
+
+    return res;
+  }
+
+  @Override
+  public Color getColor()
+  {
+    return _myColor;
+  }
+
+  @Override
+  public HiResDate getEndDTG()
+  {
+    HiResDate endD = null;
+    final Iterator<BaseContribution> iter =
+        _mySolver.getContributions().iterator();
+    while (iter.hasNext())
+    {
+      final BaseContribution cont = iter.next();
+      final Date thisFinish = cont.getFinishDate();
+      if (thisFinish != null
+          && (endD == null)
+          || (thisFinish != null && thisFinish.getTime() > endD.getDate()
+              .getTime()))
+        endD = new HiResDate(thisFinish.getTime());
+    }
+
+    return endD;
+  }
+
+  @Override
+  public EditorType getInfo()
+  {
+    if (_myEditor == null)
+      _myEditor = new SATC_Info(this);
+
+    return _myEditor;
+  }
+
+  @Override
+  public final boolean getInterpolatePoints()
+  {
+    return _interpolatePoints;
+  }
+
+  @Override
+  public Collection<Editable> getItemsBetween(final HiResDate start,
+      final HiResDate end)
+  {
+    final Collection<Editable> items = new ArrayList<Editable>();
+    final ArrayList<State> states = new ArrayList<State>();
+
+    final long startT = start.getDate().getTime();
+    final long finishT = end.getDate().getTime();
+
+    // check if we have any solutions
+    if ((_newRoutes != null) && (_newRoutes.length >= 0))
+    {
+      // ok, collate some data
+      final CompositeRoute route = _newRoutes[0];
+
+      final Iterator<CoreRoute> legs = route.getLegs().iterator();
+      while (legs.hasNext())
+      {
+        final CoreRoute thisLeg = legs.next();
+        final Iterator<State> theStates = thisLeg.getStates().iterator();
+        while (theStates.hasNext())
+        {
+          final State state = theStates.next();
+
+          // does it even have a location?
+          if (state.getLocation() != null)
+          {
+            final long thisTime = state.getTime().getTime();
+            if ((thisTime >= startT) && (thisTime <= finishT))
+            {
+              // check we haven't just stored a state at this
+              // time,
+              // JFReeChart plotting doesn't like it.
+              if (states.size() > 0)
+              {
+                final Date lastTime = states.get(states.size() - 1).getTime();
+                if (lastTime.getTime() != thisTime)
+                {
+                  states.add(state);
+                }
+              }
+              else
+                states.add(state);
+            }
+          }
+        }
+      }
+    }
+
+    // ok, wrap the states
+    final Iterator<State> iter = states.iterator();
+    while (iter.hasNext())
+    {
+      final State state = iter.next();
+      items.add(wrapThis(state));
+    }
+
+    Collection<Editable> res = null;
+    if (items.size() > 0)
+    {
+      res = items;
+    }
+    return res;
+  }
+
+  @Override
+  public Watchable[] getNearestTo(final HiResDate DTG)
+  {
+    final ArrayList<Watchable> items = new ArrayList<Watchable>();
+
+    final long time = DTG.getDate().getTime();
+
+    // check if we have any solutions
+    if ((_newRoutes != null) && (_newRoutes.length >= 0))
+    {
+      // ok, collate some data
+      final CompositeRoute route = _newRoutes[0];
+      State before = null;
+
+      final Iterator<CoreRoute> legs = route.getLegs().iterator();
+      while (legs.hasNext())
+      {
+        final CoreRoute thisLeg = legs.next();
+        final Iterator<State> states = thisLeg.getStates().iterator();
+        while (states.hasNext())
+        {
+          final State state = states.next();
+
+          // does it even have a location?
+          if (state.getLocation() != null)
+          {
+            if (state.getTime().getTime() >= time)
+            {
+
+              Watchable wrapped = null;
+
+              // should we be interpolating?
+              if (getInterpolatePoints())
+              {
+                // yes. do we have a previous location?
+                if (before != null)
+                {
+                  // yes, get interpolating
+                  final WrappedState beforeWrapped = wrapThis(before);
+                  final WrappedState thisWrapped = wrapThis(state);
+                  wrapped =
+                      FixWrapper
+                          .interpolateFix(beforeWrapped, thisWrapped, DTG);
+                }
+                else
+                {
+                  // this is our first item, just wrap it
+                  wrapped = wrapThis(state);
+                }
+              }
+              else
+              {
+                // nope, we're done :-)
+                wrapped = wrapThis(state);
+              }
+
+              items.add(wrapped);
+              return items.toArray(new Watchable[]
+              {});
+            }
+
+            before = state;
+          }
+        }
+      }
+
+    }
+
+    return items.toArray(new Watchable[]
+    {});
+  }
+
+  public boolean getOnlyPlotLegEnds()
+  {
+    return _onlyPlotLegEnds;
+  }
+
+  public boolean getShowAlterationStates()
+  {
+    return _showAlteringBounds;
+  }
+
+  public boolean getShowLocationConstraints()
+  {
+    return _showLocationBounds;
+  }
+
+  public boolean getShowSolutions()
+  {
+    return _showSolutions;
+  }
+
+  @Override
+  public PlainSymbol getSnailShape()
+  {
+    if (mySymbol == null)
+      mySymbol = SymbolFactory.createSymbol(SymbolFactory.DEFAULT_SYMBOL_TYPE);
+
+    return mySymbol;
+  }
+
+  public ISolver getSolver()
+  {
+    return _mySolver;
+  }
+
+  @Override
+  public HiResDate getStartDTG()
+  {
+    HiResDate startD = null;
+    final Iterator<BaseContribution> iter =
+        _mySolver.getContributions().iterator();
+    while (iter.hasNext())
+    {
+      final BaseContribution cont = iter.next();
+      if (cont.getStartDate() != null)
+      {
+        if ((startD == null)
+            || (cont.getStartDate().getTime() < startD.getDate().getTime()))
+          startD = new HiResDate(cont.getStartDate().getTime());
+      }
+    }
+
+    return startD;
+  }
+
+  @Override
+  public boolean hasEditor()
+  {
+    return true;
+  }
+
+  @Override
+  public boolean hasOrderedChildren()
+  {
+    return true;
+  }
+
+  @Override
+  public boolean isBuffered()
+  {
+    return false;
+  }
+
+  private void listenToSolver(final ISolver solver)
+  {
+    _gaStepListener = new IGASolutionsListener()
+    {
+      @Override
+      public void finishedGeneration(final Throwable error)
+      {
+      }
+
+      @Override
+      public void iterationComputed(final List<CompositeRoute> topRoutes,
+          final double topScore)
+      {
+        // store the most recent score - so we can
+        // decide whether to bother showing a result to the user
+        _currentScore = topScore;
+      }
+
+      @Override
+      public void solutionsReady(final CompositeRoute[] routes)
+      {
+        // store the routes
+        _newRoutes = routes;
+
+        // tell the layer manager that we've changed
+        fireTrackShifted();
+
+        // hey, trigger repaint
+        fireRepaint();
+      }
+
+      @Override
+      public void startingGeneration()
+      {
+        // ditch any existing routes
+        _newRoutes = null;
+
+        // clear the top score counter
+        _currentScore = null;
+      }
+    };
+
+    final SATC_Solution parentThis = this;
+
+    _contributionsListener = new IContributionsChangedListener()
+    {
+
+      @Override
+      public void added(final BaseContribution contribution)
+      {
+        // fireRepaint();
+        fireExtended();
+
+        // aah, we need to add this, if we haven't already!
+        addContribution(contribution);
+      }
+
+      public void fireExtended()
+      {
+        firePropertyChange(SupportsPropertyListeners.EXTENDED, null, parentThis);
+      }
+
+      @Override
+      public void modified()
+      {
+        fireModified();
+      }
+
+      @Override
+      public void removed(final BaseContribution contribution)
+      {
+
+        // hey, are we still storing this?
+        Editable toBeRemoved = null;
+
+        // get read-only version of elements
+        final ReadOnlyIterator rIter =
+            new ReadOnlyIterator(getData().iterator());
+        while (rIter.hasNext())
+        {
+          final Editable editable = (Editable) rIter.next();
+          final ContributionWrapper cw = (ContributionWrapper) editable;
+          final BaseContribution thisCont = cw.getContribution();
+          if (thisCont == contribution)
+          {
+            // _mySolver.getContributions().removeContribution(contribution);
+            toBeRemoved = cw;
+          }
+        }
+
+        if (toBeRemoved != null)
+        {
+          // ditch it from the parent (but don't trigger the remote updates to
+          // fire)
+          SATC_Solution.super.removeElement(toBeRemoved);
+        }
+        else
+        {
+          // don't worry - we may have removed it from the LayerManager rather than the
+          // maintain contributions view
+          // SATC_Activator
+          // .log(
+          // IStatus.ERROR,
+          // "We were asked to remove a contribution, but we didn't have it stored in the Layer",
+          // null);
+        }
+
+        fireExtended();
+      }
+    };
+
+    _constrainListener = new IConstrainSpaceListener()
+    {
+      @Override
+      public void error(final IBoundsManager boundsManager,
+          final IncompatibleStateException ex)
+      {
+        _lastStates = null;
+      }
+
+      @Override
+      public void restarted(final IBoundsManager boundsManager)
+      {
+        _lastStates = null;
+        _newRoutes = null;
+      }
+
+      @Override
+      public void statesBounded(final IBoundsManager boundsManager)
+      {
+        // ok, better to plot them then!
+        _lastStates = _mySolver.getProblemSpace().states();
+
+        // see if there were bearing contributions
+        final List<Long> timeStamps = new ArrayList<Long>();
+        final IContributions conts = _mySolver.getContributions();
+        for (final BaseContribution cont : conts)
+        {
+          // is it a bearing contribution?
+          if (cont instanceof BearingMeasurementContribution)
+          {
+            final BearingMeasurementContribution bmc =
+                (BearingMeasurementContribution) cont;
+            final ArrayList<BMeasurement> brgs = bmc.getMeasurements();
+            // ok, get the times of the cuts
+            for (final BMeasurement b : brgs)
+            {
+              timeStamps.add(b.getDate().getTime());
+            }
+          }
+        }
+
+        // sort them into ascending order
+        Collections.sort(timeStamps, new Comparator<Long>()
+        {
+          @Override
+          public int compare(final Long arg0, final Long arg1)
+          {
+            return arg0.compareTo(arg1);
+          }
+        });
+
+        // move them to long array
+        _timeStamps = new long[timeStamps.size()];
+        for (int i = 0; i < timeStamps.size(); i++)
+        {
+          _timeStamps[i] = timeStamps.get(i);
+        }
+
+        fireRepaint();
+      }
+
+      @Override
+      public void stepped(final IBoundsManager boundsManager,
+          final int thisStep, final int totalSteps)
+      {
+      }
+    };
+
+    // also listen for any other changes
+    solver.addPropertyChangeListener(_globalListener);
+
+    solver.getSolutionGenerator().addReadyListener(_gaStepListener);
+    solver.getContributions().addContributionsChangedListener(
+        _contributionsListener);
+    solver.getBoundsManager().addConstrainSpaceListener(_constrainListener);
+  }
+
+  @Override
+  public void paint(final CanvasType dest)
+  {
+    if (getVisible())
+    {
+      dest.setColor(_myColor);
+      if (_lastStates != null)
+      {
+        if (_showLocationBounds)
+          paintThese(dest, _lastStates);
+      }
+
+      dest.setColor(_myColor);
+      if (_newRoutes != null)
+      {
+        if (_showSolutions)
+          paintThese(dest, _newRoutes);
+      }
+    }
+  }
+
+  private void paintThese(final CanvasType dest,
+      final Collection<BoundedState> states)
+  {
+    // keep track of the leg name of the previous leg - we
+    // use it to track which leg we're in.
+    String lastName = null;
+
+    // work through the location bounds
+    for (final Iterator<BoundedState> iterator = states.iterator(); iterator
+        .hasNext();)
+    {
+      final BoundedState thisS = iterator.next();
+
+      // we don't plot altering states
+      if (!getShowAlterationStates()
+          && (thisS.getStateType() == BoundedStateType.ALTERING))
+        continue;
+
+      // do some fancy tests for if users only want the
+      // states that appear at leg ends
+      final boolean isLastOne = !iterator.hasNext();
+
+      // note, we don't use .equals in the next line, since
+      // getMemberOf could legitimately return an null
+      final boolean isDifferentLeg = thisS.getMemberOf() != lastName;
+      final boolean isLegEnd = isLastOne || isDifferentLeg;
+
+      final boolean plotThisOne = !_onlyPlotLegEnds // users want all of them
+          || (_onlyPlotLegEnds && isLegEnd); // users only want
+      // leg ends, and this is one
+
+      if (plotThisOne && thisS.getLocation() != null)
+      {
+        // get the color for this state
+        Color thisCol = thisS.getColor();
+
+        // do we have one? if not, use the color for the whole solution
+        if (thisCol == null)
+          thisCol = this.getColor();
+
+        // ok, make the color a little darker
+        final Color newCol = thisCol.darker();
+        dest.setColor(newCol);
+
+        lastName = thisS.getMemberOf();
+
+        final LocationRange theLoc = thisS.getLocation();
+        final Coordinate[] pts = theLoc.getGeometry().getCoordinates();
+
+        final int[] xPoints = new int[pts.length];
+        final int[] yPoints = new int[pts.length];
+
+        // collate polygon
+        for (int i = 0; i < pts.length; i++)
+        {
+          final Coordinate thisC = pts[i];
+          final WorldLocation thisLocation = conversions.toLocation(thisC);
+          final Point pt = dest.toScreen(thisLocation);
+          xPoints[i] = pt.x;
+          yPoints[i] = pt.y;
+        }
+
+        // fill in the polygons, if we can
+        if (dest instanceof ExtendedCanvasType)
+        {
+          final ExtendedCanvasType extended = (ExtendedCanvasType) dest;
+          extended.semiFillPolygon(xPoints, yPoints, pts.length);
+        }
+
+        // and a border
+        if (isLegEnd)
+          dest.setLineStyle(CanvasType.SOLID);
+        else
+          dest.setLineStyle(CanvasType.DOTTED);
+
+        dest.setLineWidth(0.0f);
+        dest.drawPolygon(xPoints, yPoints, xPoints.length);
+      }
+    }
+  }
+
+  private void paintThese(final CanvasType dest, final CompositeRoute[] routes)
+  {
+    final RouteStepper painter = new DoPaint(dest, _myColor);
+    walkRoute(routes, painter);
+  }
+
+  @Override
+  public double rangeFrom(final WorldLocation other)
+  {
+    double res = -1;
+    if ((_newRoutes != null) && (_newRoutes.length > 0))
+    {
+      final MeasureRange mr = new MeasureRange(other);
+      walkRoute(_newRoutes, mr);
+      res = mr.getMinRange();
+    }
+    return res;
+  }
+
+  public void recalculate()
+  {
+    _mySolver.run(true, true);
+  }
+
+  @Override
+  public void removeElement(final Editable p)
+  {
+    // ditch it from the parent
+    super.removeElement(p);
+
+    // get the ocntribution itself
+    final ContributionWrapper cw = (ContributionWrapper) p;
+    final BaseContribution comp = cw.getContribution();
+
+    // also remove it from the manager component
+    _mySolver.getContributions().removeContribution(comp);
+  }
+
+  /**
+   * return our legs as a series of track segments - for the bearing residuals plot
+   * 
+   */
+  @Override
+  public Enumeration<Editable> segments()
+  {
+    final Vector<Editable> res = new Vector<Editable>();
+
+    // ok, loop through the legs, representing each one as a track segment
+    // check if we have any solutions
+    if ((_newRoutes == null) || (_newRoutes.length == 0))
+    {
+    }
+    else
+    {
+      final CompositeRoute thisR = _newRoutes[0];
+
+      // To enable the SATC solution to be viewed in the Residuals plots,
+      // we wish to create points (fixes) at the same time as the bearing cuts.
+      // So, when we generate a leg of data, we can provide a series of time-stamps
+      // to indicate when the positions should be created at.
+      final long[] thisStamps;
+      if (_timeStamps.length != 0)
+      {
+        // ok, we have some pre-prepared, use them.
+        thisStamps = _timeStamps;
+      }
+      else
+      {
+        // aaah, we don't have any. We'll use the last-states object
+        // we learned about, even though some cuts may have
+        // been skipped
+        thisStamps = new long[_lastStates.size()];
+        int ctr = 0;
+        for (final BoundedState state : _lastStates)
+        {
+          thisStamps[ctr++] = state.getTime().getTime();
+        }
+      }
+      
+      final boolean returnAlteringLegs = false;
+
+      // loop through the legs
+      final Iterator<CoreRoute> legs = thisR.getLegs().iterator();
+      while (legs.hasNext())
+      {
+        final CoreRoute thisLeg = legs.next();
+
+        final TrackSegment ts;
+
+        if (thisLeg instanceof StraightRoute)
+        {
+          final StraightRoute straight = (StraightRoute) thisLeg;
+
+          // ok - produce a TMA leg
+          final double courseDegs = Math.toDegrees(straight.getCourse());
+          final WorldSpeed speed =
+              new WorldSpeed(straight.getSpeed(), WorldSpeed.M_sec);
+          final WorldLocation origin =
+              conversions.toLocation(straight.getStartPoint().getCoordinate());
+          final HiResDate startTime =
+              new HiResDate(straight.getStartTime().getTime());
+          final HiResDate endTime =
+              new HiResDate(straight.getEndTime().getTime());
+
+          ts = new AbsoluteTMASegment(courseDegs, speed, origin, startTime,
+                  endTime, thisStamps);
+
+          ts.setName(straight.getName());
+        }
+        else if(returnAlteringLegs)
+        {
+          
+          // make the segment absolute, which SATC tracks are
+          ts = new TrackSegment(TrackSegment.ABSOLUTE);
+
+          // ok, loop through the states
+          final Iterator<State> iter = thisLeg.getStates().iterator();
+          while (iter.hasNext())
+          {
+            final State state = iter.next();
+            final WorldLocation theLoc =
+                conversions.toLocation(state.getLocation().getCoordinate());
+            final double theCourse = state.getCourse();
+            final double theSpeed =
+                new WorldSpeed(state.getSpeed(), WorldSpeed.M_sec)
+                    .getValueIn(WorldSpeed.ft_sec / 3);
+            final Fix newF =
+                new Fix(new HiResDate(state.getTime().getTime()), theLoc,
+                    theCourse, theSpeed);
+            final FixWrapper newFW = new FixWrapper(newF)
+            {
               /**
 						 * 
-						 */
-              private static final long serialVersionUID = 1L;
-
-              @Override
-              public String getMultiLineName()
-              {
-                return super.getName();
-              }
-
-            };
-            final Color thisCol;
-
-            if (state.getColor() == null)
-              thisCol = Color.red;
-            else
-              thisCol = state.getColor();
-            newFW.setColor(thisCol);
-            ts.addFix(newFW);
-          }
-        }
-        else
-        {
-          ts = null;
-        }
-        
-        if(ts != null)
-        {
-          res.add(ts);
-        }
-      }
-    }
-
-    return res.elements();
-  }
-
-  /**
-   * the Solver has been populated from XML. Now we have to scan it, to make it visible as Debrief
-   * layers
-   */
-  public void selfScan()
-  {
-    final IContributions container = _mySolver.getContributions();
-    final SortedSet<BaseContribution> conts = container.getContributions();
-    for (final Iterator<BaseContribution> iterator = conts.iterator(); iterator
-        .hasNext();)
-    {
-      final BaseContribution baseC = iterator.next();
-      ContributionWrapper wrapped = null;
-
-      // we don't add analysis contributions
-      if (!baseC.getDataType().equals(ContributionDataType.ANALYSIS))
-      {
-        if (baseC instanceof BearingMeasurementContribution)
-        {
-          final BearingMeasurementContribution bmc =
-              (BearingMeasurementContribution) baseC;
-          wrapped = new BMC_Wrapper(bmc);
-        }
-        else if (baseC instanceof FrequencyMeasurementContribution)
-        {
-          final FrequencyMeasurementContribution bmc =
-              (FrequencyMeasurementContribution) baseC;
-          wrapped = new FMC_Wrapper(bmc);
-        }
-        else if (baseC instanceof StraightLegForecastContribution)
-        {
-          wrapped = new StraightLegWrapper(baseC);
-        }
-        else if (baseC instanceof CourseForecastContribution)
-        {
-          wrapped =
-              new CourseForecastWrapper((CourseForecastContribution) baseC);
-        }
-        else
-        {
-          // we don't add analysis contributions - they're in there
-          // already
-          wrapped = new ContributionWrapper(baseC);
-        }
-
-        this.add(wrapped);
-      }
-    }
-  }
-
-  public void setColor(final Color color)
-  {
-    this._myColor = color;
-  }
-
-  @Override
-  public final void setInterpolatePoints(final boolean val)
-  {
-    _interpolatePoints = val;
-  }
-
-  @Override
-  public void setLayers(final Layers parent)
-  {
-    _myLayers = parent;
-  }
-
-  @Override
-  @FireReformatted
-  public void setName(final String theName)
-  {
-    super.setName(theName);
-    _mySolver.setName(theName);
-
-    // also trigger a refresh in maintain contributions
-    // get the manager
-    final ISolversManager mgr =
-        SATC_Activator.getDefault().getService(ISolversManager.class, true);
-    mgr.setActiveSolver(_mySolver);
-
-  }
-
-  public void setOnlyPlotLegEnds(final boolean onlyPlotLegEnds)
-  {
-    this._onlyPlotLegEnds = onlyPlotLegEnds;
-  }
-
-  public void setShowAlterationStates(final boolean showAlteringBounds)
-  {
-    this._showAlteringBounds = showAlteringBounds;
-  }
-
-  @FireReformatted
-  public void setShowLocationConstraints(final boolean showLocationBounds)
-  {
-    _showLocationBounds = showLocationBounds;
-  }
-
-  public void setShowSolutions(final boolean showSolutions)
-  {
-    _showSolutions = showSolutions;
-  }
-
-  private void walkRoute(final CompositeRoute[] routes,
-      final RouteStepper stepper)
-  {
-    for (int i = 0; i < routes.length; i++)
-    {
-      final CompositeRoute thisComposite = routes[i];
-      final Iterator<CoreRoute> legs = thisComposite.getLegs().iterator();
-
-      while (legs.hasNext())
-      {
-        stepper.reset();
-        final CoreRoute thisRoute = legs.next();
-        final ArrayList<State> states = thisRoute.getStates();
-        if (states != null)
-        {
-          final Iterator<State> stateIter = states.iterator();
-          while (stateIter.hasNext())
-          {
-            final State thisState = stateIter.next();
-            stepper.step(thisRoute, thisState);
-          }
-        }
-
-        stepper.legComplete(thisRoute);
-
-      }
-
-    }
-    stepper.finish();
-  }
-
-  private WrappedState wrapThis(final State state)
-  {
-    return new WrappedState(state);
-  }
-}
+						 */
+              private static final long serialVersionUID = 1L;
+
+              @Override
+              public String getMultiLineName()
+              {
+                return super.getName();
+              }
+
+            };
+            final Color thisCol;
+
+            if (state.getColor() == null)
+              thisCol = Color.red;
+            else
+              thisCol = state.getColor();
+            newFW.setColor(thisCol);
+            ts.addFix(newFW);
+          }
+        }
+        else
+        {
+          ts = null;
+        }
+        
+        if(ts != null)
+        {
+          res.add(ts);
+        }
+      }
+    }
+
+    return res.elements();
+  }
+
+  /**
+   * the Solver has been populated from XML. Now we have to scan it, to make it visible as Debrief
+   * layers
+   */
+  public void selfScan()
+  {
+    final IContributions container = _mySolver.getContributions();
+    final SortedSet<BaseContribution> conts = container.getContributions();
+    for (final Iterator<BaseContribution> iterator = conts.iterator(); iterator
+        .hasNext();)
+    {
+      final BaseContribution baseC = iterator.next();
+      ContributionWrapper wrapped = null;
+
+      // we don't add analysis contributions
+      if (!baseC.getDataType().equals(ContributionDataType.ANALYSIS))
+      {
+        if (baseC instanceof BearingMeasurementContribution)
+        {
+          final BearingMeasurementContribution bmc =
+              (BearingMeasurementContribution) baseC;
+          wrapped = new BMC_Wrapper(bmc);
+        }
+        else if (baseC instanceof FrequencyMeasurementContribution)
+        {
+          final FrequencyMeasurementContribution bmc =
+              (FrequencyMeasurementContribution) baseC;
+          wrapped = new FMC_Wrapper(bmc);
+        }
+        else if (baseC instanceof StraightLegForecastContribution)
+        {
+          wrapped = new StraightLegWrapper(baseC);
+        }
+        else if (baseC instanceof CourseForecastContribution)
+        {
+          wrapped =
+              new CourseForecastWrapper((CourseForecastContribution) baseC);
+        }
+        else
+        {
+          // we don't add analysis contributions - they're in there
+          // already
+          wrapped = new ContributionWrapper(baseC);
+        }
+
+        this.add(wrapped);
+      }
+    }
+  }
+
+  public void setColor(final Color color)
+  {
+    this._myColor = color;
+  }
+
+  @Override
+  public final void setInterpolatePoints(final boolean val)
+  {
+    _interpolatePoints = val;
+  }
+
+  @Override
+  public void setLayers(final Layers parent)
+  {
+    _myLayers = parent;
+  }
+
+  @Override
+  @FireReformatted
+  public void setName(final String theName)
+  {
+    super.setName(theName);
+    _mySolver.setName(theName);
+
+    // also trigger a refresh in maintain contributions
+    // get the manager
+    final ISolversManager mgr =
+        SATC_Activator.getDefault().getService(ISolversManager.class, true);
+    mgr.setActiveSolver(_mySolver);
+
+  }
+
+  public void setOnlyPlotLegEnds(final boolean onlyPlotLegEnds)
+  {
+    this._onlyPlotLegEnds = onlyPlotLegEnds;
+  }
+
+  public void setShowAlterationStates(final boolean showAlteringBounds)
+  {
+    this._showAlteringBounds = showAlteringBounds;
+  }
+
+  @FireReformatted
+  public void setShowLocationConstraints(final boolean showLocationBounds)
+  {
+    _showLocationBounds = showLocationBounds;
+  }
+
+  public void setShowSolutions(final boolean showSolutions)
+  {
+    _showSolutions = showSolutions;
+  }
+
+  private void walkRoute(final CompositeRoute[] routes,
+      final RouteStepper stepper)
+  {
+    for (int i = 0; i < routes.length; i++)
+    {
+      final CompositeRoute thisComposite = routes[i];
+      final Iterator<CoreRoute> legs = thisComposite.getLegs().iterator();
+
+      while (legs.hasNext())
+      {
+        stepper.reset();
+        final CoreRoute thisRoute = legs.next();
+        final ArrayList<State> states = thisRoute.getStates();
+        if (states != null)
+        {
+          final Iterator<State> stateIter = states.iterator();
+          while (stateIter.hasNext())
+          {
+            final State thisState = stateIter.next();
+            stepper.step(thisRoute, thisState);
+          }
+        }
+
+        stepper.legComplete(thisRoute);
+
+      }
+
+    }
+    stepper.finish();
+  }
+
+  private WrappedState wrapThis(final State state)
+  {
+    return new WrappedState(state);
+  }
+}