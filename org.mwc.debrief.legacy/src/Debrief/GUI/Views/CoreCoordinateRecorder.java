/**
 *
 */
package Debrief.GUI.Views;

import java.awt.Point;
import java.io.IOException;
import java.io.Serializable;
import java.text.DateFormat;
import java.text.SimpleDateFormat;
import java.util.ArrayList;
import java.util.Date;
import java.util.Enumeration;
import java.util.HashMap;
import java.util.List;
import java.util.Map;

import Debrief.ReaderWriter.powerPoint.DebriefException;
import Debrief.ReaderWriter.powerPoint.PlotTracks;
import Debrief.ReaderWriter.powerPoint.model.ExportNarrativeEntry;
import Debrief.ReaderWriter.powerPoint.model.Track;
import Debrief.ReaderWriter.powerPoint.model.TrackData;
import Debrief.ReaderWriter.powerPoint.model.TrackPoint;
import Debrief.Wrappers.FixWrapper;
import Debrief.Wrappers.Track.LightweightTrackWrapper;
import MWC.Algorithms.PlainProjection;
import MWC.GUI.Editable;
import MWC.GUI.Layer;
import MWC.GUI.Layers;
import MWC.GUI.Layers.OperateFunction;
import MWC.GenericData.HiResDate;
import MWC.GenericData.TimePeriod;
import MWC.GenericData.Watchable;
import MWC.GenericData.WorldLocation;
import MWC.GenericData.WorldSpeed;
import MWC.TacticalData.NarrativeEntry;
import MWC.Utilities.Errors.Trace;
import MWC.Utilities.TextFormatting.GMTDateFormat;
import net.lingala.zip4j.exception.ZipException;

/**
 * @author Ayesha
 *
 */
public abstract class CoreCoordinateRecorder
{

  public static class ExportDialogResult
  {
    private boolean status;
    private String selectedFile;
    private String fileName;
    private String masterTemplate;
    private boolean openOnComplete;
    private boolean scaleBarVisible;
    private String scaleBarUnit;

    public String getFileName()
    {
      return fileName;
    }

    public String getMasterTemplate()
    {
      return masterTemplate;
    }

    public String getSelectedFile()
    {
      return selectedFile;
    }

    public boolean getStatus()
    {
      return status;
    }

    public boolean isOpenOnComplete()
    {
      return openOnComplete;
    }

    public void setFileName(final String fileName)
    {
      this.fileName = fileName;
    }

    public void setMasterTemplate(final String masterTemplate)
    {
      this.masterTemplate = masterTemplate;
    }

    public void setOpenOnComplete(final boolean openOnComplete)
    {
      this.openOnComplete = openOnComplete;
    }

    public void setSelectedFile(final String selectedFile)
    {
      this.selectedFile = selectedFile;
    }

    public void setStatus(final boolean status)
    {
      this.status = status;
    }

    public boolean isScaleBarVisible()
    {
      return scaleBarVisible;
    }

    public void setScaleBarVisible(boolean scaleBarVisible)
    {
      this.scaleBarVisible = scaleBarVisible;
    }

    public String getScaleBarUnit()
    {
      return scaleBarUnit;
    }

    public void setScaleBarUnit(String scaleBarUnit)
    {
      this.scaleBarUnit = scaleBarUnit;
    }
  }

  public static class ExportResult
  {
    private String errorMessage;
    private String exportedFile;

    public String getErrorMessage()
    {
      return errorMessage;
    }

    public String getExportedFile()
    {
      return exportedFile;
    }

    public void setErrorMessage(final String errorMessage)
    {
      this.errorMessage = errorMessage;
    }

    public void setExportedFile(final String exportedFile)
    {
      this.exportedFile = exportedFile;
    }
  }

  private final Layers _myLayers;
  private final PlainProjection _projection;
  final private Map<String, Track> _tracks = new HashMap<>();
  final private List<String> _times = new ArrayList<String>();
  private boolean _running = false;
  protected String startTime = null;
  private long _startMillis;

  /**
   * set of values used to doDecide on what steps to use for the scale
   */
  transient private Label_Limit _limits[];

  /**
   * the list of units types we know about (we don't remember this when serialising, we create it
   * afresh)
   */
  private static transient HashMap<String, UnitsConverter> _unitsList;

  private final long _worldIntervalMillis;

  private final long _modelIntervalMillis;
  private final DateFormat _dateFormat;

  public CoreCoordinateRecorder(final Layers layers,
      final PlainProjection plainProjection, final long worldIntervalMillis,
      final long modelIntervalMillis, final String dateFormat)
  {
    _myLayers = layers;
    _projection = plainProjection;
    _worldIntervalMillis = worldIntervalMillis;
    _modelIntervalMillis = modelIntervalMillis;
    _dateFormat = new GMTDateFormat(dateFormat);
  }

  /**
   * setup the list
   */
  private void initialiseLimits()
  {
    // create the array of limits values in a tmp parameter
    final Label_Limit[] tmp =
    {new Label_Limit(7, 1), new Label_Limit(20, 5), new Label_Limit(70, 10),
        new Label_Limit(200, 50), new Label_Limit(700, 100), new Label_Limit(
            2000, 500), new Label_Limit(7000, 1000), new Label_Limit(20000,
                5000), new Label_Limit(70000, 10000), new Label_Limit(200000,
                    50000), new Label_Limit(700000, 100000), new Label_Limit(
                        2000000, 500000), new Label_Limit(7000000, 1000000),
        new Label_Limit(20000000, 5000000), new Label_Limit(70000000,
            10000000)};

    // and now store the array in our local variable
    _limits = tmp;
  }

  /////////////////////////////////////////////////////////////
  // scale limits and labels from a data range
  ////////////////////////////////////////////////////////////
  class Label_Limit implements Serializable
  {
    /**
     * 
     */
    private static final long serialVersionUID = 1L;

    public long upper_limit;
    public long increment;

    Label_Limit(final long limit, final long inc)
    {
      upper_limit = limit;
      increment = inc;
    }
  }

  /**
   * setup the list of units converters
   */
  private synchronized void setupUnits()
  {

    // just check it hasn't already been generated
    if (_unitsList != null)
      return;

    // create the list itself
    _unitsList = new HashMap<String, UnitsConverter>();

    // and put in the converters
    _unitsList.put(MWC.GUI.Properties.UnitsPropertyEditor.KM_UNITS,
        new UnitsConverter()
        {
          /**
           * 
           */
          private static final long serialVersionUID = 1L;

          public double convertThis(final double degs)
          {
            return MWC.Algorithms.Conversions.Degs2Km(degs);
          }
        });

    _unitsList.put(MWC.GUI.Properties.UnitsPropertyEditor.METRES_UNITS,
        new UnitsConverter()
        {
          /**
           * 
           */
          private static final long serialVersionUID = 1L;

          public double convertThis(final double degs)
          {
            return MWC.Algorithms.Conversions.Degs2m(degs);
          }
        });

    _unitsList.put(MWC.GUI.Properties.UnitsPropertyEditor.NM_UNITS,
        new UnitsConverter()
        {
          /**
           * 
           */
          private static final long serialVersionUID = 1L;

          public double convertThis(final double degs)
          {
            return MWC.Algorithms.Conversions.Degs2Nm(degs);
          }
        });

    _unitsList.put(MWC.GUI.Properties.UnitsPropertyEditor.YDS_UNITS,
        new UnitsConverter()
        {
          /**
           * 
           */
          private static final long serialVersionUID = 1L;

          public double convertThis(final double degs)
          {
            return MWC.Algorithms.Conversions.Degs2Yds(degs);
          }
        });

    _unitsList.put(MWC.GUI.Properties.UnitsPropertyEditor.KYD_UNITS,
        new UnitsConverter()
        {
          /**
           * 
           */
          private static final long serialVersionUID = 1L;

          public double convertThis(final double degs)
          {
            return MWC.Algorithms.Conversions.Degs2Yds(degs) / 1000;
          }
        });

  }

  private ExportResult exportFile(final String fileName,
      final String exportFile, final String masterTemplateFile,
      final long interval, String scaleBarUnit, boolean scaleVisible)
  {
    final ExportResult retVal = new ExportResult();
    final TrackData td = new TrackData();
    td.setName(fileName);
    td.setIntervals((int) interval);
    td.setWidth(_projection.getScreenArea().width);
    td.setHeight(_projection.getScreenArea().height);
    td.getTracks().addAll(_tracks.values());
    storeNarrativesInto(td.getNarrativeEntries(), _myLayers, _tracks,
        _startMillis);
    calculateScaleWidth(td, _projection, scaleVisible ? scaleBarUnit : "");

    // start export
    final PlotTracks plotTracks = new PlotTracks();
    String errorMessage = null;
    String exportedFile = null;
    try
    {
      exportedFile = plotTracks.export(td, masterTemplateFile, exportFile);
    }
    catch (final IOException ie)
    {
      errorMessage = "Error exporting to powerpoint (File access problem)";
      Trace.trace(ie, errorMessage);
    }
    catch (final ZipException ze)
    {
      errorMessage = "Error exporting to powerpoint (Unable to extract ZIP)";
      Trace.trace(ze, errorMessage);
    }
    catch (final DebriefException de)
    {
      errorMessage =
          "Error exporting to powerpoint (template may be corrupt).\n" + de
              .getMessage();
      Trace.trace(de, errorMessage);
    }
    retVal.setErrorMessage(errorMessage);
    retVal.setExportedFile(exportedFile);
    return retVal;
  }

  private void calculateScaleWidth(TrackData td, PlainProjection proj,
      String scaleBarUnit)
  {
    if ("".equals(scaleBarUnit))
    {
      td.setScaleUnit("");
      td.setScaleWidth(-1);
      td.setScaleAmount(-1);
      return;
    }
    
    // create the list of units
    setupUnits();

    /**
     * the units to use for the scale
     */
    final UnitsConverter _DisplayUnits = _unitsList.get(scaleBarUnit);

    // find the screen width
    final java.awt.Dimension screen_size = proj.getScreenArea().getSize();
    final long screen_width = screen_size.width;

    // generate screen points in the middle on the left & right-hand sides
    final Point left = new Point(0, (int) screen_size.getHeight() / 2);
    final Point right = new Point((int) screen_width, (int) screen_size
        .getHeight() / 2);

    // and now world locations to represent them
    final WorldLocation leftLoc = new WorldLocation(proj.toWorld(left));
    final WorldLocation rightLoc = proj.toWorld(right);

    // and get the distance between them
    double data_width = rightLoc.rangeFrom(leftLoc);

    // convert this data width (in degs) to our units
    data_width = _DisplayUnits.convertThis(data_width);

    // make a guess at the scale
    final double scale = data_width / screen_width;

    // check we have our set of data
    if (_limits == null)
      initialiseLimits();

    // find the range we are working in
    int counter = 0;
    while ((counter < _limits.length)
        && (data_width > _limits[counter].upper_limit))
    {
      counter++;
    }

    // set our increment counter
    final long _scaleStep = _limits[counter].increment;

    final int tick_step = (int) (_scaleStep / scale);

    td.setScaleWidth(tick_step);
    td.setScaleAmount(_scaleStep);
    td.setScaleUnit(scaleBarUnit);
  }

  public boolean isRecording()
  {
    return _running;
  }

  public void newTime(final HiResDate timeNow)
  {
    if (!_running)
      return;

    // get the new time.
    final String time = _dateFormat.format(timeNow.getDate());
    if (startTime == null)
    {
      startTime = time;
    }
    _times.add(time);

    final OperateFunction outputIt = new OperateFunction()
    {

      @Override
      public void operateOn(final Editable item)
      {
        final LightweightTrackWrapper track = (LightweightTrackWrapper) item;
        final Watchable[] items = track.getNearestTo(timeNow);
        if (items != null && items.length > 0 && items[0] != null)
        {
          final FixWrapper fix = (FixWrapper) items[0];
          Track tp = _tracks.get(track.getName());
          if (tp == null)
          {
            // the _times list will have received a value before
            // we get called, so we decrement by one.
            int waitingSteps = _times.size() - 1;
            tp = new Track(track.getName(), track.getColor(), waitingSteps);
            _tracks.put(track.getName(), tp);
          }
          final Point point = _projection.toScreen(fix.getLocation());
          final double screenHeight = _projection.getScreenArea().getHeight();
          final double courseRads = MWC.Algorithms.Conversions.Degs2Rads(fix
              .getCourseDegs());
          final double speedYps = new WorldSpeed(fix.getSpeed(), WorldSpeed.Kts)
              .getValueIn(WorldSpeed.ft_sec) / 3;
          final TrackPoint trackPoint = new TrackPoint();
          trackPoint.setCourse((float) courseRads);
          trackPoint.setSpeed((float) speedYps);
          trackPoint.setLatitude((float) (screenHeight - point.getY()));
          trackPoint.setLongitude((float) point.getX());
          trackPoint.setElevation((float) fix.getLocation().getDepth());
          trackPoint.setTime(fix.getDTG().getDate());
          trackPoint.setFormattedTime(_times.get(_times.size() - 1));
          tp.getSegments().add(trackPoint);
        }
      }
    };
    _myLayers.walkVisibleItems(LightweightTrackWrapper.class, outputIt);
  }

  protected abstract void openFile(String filename);

  public abstract ExportDialogResult showExportDialog();

  protected abstract void showMessageDialog(String message);

  public void startStepping(final HiResDate now)
  {
    _tracks.clear();
    _times.clear();
    _running = true;
    _startMillis = now.getDate().getTime();
  }

  public void stopStepping(final HiResDate now)
  {
    _running = false;

    if (_tracks.values().size() > PlotTracks.MARKER_FOOTPRINT_DELTA)
    {
      // export failed.
      MWC.GUI.Dialogs.DialogFactory.showMessage("Export to PPTX Errors",
          "There are too many tracks. No more than "
              + PlotTracks.MARKER_FOOTPRINT_DELTA
              + " can be exported in the same presentation file.");
    }
    else
    {
<<<<<<< HEAD
      final ExportResult expResult = exportFile(exportResult.fileName,
          exportResult.selectedFile, exportResult.masterTemplate, interval,
          exportResult.getScaleBarUnit(), exportResult.isScaleBarVisible());
=======
>>>>>>> 197021c3

      final List<Track> list = new ArrayList<Track>();
      list.addAll(_tracks.values());
      final long interval = _worldIntervalMillis;
      // output tracks object.
      // showDialog now
      final ExportDialogResult exportResult = showExportDialog();
      // collate the data object
      if (exportResult.getStatus())
      {
        final ExportResult expResult = exportFile(exportResult.fileName,
            exportResult.selectedFile, exportResult.masterTemplate, interval);

        if (expResult.errorMessage == null)
        {
          // do we open resulting file?
          if (exportResult.openOnComplete)
          {
            openFile(expResult.exportedFile);
          }
          else
          {
            showMessageDialog("File exported to:" + expResult.exportedFile);
          }
        }
        else
        {
          // export failed.
          MWC.GUI.Dialogs.DialogFactory.showMessage("Export to PPTX Errors",
              "Exporting to PPTX failed. See error log for more details");
        }
      }
    }
  }

  private void storeNarrativesInto(
      final ArrayList<ExportNarrativeEntry> narrativeEntries,
      final Layers layers, final Map<String, Track> tracks,
      final long startTime)
  {
    // look for a narratives layer
    final Layer narratives = layers.findLayer(NarrativeEntry.NARRATIVE_LAYER);
    if (narratives != null)
    {
      Date firstTime = null;
      Date lastTime = null;

      // ok, get the bounding time period
      for (final Track track : tracks.values())
      {
        final ArrayList<TrackPoint> segs = track.getSegments();
        for (final TrackPoint point : segs)
        {
          final Date thisTime = point.getTime();
          if (firstTime == null)
          {
            firstTime = thisTime;
            lastTime = thisTime;
          }
          else
          {
            firstTime = thisTime.getTime() < firstTime.getTime() ? thisTime
                : firstTime;
            lastTime = thisTime.getTime() > lastTime.getTime() ? thisTime
                : lastTime;
          }
        }
      }

      // what's the real world time step?
      // final long worldIntervalMillis = timePrefs.getAutoInterval().getMillis();
      // and the model world time step?
      // final long modelIntervalMillis = timePrefs.getSmallStep().getMillis();

      final TimePeriod period = new TimePeriod.BaseTimePeriod(new HiResDate(
          firstTime), new HiResDate(lastTime));

      // sort out a scale factor
      final double scale = ((double) _worldIntervalMillis)
          / _modelIntervalMillis;

      final SimpleDateFormat df = new GMTDateFormat("ddHHmm.ss");

      final Enumeration<Editable> nIter = narratives.elements();
      while (nIter.hasMoreElements())
      {
        final NarrativeEntry entry = (NarrativeEntry) nIter.nextElement();
        if (period.contains(new HiResDate(entry.getDTG())))
        {
          final String dateStr = df.format(entry.getDTG().getDate());
          String elapsedStr = null;

          final double elapsed = entry.getDTG().getDate().getTime() - startTime;
          final double scaled = elapsed * scale;
          elapsedStr = "" + (long) scaled;

          // ok, create a narrative entry for it
          final ExportNarrativeEntry newE = new ExportNarrativeEntry(entry
              .getEntry(), dateStr, elapsedStr, entry.getDTG().getDate());

          // and store it
          narrativeEntries.add(newE);
        }
      }
    }
  }

  ////////////////////////////////////
  // static interior class to convert between units
  ////////////////////////////////////
  abstract private static class UnitsConverter implements Serializable
  {
    /**
    * 
    */
    private static final long serialVersionUID = 1L;

    /** convert this value to our units
     * 
     * @param degs
     * @return
     */
    abstract public double convertThis(double degs);
  }
}
<|MERGE_RESOLUTION|>--- conflicted
+++ resolved
@@ -1,641 +1,637 @@
-/**
- *
- */
-package Debrief.GUI.Views;
-
-import java.awt.Point;
-import java.io.IOException;
-import java.io.Serializable;
-import java.text.DateFormat;
-import java.text.SimpleDateFormat;
-import java.util.ArrayList;
-import java.util.Date;
-import java.util.Enumeration;
-import java.util.HashMap;
-import java.util.List;
-import java.util.Map;
-
-import Debrief.ReaderWriter.powerPoint.DebriefException;
-import Debrief.ReaderWriter.powerPoint.PlotTracks;
-import Debrief.ReaderWriter.powerPoint.model.ExportNarrativeEntry;
-import Debrief.ReaderWriter.powerPoint.model.Track;
-import Debrief.ReaderWriter.powerPoint.model.TrackData;
-import Debrief.ReaderWriter.powerPoint.model.TrackPoint;
-import Debrief.Wrappers.FixWrapper;
-import Debrief.Wrappers.Track.LightweightTrackWrapper;
-import MWC.Algorithms.PlainProjection;
-import MWC.GUI.Editable;
-import MWC.GUI.Layer;
-import MWC.GUI.Layers;
-import MWC.GUI.Layers.OperateFunction;
-import MWC.GenericData.HiResDate;
-import MWC.GenericData.TimePeriod;
-import MWC.GenericData.Watchable;
-import MWC.GenericData.WorldLocation;
-import MWC.GenericData.WorldSpeed;
-import MWC.TacticalData.NarrativeEntry;
-import MWC.Utilities.Errors.Trace;
-import MWC.Utilities.TextFormatting.GMTDateFormat;
-import net.lingala.zip4j.exception.ZipException;
-
-/**
- * @author Ayesha
- *
- */
-public abstract class CoreCoordinateRecorder
-{
-
-  public static class ExportDialogResult
-  {
-    private boolean status;
-    private String selectedFile;
-    private String fileName;
-    private String masterTemplate;
-    private boolean openOnComplete;
-    private boolean scaleBarVisible;
-    private String scaleBarUnit;
-
-    public String getFileName()
-    {
-      return fileName;
-    }
-
-    public String getMasterTemplate()
-    {
-      return masterTemplate;
-    }
-
-    public String getSelectedFile()
-    {
-      return selectedFile;
-    }
-
-    public boolean getStatus()
-    {
-      return status;
-    }
-
-    public boolean isOpenOnComplete()
-    {
-      return openOnComplete;
-    }
-
-    public void setFileName(final String fileName)
-    {
-      this.fileName = fileName;
-    }
-
-    public void setMasterTemplate(final String masterTemplate)
-    {
-      this.masterTemplate = masterTemplate;
-    }
-
-    public void setOpenOnComplete(final boolean openOnComplete)
-    {
-      this.openOnComplete = openOnComplete;
-    }
-
-    public void setSelectedFile(final String selectedFile)
-    {
-      this.selectedFile = selectedFile;
-    }
-
-    public void setStatus(final boolean status)
-    {
-      this.status = status;
-    }
-
-    public boolean isScaleBarVisible()
-    {
-      return scaleBarVisible;
-    }
-
-    public void setScaleBarVisible(boolean scaleBarVisible)
-    {
-      this.scaleBarVisible = scaleBarVisible;
-    }
-
-    public String getScaleBarUnit()
-    {
-      return scaleBarUnit;
-    }
-
-    public void setScaleBarUnit(String scaleBarUnit)
-    {
-      this.scaleBarUnit = scaleBarUnit;
-    }
-  }
-
-  public static class ExportResult
-  {
-    private String errorMessage;
-    private String exportedFile;
-
-    public String getErrorMessage()
-    {
-      return errorMessage;
-    }
-
-    public String getExportedFile()
-    {
-      return exportedFile;
-    }
-
-    public void setErrorMessage(final String errorMessage)
-    {
-      this.errorMessage = errorMessage;
-    }
-
-    public void setExportedFile(final String exportedFile)
-    {
-      this.exportedFile = exportedFile;
-    }
-  }
-
-  private final Layers _myLayers;
-  private final PlainProjection _projection;
-  final private Map<String, Track> _tracks = new HashMap<>();
-  final private List<String> _times = new ArrayList<String>();
-  private boolean _running = false;
-  protected String startTime = null;
-  private long _startMillis;
-
-  /**
-   * set of values used to doDecide on what steps to use for the scale
-   */
-  transient private Label_Limit _limits[];
-
-  /**
-   * the list of units types we know about (we don't remember this when serialising, we create it
-   * afresh)
-   */
-  private static transient HashMap<String, UnitsConverter> _unitsList;
-
-  private final long _worldIntervalMillis;
-
-  private final long _modelIntervalMillis;
-  private final DateFormat _dateFormat;
-
-  public CoreCoordinateRecorder(final Layers layers,
-      final PlainProjection plainProjection, final long worldIntervalMillis,
-      final long modelIntervalMillis, final String dateFormat)
-  {
-    _myLayers = layers;
-    _projection = plainProjection;
-    _worldIntervalMillis = worldIntervalMillis;
-    _modelIntervalMillis = modelIntervalMillis;
-    _dateFormat = new GMTDateFormat(dateFormat);
-  }
-
-  /**
-   * setup the list
-   */
-  private void initialiseLimits()
-  {
-    // create the array of limits values in a tmp parameter
-    final Label_Limit[] tmp =
-    {new Label_Limit(7, 1), new Label_Limit(20, 5), new Label_Limit(70, 10),
-        new Label_Limit(200, 50), new Label_Limit(700, 100), new Label_Limit(
-            2000, 500), new Label_Limit(7000, 1000), new Label_Limit(20000,
-                5000), new Label_Limit(70000, 10000), new Label_Limit(200000,
-                    50000), new Label_Limit(700000, 100000), new Label_Limit(
-                        2000000, 500000), new Label_Limit(7000000, 1000000),
-        new Label_Limit(20000000, 5000000), new Label_Limit(70000000,
-            10000000)};
-
-    // and now store the array in our local variable
-    _limits = tmp;
-  }
-
-  /////////////////////////////////////////////////////////////
-  // scale limits and labels from a data range
-  ////////////////////////////////////////////////////////////
-  class Label_Limit implements Serializable
-  {
-    /**
-     * 
-     */
-    private static final long serialVersionUID = 1L;
-
-    public long upper_limit;
-    public long increment;
-
-    Label_Limit(final long limit, final long inc)
-    {
-      upper_limit = limit;
-      increment = inc;
-    }
-  }
-
-  /**
-   * setup the list of units converters
-   */
-  private synchronized void setupUnits()
-  {
-
-    // just check it hasn't already been generated
-    if (_unitsList != null)
-      return;
-
-    // create the list itself
-    _unitsList = new HashMap<String, UnitsConverter>();
-
-    // and put in the converters
-    _unitsList.put(MWC.GUI.Properties.UnitsPropertyEditor.KM_UNITS,
-        new UnitsConverter()
-        {
-          /**
-           * 
-           */
-          private static final long serialVersionUID = 1L;
-
-          public double convertThis(final double degs)
-          {
-            return MWC.Algorithms.Conversions.Degs2Km(degs);
-          }
-        });
-
-    _unitsList.put(MWC.GUI.Properties.UnitsPropertyEditor.METRES_UNITS,
-        new UnitsConverter()
-        {
-          /**
-           * 
-           */
-          private static final long serialVersionUID = 1L;
-
-          public double convertThis(final double degs)
-          {
-            return MWC.Algorithms.Conversions.Degs2m(degs);
-          }
-        });
-
-    _unitsList.put(MWC.GUI.Properties.UnitsPropertyEditor.NM_UNITS,
-        new UnitsConverter()
-        {
-          /**
-           * 
-           */
-          private static final long serialVersionUID = 1L;
-
-          public double convertThis(final double degs)
-          {
-            return MWC.Algorithms.Conversions.Degs2Nm(degs);
-          }
-        });
-
-    _unitsList.put(MWC.GUI.Properties.UnitsPropertyEditor.YDS_UNITS,
-        new UnitsConverter()
-        {
-          /**
-           * 
-           */
-          private static final long serialVersionUID = 1L;
-
-          public double convertThis(final double degs)
-          {
-            return MWC.Algorithms.Conversions.Degs2Yds(degs);
-          }
-        });
-
-    _unitsList.put(MWC.GUI.Properties.UnitsPropertyEditor.KYD_UNITS,
-        new UnitsConverter()
-        {
-          /**
-           * 
-           */
-          private static final long serialVersionUID = 1L;
-
-          public double convertThis(final double degs)
-          {
-            return MWC.Algorithms.Conversions.Degs2Yds(degs) / 1000;
-          }
-        });
-
-  }
-
-  private ExportResult exportFile(final String fileName,
-      final String exportFile, final String masterTemplateFile,
-      final long interval, String scaleBarUnit, boolean scaleVisible)
-  {
-    final ExportResult retVal = new ExportResult();
-    final TrackData td = new TrackData();
-    td.setName(fileName);
-    td.setIntervals((int) interval);
-    td.setWidth(_projection.getScreenArea().width);
-    td.setHeight(_projection.getScreenArea().height);
-    td.getTracks().addAll(_tracks.values());
-    storeNarrativesInto(td.getNarrativeEntries(), _myLayers, _tracks,
-        _startMillis);
-    calculateScaleWidth(td, _projection, scaleVisible ? scaleBarUnit : "");
-
-    // start export
-    final PlotTracks plotTracks = new PlotTracks();
-    String errorMessage = null;
-    String exportedFile = null;
-    try
-    {
-      exportedFile = plotTracks.export(td, masterTemplateFile, exportFile);
-    }
-    catch (final IOException ie)
-    {
-      errorMessage = "Error exporting to powerpoint (File access problem)";
-      Trace.trace(ie, errorMessage);
-    }
-    catch (final ZipException ze)
-    {
-      errorMessage = "Error exporting to powerpoint (Unable to extract ZIP)";
-      Trace.trace(ze, errorMessage);
-    }
-    catch (final DebriefException de)
-    {
-      errorMessage =
-          "Error exporting to powerpoint (template may be corrupt).\n" + de
-              .getMessage();
-      Trace.trace(de, errorMessage);
-    }
-    retVal.setErrorMessage(errorMessage);
-    retVal.setExportedFile(exportedFile);
-    return retVal;
-  }
-
-  private void calculateScaleWidth(TrackData td, PlainProjection proj,
-      String scaleBarUnit)
-  {
-    if ("".equals(scaleBarUnit))
-    {
-      td.setScaleUnit("");
-      td.setScaleWidth(-1);
-      td.setScaleAmount(-1);
-      return;
-    }
-    
-    // create the list of units
-    setupUnits();
-
-    /**
-     * the units to use for the scale
-     */
-    final UnitsConverter _DisplayUnits = _unitsList.get(scaleBarUnit);
-
-    // find the screen width
-    final java.awt.Dimension screen_size = proj.getScreenArea().getSize();
-    final long screen_width = screen_size.width;
-
-    // generate screen points in the middle on the left & right-hand sides
-    final Point left = new Point(0, (int) screen_size.getHeight() / 2);
-    final Point right = new Point((int) screen_width, (int) screen_size
-        .getHeight() / 2);
-
-    // and now world locations to represent them
-    final WorldLocation leftLoc = new WorldLocation(proj.toWorld(left));
-    final WorldLocation rightLoc = proj.toWorld(right);
-
-    // and get the distance between them
-    double data_width = rightLoc.rangeFrom(leftLoc);
-
-    // convert this data width (in degs) to our units
-    data_width = _DisplayUnits.convertThis(data_width);
-
-    // make a guess at the scale
-    final double scale = data_width / screen_width;
-
-    // check we have our set of data
-    if (_limits == null)
-      initialiseLimits();
-
-    // find the range we are working in
-    int counter = 0;
-    while ((counter < _limits.length)
-        && (data_width > _limits[counter].upper_limit))
-    {
-      counter++;
-    }
-
-    // set our increment counter
-    final long _scaleStep = _limits[counter].increment;
-
-    final int tick_step = (int) (_scaleStep / scale);
-
-    td.setScaleWidth(tick_step);
-    td.setScaleAmount(_scaleStep);
-    td.setScaleUnit(scaleBarUnit);
-  }
-
-  public boolean isRecording()
-  {
-    return _running;
-  }
-
-  public void newTime(final HiResDate timeNow)
-  {
-    if (!_running)
-      return;
-
-    // get the new time.
-    final String time = _dateFormat.format(timeNow.getDate());
-    if (startTime == null)
-    {
-      startTime = time;
-    }
-    _times.add(time);
-
-    final OperateFunction outputIt = new OperateFunction()
-    {
-
-      @Override
-      public void operateOn(final Editable item)
-      {
-        final LightweightTrackWrapper track = (LightweightTrackWrapper) item;
-        final Watchable[] items = track.getNearestTo(timeNow);
-        if (items != null && items.length > 0 && items[0] != null)
-        {
-          final FixWrapper fix = (FixWrapper) items[0];
-          Track tp = _tracks.get(track.getName());
-          if (tp == null)
-          {
-            // the _times list will have received a value before
-            // we get called, so we decrement by one.
-            int waitingSteps = _times.size() - 1;
-            tp = new Track(track.getName(), track.getColor(), waitingSteps);
-            _tracks.put(track.getName(), tp);
-          }
-          final Point point = _projection.toScreen(fix.getLocation());
-          final double screenHeight = _projection.getScreenArea().getHeight();
-          final double courseRads = MWC.Algorithms.Conversions.Degs2Rads(fix
-              .getCourseDegs());
-          final double speedYps = new WorldSpeed(fix.getSpeed(), WorldSpeed.Kts)
-              .getValueIn(WorldSpeed.ft_sec) / 3;
-          final TrackPoint trackPoint = new TrackPoint();
-          trackPoint.setCourse((float) courseRads);
-          trackPoint.setSpeed((float) speedYps);
-          trackPoint.setLatitude((float) (screenHeight - point.getY()));
-          trackPoint.setLongitude((float) point.getX());
-          trackPoint.setElevation((float) fix.getLocation().getDepth());
-          trackPoint.setTime(fix.getDTG().getDate());
-          trackPoint.setFormattedTime(_times.get(_times.size() - 1));
-          tp.getSegments().add(trackPoint);
-        }
-      }
-    };
-    _myLayers.walkVisibleItems(LightweightTrackWrapper.class, outputIt);
-  }
-
-  protected abstract void openFile(String filename);
-
-  public abstract ExportDialogResult showExportDialog();
-
-  protected abstract void showMessageDialog(String message);
-
-  public void startStepping(final HiResDate now)
-  {
-    _tracks.clear();
-    _times.clear();
-    _running = true;
-    _startMillis = now.getDate().getTime();
-  }
-
-  public void stopStepping(final HiResDate now)
-  {
-    _running = false;
-
-    if (_tracks.values().size() > PlotTracks.MARKER_FOOTPRINT_DELTA)
-    {
-      // export failed.
-      MWC.GUI.Dialogs.DialogFactory.showMessage("Export to PPTX Errors",
-          "There are too many tracks. No more than "
-              + PlotTracks.MARKER_FOOTPRINT_DELTA
-              + " can be exported in the same presentation file.");
-    }
-    else
-    {
-<<<<<<< HEAD
-      final ExportResult expResult = exportFile(exportResult.fileName,
-          exportResult.selectedFile, exportResult.masterTemplate, interval,
-          exportResult.getScaleBarUnit(), exportResult.isScaleBarVisible());
-=======
->>>>>>> 197021c3
-
-      final List<Track> list = new ArrayList<Track>();
-      list.addAll(_tracks.values());
-      final long interval = _worldIntervalMillis;
-      // output tracks object.
-      // showDialog now
-      final ExportDialogResult exportResult = showExportDialog();
-      // collate the data object
-      if (exportResult.getStatus())
-      {
-        final ExportResult expResult = exportFile(exportResult.fileName,
-            exportResult.selectedFile, exportResult.masterTemplate, interval);
-
-        if (expResult.errorMessage == null)
-        {
-          // do we open resulting file?
-          if (exportResult.openOnComplete)
-          {
-            openFile(expResult.exportedFile);
-          }
-          else
-          {
-            showMessageDialog("File exported to:" + expResult.exportedFile);
-          }
-        }
-        else
-        {
-          // export failed.
-          MWC.GUI.Dialogs.DialogFactory.showMessage("Export to PPTX Errors",
-              "Exporting to PPTX failed. See error log for more details");
-        }
-      }
-    }
-  }
-
-  private void storeNarrativesInto(
-      final ArrayList<ExportNarrativeEntry> narrativeEntries,
-      final Layers layers, final Map<String, Track> tracks,
-      final long startTime)
-  {
-    // look for a narratives layer
-    final Layer narratives = layers.findLayer(NarrativeEntry.NARRATIVE_LAYER);
-    if (narratives != null)
-    {
-      Date firstTime = null;
-      Date lastTime = null;
-
-      // ok, get the bounding time period
-      for (final Track track : tracks.values())
-      {
-        final ArrayList<TrackPoint> segs = track.getSegments();
-        for (final TrackPoint point : segs)
-        {
-          final Date thisTime = point.getTime();
-          if (firstTime == null)
-          {
-            firstTime = thisTime;
-            lastTime = thisTime;
-          }
-          else
-          {
-            firstTime = thisTime.getTime() < firstTime.getTime() ? thisTime
-                : firstTime;
-            lastTime = thisTime.getTime() > lastTime.getTime() ? thisTime
-                : lastTime;
-          }
-        }
-      }
-
-      // what's the real world time step?
-      // final long worldIntervalMillis = timePrefs.getAutoInterval().getMillis();
-      // and the model world time step?
-      // final long modelIntervalMillis = timePrefs.getSmallStep().getMillis();
-
-      final TimePeriod period = new TimePeriod.BaseTimePeriod(new HiResDate(
-          firstTime), new HiResDate(lastTime));
-
-      // sort out a scale factor
-      final double scale = ((double) _worldIntervalMillis)
-          / _modelIntervalMillis;
-
-      final SimpleDateFormat df = new GMTDateFormat("ddHHmm.ss");
-
-      final Enumeration<Editable> nIter = narratives.elements();
-      while (nIter.hasMoreElements())
-      {
-        final NarrativeEntry entry = (NarrativeEntry) nIter.nextElement();
-        if (period.contains(new HiResDate(entry.getDTG())))
-        {
-          final String dateStr = df.format(entry.getDTG().getDate());
-          String elapsedStr = null;
-
-          final double elapsed = entry.getDTG().getDate().getTime() - startTime;
-          final double scaled = elapsed * scale;
-          elapsedStr = "" + (long) scaled;
-
-          // ok, create a narrative entry for it
-          final ExportNarrativeEntry newE = new ExportNarrativeEntry(entry
-              .getEntry(), dateStr, elapsedStr, entry.getDTG().getDate());
-
-          // and store it
-          narrativeEntries.add(newE);
-        }
-      }
-    }
-  }
-
-  ////////////////////////////////////
-  // static interior class to convert between units
-  ////////////////////////////////////
-  abstract private static class UnitsConverter implements Serializable
-  {
-    /**
-    * 
-    */
-    private static final long serialVersionUID = 1L;
-
-    /** convert this value to our units
-     * 
-     * @param degs
-     * @return
-     */
-    abstract public double convertThis(double degs);
-  }
-}
+/**
+ *
+ */
+package Debrief.GUI.Views;
+
+import java.awt.Point;
+import java.io.IOException;
+import java.io.Serializable;
+import java.text.DateFormat;
+import java.text.SimpleDateFormat;
+import java.util.ArrayList;
+import java.util.Date;
+import java.util.Enumeration;
+import java.util.HashMap;
+import java.util.List;
+import java.util.Map;
+
+import Debrief.ReaderWriter.powerPoint.DebriefException;
+import Debrief.ReaderWriter.powerPoint.PlotTracks;
+import Debrief.ReaderWriter.powerPoint.model.ExportNarrativeEntry;
+import Debrief.ReaderWriter.powerPoint.model.Track;
+import Debrief.ReaderWriter.powerPoint.model.TrackData;
+import Debrief.ReaderWriter.powerPoint.model.TrackPoint;
+import Debrief.Wrappers.FixWrapper;
+import Debrief.Wrappers.Track.LightweightTrackWrapper;
+import MWC.Algorithms.PlainProjection;
+import MWC.GUI.Editable;
+import MWC.GUI.Layer;
+import MWC.GUI.Layers;
+import MWC.GUI.Layers.OperateFunction;
+import MWC.GenericData.HiResDate;
+import MWC.GenericData.TimePeriod;
+import MWC.GenericData.Watchable;
+import MWC.GenericData.WorldLocation;
+import MWC.GenericData.WorldSpeed;
+import MWC.TacticalData.NarrativeEntry;
+import MWC.Utilities.Errors.Trace;
+import MWC.Utilities.TextFormatting.GMTDateFormat;
+import net.lingala.zip4j.exception.ZipException;
+
+/**
+ * @author Ayesha
+ *
+ */
+public abstract class CoreCoordinateRecorder
+{
+
+  public static class ExportDialogResult
+  {
+    private boolean status;
+    private String selectedFile;
+    private String fileName;
+    private String masterTemplate;
+    private boolean openOnComplete;
+    private boolean scaleBarVisible;
+    private String scaleBarUnit;
+
+    public String getFileName()
+    {
+      return fileName;
+    }
+
+    public String getMasterTemplate()
+    {
+      return masterTemplate;
+    }
+
+    public String getSelectedFile()
+    {
+      return selectedFile;
+    }
+
+    public boolean getStatus()
+    {
+      return status;
+    }
+
+    public boolean isOpenOnComplete()
+    {
+      return openOnComplete;
+    }
+
+    public void setFileName(final String fileName)
+    {
+      this.fileName = fileName;
+    }
+
+    public void setMasterTemplate(final String masterTemplate)
+    {
+      this.masterTemplate = masterTemplate;
+    }
+
+    public void setOpenOnComplete(final boolean openOnComplete)
+    {
+      this.openOnComplete = openOnComplete;
+    }
+
+    public void setSelectedFile(final String selectedFile)
+    {
+      this.selectedFile = selectedFile;
+    }
+
+    public void setStatus(final boolean status)
+    {
+      this.status = status;
+    }
+
+    public boolean isScaleBarVisible()
+    {
+      return scaleBarVisible;
+    }
+
+    public void setScaleBarVisible(boolean scaleBarVisible)
+    {
+      this.scaleBarVisible = scaleBarVisible;
+    }
+
+    public String getScaleBarUnit()
+    {
+      return scaleBarUnit;
+    }
+
+    public void setScaleBarUnit(String scaleBarUnit)
+    {
+      this.scaleBarUnit = scaleBarUnit;
+    }
+  }
+
+  public static class ExportResult
+  {
+    private String errorMessage;
+    private String exportedFile;
+
+    public String getErrorMessage()
+    {
+      return errorMessage;
+    }
+
+    public String getExportedFile()
+    {
+      return exportedFile;
+    }
+
+    public void setErrorMessage(final String errorMessage)
+    {
+      this.errorMessage = errorMessage;
+    }
+
+    public void setExportedFile(final String exportedFile)
+    {
+      this.exportedFile = exportedFile;
+    }
+  }
+
+  private final Layers _myLayers;
+  private final PlainProjection _projection;
+  final private Map<String, Track> _tracks = new HashMap<>();
+  final private List<String> _times = new ArrayList<String>();
+  private boolean _running = false;
+  protected String startTime = null;
+  private long _startMillis;
+
+  /**
+   * set of values used to doDecide on what steps to use for the scale
+   */
+  transient private Label_Limit _limits[];
+
+  /**
+   * the list of units types we know about (we don't remember this when serialising, we create it
+   * afresh)
+   */
+  private static transient HashMap<String, UnitsConverter> _unitsList;
+
+  private final long _worldIntervalMillis;
+
+  private final long _modelIntervalMillis;
+  private final DateFormat _dateFormat;
+
+  public CoreCoordinateRecorder(final Layers layers,
+      final PlainProjection plainProjection, final long worldIntervalMillis,
+      final long modelIntervalMillis, final String dateFormat)
+  {
+    _myLayers = layers;
+    _projection = plainProjection;
+    _worldIntervalMillis = worldIntervalMillis;
+    _modelIntervalMillis = modelIntervalMillis;
+    _dateFormat = new GMTDateFormat(dateFormat);
+  }
+
+  /**
+   * setup the list
+   */
+  private void initialiseLimits()
+  {
+    // create the array of limits values in a tmp parameter
+    final Label_Limit[] tmp =
+    {new Label_Limit(7, 1), new Label_Limit(20, 5), new Label_Limit(70, 10),
+        new Label_Limit(200, 50), new Label_Limit(700, 100), new Label_Limit(
+            2000, 500), new Label_Limit(7000, 1000), new Label_Limit(20000,
+                5000), new Label_Limit(70000, 10000), new Label_Limit(200000,
+                    50000), new Label_Limit(700000, 100000), new Label_Limit(
+                        2000000, 500000), new Label_Limit(7000000, 1000000),
+        new Label_Limit(20000000, 5000000), new Label_Limit(70000000,
+            10000000)};
+
+    // and now store the array in our local variable
+    _limits = tmp;
+  }
+
+  /////////////////////////////////////////////////////////////
+  // scale limits and labels from a data range
+  ////////////////////////////////////////////////////////////
+  class Label_Limit implements Serializable
+  {
+    /**
+     * 
+     */
+    private static final long serialVersionUID = 1L;
+
+    public long upper_limit;
+    public long increment;
+
+    Label_Limit(final long limit, final long inc)
+    {
+      upper_limit = limit;
+      increment = inc;
+    }
+  }
+
+  /**
+   * setup the list of units converters
+   */
+  private synchronized void setupUnits()
+  {
+
+    // just check it hasn't already been generated
+    if (_unitsList != null)
+      return;
+
+    // create the list itself
+    _unitsList = new HashMap<String, UnitsConverter>();
+
+    // and put in the converters
+    _unitsList.put(MWC.GUI.Properties.UnitsPropertyEditor.KM_UNITS,
+        new UnitsConverter()
+        {
+          /**
+           * 
+           */
+          private static final long serialVersionUID = 1L;
+
+          public double convertThis(final double degs)
+          {
+            return MWC.Algorithms.Conversions.Degs2Km(degs);
+          }
+        });
+
+    _unitsList.put(MWC.GUI.Properties.UnitsPropertyEditor.METRES_UNITS,
+        new UnitsConverter()
+        {
+          /**
+           * 
+           */
+          private static final long serialVersionUID = 1L;
+
+          public double convertThis(final double degs)
+          {
+            return MWC.Algorithms.Conversions.Degs2m(degs);
+          }
+        });
+
+    _unitsList.put(MWC.GUI.Properties.UnitsPropertyEditor.NM_UNITS,
+        new UnitsConverter()
+        {
+          /**
+           * 
+           */
+          private static final long serialVersionUID = 1L;
+
+          public double convertThis(final double degs)
+          {
+            return MWC.Algorithms.Conversions.Degs2Nm(degs);
+          }
+        });
+
+    _unitsList.put(MWC.GUI.Properties.UnitsPropertyEditor.YDS_UNITS,
+        new UnitsConverter()
+        {
+          /**
+           * 
+           */
+          private static final long serialVersionUID = 1L;
+
+          public double convertThis(final double degs)
+          {
+            return MWC.Algorithms.Conversions.Degs2Yds(degs);
+          }
+        });
+
+    _unitsList.put(MWC.GUI.Properties.UnitsPropertyEditor.KYD_UNITS,
+        new UnitsConverter()
+        {
+          /**
+           * 
+           */
+          private static final long serialVersionUID = 1L;
+
+          public double convertThis(final double degs)
+          {
+            return MWC.Algorithms.Conversions.Degs2Yds(degs) / 1000;
+          }
+        });
+
+  }
+
+  private ExportResult exportFile(final String fileName,
+      final String exportFile, final String masterTemplateFile,
+      final long interval, String scaleBarUnit, boolean scaleVisible)
+  {
+    final ExportResult retVal = new ExportResult();
+    final TrackData td = new TrackData();
+    td.setName(fileName);
+    td.setIntervals((int) interval);
+    td.setWidth(_projection.getScreenArea().width);
+    td.setHeight(_projection.getScreenArea().height);
+    td.getTracks().addAll(_tracks.values());
+    storeNarrativesInto(td.getNarrativeEntries(), _myLayers, _tracks,
+        _startMillis);
+    calculateScaleWidth(td, _projection, scaleVisible ? scaleBarUnit : "");
+
+    // start export
+    final PlotTracks plotTracks = new PlotTracks();
+    String errorMessage = null;
+    String exportedFile = null;
+    try
+    {
+      exportedFile = plotTracks.export(td, masterTemplateFile, exportFile);
+    }
+    catch (final IOException ie)
+    {
+      errorMessage = "Error exporting to powerpoint (File access problem)";
+      Trace.trace(ie, errorMessage);
+    }
+    catch (final ZipException ze)
+    {
+      errorMessage = "Error exporting to powerpoint (Unable to extract ZIP)";
+      Trace.trace(ze, errorMessage);
+    }
+    catch (final DebriefException de)
+    {
+      errorMessage =
+          "Error exporting to powerpoint (template may be corrupt).\n" + de
+              .getMessage();
+      Trace.trace(de, errorMessage);
+    }
+    retVal.setErrorMessage(errorMessage);
+    retVal.setExportedFile(exportedFile);
+    return retVal;
+  }
+
+  private void calculateScaleWidth(TrackData td, PlainProjection proj,
+      String scaleBarUnit)
+  {
+    if ("".equals(scaleBarUnit))
+    {
+      td.setScaleUnit("");
+      td.setScaleWidth(-1);
+      td.setScaleAmount(-1);
+      return;
+    }
+    
+    // create the list of units
+    setupUnits();
+
+    /**
+     * the units to use for the scale
+     */
+    final UnitsConverter _DisplayUnits = _unitsList.get(scaleBarUnit);
+
+    // find the screen width
+    final java.awt.Dimension screen_size = proj.getScreenArea().getSize();
+    final long screen_width = screen_size.width;
+
+    // generate screen points in the middle on the left & right-hand sides
+    final Point left = new Point(0, (int) screen_size.getHeight() / 2);
+    final Point right = new Point((int) screen_width, (int) screen_size
+        .getHeight() / 2);
+
+    // and now world locations to represent them
+    final WorldLocation leftLoc = new WorldLocation(proj.toWorld(left));
+    final WorldLocation rightLoc = proj.toWorld(right);
+
+    // and get the distance between them
+    double data_width = rightLoc.rangeFrom(leftLoc);
+
+    // convert this data width (in degs) to our units
+    data_width = _DisplayUnits.convertThis(data_width);
+
+    // make a guess at the scale
+    final double scale = data_width / screen_width;
+
+    // check we have our set of data
+    if (_limits == null)
+      initialiseLimits();
+
+    // find the range we are working in
+    int counter = 0;
+    while ((counter < _limits.length)
+        && (data_width > _limits[counter].upper_limit))
+    {
+      counter++;
+    }
+
+    // set our increment counter
+    final long _scaleStep = _limits[counter].increment;
+
+    final int tick_step = (int) (_scaleStep / scale);
+
+    td.setScaleWidth(tick_step);
+    td.setScaleAmount(_scaleStep);
+    td.setScaleUnit(scaleBarUnit);
+  }
+
+  public boolean isRecording()
+  {
+    return _running;
+  }
+
+  public void newTime(final HiResDate timeNow)
+  {
+    if (!_running)
+      return;
+
+    // get the new time.
+    final String time = _dateFormat.format(timeNow.getDate());
+    if (startTime == null)
+    {
+      startTime = time;
+    }
+    _times.add(time);
+
+    final OperateFunction outputIt = new OperateFunction()
+    {
+
+      @Override
+      public void operateOn(final Editable item)
+      {
+        final LightweightTrackWrapper track = (LightweightTrackWrapper) item;
+        final Watchable[] items = track.getNearestTo(timeNow);
+        if (items != null && items.length > 0 && items[0] != null)
+        {
+          final FixWrapper fix = (FixWrapper) items[0];
+          Track tp = _tracks.get(track.getName());
+          if (tp == null)
+          {
+            // the _times list will have received a value before
+            // we get called, so we decrement by one.
+            int waitingSteps = _times.size() - 1;
+            tp = new Track(track.getName(), track.getColor(), waitingSteps);
+            _tracks.put(track.getName(), tp);
+          }
+          final Point point = _projection.toScreen(fix.getLocation());
+          final double screenHeight = _projection.getScreenArea().getHeight();
+          final double courseRads = MWC.Algorithms.Conversions.Degs2Rads(fix
+              .getCourseDegs());
+          final double speedYps = new WorldSpeed(fix.getSpeed(), WorldSpeed.Kts)
+              .getValueIn(WorldSpeed.ft_sec) / 3;
+          final TrackPoint trackPoint = new TrackPoint();
+          trackPoint.setCourse((float) courseRads);
+          trackPoint.setSpeed((float) speedYps);
+          trackPoint.setLatitude((float) (screenHeight - point.getY()));
+          trackPoint.setLongitude((float) point.getX());
+          trackPoint.setElevation((float) fix.getLocation().getDepth());
+          trackPoint.setTime(fix.getDTG().getDate());
+          trackPoint.setFormattedTime(_times.get(_times.size() - 1));
+          tp.getSegments().add(trackPoint);
+        }
+      }
+    };
+    _myLayers.walkVisibleItems(LightweightTrackWrapper.class, outputIt);
+  }
+
+  protected abstract void openFile(String filename);
+
+  public abstract ExportDialogResult showExportDialog();
+
+  protected abstract void showMessageDialog(String message);
+
+  public void startStepping(final HiResDate now)
+  {
+    _tracks.clear();
+    _times.clear();
+    _running = true;
+    _startMillis = now.getDate().getTime();
+  }
+
+  public void stopStepping(final HiResDate now)
+  {
+    _running = false;
+
+    if (_tracks.values().size() > PlotTracks.MARKER_FOOTPRINT_DELTA)
+    {
+      // export failed.
+      MWC.GUI.Dialogs.DialogFactory.showMessage("Export to PPTX Errors",
+          "There are too many tracks. No more than "
+              + PlotTracks.MARKER_FOOTPRINT_DELTA
+              + " can be exported in the same presentation file.");
+    }
+    else
+    {
+
+      final List<Track> list = new ArrayList<Track>();
+      list.addAll(_tracks.values());
+      final long interval = _worldIntervalMillis;
+      // output tracks object.
+      // showDialog now
+      final ExportDialogResult dialogResult = showExportDialog();
+      
+      // collate the data object
+      if (dialogResult.getStatus())
+      {
+        final ExportResult expResult = exportFile(dialogResult.fileName,
+            dialogResult.selectedFile, dialogResult.masterTemplate, interval,
+            dialogResult.getScaleBarUnit(), dialogResult.isScaleBarVisible());
+
+        if (expResult.errorMessage == null)
+        {
+          // do we open resulting file?
+          if (dialogResult.openOnComplete)
+          {
+            openFile(expResult.exportedFile);
+          }
+          else
+          {
+            showMessageDialog("File exported to:" + expResult.exportedFile);
+          }
+        }
+        else
+        {
+          // export failed.
+          MWC.GUI.Dialogs.DialogFactory.showMessage("Export to PPTX Errors",
+              "Exporting to PPTX failed. See error log for more details");
+        }
+      }
+    }
+  }
+
+  private void storeNarrativesInto(
+      final ArrayList<ExportNarrativeEntry> narrativeEntries,
+      final Layers layers, final Map<String, Track> tracks,
+      final long startTime)
+  {
+    // look for a narratives layer
+    final Layer narratives = layers.findLayer(NarrativeEntry.NARRATIVE_LAYER);
+    if (narratives != null)
+    {
+      Date firstTime = null;
+      Date lastTime = null;
+
+      // ok, get the bounding time period
+      for (final Track track : tracks.values())
+      {
+        final ArrayList<TrackPoint> segs = track.getSegments();
+        for (final TrackPoint point : segs)
+        {
+          final Date thisTime = point.getTime();
+          if (firstTime == null)
+          {
+            firstTime = thisTime;
+            lastTime = thisTime;
+          }
+          else
+          {
+            firstTime = thisTime.getTime() < firstTime.getTime() ? thisTime
+                : firstTime;
+            lastTime = thisTime.getTime() > lastTime.getTime() ? thisTime
+                : lastTime;
+          }
+        }
+      }
+
+      // what's the real world time step?
+      // final long worldIntervalMillis = timePrefs.getAutoInterval().getMillis();
+      // and the model world time step?
+      // final long modelIntervalMillis = timePrefs.getSmallStep().getMillis();
+
+      final TimePeriod period = new TimePeriod.BaseTimePeriod(new HiResDate(
+          firstTime), new HiResDate(lastTime));
+
+      // sort out a scale factor
+      final double scale = ((double) _worldIntervalMillis)
+          / _modelIntervalMillis;
+
+      final SimpleDateFormat df = new GMTDateFormat("ddHHmm.ss");
+
+      final Enumeration<Editable> nIter = narratives.elements();
+      while (nIter.hasMoreElements())
+      {
+        final NarrativeEntry entry = (NarrativeEntry) nIter.nextElement();
+        if (period.contains(new HiResDate(entry.getDTG())))
+        {
+          final String dateStr = df.format(entry.getDTG().getDate());
+          String elapsedStr = null;
+
+          final double elapsed = entry.getDTG().getDate().getTime() - startTime;
+          final double scaled = elapsed * scale;
+          elapsedStr = "" + (long) scaled;
+
+          // ok, create a narrative entry for it
+          final ExportNarrativeEntry newE = new ExportNarrativeEntry(entry
+              .getEntry(), dateStr, elapsedStr, entry.getDTG().getDate());
+
+          // and store it
+          narrativeEntries.add(newE);
+        }
+      }
+    }
+  }
+
+  ////////////////////////////////////
+  // static interior class to convert between units
+  ////////////////////////////////////
+  abstract private static class UnitsConverter implements Serializable
+  {
+    /**
+    * 
+    */
+    private static final long serialVersionUID = 1L;
+
+    /** convert this value to our units
+     * 
+     * @param degs
+     * @return
+     */
+    abstract public double convertThis(double degs);
+  }
+}