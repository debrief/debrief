<<<<<<< HEAD
/*
 *    Debrief - the Open Source Maritime Analysis Application
 *    http://debrief.info
 *
 *    (C) 2000-2014, PlanetMayo Ltd
 *
 *    This library is free software; you can redistribute it and/or
 *    modify it under the terms of the Eclipse Public License v1.0
 *    (http://www.eclipse.org/legal/epl-v10.html)
 *
 *    This library is distributed in the hope that it will be useful,
 *    but WITHOUT ANY WARRANTY; without even the implied warranty of
 *    MERCHANTABILITY or FITNESS FOR A PARTICULAR PURPOSE.
 */
package Debrief.Tools.FilterOperations;

import java.awt.Color;
import java.awt.Graphics2D;
import java.awt.Paint;
import java.awt.event.ActionEvent;
import java.util.Collection;
import java.util.Enumeration;
import java.util.Iterator;
import java.util.Vector;

import javax.swing.JButton;
import javax.swing.JOptionPane;
import javax.swing.JPanel;

import org.jfree.chart.ChartPanel;
import org.jfree.chart.JFreeChart;
import org.jfree.chart.axis.DateAxis;
import org.jfree.chart.axis.NumberAxis;
import org.jfree.chart.axis.ValueAxis;
import org.jfree.chart.labels.StandardXYToolTipGenerator;
import org.jfree.chart.labels.XYToolTipGenerator;
import org.jfree.chart.plot.XYPlot;
import org.jfree.chart.renderer.xy.XYItemRenderer;
import org.jfree.data.general.AbstractDataset;
import org.jfree.data.general.AbstractSeriesDataset;
import org.jfree.data.general.Series;
import org.jfree.data.time.FixedMillisecond;
import org.jfree.data.time.TimeSeries;
import org.jfree.data.time.TimeSeriesCollection;
import org.jfree.data.time.TimeSeriesDataItem;
import org.jfree.data.xy.XYDataset;
import org.jfree.data.xy.XYSeries;

import Debrief.GUI.Frames.Application;
import Debrief.GUI.Tote.StepControl;
import Debrief.Tools.Tote.toteCalculation;
import Debrief.Tools.Tote.Calculations.atbCalc;
import Debrief.Tools.Tote.Calculations.bearingCalc;
import Debrief.Tools.Tote.Calculations.bearingRateCalc;
import Debrief.Tools.Tote.Calculations.courseCalc;
import Debrief.Tools.Tote.Calculations.depthCalc;
import Debrief.Tools.Tote.Calculations.rangeCalc;
import Debrief.Tools.Tote.Calculations.relBearingCalc;
import Debrief.Tools.Tote.Calculations.speedCalc;
import Debrief.Wrappers.FixWrapper;
import Debrief.Wrappers.ISecondaryTrack;
import Debrief.Wrappers.Track.DynamicInfillSegment;
import Debrief.Wrappers.Track.LightweightTrackWrapper;
import Debrief.Wrappers.Track.TrackSegment;
import MWC.Algorithms.Projections.FlatProjection;
import MWC.GUI.Editable;
import MWC.GUI.ToolParent;
import MWC.GUI.Canvas.MetafileCanvasGraphics2d;
import MWC.GUI.JFreeChart.BearingRateFormatter;
import MWC.GUI.JFreeChart.ColourStandardXYItemRenderer;
import MWC.GUI.JFreeChart.ColouredDataItem;
import MWC.GUI.JFreeChart.CourseFormatter;
import MWC.GUI.JFreeChart.DateAxisEditor;
import MWC.GUI.JFreeChart.DatedToolTipGenerator;
import MWC.GUI.JFreeChart.DepthFormatter;
import MWC.GUI.JFreeChart.NewFormattedJFreeChart;
import MWC.GUI.JFreeChart.RelBearingFormatter;
import MWC.GUI.JFreeChart.RelativeDateAxis;
import MWC.GUI.JFreeChart.StepperChartPanel;
import MWC.GUI.JFreeChart.StepperXYPlot;
import MWC.GUI.JFreeChart.formattingOperation;
import MWC.GUI.Properties.PropertiesPanel;
import MWC.GUI.ptplot.Swing.SwingPlot;
import MWC.GenericData.HiResDate;
import MWC.GenericData.Watchable;
import MWC.GenericData.WatchableList;
import MWC.Utilities.Errors.Trace;

public final class ShowTimeVariablePlot3 implements FilterOperation
{
  static public class CalculationHolder
  {
    public final toteCalculation _theCalc;

    public final formattingOperation _theFormatter;

    public final boolean _isRelative;

    public final double _clipMax;

    private final CalculationWizard _wizard;

    public CalculationHolder(final toteCalculation theCalcVal,
        final formattingOperation theFormatterVal, final boolean isRelative,
        final double clipMax)
    {
      this(theCalcVal, theFormatterVal, isRelative, clipMax, null);
    }

    public CalculationHolder(final toteCalculation theCalcVal,
        final formattingOperation theFormatterVal, final boolean isRelative,
        final double clipMax, final CalculationWizard wizard)
    {
      _theCalc = theCalcVal;
      _theFormatter = theFormatterVal;
      _isRelative = isRelative;
      _clipMax = clipMax;
      _wizard = wizard;
    }

    public CalculationWizard getWizard()
    {
      return _wizard;
    }

    /**
     * method to indicate whether this calculation uses relative data - in which case we do not need
     * to plot the primary track, but we only plot calculated data where both primary and secondary
     * data are present
     *
     * @return yes/no
     */
    public boolean isARelativeCalculation()
    {
      return _isRelative;
    }

    @Override
    public final String toString()
    {
      return _theCalc.toString();
    }
  }

  public interface CalculationWizard
  {
    public int open(toteCalculation calc, WatchableList primary,
        Editable[] subjects);
  }

  static public final class MySwingPlot extends SwingPlot
  {

    /**
     *
     */
    private static final long serialVersionUID = 1L;
    /**
     * the XYPlot we are showing. we have a link to it, so that we can open it's editor
     */
    private NewFormattedJFreeChart _xyPlot = null;

    /*
     * @param thePlot
     *
     * @param theParent
     */
    public MySwingPlot(final JPanel thePlot, final PropertiesPanel theParent,
        final NewFormattedJFreeChart xyPlot)
    {
      super(thePlot, theParent);
      _xyPlot = xyPlot;
    }

    /**
     * open up an editor for the xy plot
     */
    public final void doEdit()
    {
      super._theParent.addEditor(_xyPlot.getInfo(), null);
    }

    public final void doWMF()
    {
      doWMF(System.getProperty("user.home"));
    }

    public final void doWMF(final String dir)
    {
      // TODO: reinstate this

      // get the old background colour
      final Paint oldColor = _xyPlot.getBackgroundPaint();

      // set the background to clear
      _xyPlot.setBackgroundPaint(null);

      // create the metafile graphics
      final MetafileCanvasGraphics2d mf = new MetafileCanvasGraphics2d(dir,
          (Graphics2D) getPanel().getGraphics());

      // copy the projection
      final MWC.Algorithms.Projections.FlatProjection fp = new FlatProjection();
      fp.setScreenArea(_thePlot.getSize());
      mf.setProjection(fp);

      // start drawing
      mf.startDraw(null);

      // sort out the background colour
      mf.setBackgroundColor(java.awt.Color.white);

      // ask the canvas to paint the image
      getPanel().paintWMFComponent(mf);

      // and finish
      mf.endDraw(null);

      // and restore the background colour
      _xyPlot.setBackgroundPaint(oldColor);

    }

    private StepperChartPanel getPanel()
    {
      return (StepperChartPanel) _thePlot;
    }

    @Override
    protected final void initForm()
    {
      super.initForm();

      // and the WMF button
      final JButton wmfBtn = new JButton("WMF");
      wmfBtn.addActionListener(new java.awt.event.ActionListener()
      {
        /**
         * Invoked when an action occurs.
         */
        @Override
        public void actionPerformed(final ActionEvent e)
        {
          doWMF();
        }
      });
      super._buttonPanel.add(wmfBtn);

      // and the edit properties button
      final JButton editBtn = new JButton("Edit");
      editBtn.addActionListener(new java.awt.event.ActionListener()
      {
        /**
         * Invoked when an action occurs.
         */
        @Override
        public void actionPerformed(final ActionEvent e)
        {
          doEdit();
        }
      });
      super._buttonPanel.add(editBtn);
    }

  }

  /**
   * worker bee type class which allows us polymorphically to add either a number x-y pair to an x-y
   * series, or to add a TimePeriod value to a BasicTimeSeries
   *
   * @see BasicTimeSeries
   * @see XYSeries
   */
  private static interface VersatileSeriesAdder
  {

    /**
     * add this data point to the supplied series
     *
     * @param thisSeries
     *          ther destination for the point
     * @param theTime
     *          the DTG
     * @param data
     *          the data item
     * @param thisColor
     *          the colour of this point
     * @param connectToPrevious
     *          whether to connect to the previous one
     * @param provider
     *          something to do something with.
     * @param parentIsVisible
     *          TODO
     */
    void add(Series thisSeries, HiResDate theTime, double data, Color thisColor,
        boolean connectToPrevious, ColouredDataItem.OffsetProvider provider,
        boolean parentIsVisible);

    void addSeries(AbstractSeriesDataset collection, Series thisSeries,
        Color defaultColor);
  }

  /**
   * the theshold at which we decide a heading is passing through zero degrees
   */
  private final static double COURSE_THRESHOLD = 250;

  /**
   * interpolate to determine the time at which the course would pass through zero degrees
   *
   * @param last_time
   *          the time of the previous course value
   * @param current_time
   *          the time of the current course value
   * @param theLastCourse
   *          the last course value
   * @param theCurrentCourse
   *          the current course value
   * @param clipMax
   * @return the time at which the course would pass through zero
   */
  private static final long calcZeroCrossingTime(final long last_time,
      final long current_time, final double lastCourse,
      final double currentCourse, final double clipMax)
  {
    long res = 0;
    double delta, range;
    double theLastCourse = lastCourse;
    double theCurrentCourse = currentCourse;

    if (clipMax == 180d)
    {
      // put the courses into the correct "frame"
      if (theLastCourse < 0)
      {
        theLastCourse += 360;
      }

      if (theCurrentCourse < 0)
      {
        theCurrentCourse += 360;
      }

      // find the total course change
      range = theCurrentCourse - theLastCourse;

      // how far through this is zero?
      delta = 180 - theLastCourse;

    }
    else
    {
      // put the courses into the correct "frame"
      if (theLastCourse > 180)
      {
        theLastCourse -= 360;
      }

      if (theCurrentCourse > 180)
      {
        theCurrentCourse -= 360;
      }

      // find the total course change
      range = theCurrentCourse - theLastCourse;

      // how far through this is zero?
      delta = 0 - theLastCourse;

    }

    // and as a proportion?
    final double proportion = delta / range;

    // convert this to a time
    res = last_time + (long) ((current_time - last_time) * proportion);

    return res;
  }

  /**
   * @param theCalculation
   *          we're currently performing
   * @param thisPrimary
   *          the point on the primary track
   * @param thisSecondary
   *          the point on the secondary track
   * @param currentTime
   *          the current time
   * @param connectToPrev
   *          whether to connect to the previous point
   * @param thisColor
   *          the current colour
   * @param thisSeries
   *          the data series we're building up
   * @param theAdder
   * @return
   */
  private static boolean createDataPoint(final toteCalculation theCalculation,
      final Watchable thisPrimary, final Watchable thisSecondary,
      final HiResDate currentTime, final boolean connectToPrevious,
      final Color thisColor, final Series thisSeries,
      final ColouredDataItem.OffsetProvider provider,
      final VersatileSeriesAdder theAdder)
  {
    boolean connectToPrev = connectToPrevious;
    // and perform the calculation
    final double data = theCalculation.calculate(thisSecondary, thisPrimary,
        currentTime);

    // just check that a valid answer was returned (if we don't have data,
    // then NaN is returned
    if (Double.isNaN(data))
    {
      // remember that the next point doesn't connect to it's previous one
      // since we want to show the gap represented by this datum
      connectToPrev = false;
    }
    else
    {
      final boolean parentIsVis;
      if (thisSecondary instanceof FixWrapper)
      {
        final FixWrapper fw = (FixWrapper) thisSecondary;
        parentIsVis = fw.getSymbolShowing() || fw.getArrowShowing();
      }
      else
      {
        parentIsVis = false;
      }

      // yes, we have data - create the data point
      theAdder.add(thisSeries, currentTime, data, thisColor, connectToPrev,
          provider, parentIsVis);

      // right, we've displayed a valid point, allow the next one to
      // connect to
      // this
      connectToPrev = true;
    }

    return connectToPrev;
  }

  /**
   * Collate the data points to plot
   *
   * @param primaryTrack
   *          the primary track
   * @param myOperation
   *          the calculation we're making
   * @param theTracks
   *          the selected set of tracks
   * @param start_time
   *          the start time selected
   * @param end_time
   *          the end time selected
   * @param provider
   *          the provider of the time offset used when plotting time-zero data
   * @return the dataset to plot
   * @see toteCalculation#isWrappableData
   * @see toteCalculation#calculate(Watchable primary,Watchable secondary,HiResDate thisTime)
   * @see Debrief.Tools.FilterOperations.ShowTimeVariablePlot3.CalculationHolder#isARelativeCalculation
   * @see WatchableList#getItemsBetween(HiResDate start,HiResDate end)
   * @see TimeSeriesCollection#addSeries(BasicTimeSeries series)
   */
  public static AbstractSeriesDataset getDataSeries(
      final WatchableList primaryTrack, final CalculationHolder myOperation,
      final Vector<WatchableList> theTracks, final HiResDate start_time,
      final HiResDate end_time, final ColouredDataItem.OffsetProvider provider)
  {

    final toteCalculation theCalculation = myOperation._theCalc;

    AbstractSeriesDataset theSeriesCollection = null;

    // ok, now collate the data
    VersatileSeriesAdder theAdder = null;
    // sort out the adder for what we're doing
    if (HiResDate.inHiResProcessingMode())
    {
      theSeriesCollection = new TimeSeriesCollection();
      theAdder = new VersatileSeriesAdder()
      {
        @Override
        public void add(final Series thisSeries, final HiResDate theTime,
            final double data, final Color thisColor,
            final boolean connectToPrevious,
            final ColouredDataItem.OffsetProvider provider1,
            final boolean parentIsVisible)
        {
          // HI-RES NOT DONE - FixedMillisecond should be converted
          // some-how to
          // FixedMicroSecond
          final TimeSeriesDataItem newItem = new ColouredDataItem(
              new FixedMillisecond((long) (theTime.getMicros() / 1000d)), data,
              thisColor, connectToPrevious, provider1, parentIsVisible, true);

          // To change body of implemented methods use File | Settings
          // | File
          // Templates.
          final TimeSeries theSeries = (TimeSeries) thisSeries;
          theSeries.add(newItem);
        }

        @Override
        public void addSeries(final AbstractSeriesDataset collection,
            final Series thisSeries, final Color defaultColor)
        {
          final TimeSeriesCollection coll = (TimeSeriesCollection) collection;
          coll.addSeries((TimeSeries) thisSeries);

        }
      };

    }
    else
    {
      theSeriesCollection = new TimeSeriesCollection();

      // right, just working with normal dates
      theAdder = new VersatileSeriesAdder()
      {
        @Override
        public void add(final Series thisSeries, final HiResDate theTime,
            final double data, final Color thisColor,
            final boolean connectToPrevious,
            final ColouredDataItem.OffsetProvider provider1,
            final boolean parentIsVisible)
        {
          // HI-RES NOT DONE - FixedMillisecond should be converted
          // some-how to
          // FixedMicroSecond
          final ColouredDataItem newItem = new ColouredDataItem(
              new FixedMillisecond(theTime.getDate().getTime()), data,
              thisColor, connectToPrevious, provider1, parentIsVisible, true);

          // To change body of implemented methods use File | Settings
          // | File
          // Templates.
          final TimeSeries theSeries = (TimeSeries) thisSeries;
          theSeries.add(newItem);
        }

        @Override
        public void addSeries(final AbstractSeriesDataset collection,
            final Series thisSeries, final Color defaultColor)
        {
          final TimeSeriesCollection coll = (TimeSeriesCollection) collection;
          coll.addSeries((TimeSeries) thisSeries);
        }

      };
    }

    // calculate the data variables for our tracks
    final Enumeration<WatchableList> iter = theTracks.elements();
    while (iter.hasMoreElements())
    {
      final WatchableList thisSecondaryTrack = iter.nextElement();

      // is this a relative calculation?
      if (myOperation.isARelativeCalculation())
      {
        // yes, but we don't bother with the primary track, see if this
        // is it
        if (thisSecondaryTrack == primaryTrack)
        {
          // just double check that we have primary data
          final Collection<Editable> ss = thisSecondaryTrack.getItemsBetween(
              start_time, end_time);

          if (ss == null)
          {
            Application.logError2(ToolParent.WARNING,
                "Insufficient points found in primary track."
                    + "\nPlease check coverage of time controller bars", null);
            return null;
          }

          // drop out, and wait for the next cycle
          continue;
        }
      }

      // ////////////////////////////////////////////////////
      // step through the track
      //
      final Collection<Editable> secondaryItems = thisSecondaryTrack
          .getItemsBetween(start_time, end_time);

      // indicator for whether we join this data point to the previous one
      boolean connectToPrevious = false;

      // have we found any?. Hey, listen here. The "getItemsBetween"
      // method may return data items, but we may still not be able to do the calc
      // (such as if we have "NaN" for depth). So we still do a sanity check
      // at the end of this method to stop us adding empty data series to the collection.
      if (secondaryItems == null)
      {
        Application.logError2(ToolParent.WARNING,
            "Insufficient points found in secondary track."
                + "\nPlease check coverage of time controller bars", null);
        continue;
      }
      else
      {
        // remember the default color for this series
        Color seriesColor;

        // ok, now collate the data
        Series thisSeries = null;
        // sort out the adder for what we're doing
        if (HiResDate.inHiResProcessingMode())
        {
          thisSeries = new XYSeries(thisSecondaryTrack.getName());
        }
        else
        {
          thisSeries = new TimeSeries(thisSecondaryTrack.getName());
        }

        seriesColor = thisSecondaryTrack.getColor();

        // split into separate processing here, depending on where we're
        // looking
        // at a relative calculation
        if (myOperation.isARelativeCalculation())
        {
          // yes, it is a relative calculation.

          // Find out if it's a special case (where we don't have time
          // data)
          final boolean secSingleton =
              (thisSecondaryTrack instanceof LightweightTrackWrapper)
                  && (((LightweightTrackWrapper) thisSecondaryTrack)
                      .isSinglePointTrack());
          if (thisSecondaryTrack.getStartDTG() == null || secSingleton)
          {
            // do we have any primary data to fall back on (to
            // decide the times
            // for
            // data points)
            if (primaryTrack.getStartDTG() == null || primaryTrack.getStartDTG()
                .equals(primaryTrack.getEndDTG()))
            {

              // ////////////////////////////////////////////////
              // CASE 1 - neither track has time data, relative
              // calc
              // ////////////////////////////////////////////////

              // so, we don't have primary or secondary data.
              // produce data
              // values at the start and end of the track
              // produce data points at the primary track
              // locations
              final Iterator<Editable> it = secondaryItems.iterator();
              final Watchable theSecondaryPoint = (Watchable) it.next();

              // get an iterator for the primary track
              final Collection<Editable> primaryPoints = primaryTrack
                  .getItemsBetween(start_time, end_time);

              // do we have any primary data in this period
              if (primaryPoints != null)
              {
                final Iterator<Editable> throughPrimary = primaryPoints
                    .iterator();
                final Watchable thisPrimary = (Watchable) throughPrimary.next();

                // ok, create the series with it's two points in
                produceTwoPointDataSeries(theCalculation, thisPrimary,
                    theSecondaryPoint, thisSeries, start_time, end_time,
                    provider, theAdder);

              }
            }
            else
            {

              // ////////////////////////////////////////////////
              // CASE 2 - secondary track has time data, relative
              // calc
              // ////////////////////////////////////////////////

              // so, we do have time data for the secondary track,
              // but not on
              // the primary track
              // therefore we produce data points at the primary
              // track locations
              final Watchable[] theSecondaryPoints = thisSecondaryTrack
                  .getNearestTo(start_time);
              final Watchable theSecondaryPoint = theSecondaryPoints[0];

              final Color thisColor = theSecondaryPoint.getColor();

              // get an iterator for the primary track
              final Collection<Editable> primaryPoints = primaryTrack
                  .getItemsBetween(start_time, end_time);

              if (primaryPoints != null)
              {
                final Iterator<Editable> throughPrimary = primaryPoints
                    .iterator();
                while (throughPrimary.hasNext())
                {
                  final Watchable thisPrimary = (Watchable) throughPrimary
                      .next();

                  final HiResDate currentTime = thisPrimary.getTime();

                  // and add the new data point (if we have
                  // to)
                  connectToPrevious = createDataPoint(theCalculation,
                      thisPrimary, theSecondaryPoint, currentTime,
                      connectToPrevious, thisColor, thisSeries, provider,
                      theAdder);

                } // stepping through the primary track

              } // whether we have primary points

            }
          }
          else
          // whether we have DTG data
          {

            // ////////////////////////////////////////////////
            // CASE 3 - both tracks have time data, relative calc
            // ////////////////////////////////////////////////
            // yes, we do have DTG data for this track - hooray!

            // ok, step through the list
            final Iterator<Editable> secIter = secondaryItems.iterator();

            // remember the last point - used to check if we're
            // passing through
            // zero degs
            double lastSecondaryValue = Double.NaN; // we we're
                                                    // using NaN but
                                                    // it
            // was failing the equality
            // test
            HiResDate lastTime = null;

            // we remember the fix, since the first cut after a
            // dynamic infill should take the color of the infill
            Watchable prevItem = null;

            throughThisTrack: while (secIter.hasNext())
            {
              final Watchable thisSecondary = (Watchable) secIter.next();

              Color thisColor = thisSecondary.getColor();

              // what's the current time?
              final HiResDate currentTime = thisSecondary.getTime();

              // is this fix visible?
              if (thisSecondary.getVisible())
              {

                // if it's a fix, hide it if the parent segment is hidden
                if (thisSecondary instanceof FixWrapper)
                {
                  final FixWrapper fw = (FixWrapper) thisSecondary;
                  final Editable parent = fw.getSegment();
                  if (parent != null && parent instanceof TrackSegment)
                  {
                    final TrackSegment ts = (TrackSegment) parent;
                    if (!ts.getVisible())
                    {
                      connectToPrevious = false;

                      // ok, the parent segment is hidden, skip this point
                      continue;
                    }
                  }
                }

                // the point on the primary track we work with
                Watchable thisPrimary = null;

                // find the fix on the primary track which is
                // nearest in
                // time to this one (if we need to)
                Watchable[] nearList;

                // temp switch on interpolation
                Boolean oldInterp = null;
                if (primaryTrack instanceof ISecondaryTrack)
                {
                  final ISecondaryTrack tw = (ISecondaryTrack) primaryTrack;
                  oldInterp = tw.getInterpolatePoints();
                  tw.setInterpolatePoints(true);
                }

                // find it's nearest point on the primary track
                nearList = primaryTrack.getNearestTo(currentTime);

                // and restore the interpolate points setting
                if (oldInterp != null)
                {
                  final ISecondaryTrack tw = (ISecondaryTrack) primaryTrack;
                  tw.setInterpolatePoints(oldInterp.booleanValue());
                }

                // yes. right, we only perform a calc if we have
                // primary data
                // for this point
                if (nearList.length == 0)
                {
                  // remember that the next point doesn't
                  // connect to it's
                  // previous one
                  // since we want to show the gap represented
                  // by this datum
                  connectToPrevious = false;

                  // drop out, and wait for the next cycle
                  continue throughThisTrack;
                }
                else
                {
                  thisPrimary = nearList[0];
                }

                // ////////////////////////////////////////////////
                // NOW PUT IN BIT TO WRAP THROUGH ZERO WHERE
                // APPLICABLE
                // ////////////////////////////////////////////////

                // produce the new calculated value
                final double thisVal = theCalculation.calculate(thisSecondary,
                    thisPrimary, currentTime);

                // SPECIAL HANDLING - do we need to check if
                // this data passes
                // through 360 degs?
                if (theCalculation.isWrappableData())
                {
                  // add extra points, if we need to
                  connectToPrevious = insertWrappingPoints(lastSecondaryValue,
                      thisVal, lastTime, currentTime, thisColor, thisSeries,
                      connectToPrevious, provider, theAdder,
                      myOperation._clipMax);
                }
                // ////////////////////////////////////////////////
                // THANK YOU, WE'RE PLEASED TO RETURN YOU TO
                // YOUR NORMAL PROGRAM
                // ////////////////////////////////////////////////

                // ok, check the segments. if the last segment was dynamic, and we're not,
                // use the last color. Do we know the previous fix?
                if (prevItem != null && thisSecondary instanceof FixWrapper)
                {
                  final FixWrapper thisF = (FixWrapper) thisSecondary;
                  final TrackSegment thisSeg = thisF.getSegment();
                  if (thisSeg != null && prevItem instanceof FixWrapper)
                  {
                    final FixWrapper prevF = (FixWrapper) prevItem;
                    final TrackSegment prevSeg = prevF.getSegment();
                    // is it from a different segment?
                    if (!thisSeg.equals(prevSeg)
                        && (prevSeg instanceof DynamicInfillSegment
                            && !(thisSeg instanceof DynamicInfillSegment)))
                    {
                      // ok, use the previous color
                      thisColor = prevItem.getColor();
                    }
                  }
                }

                // and add the new data point (if we have to)
                connectToPrevious = createDataPoint(theCalculation, thisPrimary,
                    thisSecondary, currentTime, connectToPrevious, thisColor,
                    thisSeries, provider, theAdder);

                lastSecondaryValue = thisVal;
                lastTime = currentTime;

                prevItem = thisSecondary;

              } // whether this point is visible
            } // stepping through this track
          } // whether we have DTG data

        }
        else
        {
          // so, this is an absolute calculation - we don't need to
          // worry about
          // the primry
          // track

          // do we have time data for this secondary track?
          if (thisSecondaryTrack.getStartDTG() == null)
          {

            // ////////////////////////////////////////////////
            // CASE 4 - no time data, non-relative calculation
            // ////////////////////////////////////////////////

            // it's ok. It we don't have time related data for this
            // point we
            // just create
            // data points for it at the start & end of the track

            // ok, create the series with it's two points in
            // ok, step through the list
            final Iterator<Editable> it = secondaryItems.iterator();
            final Watchable thisSecondary = (Watchable) it.next();

            // and
            produceTwoPointDataSeries(theCalculation, null, thisSecondary,
                thisSeries, start_time, end_time, provider, theAdder);

          }
          else
          {

            // ////////////////////////////////////////////////
            // CASE 5 - with time data, non-relative calculation
            // ////////////////////////////////////////////////

            // ok, step through the list
            final Iterator<Editable> it = secondaryItems.iterator();

            // remember the last point - used to check if we're
            // passing through
            // zero degs
            double lastSecondaryValue = Double.NaN; // we we're
                                                    // using NaN but
                                                    // it
            // was failing the equality
            // test
            HiResDate lastTime = null;

            Watchable prevFix = null;

            while (it.hasNext())
            {
              final Watchable thisSecondary = (Watchable) it.next();

              // if it's a fix, hide it if the parent segment is hidden
              if (thisSecondary instanceof FixWrapper)
              {
                final FixWrapper fw = (FixWrapper) thisSecondary;
                final Editable parent = fw.getSegment();
                if (parent != null && parent instanceof TrackSegment)
                {
                  final TrackSegment ts = (TrackSegment) parent;
                  if (!ts.getVisible())
                  {
                    connectToPrevious = false;

                    // ok, the parent segment is hidden, skip this point
                    continue;
                  }
                }
              }

              // / get the colour
              Color thisColor = thisSecondary.getColor();

              // what's the time of this data point?
              final HiResDate currentTime = thisSecondary.getTime();

              // produce the new calculated value
              final double thisVal = theCalculation.calculate(thisSecondary,
                  null, currentTime);

              // SPECIAL HANDLING - do we need to check if this
              // data passes
              // through 360 degs?
              if (theCalculation.isWrappableData())
              {
                // add extra points, if we need to
                connectToPrevious = insertWrappingPoints(lastSecondaryValue,
                    thisVal, lastTime, currentTime, thisColor, thisSeries,
                    connectToPrevious, provider, theAdder,
                    myOperation._clipMax);
              }

              // is this fix visible?
              if (thisSecondary.getVisible())
              {
                // the point on the primary track we work with
                final Watchable thisPrimary = null;

                // ok, check the segments. if the last segment was dynamic, and we're not,
                // use the last color. Do we know the previous fix?
                if (prevFix != null && thisSecondary instanceof FixWrapper)
                {
                  final FixWrapper fix = (FixWrapper) thisSecondary;
                  final TrackSegment thisSeg = fix.getSegment();
                  if (thisSeg != null)
                  {
                    if (prevFix instanceof FixWrapper)
                    {
                      final FixWrapper pFix = (FixWrapper) prevFix;
                      final TrackSegment prevSeg = pFix.getSegment();
                      // is it from a different segment?
                      if (!thisSeg.equals(prevSeg)
                          && (prevSeg instanceof DynamicInfillSegment
                              && !(thisSeg instanceof DynamicInfillSegment)))
                      {
                        // ok, use the previous color
                        thisColor = prevFix.getColor();
                      }
                    }
                  }
                }

                // and add the new data point (if we have to)
                connectToPrevious = createDataPoint(theCalculation, thisPrimary,
                    thisSecondary, currentTime, connectToPrevious, thisColor,
                    thisSeries, provider, theAdder);
                lastSecondaryValue = thisVal;
                lastTime = new HiResDate(currentTime);

                prevFix = thisSecondary;
              } // whether this point is visible
            } // stepping through this secondary collection
          } // whether there was time-related data for this track
        } // whether this was a relative calculation

        // if the series if empty, set it to null, rather than create
        // one of
        // empty length
        if (thisSeries instanceof XYSeries)
        {
          final XYSeries ser = (XYSeries) thisSeries;
          if (ser.getItemCount() == 0)
          {
            thisSeries = null;
          }
        }
        else if (thisSeries instanceof TimeSeries)
        {
          final TimeSeries ser = (TimeSeries) thisSeries;
          if (ser.getItemCount() == 0)
          {
            thisSeries = null;
          }
        }

        // did we find anything?
        if (thisSeries != null)
        {
          theAdder.addSeries(theSeriesCollection, thisSeries, seriesColor);
        }

      } // if this collection actually had data

    } // looping through the tracks

    if (theSeriesCollection.getSeriesCount() == 0)
    {
      theSeriesCollection = null;
    }

    return theSeriesCollection;
  }

  /**
   * method to decide if we need to insert extra (non-joined) points to reflect fact that data wraps
   * through 360 degs
   *
   * @param lastSecondaryValue
   *          the last value calculated
   * @param thisVal
   *          this calculated value
   * @param lastTime
   *          the time of the last calculation
   * @param currentTime
   *          the time of the current calculation
   * @param thisColor
   *          the colour of this data point
   * @param thisSeries
   *          the data series we add our new point(s) to
   * @param theAdder
   * @param clipMax
   * @param connectToPrev
   *          whether the next data point should connect to these
   *
   * @return whether the next line segment should connect to this one
   */
  private static boolean insertWrappingPoints(final double lastSecondaryValue,
      final double thisVal, final HiResDate lastTime,
      final HiResDate currentTime, final Color thisColor,
      final Series thisSeries, final boolean connectToPrevious,
      final ColouredDataItem.OffsetProvider provider,
      final VersatileSeriesAdder theAdder, final double clipMax)
  {
    boolean connectToPrev = connectToPrevious;
    // is this the first point?
    if ((!Double.isNaN(lastSecondaryValue)))
    {

      final boolean beyondThreshold = Math.abs(thisVal
          - lastSecondaryValue) > COURSE_THRESHOLD;

      // how far is this from the previous value
      if (beyondThreshold)
      {
        // oooh, we've passed through zero since the last value. Create
        // two data
        // points
        // to simulate the data passing through zero degrees
        final double startCourse = lastSecondaryValue;
        final double endCourse = thisVal;
        final long startTime = lastTime.getMicros();
        final long endTime = currentTime.getMicros();

        long zeroTime;

        zeroTime = ShowTimeVariablePlot3.calcZeroCrossingTime(startTime,
            endTime, startCourse, endCourse, clipMax);

        // just check that zero time isn't equal to either of the ends.
        // if it
        // is, move it forward or back
        // one milli
        boolean shiftZeroUp = false;
        boolean shiftZeroDown = false;

        if (zeroTime == startTime)
        {
          shiftZeroUp = true;
        }

        if (zeroTime == endTime)
        {
          shiftZeroDown = true;
        }

        // ok insert the points at this time.

        // determine whether we go to zero or 360 first
        double firstCourse;
        double secondCourse;

        if (startCourse > clipMax - 180)
        {
          firstCourse = clipMax;
          secondCourse = clipMax - 360;
        }
        else
        {
          firstCourse = clipMax - 360;
          secondCourse = clipMax;
        }

        HiResDate firstDate = null;
        HiResDate secondDate = null;
        if (HiResDate.inHiResProcessingMode())
        {
          if (shiftZeroUp)
          {
            zeroTime += 2;
          }
          if (shiftZeroDown)
          {
            zeroTime -= 2;
          }

          // make it a microsecond either side
          firstDate = new HiResDate(0, zeroTime - 1);
          secondDate = new HiResDate(0, zeroTime + 1);
        }
        else
        {
          if (shiftZeroUp)
          {
            zeroTime += 2000;
          }
          if (shiftZeroDown)
          {
            zeroTime -= 2000;
          }

          // make it a millisecond either side
          final HiResDate zero = new HiResDate(0, zeroTime);
          firstDate = new HiResDate(zero.getDate().getTime() - 1);
          secondDate = new HiResDate(zero.getDate().getTime() + 1);
        }

        try
        {
          // now that we use the inverse of the firstPoint value
          // to
          // indicate whether to join the point to it's previous
          // one.
          theAdder.add(thisSeries, firstDate, firstCourse, thisColor, true,
              provider, false);

          // now that we use the inverse of the firstPoint value
          // to
          // indicate whether to join the point to it's previous
          // one.
          theAdder.add(thisSeries, secondDate, secondCourse, thisColor, false,
              provider, false);

          // right, we're about to cross zero degrees, don't connect
          // to
          // the next
          connectToPrev = true;

        }
        catch (final Exception e)
        {
          Trace.trace(
              "Failed to insert chart point (duplicate of previous point)",
              false);
        }

      }
    }
    return connectToPrev;
  }

  /**
   * create a simple series using the two data points
   *
   * @param theCalculation
   * @param thisPrimary
   * @param thisSecondary
   * @param thisSeries
   * @param start_time
   * @param end_time
   */
  private static void produceTwoPointDataSeries(
      final toteCalculation theCalculation, final Watchable thisPrimary,
      final Watchable thisSecondary, final Series thisSeries,
      final HiResDate start_time, final HiResDate end_time,
      final ColouredDataItem.OffsetProvider provider,
      final VersatileSeriesAdder theAdder)
  {

    // Note, we ignore the value of connect to previous, since we are
    // creating
    // the whole
    // series in this method

    // the colour of this track
    final Color thisColor = thisSecondary.getColor();

    // add the start point
    createDataPoint(theCalculation, thisPrimary, thisSecondary, start_time,
        false, thisColor, thisSeries, provider, theAdder);

    // add the end point
    createDataPoint(theCalculation, thisPrimary, thisSecondary, end_time, true,
        thisColor, thisSeries, provider, theAdder);
  }

  /**
   * the period this operation covers
   */
  private HiResDate _start_time = null;

  private HiResDate _end_time = null;

  /**
   * the tracks we should cover
   */
  private Vector<WatchableList> _theTracks = null;

  /**
   *
   */
  private WatchableList _preselectedPrimaryTrack;

  /**
   * the panel we put our graph into
   */
  private final MWC.GUI.Properties.PropertiesPanel _thePanel;

  /**
   * the operations we provide
   */
  private final Vector<CalculationHolder> _theOperations;

  /**
   * Option used for Debrief Lite. User selects the option before running the XY calculation.
   */
  private CalculationHolder _preselectedOperation;

  /**
   * store a local copy of the line separator
   */
  private final String _theSeparator = System.getProperties().getProperty(
      "line.separator");

  /**
   * the step control we want the plot to listen to
   */
  protected final Debrief.GUI.Tote.StepControl _theStepper;

  private StepperChartPanel _generatedChartPanel;

  private NewFormattedJFreeChart _generatedJFreeChart;

  private StepperXYPlot _generatedXYPlot;

  private MySwingPlot _generatedSwingPlot;

  // /////////////////////////////////////////////////
  // constructor
  // ////////////////////////////////////////////////
  public ShowTimeVariablePlot3(
      final MWC.GUI.Properties.PropertiesPanel thePanel,
      final Debrief.GUI.Tote.StepControl theStepper)
  {
    // remember the panel
    _thePanel = thePanel;

    // remember the stepper
    _theStepper = theStepper;

    _theOperations = new Vector<CalculationHolder>(0, 1);
    _theOperations.addElement(new CalculationHolder(new depthCalc(),
        new DepthFormatter(), false, 0));

    _theOperations.addElement(new CalculationHolder(new courseCalc(),
        new CourseFormatter(), false, 360));

    _theOperations.addElement(new CalculationHolder(new speedCalc(), null,
        false, 0));
    _theOperations.addElement(new CalculationHolder(new rangeCalc(), null, true,
        0));
    _theOperations.addElement(new CalculationHolder(new bearingCalc(), null,
        true, 180));
    _theOperations.addElement(new CalculationHolder(new bearingRateCalc(),
        new BearingRateFormatter(), true, 180));

    // provide extra formatting to the y-axis if we're plotting in uk format
    // (-180...+180).
    // but not for US format
    formattingOperation theFormatter = null;
    if (relBearingCalc.useUKFormat())
    {
      theFormatter = new RelBearingFormatter();
    }
    else
    {
      theFormatter = null;
    }

    // and add the relative bearing calcuation
    _theOperations.addElement(new CalculationHolder(new relBearingCalc(),
        theFormatter, true, 180));
    _theOperations.addElement(new CalculationHolder(new atbCalc(), theFormatter,
        true, 180));
  }

  @Override
  public final void actionPerformed(final java.awt.event.ActionEvent p1)
  {
  }

  @Override
  public final void close()
  {
  }

  @Override
  public final void execute()
  {
  }

  private CalculationHolder getChoice()
  {
    final Object[] opts = new Object[_theOperations.size()];
    _theOperations.copyInto(opts);
    final CalculationHolder res = (CalculationHolder) JOptionPane
        .showInputDialog(null, "Which operation?", "Plot time variables",
            JOptionPane.QUESTION_MESSAGE, null, opts, null);
    return res;
  }

  @Override
  public final MWC.GUI.Tools.Action getData()
  {
    // check that some tracks are selected
    if (_theTracks == null)
    {
      MWC.GUI.Dialogs.DialogFactory.showMessage("Reformat Tracks",
          "Please select one or more tracks");
      return null;
    }

    // find out what the user wants to view
    CalculationHolder theHolder = _preselectedOperation;
    if (theHolder == null)
    {
      theHolder = getChoice();
    }

    // check it worked
    if (theHolder != null)
    {
      // retrieve the necessary input data
      final toteCalculation myOperation = theHolder._theCalc;

      // declare the primary track (even though we may end up not using
      // it)
      WatchableList thePrimary = null;

      // is this a relative calculation?
      if (theHolder._isRelative)
      {
        thePrimary = _preselectedPrimaryTrack;

        if (thePrimary == null)
        {
          // retrieve the necessary input data
          thePrimary = getPrimary();
        }
      }

      // ////////////////////////////////////////////////
      // sort out the title
      // ////////////////////////////////////////////////
      // get the title to use
      String theTitle = myOperation.getTitle() + " vs Time plot";

      // is this a relative operation
      if (theHolder.isARelativeCalculation())
      {
        if (thePrimary != null)
        {
          // if it's relative, we use the primary track name in the
          // title
          theTitle = thePrimary.getName() + " " + theTitle;
        }
      }

      // ///////////////////////////////////////////////////////
      // prepare the plot
      // ///////////////////////////////////////////////////////

      // the working variables we rely on later
      NewFormattedJFreeChart jChart = null;
      XYPlot plot = null;
      ValueAxis xAxis = null;

      XYToolTipGenerator tooltipGenerator = null;

      // the y axis is common to hi & lo res. Format it here
      final NumberAxis yAxis = new NumberAxis(myOperation.getTitle() + " "
          + myOperation.getUnits());

      // hmm, see if we are in hi-res mode. If we are, don't use a
      // formatted
      // y-axis, just use the plain long microseconds
      // value
      if (HiResDate.inHiResProcessingMode())
      {

        // final SimpleDateFormat _secFormat = new SimpleDateFormat("ss");

        System.err.println(
            "XY Plot of HiRes data support is incomplete. Tick formatter (below) is missing.");

        // ok, simple enough for us...
        final NumberAxis nAxis = new NumberAxis("time (secs.micros)");
        // {
        // /**
        // *
        // */
        // private static final long serialVersionUID = 1L;
        //
        // @SuppressWarnings("unused")
        // public String getTickLabel(final double currentTickValue)
        // {
        // final long time = (long) currentTickValue;
        // final Date dtg = new HiResDate(0, time).getDate();
        // final String res = _secFormat.format(dtg) + "."
        // + DebriefFormatDateTime.formatMicros(new HiResDate(0, time));
        // return res;
        // }
        // };
        nAxis.setAutoRangeIncludesZero(false);
        xAxis = nAxis;

        // just show the raw data values
        tooltipGenerator = new StandardXYToolTipGenerator();
      }
      else
      {
        // create a date-formatting axis
        final DateAxis dAxis = new RelativeDateAxis();
        dAxis.setStandardTickUnits(DateAxisEditor
            .createStandardDateTickUnitsAsTickUnits());
        xAxis = dAxis;

        // also create the date-knowledgable tooltip writer
        tooltipGenerator = new DatedToolTipGenerator();
      }

      // create the special stepper plot
      final ColourStandardXYItemRenderer renderer =
          new ColourStandardXYItemRenderer(tooltipGenerator, null, null);
      plot = getPlot((RelativeDateAxis) xAxis, yAxis, _theStepper, renderer);
      _generatedXYPlot = (StepperXYPlot) plot;
      renderer.setPlot(plot);

      // apply any formatting for this choice
      final formattingOperation fo = theHolder._theFormatter;
      if (fo != null)
      {
        fo.format(plot);
      }

      _generatedJFreeChart = jChart = new NewFormattedJFreeChart(theTitle,
          JFreeChart.DEFAULT_TITLE_FONT, plot, true, _theStepper);

      // ////////////////////////////////////////////////////
      // get the data
      // ////////////////////////////////////////////////////
      final AbstractDataset theDataset = getDataSeries(thePrimary, theHolder,
          _theTracks, _start_time, _end_time, jChart.getTimeOffsetProvider());

      // ////////////////////////////////////////////////
      // put the holder into one of our special items
      // ////////////////////////////////////////////////
      final ChartPanel chartInPanel = new StepperChartPanel(jChart, true,
          _theStepper);

      _generatedChartPanel = (StepperChartPanel) chartInPanel;

      // format the chart
      chartInPanel.setName(theTitle);
      chartInPanel.setMouseZoomable(true, true);

      // and insert into the panel
      insertPanel(chartInPanel, jChart);

      // ////////////////////////////////////////////////////
      // put the time series into the plot
      // ////////////////////////////////////////////////////
      plot.setDataset((XYDataset) theDataset);

    } // whether we have a primary

    // return the new action
    return null;
  }

  @Override
  public final String getDescription()
  {
    final StringBuffer res = new StringBuffer("2. Select tracks to be plotted");
    res.append(_theSeparator);
    res.append("3. Press 'Apply' button");
    res.append(_theSeparator);
    res.append("4. Select which data parameter is to be plotted");
    res.append(_theSeparator);
    res.append(
        "5. Drag an area on the graph to zoom in, and press Fill to rescale");
    res.append(_theSeparator);

    return res.toString();
  }

  public StepperChartPanel getGeneratedChartPanel()
  {
    return _generatedChartPanel;
  }

  public NewFormattedJFreeChart getGeneratedJFreeChart()
  {
    return _generatedJFreeChart;
  }

  public MySwingPlot getGeneratedSwingPlot()
  {
    return _generatedSwingPlot;
  }

  public StepperXYPlot getGeneratedXYPlot()
  {
    return _generatedXYPlot;
  }

  @Override
  public final String getImage()
  {
    return null;
  }

  @Override
  public final String getLabel()
  {
    return "Show time variables";
  }

  private XYPlot getPlot(final RelativeDateAxis xAxis, final ValueAxis yAxis,
      final StepControl theStepper, final XYItemRenderer renderer)
  {
    return new StepperXYPlot(null, xAxis, yAxis, theStepper, renderer);
  }

  private WatchableList getPrimary()
  {
    WatchableList res = null;

    // check we have some tracks selected
    if (_theTracks != null)
    {
      final Object[] opts = new Object[_theTracks.size()];
      _theTracks.copyInto(opts);
      res = (WatchableList) JOptionPane.showInputDialog(null,
          "Which is the primary track?" + System.getProperty("line.separator")
              + "  (to be used as the subject of calculations)",
          "Show Time Variable Plot", JOptionPane.QUESTION_MESSAGE, null, opts,
          null);
    }
    else
    {
      MWC.GUI.Dialogs.DialogFactory.showMessage("Track Selector",
          "Please select one or more tracks");
    }
    return res;
  }

  /**
   * create a properties panel and insert it
   *
   * @param panel
   *          the panel containing the plot
   * @param theXYPlot
   *          the plot itself
   */
  private void insertPanel(final JPanel panel,
      final NewFormattedJFreeChart theXYPlot)
  {
    // create the panel we are using
    if (_thePanel != null)
    {
      final SwingPlot mySwingPlot = new MySwingPlot(panel, _thePanel,
          theXYPlot);
      _generatedSwingPlot = (MySwingPlot) mySwingPlot;
      if (_thePanel instanceof MWC.GUI.Properties.Swing.SwingPropertiesPanel)
      {
        // just check if we are using one of our Swing-aware properties
        // panels,
        // in which case we will insert the
        // panel in a floating toolbar.

        final MWC.GUI.Properties.Swing.SwingPropertiesPanel sp =
            (MWC.GUI.Properties.Swing.SwingPropertiesPanel) _thePanel;
        sp.addThisPanel(mySwingPlot);
      }
      else
      {
        _thePanel.add(panel);
      }
    }
  }

  /**
   * the user has pressed RESET whilst this button is pressed
   *
   * @param startTime
   *          the new start time
   * @param endTime
   *          the new end time
   */
  @Override
  public void resetMe(final HiResDate startTime, final HiResDate endTime)
  {
  }

  @Override
  public final void setPeriod(final HiResDate startDTG,
      final HiResDate finishDTG)
  {
    _start_time = startDTG;
    _end_time = finishDTG;
  }

  public void setPreselectedOperation(
      final CalculationHolder _preselectedOperation)
  {
    this._preselectedOperation = _preselectedOperation;
  }

  public void setPreselectedPrimaryTrack(
      final WatchableList _preselectedPrimaryTrack)
  {
    this._preselectedPrimaryTrack = _preselectedPrimaryTrack;
  }

  @Override
  public final void setTracks(final Vector<WatchableList> selectedTracks)
  {
    _theTracks = selectedTracks;
  }
=======
/*
 *    Debrief - the Open Source Maritime Analysis Application
 *    http://debrief.info
 *
 *    (C) 2000-2014, PlanetMayo Ltd
 *
 *    This library is free software; you can redistribute it and/or
 *    modify it under the terms of the Eclipse Public License v1.0
 *    (http://www.eclipse.org/legal/epl-v10.html)
 *
 *    This library is distributed in the hope that it will be useful,
 *    but WITHOUT ANY WARRANTY; without even the implied warranty of
 *    MERCHANTABILITY or FITNESS FOR A PARTICULAR PURPOSE.
 */
package Debrief.Tools.FilterOperations;

import java.awt.Color;
import java.awt.Graphics2D;
import java.awt.Paint;
import java.awt.event.ActionEvent;
import java.util.Collection;
import java.util.Enumeration;
import java.util.Iterator;
import java.util.Vector;

import javax.swing.JButton;
import javax.swing.JOptionPane;
import javax.swing.JPanel;

import org.jfree.chart.ChartPanel;
import org.jfree.chart.JFreeChart;
import org.jfree.chart.axis.DateAxis;
import org.jfree.chart.axis.NumberAxis;
import org.jfree.chart.axis.ValueAxis;
import org.jfree.chart.labels.StandardXYToolTipGenerator;
import org.jfree.chart.labels.XYToolTipGenerator;
import org.jfree.chart.plot.XYPlot;
import org.jfree.chart.renderer.xy.XYItemRenderer;
import org.jfree.data.general.AbstractDataset;
import org.jfree.data.general.AbstractSeriesDataset;
import org.jfree.data.general.Series;
import org.jfree.data.time.FixedMillisecond;
import org.jfree.data.time.TimeSeries;
import org.jfree.data.time.TimeSeriesCollection;
import org.jfree.data.time.TimeSeriesDataItem;
import org.jfree.data.xy.XYDataset;
import org.jfree.data.xy.XYSeries;

import Debrief.GUI.Frames.Application;
import Debrief.GUI.Tote.StepControl;
import Debrief.Tools.Tote.toteCalculation;
import Debrief.Tools.Tote.Calculations.atbCalc;
import Debrief.Tools.Tote.Calculations.bearingCalc;
import Debrief.Tools.Tote.Calculations.bearingRateCalc;
import Debrief.Tools.Tote.Calculations.courseCalc;
import Debrief.Tools.Tote.Calculations.depthCalc;
import Debrief.Tools.Tote.Calculations.rangeCalc;
import Debrief.Tools.Tote.Calculations.relBearingCalc;
import Debrief.Tools.Tote.Calculations.speedCalc;
import Debrief.Wrappers.FixWrapper;
import Debrief.Wrappers.ISecondaryTrack;
import Debrief.Wrappers.Track.DynamicInfillSegment;
import Debrief.Wrappers.Track.LightweightTrackWrapper;
import Debrief.Wrappers.Track.TrackSegment;
import MWC.Algorithms.Projections.FlatProjection;
import MWC.GUI.Editable;
import MWC.GUI.ToolParent;
import MWC.GUI.Canvas.MetafileCanvasGraphics2d;
import MWC.GUI.JFreeChart.BearingRateFormatter;
import MWC.GUI.JFreeChart.ColourStandardXYItemRenderer;
import MWC.GUI.JFreeChart.ColouredDataItem;
import MWC.GUI.JFreeChart.CourseFormatter;
import MWC.GUI.JFreeChart.DateAxisEditor;
import MWC.GUI.JFreeChart.DatedToolTipGenerator;
import MWC.GUI.JFreeChart.DepthFormatter;
import MWC.GUI.JFreeChart.NewFormattedJFreeChart;
import MWC.GUI.JFreeChart.RelBearingFormatter;
import MWC.GUI.JFreeChart.RelativeDateAxis;
import MWC.GUI.JFreeChart.StepperChartPanel;
import MWC.GUI.JFreeChart.StepperXYPlot;
import MWC.GUI.JFreeChart.formattingOperation;
import MWC.GUI.Properties.PropertiesPanel;
import MWC.GUI.ptplot.Swing.SwingPlot;
import MWC.GenericData.HiResDate;
import MWC.GenericData.Watchable;
import MWC.GenericData.WatchableList;
import MWC.Utilities.Errors.Trace;

public final class ShowTimeVariablePlot3 implements FilterOperation
{
  static public class CalculationHolder
  {
    public final toteCalculation _theCalc;

    public final formattingOperation _theFormatter;

    public final boolean _isRelative;

    public final double _clipMax;

    private final CalculationWizard _wizard;

    public CalculationHolder(final toteCalculation theCalcVal,
        final formattingOperation theFormatterVal, final boolean isRelative,
        final double clipMax)
    {
      this(theCalcVal, theFormatterVal, isRelative, clipMax, null);
    }

    public CalculationHolder(final toteCalculation theCalcVal,
        final formattingOperation theFormatterVal, final boolean isRelative,
        final double clipMax, final CalculationWizard wizard)
    {
      _theCalc = theCalcVal;
      _theFormatter = theFormatterVal;
      _isRelative = isRelative;
      _clipMax = clipMax;
      _wizard = wizard;
    }

    public CalculationWizard getWizard()
    {
      return _wizard;
    }

    /**
     * method to indicate whether this calculation uses relative data - in which case we do not need
     * to plot the primary track, but we only plot calculated data where both primary and secondary
     * data are present
     *
     * @return yes/no
     */
    public boolean isARelativeCalculation()
    {
      return _isRelative;
    }

    @Override
    public final String toString()
    {
      return _theCalc.toString();
    }
  }

  public interface CalculationWizard
  {
    public int open(toteCalculation calc, WatchableList primary,
        Editable[] subjects);
  }

  static public final class MySwingPlot extends SwingPlot
  {

    /**
     *
     */
    private static final long serialVersionUID = 1L;
    /**
     * the XYPlot we are showing. we have a link to it, so that we can open it's editor
     */
    private NewFormattedJFreeChart _xyPlot = null;

    /*
     * @param thePlot
     *
     * @param theParent
     */
    public MySwingPlot(final JPanel thePlot, final PropertiesPanel theParent,
        final NewFormattedJFreeChart xyPlot)
    {
      super(thePlot, theParent);
      _xyPlot = xyPlot;
    }

    /**
     * open up an editor for the xy plot
     */
    public final void doEdit()
    {
      super._theParent.addEditor(_xyPlot.getInfo(), null);
    }

    public final void doWMF()
    {
      doWMF(System.getProperty("user.home"));
    }

    public final void doWMF(final String dir)
    {
      // TODO: reinstate this

      // get the old background colour
      final Paint oldColor = _xyPlot.getBackgroundPaint();

      // set the background to clear
      _xyPlot.setBackgroundPaint(null);

      // create the metafile graphics
      final MetafileCanvasGraphics2d mf = new MetafileCanvasGraphics2d(dir,
          (Graphics2D) getPanel().getGraphics());

      // copy the projection
      final MWC.Algorithms.Projections.FlatProjection fp = new FlatProjection();
      fp.setScreenArea(_thePlot.getSize());
      mf.setProjection(fp);

      // start drawing
      mf.startDraw(null);

      // sort out the background colour
      mf.setBackgroundColor(java.awt.Color.white);

      // ask the canvas to paint the image
      getPanel().paintWMFComponent(mf);

      // and finish
      mf.endDraw(null);

      // and restore the background colour
      _xyPlot.setBackgroundPaint(oldColor);

    }

    private StepperChartPanel getPanel()
    {
      return (StepperChartPanel) _thePlot;
    }

    @Override
    protected final void initForm()
    {
      super.initForm();

      // and the WMF button
      final JButton wmfBtn = new JButton("WMF");
      wmfBtn.addActionListener(new java.awt.event.ActionListener()
      {
        /**
         * Invoked when an action occurs.
         */
        @Override
        public void actionPerformed(final ActionEvent e)
        {
          doWMF();
        }
      });
      super._buttonPanel.add(wmfBtn);

      // and the edit properties button
      final JButton editBtn = new JButton("Edit");
      editBtn.addActionListener(new java.awt.event.ActionListener()
      {
        /**
         * Invoked when an action occurs.
         */
        @Override
        public void actionPerformed(final ActionEvent e)
        {
          doEdit();
        }
      });
      super._buttonPanel.add(editBtn);
    }

  }

  /**
   * worker bee type class which allows us polymorphically to add either a number x-y pair to an x-y
   * series, or to add a TimePeriod value to a BasicTimeSeries
   *
   * @see BasicTimeSeries
   * @see XYSeries
   */
  private static interface VersatileSeriesAdder
  {

    /**
     * add this data point to the supplied series
     *
     * @param thisSeries
     *          ther destination for the point
     * @param theTime
     *          the DTG
     * @param data
     *          the data item
     * @param thisColor
     *          the colour of this point
     * @param connectToPrevious
     *          whether to connect to the previous one
     * @param provider
     *          something to do something with.
     * @param parentIsVisible
     *          TODO
     */
    void add(Series thisSeries, HiResDate theTime, double data, Color thisColor,
        boolean connectToPrevious, ColouredDataItem.OffsetProvider provider,
        boolean parentIsVisible);

    void addSeries(AbstractSeriesDataset collection, Series thisSeries,
        Color defaultColor);
  }

  /**
   * the theshold at which we decide a heading is passing through zero degrees
   */
  private final static double COURSE_THRESHOLD = 250;

  /**
   * interpolate to determine the time at which the course would pass through zero degrees
   *
   * @param last_time
   *          the time of the previous course value
   * @param current_time
   *          the time of the current course value
   * @param theLastCourse
   *          the last course value
   * @param theCurrentCourse
   *          the current course value
   * @param clipMax
   * @return the time at which the course would pass through zero
   */
  private static final long calcZeroCrossingTime(final long last_time,
      final long current_time, final double lastCourse,
      final double currentCourse, final double clipMax)
  {
    long res = 0;
    double delta, range;
    double theLastCourse = lastCourse;
    double theCurrentCourse = currentCourse;

    if (clipMax == 180d)
    {
      // put the courses into the correct "frame"
      if (theLastCourse < 0)
      {
        theLastCourse += 360;
      }

      if (theCurrentCourse < 0)
      {
        theCurrentCourse += 360;
      }

      // find the total course change
      range = theCurrentCourse - theLastCourse;

      // how far through this is zero?
      delta = 180 - theLastCourse;

    }
    else
    {
      // put the courses into the correct "frame"
      if (theLastCourse > 180)
      {
        theLastCourse -= 360;
      }

      if (theCurrentCourse > 180)
      {
        theCurrentCourse -= 360;
      }

      // find the total course change
      range = theCurrentCourse - theLastCourse;

      // how far through this is zero?
      delta = 0 - theLastCourse;

    }

    // and as a proportion?
    final double proportion = delta / range;

    // convert this to a time
    res = last_time + (long) ((current_time - last_time) * proportion);

    return res;
  }

  /**
   * @param theCalculation
   *          we're currently performing
   * @param thisPrimary
   *          the point on the primary track
   * @param thisSecondary
   *          the point on the secondary track
   * @param currentTime
   *          the current time
   * @param connectToPrev
   *          whether to connect to the previous point
   * @param thisColor
   *          the current colour
   * @param thisSeries
   *          the data series we're building up
   * @param theAdder
   * @return
   */
  private static boolean createDataPoint(final toteCalculation theCalculation,
      final Watchable thisPrimary, final Watchable thisSecondary,
      final HiResDate currentTime, final boolean connectToPrevious,
      final Color thisColor, final Series thisSeries,
      final ColouredDataItem.OffsetProvider provider,
      final VersatileSeriesAdder theAdder)
  {
    boolean connectToPrev = connectToPrevious;
    // and perform the calculation
    final double data = theCalculation.calculate(thisSecondary, thisPrimary,
        currentTime);

    // just check that a valid answer was returned (if we don't have data,
    // then NaN is returned
    if (Double.isNaN(data))
    {
      // remember that the next point doesn't connect to it's previous one
      // since we want to show the gap represented by this datum
      connectToPrev = false;
    }
    else
    {
      final boolean parentIsVis;
      if (thisSecondary instanceof FixWrapper)
      {
        final FixWrapper fw = (FixWrapper) thisSecondary;
        parentIsVis = fw.getSymbolShowing() || fw.getArrowShowing();
      }
      else
      {
        parentIsVis = false;
      }

      // yes, we have data - create the data point
      theAdder.add(thisSeries, currentTime, data, thisColor, connectToPrev,
          provider, parentIsVis);

      // right, we've displayed a valid point, allow the next one to
      // connect to
      // this
      connectToPrev = true;
    }

    return connectToPrev;
  }

  /**
   * Collate the data points to plot
   *
   * @param primaryTrack
   *          the primary track
   * @param myOperation
   *          the calculation we're making
   * @param theTracks
   *          the selected set of tracks
   * @param start_time
   *          the start time selected
   * @param end_time
   *          the end time selected
   * @param provider
   *          the provider of the time offset used when plotting time-zero data
   * @return the dataset to plot
   * @see toteCalculation#isWrappableData
   * @see toteCalculation#calculate(Watchable primary,Watchable secondary,HiResDate thisTime)
   * @see Debrief.Tools.FilterOperations.ShowTimeVariablePlot3.CalculationHolder#isARelativeCalculation
   * @see WatchableList#getItemsBetween(HiResDate start,HiResDate end)
   * @see TimeSeriesCollection#addSeries(BasicTimeSeries series)
   */
  public static AbstractSeriesDataset getDataSeries(
      final WatchableList primaryTrack, final CalculationHolder myOperation,
      final Vector<WatchableList> theTracks, final HiResDate start_time,
      final HiResDate end_time, final ColouredDataItem.OffsetProvider provider)
  {

    final toteCalculation theCalculation = myOperation._theCalc;

    AbstractSeriesDataset theSeriesCollection = null;

    // ok, now collate the data
    VersatileSeriesAdder theAdder = null;
    // sort out the adder for what we're doing
    if (HiResDate.inHiResProcessingMode())
    {
      theSeriesCollection = new TimeSeriesCollection();
      theAdder = new VersatileSeriesAdder()
      {
        @Override
        public void add(final Series thisSeries, final HiResDate theTime,
            final double data, final Color thisColor,
            final boolean connectToPrevious,
            final ColouredDataItem.OffsetProvider provider1,
            final boolean parentIsVisible)
        {
          // HI-RES NOT DONE - FixedMillisecond should be converted
          // some-how to
          // FixedMicroSecond
          final TimeSeriesDataItem newItem = new ColouredDataItem(
              new FixedMillisecond((long) (theTime.getMicros() / 1000d)), data,
              thisColor, connectToPrevious, provider1, parentIsVisible, true);

          // To change body of implemented methods use File | Settings
          // | File
          // Templates.
          final TimeSeries theSeries = (TimeSeries) thisSeries;
          theSeries.add(newItem);
        }

        @Override
        public void addSeries(final AbstractSeriesDataset collection,
            final Series thisSeries, final Color defaultColor)
        {
          final TimeSeriesCollection coll = (TimeSeriesCollection) collection;
          coll.addSeries((TimeSeries) thisSeries);

        }
      };

    }
    else
    {
      theSeriesCollection = new TimeSeriesCollection();

      // right, just working with normal dates
      theAdder = new VersatileSeriesAdder()
      {
        @Override
        public void add(final Series thisSeries, final HiResDate theTime,
            final double data, final Color thisColor,
            final boolean connectToPrevious,
            final ColouredDataItem.OffsetProvider provider1,
            final boolean parentIsVisible)
        {
          // HI-RES NOT DONE - FixedMillisecond should be converted
          // some-how to
          // FixedMicroSecond
          final ColouredDataItem newItem = new ColouredDataItem(
              new FixedMillisecond(theTime.getDate().getTime()), data,
              thisColor, connectToPrevious, provider1, parentIsVisible, true);

          // To change body of implemented methods use File | Settings
          // | File
          // Templates.
          final TimeSeries theSeries = (TimeSeries) thisSeries;
          theSeries.add(newItem);
        }

        @Override
        public void addSeries(final AbstractSeriesDataset collection,
            final Series thisSeries, final Color defaultColor)
        {
          final TimeSeriesCollection coll = (TimeSeriesCollection) collection;
          coll.addSeries((TimeSeries) thisSeries);
        }

      };
    }

    // calculate the data variables for our tracks
    final Enumeration<WatchableList> iter = theTracks.elements();
    while (iter.hasMoreElements())
    {
      final WatchableList thisSecondaryTrack = iter.nextElement();

      // is this a relative calculation?
      if (myOperation.isARelativeCalculation())
      {
        // yes, but we don't bother with the primary track, see if this
        // is it
        if (thisSecondaryTrack == primaryTrack)
        {
          // just double check that we have primary data
          final Collection<Editable> ss = thisSecondaryTrack.getItemsBetween(
              start_time, end_time);

          if (ss == null)
          {
            Application.logError2(ToolParent.WARNING,
                "Insufficient points found in primary track."
                    + "\nPlease check coverage of time controller bars", null);
            return null;
          }

          // drop out, and wait for the next cycle
          continue;
        }
      }

      // ////////////////////////////////////////////////////
      // step through the track
      //
      final Collection<Editable> secondaryItems = thisSecondaryTrack
          .getItemsBetween(start_time, end_time);

      // indicator for whether we join this data point to the previous one
      boolean connectToPrevious = false;

      // have we found any?. Hey, listen here. The "getItemsBetween"
      // method may return data items, but we may still not be able to do the calc
      // (such as if we have "NaN" for depth). So we still do a sanity check
      // at the end of this method to stop us adding empty data series to the collection.
      if (secondaryItems == null)
      {
        Application.logError2(ToolParent.WARNING,
            "Insufficient points found in secondary track."
                + "\nPlease check coverage of time controller bars", null);
        continue;
      }
      else
      {
        // remember the default color for this series
        Color seriesColor;

        // ok, now collate the data
        Series thisSeries = null;
        // sort out the adder for what we're doing
        if (HiResDate.inHiResProcessingMode())
        {
          thisSeries = new XYSeries(thisSecondaryTrack.getName());
        }
        else
        {
          thisSeries = new TimeSeries(thisSecondaryTrack.getName());
        }

        seriesColor = thisSecondaryTrack.getColor();

        // split into separate processing here, depending on where we're
        // looking
        // at a relative calculation
        if (myOperation.isARelativeCalculation())
        {
          // yes, it is a relative calculation.

          // Find out if it's a special case (where we don't have time
          // data)
          final boolean secSingleton =
              (thisSecondaryTrack instanceof LightweightTrackWrapper)
                  && (((LightweightTrackWrapper) thisSecondaryTrack)
                      .isSinglePointTrack());
          if (thisSecondaryTrack.getStartDTG() == null || secSingleton)
          {
            // do we have any primary data to fall back on (to
            // decide the times
            // for
            // data points)
            if (primaryTrack.getStartDTG() == null || primaryTrack.getStartDTG()
                .equals(primaryTrack.getEndDTG()))
            {

              // ////////////////////////////////////////////////
              // CASE 1 - neither track has time data, relative
              // calc
              // ////////////////////////////////////////////////

              // so, we don't have primary or secondary data.
              // produce data
              // values at the start and end of the track
              // produce data points at the primary track
              // locations
              final Iterator<Editable> it = secondaryItems.iterator();
              final Watchable theSecondaryPoint = (Watchable) it.next();

              // get an iterator for the primary track
              final Collection<Editable> primaryPoints = primaryTrack
                  .getItemsBetween(start_time, end_time);

              // do we have any primary data in this period
              if (primaryPoints != null)
              {
                final Iterator<Editable> throughPrimary = primaryPoints
                    .iterator();
                final Watchable thisPrimary = (Watchable) throughPrimary.next();

                // ok, create the series with it's two points in
                produceTwoPointDataSeries(theCalculation, thisPrimary,
                    theSecondaryPoint, thisSeries, start_time, end_time,
                    provider, theAdder);

              }
            }
            else
            {

              // ////////////////////////////////////////////////
              // CASE 2 - secondary track has time data, relative
              // calc
              // ////////////////////////////////////////////////

              // so, we do have time data for the secondary track,
              // but not on
              // the primary track
              // therefore we produce data points at the primary
              // track locations
              final Watchable[] theSecondaryPoints = thisSecondaryTrack
                  .getNearestTo(start_time);
              final Watchable theSecondaryPoint = theSecondaryPoints[0];

              final Color thisColor = theSecondaryPoint.getColor();

              // get an iterator for the primary track
              final Collection<Editable> primaryPoints = primaryTrack
                  .getItemsBetween(start_time, end_time);

              if (primaryPoints != null)
              {
                final Iterator<Editable> throughPrimary = primaryPoints
                    .iterator();
                while (throughPrimary.hasNext())
                {
                  final Watchable thisPrimary = (Watchable) throughPrimary
                      .next();

                  final HiResDate currentTime = thisPrimary.getTime();

                  // and add the new data point (if we have
                  // to)
                  connectToPrevious = createDataPoint(theCalculation,
                      thisPrimary, theSecondaryPoint, currentTime,
                      connectToPrevious, thisColor, thisSeries, provider,
                      theAdder);

                } // stepping through the primary track

              } // whether we have primary points

            }
          }
          else
          // whether we have DTG data
          {

            // ////////////////////////////////////////////////
            // CASE 3 - both tracks have time data, relative calc
            // ////////////////////////////////////////////////
            // yes, we do have DTG data for this track - hooray!

            // ok, step through the list
            final Iterator<Editable> secIter = secondaryItems.iterator();

            // remember the last point - used to check if we're
            // passing through
            // zero degs
            double lastSecondaryValue = Double.NaN; // we we're
                                                    // using NaN but
                                                    // it
            // was failing the equality
            // test
            HiResDate lastTime = null;

            // we remember the fix, since the first cut after a
            // dynamic infill should take the color of the infill
            Watchable prevItem = null;

            throughThisTrack: while (secIter.hasNext())
            {
              final Watchable thisSecondary = (Watchable) secIter.next();

              Color thisColor = thisSecondary.getColor();

              // what's the current time?
              final HiResDate currentTime = thisSecondary.getTime();

              // is this fix visible?
              if (thisSecondary.getVisible())
              {

                // if it's a fix, hide it if the parent segment is hidden
                if (thisSecondary instanceof FixWrapper)
                {
                  final FixWrapper fw = (FixWrapper) thisSecondary;
                  final Editable parent = fw.getSegment();
                  if (parent != null && parent instanceof TrackSegment)
                  {
                    final TrackSegment ts = (TrackSegment) parent;
                    if (!ts.getVisible())
                    {
                      connectToPrevious = false;

                      // ok, the parent segment is hidden, skip this point
                      continue;
                    }
                  }
                }

                // the point on the primary track we work with
                Watchable thisPrimary = null;

                // find the fix on the primary track which is
                // nearest in
                // time to this one (if we need to)
                Watchable[] nearList;

                // temp switch on interpolation
                Boolean oldInterp = null;
                if (primaryTrack instanceof ISecondaryTrack)
                {
                  final ISecondaryTrack tw = (ISecondaryTrack) primaryTrack;
                  oldInterp = tw.getInterpolatePoints();
                  tw.setInterpolatePoints(true);
                }

                // find it's nearest point on the primary track
                nearList = primaryTrack.getNearestTo(currentTime);

                // and restore the interpolate points setting
                if (oldInterp != null)
                {
                  final ISecondaryTrack tw = (ISecondaryTrack) primaryTrack;
                  tw.setInterpolatePoints(oldInterp.booleanValue());
                }

                // yes. right, we only perform a calc if we have
                // primary data
                // for this point
                if (nearList.length == 0)
                {
                  // remember that the next point doesn't
                  // connect to it's
                  // previous one
                  // since we want to show the gap represented
                  // by this datum
                  connectToPrevious = false;

                  // drop out, and wait for the next cycle
                  continue throughThisTrack;
                }
                else
                {
                  thisPrimary = nearList[0];
                }

                // ////////////////////////////////////////////////
                // NOW PUT IN BIT TO WRAP THROUGH ZERO WHERE
                // APPLICABLE
                // ////////////////////////////////////////////////

                // produce the new calculated value
                final double thisVal = theCalculation.calculate(thisSecondary,
                    thisPrimary, currentTime);

                // SPECIAL HANDLING - do we need to check if
                // this data passes
                // through 360 degs?
                if (theCalculation.isWrappableData())
                {
                  // add extra points, if we need to
                  connectToPrevious = insertWrappingPoints(lastSecondaryValue,
                      thisVal, lastTime, currentTime, thisColor, thisSeries,
                      connectToPrevious, provider, theAdder,
                      myOperation._clipMax);
                }
                // ////////////////////////////////////////////////
                // THANK YOU, WE'RE PLEASED TO RETURN YOU TO
                // YOUR NORMAL PROGRAM
                // ////////////////////////////////////////////////

                // ok, check the segments. if the last segment was dynamic, and we're not,
                // use the last color. Do we know the previous fix?
                if (prevItem != null && thisSecondary instanceof FixWrapper)
                {
                  final FixWrapper thisF = (FixWrapper) thisSecondary;
                  final TrackSegment thisSeg = thisF.getSegment();
                  if (thisSeg != null && prevItem instanceof FixWrapper)
                  {
                    final FixWrapper prevF = (FixWrapper) prevItem;
                    final TrackSegment prevSeg = prevF.getSegment();
                    // is it from a different segment?
                    if (!thisSeg.equals(prevSeg)
                        && (prevSeg instanceof DynamicInfillSegment
                            && !(thisSeg instanceof DynamicInfillSegment)))
                    {
                      // ok, use the previous color
                      thisColor = prevItem.getColor();
                    }
                  }
                }

                // and add the new data point (if we have to)
                connectToPrevious = createDataPoint(theCalculation, thisPrimary,
                    thisSecondary, currentTime, connectToPrevious, thisColor,
                    thisSeries, provider, theAdder);

                lastSecondaryValue = thisVal;
                lastTime = currentTime;

                prevItem = thisSecondary;

              } // whether this point is visible
            } // stepping through this track
          } // whether we have DTG data

        }
        else
        {
          // so, this is an absolute calculation - we don't need to
          // worry about
          // the primry
          // track

          // do we have time data for this secondary track?
          if (thisSecondaryTrack.getStartDTG() == null)
          {

            // ////////////////////////////////////////////////
            // CASE 4 - no time data, non-relative calculation
            // ////////////////////////////////////////////////

            // it's ok. It we don't have time related data for this
            // point we
            // just create
            // data points for it at the start & end of the track

            // ok, create the series with it's two points in
            // ok, step through the list
            final Iterator<Editable> it = secondaryItems.iterator();
            final Watchable thisSecondary = (Watchable) it.next();

            // and
            produceTwoPointDataSeries(theCalculation, null, thisSecondary,
                thisSeries, start_time, end_time, provider, theAdder);

          }
          else
          {

            // ////////////////////////////////////////////////
            // CASE 5 - with time data, non-relative calculation
            // ////////////////////////////////////////////////

            // ok, step through the list
            final Iterator<Editable> it = secondaryItems.iterator();

            // remember the last point - used to check if we're
            // passing through
            // zero degs
            double lastSecondaryValue = Double.NaN; // we we're
                                                    // using NaN but
                                                    // it
            // was failing the equality
            // test
            HiResDate lastTime = null;

            Watchable prevFix = null;

            while (it.hasNext())
            {
              final Watchable thisSecondary = (Watchable) it.next();

              // if it's a fix, hide it if the parent segment is hidden
              if (thisSecondary instanceof FixWrapper)
              {
                final FixWrapper fw = (FixWrapper) thisSecondary;
                final Editable parent = fw.getSegment();
                if (parent != null && parent instanceof TrackSegment)
                {
                  final TrackSegment ts = (TrackSegment) parent;
                  if (!ts.getVisible())
                  {
                    connectToPrevious = false;

                    // ok, the parent segment is hidden, skip this point
                    continue;
                  }
                }
              }

              // / get the colour
              Color thisColor = thisSecondary.getColor();

              // what's the time of this data point?
              final HiResDate currentTime = thisSecondary.getTime();

              // produce the new calculated value
              final double thisVal = theCalculation.calculate(thisSecondary,
                  null, currentTime);

              // SPECIAL HANDLING - do we need to check if this
              // data passes
              // through 360 degs?
              if (theCalculation.isWrappableData())
              {
                // add extra points, if we need to
                connectToPrevious = insertWrappingPoints(lastSecondaryValue,
                    thisVal, lastTime, currentTime, thisColor, thisSeries,
                    connectToPrevious, provider, theAdder,
                    myOperation._clipMax);
              }

              // is this fix visible?
              if (thisSecondary.getVisible())
              {
                // the point on the primary track we work with
                final Watchable thisPrimary = null;

                // ok, check the segments. if the last segment was dynamic, and we're not,
                // use the last color. Do we know the previous fix?
                if (prevFix != null && thisSecondary instanceof FixWrapper)
                {
                  final FixWrapper fix = (FixWrapper) thisSecondary;
                  final TrackSegment thisSeg = fix.getSegment();
                  if (thisSeg != null)
                  {
                    if (prevFix instanceof FixWrapper)
                    {
                      final FixWrapper pFix = (FixWrapper) prevFix;
                      final TrackSegment prevSeg = pFix.getSegment();
                      // is it from a different segment?
                      if (!thisSeg.equals(prevSeg)
                          && (prevSeg instanceof DynamicInfillSegment
                              && !(thisSeg instanceof DynamicInfillSegment)))
                      {
                        // ok, use the previous color
                        thisColor = prevFix.getColor();
                      }
                    }
                  }
                }

                // and add the new data point (if we have to)
                connectToPrevious = createDataPoint(theCalculation, thisPrimary,
                    thisSecondary, currentTime, connectToPrevious, thisColor,
                    thisSeries, provider, theAdder);
                lastSecondaryValue = thisVal;
                lastTime = new HiResDate(currentTime);

                prevFix = thisSecondary;
              } // whether this point is visible
            } // stepping through this secondary collection
          } // whether there was time-related data for this track
        } // whether this was a relative calculation

        // if the series if empty, set it to null, rather than create
        // one of
        // empty length
        if (thisSeries instanceof XYSeries)
        {
          final XYSeries ser = (XYSeries) thisSeries;
          if (ser.getItemCount() == 0)
          {
            thisSeries = null;
          }
        }
        else if (thisSeries instanceof TimeSeries)
        {
          final TimeSeries ser = (TimeSeries) thisSeries;
          if (ser.getItemCount() == 0)
          {
            thisSeries = null;
          }
        }

        // did we find anything?
        if (thisSeries != null)
        {
          theAdder.addSeries(theSeriesCollection, thisSeries, seriesColor);
        }

      } // if this collection actually had data

    } // looping through the tracks

    if (theSeriesCollection.getSeriesCount() == 0)
    {
      theSeriesCollection = null;
    }

    return theSeriesCollection;
  }

  /**
   * method to decide if we need to insert extra (non-joined) points to reflect fact that data wraps
   * through 360 degs
   *
   * @param lastSecondaryValue
   *          the last value calculated
   * @param thisVal
   *          this calculated value
   * @param lastTime
   *          the time of the last calculation
   * @param currentTime
   *          the time of the current calculation
   * @param thisColor
   *          the colour of this data point
   * @param thisSeries
   *          the data series we add our new point(s) to
   * @param theAdder
   * @param clipMax
   * @param connectToPrev
   *          whether the next data point should connect to these
   *
   * @return whether the next line segment should connect to this one
   */
  private static boolean insertWrappingPoints(final double lastSecondaryValue,
      final double thisVal, final HiResDate lastTime,
      final HiResDate currentTime, final Color thisColor,
      final Series thisSeries, final boolean connectToPrevious,
      final ColouredDataItem.OffsetProvider provider,
      final VersatileSeriesAdder theAdder, final double clipMax)
  {
    boolean connectToPrev = connectToPrevious;
    // is this the first point?
    if ((!Double.isNaN(lastSecondaryValue)))
    {

      final boolean beyondThreshold = Math.abs(thisVal
          - lastSecondaryValue) > COURSE_THRESHOLD;

      // how far is this from the previous value
      if (beyondThreshold)
      {
        // oooh, we've passed through zero since the last value. Create
        // two data
        // points
        // to simulate the data passing through zero degrees
        final double startCourse = lastSecondaryValue;
        final double endCourse = thisVal;
        final long startTime = lastTime.getMicros();
        final long endTime = currentTime.getMicros();

        long zeroTime;

        zeroTime = ShowTimeVariablePlot3.calcZeroCrossingTime(startTime,
            endTime, startCourse, endCourse, clipMax);

        // just check that zero time isn't equal to either of the ends.
        // if it
        // is, move it forward or back
        // one milli
        boolean shiftZeroUp = false;
        boolean shiftZeroDown = false;

        if (zeroTime == startTime)
        {
          shiftZeroUp = true;
        }

        if (zeroTime == endTime)
        {
          shiftZeroDown = true;
        }

        // ok insert the points at this time.

        // determine whether we go to zero or 360 first
        double firstCourse;
        double secondCourse;

        if (startCourse > clipMax - 180)
        {
          firstCourse = clipMax;
          secondCourse = clipMax - 360;
        }
        else
        {
          firstCourse = clipMax - 360;
          secondCourse = clipMax;
        }

        HiResDate firstDate = null;
        HiResDate secondDate = null;
        if (HiResDate.inHiResProcessingMode())
        {
          if (shiftZeroUp)
          {
            zeroTime += 2;
          }
          if (shiftZeroDown)
          {
            zeroTime -= 2;
          }

          // make it a microsecond either side
          firstDate = new HiResDate(0, zeroTime - 1);
          secondDate = new HiResDate(0, zeroTime + 1);
        }
        else
        {
          if (shiftZeroUp)
          {
            zeroTime += 2000;
          }
          if (shiftZeroDown)
          {
            zeroTime -= 2000;
          }

          // make it a millisecond either side
          final HiResDate zero = new HiResDate(0, zeroTime);
          firstDate = new HiResDate(zero.getDate().getTime() - 1);
          secondDate = new HiResDate(zero.getDate().getTime() + 1);
        }

        try
        {
          // now that we use the inverse of the firstPoint value
          // to
          // indicate whether to join the point to it's previous
          // one.
          theAdder.add(thisSeries, firstDate, firstCourse, thisColor, true,
              provider, false);

          // now that we use the inverse of the firstPoint value
          // to
          // indicate whether to join the point to it's previous
          // one.
          theAdder.add(thisSeries, secondDate, secondCourse, thisColor, false,
              provider, false);

          // right, we're about to cross zero degrees, don't connect
          // to
          // the next
          connectToPrev = true;

        }
        catch (final Exception e)
        {
          Trace.trace(
              "Failed to insert chart point (duplicate of previous point)",
              false);
        }

      }
    }
    return connectToPrev;
  }

  /**
   * create a simple series using the two data points
   *
   * @param theCalculation
   * @param thisPrimary
   * @param thisSecondary
   * @param thisSeries
   * @param start_time
   * @param end_time
   */
  private static void produceTwoPointDataSeries(
      final toteCalculation theCalculation, final Watchable thisPrimary,
      final Watchable thisSecondary, final Series thisSeries,
      final HiResDate start_time, final HiResDate end_time,
      final ColouredDataItem.OffsetProvider provider,
      final VersatileSeriesAdder theAdder)
  {

    // Note, we ignore the value of connect to previous, since we are
    // creating
    // the whole
    // series in this method

    // the colour of this track
    final Color thisColor = thisSecondary.getColor();

    // add the start point
    createDataPoint(theCalculation, thisPrimary, thisSecondary, start_time,
        false, thisColor, thisSeries, provider, theAdder);

    // add the end point
    createDataPoint(theCalculation, thisPrimary, thisSecondary, end_time, true,
        thisColor, thisSeries, provider, theAdder);
  }

  /**
   * the period this operation covers
   */
  private HiResDate _start_time = null;

  private HiResDate _end_time = null;

  /**
   * the tracks we should cover
   */
  private Vector<WatchableList> _theTracks = null;

  /**
   *
   */
  private WatchableList _preselectedPrimaryTrack;

  /**
   * the panel we put our graph into
   */
  private final MWC.GUI.Properties.PropertiesPanel _thePanel;

  /**
   * the operations we provide
   */
  private final Vector<CalculationHolder> _theOperations;

  /**
   * Option used for Debrief Lite. User selects the option before running the XY calculation.
   */
  private CalculationHolder _preselectedOperation;

  /**
   * store a local copy of the line separator
   */
  private final String _theSeparator = System.getProperties().getProperty(
      "line.separator");

  /**
   * the step control we want the plot to listen to
   */
  protected final Debrief.GUI.Tote.StepControl _theStepper;

  private StepperChartPanel _generatedChartPanel;

  private NewFormattedJFreeChart _generatedJFreeChart;

  private StepperXYPlot _generatedXYPlot;

  private MySwingPlot _generatedSwingPlot;

  // /////////////////////////////////////////////////
  // constructor
  // ////////////////////////////////////////////////
  public ShowTimeVariablePlot3(
      final MWC.GUI.Properties.PropertiesPanel thePanel,
      final Debrief.GUI.Tote.StepControl theStepper)
  {
    // remember the panel
    _thePanel = thePanel;

    // remember the stepper
    _theStepper = theStepper;

    _theOperations = new Vector<CalculationHolder>(0, 1);
    _theOperations.addElement(new CalculationHolder(new depthCalc(),
        new DepthFormatter(), false, 0));

    _theOperations.addElement(new CalculationHolder(new courseCalc(),
        new CourseFormatter(), false, 360));

    _theOperations.addElement(new CalculationHolder(new speedCalc(), null,
        false, 0));
    _theOperations.addElement(new CalculationHolder(new rangeCalc(), null, true,
        0));
    _theOperations.addElement(new CalculationHolder(new bearingCalc(), null,
        true, 180));
    _theOperations.addElement(new CalculationHolder(new bearingRateCalc(),
        new BearingRateFormatter(), true, 180));

    // provide extra formatting to the y-axis if we're plotting in uk format
    // (-180...+180).
    // but not for US format
    formattingOperation theFormatter = null;
    if (relBearingCalc.useUKFormat())
    {
      theFormatter = new RelBearingFormatter();
    }
    else
    {
      theFormatter = null;
    }

    // and add the relative bearing calcuation
    _theOperations.addElement(new CalculationHolder(new relBearingCalc(),
        theFormatter, true, 180));
    _theOperations.addElement(new CalculationHolder(new atbCalc(), theFormatter,
        true, 180));
  }

  @Override
  public final void actionPerformed(final java.awt.event.ActionEvent p1)
  {
  }

  @Override
  public final void close()
  {
  }

  @Override
  public final void execute()
  {
  }

  private CalculationHolder getChoice()
  {
    final Object[] opts = new Object[_theOperations.size()];
    _theOperations.copyInto(opts);
    final CalculationHolder res = (CalculationHolder) JOptionPane
        .showInputDialog(null, "Which operation?", "Plot time variables",
            JOptionPane.QUESTION_MESSAGE, null, opts, null);
    return res;
  }

  @Override
  public final MWC.GUI.Tools.Action getData()
  {
    // check that some tracks are selected
    if (_theTracks == null)
    {
      MWC.GUI.Dialogs.DialogFactory.showMessage("Reformat Tracks",
          "Please select one or more tracks");
      return null;
    }

    // find out what the user wants to view
    CalculationHolder theHolder = _preselectedOperation;
    if (theHolder == null)
    {
      theHolder = getChoice();
    }

    // check it worked
    if (theHolder != null)
    {
      // retrieve the necessary input data
      final toteCalculation myOperation = theHolder._theCalc;

      // declare the primary track (even though we may end up not using
      // it)
      WatchableList thePrimary = null;

      // is this a relative calculation?
      if (theHolder._isRelative)
      {
        thePrimary = _preselectedPrimaryTrack;

        if (thePrimary == null)
        {
          // retrieve the necessary input data
          thePrimary = getPrimary();
        }
      }

      // ////////////////////////////////////////////////
      // sort out the title
      // ////////////////////////////////////////////////
      // get the title to use
      String theTitle = myOperation.getTitle() + " vs Time plot";

      // is this a relative operation
      if (theHolder.isARelativeCalculation())
      {
        if (thePrimary != null)
        {
          // if it's relative, we use the primary track name in the
          // title
          theTitle = thePrimary.getName() + " " + theTitle;
        }
      }

      // ///////////////////////////////////////////////////////
      // prepare the plot
      // ///////////////////////////////////////////////////////

      // the working variables we rely on later
      NewFormattedJFreeChart jChart = null;
      XYPlot plot = null;
      ValueAxis xAxis = null;

      XYToolTipGenerator tooltipGenerator = null;

      // the y axis is common to hi & lo res. Format it here
      final NumberAxis yAxis = new NumberAxis(myOperation.getTitle() + " "
          + myOperation.getUnits());

      // hmm, see if we are in hi-res mode. If we are, don't use a
      // formatted
      // y-axis, just use the plain long microseconds
      // value
      if (HiResDate.inHiResProcessingMode())
      {

        // final SimpleDateFormat _secFormat = new SimpleDateFormat("ss");

        System.err.println(
            "XY Plot of HiRes data support is incomplete. Tick formatter (below) is missing.");

        // ok, simple enough for us...
        final NumberAxis nAxis = new NumberAxis("time (secs.micros)");
        // {
        // /**
        // *
        // */
        // private static final long serialVersionUID = 1L;
        //
        // @SuppressWarnings("unused")
        // public String getTickLabel(final double currentTickValue)
        // {
        // final long time = (long) currentTickValue;
        // final Date dtg = new HiResDate(0, time).getDate();
        // final String res = _secFormat.format(dtg) + "."
        // + DebriefFormatDateTime.formatMicros(new HiResDate(0, time));
        // return res;
        // }
        // };
        nAxis.setAutoRangeIncludesZero(false);
        xAxis = nAxis;

        // just show the raw data values
        tooltipGenerator = new StandardXYToolTipGenerator();
      }
      else
      {
        // create a date-formatting axis
        final DateAxis dAxis = new RelativeDateAxis();
        dAxis.setStandardTickUnits(DateAxisEditor
            .createStandardDateTickUnitsAsTickUnits());
        xAxis = dAxis;

        // also create the date-knowledgable tooltip writer
        tooltipGenerator = new DatedToolTipGenerator();
      }

      // create the special stepper plot
      final ColourStandardXYItemRenderer renderer =
          new ColourStandardXYItemRenderer(tooltipGenerator, null, null);
      plot = getPlot((RelativeDateAxis) xAxis, yAxis, _theStepper, renderer);
      _generatedXYPlot = (StepperXYPlot) plot;
      renderer.setPlot(plot);

      // apply any formatting for this choice
      final formattingOperation fo = theHolder._theFormatter;
      if (fo != null)
      {
        fo.format(plot);
      }

      _generatedJFreeChart = jChart = new NewFormattedJFreeChart(theTitle,
          JFreeChart.DEFAULT_TITLE_FONT, plot, true, _theStepper);

      // ////////////////////////////////////////////////////
      // get the data
      // ////////////////////////////////////////////////////
      final AbstractDataset theDataset = getDataSeries(thePrimary, theHolder,
          _theTracks, _start_time, _end_time, jChart.getTimeOffsetProvider());

      // ////////////////////////////////////////////////
      // put the holder into one of our special items
      // ////////////////////////////////////////////////
      final ChartPanel chartInPanel = new StepperChartPanel(jChart, true,
          _theStepper);

      _generatedChartPanel = (StepperChartPanel) chartInPanel;

      // format the chart
      chartInPanel.setName(theTitle);
      chartInPanel.setMouseZoomable(true, true);

      // and insert into the panel
      insertPanel(chartInPanel, jChart);

      // ////////////////////////////////////////////////////
      // put the time series into the plot
      // ////////////////////////////////////////////////////
      plot.setDataset((XYDataset) theDataset);

    } // whether we have a primary

    // return the new action
    return null;
  }

  @Override
  public final String getDescription()
  {
    final StringBuffer res = new StringBuffer("2. Select tracks to be plotted");
    res.append(_theSeparator);
    res.append("3. Press 'Apply' button");
    res.append(_theSeparator);
    res.append("4. Select which data parameter is to be plotted");
    res.append(_theSeparator);
    res.append(
        "5. Drag an area on the graph to zoom in, and press Fill to rescale");
    res.append(_theSeparator);

    return res.toString();
  }

  public StepperChartPanel getGeneratedChartPanel()
  {
    return _generatedChartPanel;
  }

  public NewFormattedJFreeChart getGeneratedJFreeChart()
  {
    return _generatedJFreeChart;
  }

  public MySwingPlot getGeneratedSwingPlot()
  {
    return _generatedSwingPlot;
  }

  public StepperXYPlot getGeneratedXYPlot()
  {
    return _generatedXYPlot;
  }

  @Override
  public final String getImage()
  {
    return null;
  }

  @Override
  public final String getLabel()
  {
    return "Show time variables";
  }

  private XYPlot getPlot(final RelativeDateAxis xAxis, final ValueAxis yAxis,
      final StepControl theStepper, final XYItemRenderer renderer)
  {
    return new StepperXYPlot(null, xAxis, yAxis, theStepper, renderer);
  }

  private WatchableList getPrimary()
  {
    WatchableList res = null;

    // check we have some tracks selected
    if (_theTracks != null)
    {
      final Object[] opts = new Object[_theTracks.size()];
      _theTracks.copyInto(opts);
      res = (WatchableList) JOptionPane.showInputDialog(null,
          "Which is the primary track?" + System.getProperty("line.separator")
              + "  (to be used as the subject of calculations)",
          "Show Time Variable Plot", JOptionPane.QUESTION_MESSAGE, null, opts,
          null);
    }
    else
    {
      MWC.GUI.Dialogs.DialogFactory.showMessage("Track Selector",
          "Please select one or more tracks");
    }
    return res;
  }

  /**
   * create a properties panel and insert it
   *
   * @param panel
   *          the panel containing the plot
   * @param theXYPlot
   *          the plot itself
   */
  private void insertPanel(final JPanel panel,
      final NewFormattedJFreeChart theXYPlot)
  {
    // create the panel we are using
    if (_thePanel != null)
    {
      final SwingPlot mySwingPlot = new MySwingPlot(panel, _thePanel,
          theXYPlot);
      _generatedSwingPlot = (MySwingPlot) mySwingPlot;
      if (_thePanel instanceof MWC.GUI.Properties.Swing.SwingPropertiesPanel)
      {
        // just check if we are using one of our Swing-aware properties
        // panels,
        // in which case we will insert the
        // panel in a floating toolbar.

        final MWC.GUI.Properties.Swing.SwingPropertiesPanel sp =
            (MWC.GUI.Properties.Swing.SwingPropertiesPanel) _thePanel;
        sp.addThisPanel(mySwingPlot);
      }
      else
      {
        _thePanel.add(panel);
      }
    }
  }

  /**
   * the user has pressed RESET whilst this button is pressed
   *
   * @param startTime
   *          the new start time
   * @param endTime
   *          the new end time
   */
  @Override
  public void resetMe(final HiResDate startTime, final HiResDate endTime)
  {
  }

  @Override
  public final void setPeriod(final HiResDate startDTG,
      final HiResDate finishDTG)
  {
    _start_time = startDTG;
    _end_time = finishDTG;
  }

  public void setPreselectedOperation(
      final CalculationHolder _preselectedOperation)
  {
    this._preselectedOperation = _preselectedOperation;
  }

  public void setPreselectedPrimaryTrack(
      final WatchableList _preselectedPrimaryTrack)
  {
    this._preselectedPrimaryTrack = _preselectedPrimaryTrack;
  }

  @Override
  public final void setTracks(final Vector<WatchableList> selectedTracks)
  {
    _theTracks = selectedTracks;
  }
>>>>>>> 3f1a7889
}<|MERGE_RESOLUTION|>--- conflicted
+++ resolved
@@ -1,4 +1,3 @@
-<<<<<<< HEAD
 /*
  *    Debrief - the Open Source Maritime Analysis Application
  *    http://debrief.info
@@ -1702,1709 +1701,4 @@
   {
     _theTracks = selectedTracks;
   }
-=======
-/*
- *    Debrief - the Open Source Maritime Analysis Application
- *    http://debrief.info
- *
- *    (C) 2000-2014, PlanetMayo Ltd
- *
- *    This library is free software; you can redistribute it and/or
- *    modify it under the terms of the Eclipse Public License v1.0
- *    (http://www.eclipse.org/legal/epl-v10.html)
- *
- *    This library is distributed in the hope that it will be useful,
- *    but WITHOUT ANY WARRANTY; without even the implied warranty of
- *    MERCHANTABILITY or FITNESS FOR A PARTICULAR PURPOSE.
- */
-package Debrief.Tools.FilterOperations;
-
-import java.awt.Color;
-import java.awt.Graphics2D;
-import java.awt.Paint;
-import java.awt.event.ActionEvent;
-import java.util.Collection;
-import java.util.Enumeration;
-import java.util.Iterator;
-import java.util.Vector;
-
-import javax.swing.JButton;
-import javax.swing.JOptionPane;
-import javax.swing.JPanel;
-
-import org.jfree.chart.ChartPanel;
-import org.jfree.chart.JFreeChart;
-import org.jfree.chart.axis.DateAxis;
-import org.jfree.chart.axis.NumberAxis;
-import org.jfree.chart.axis.ValueAxis;
-import org.jfree.chart.labels.StandardXYToolTipGenerator;
-import org.jfree.chart.labels.XYToolTipGenerator;
-import org.jfree.chart.plot.XYPlot;
-import org.jfree.chart.renderer.xy.XYItemRenderer;
-import org.jfree.data.general.AbstractDataset;
-import org.jfree.data.general.AbstractSeriesDataset;
-import org.jfree.data.general.Series;
-import org.jfree.data.time.FixedMillisecond;
-import org.jfree.data.time.TimeSeries;
-import org.jfree.data.time.TimeSeriesCollection;
-import org.jfree.data.time.TimeSeriesDataItem;
-import org.jfree.data.xy.XYDataset;
-import org.jfree.data.xy.XYSeries;
-
-import Debrief.GUI.Frames.Application;
-import Debrief.GUI.Tote.StepControl;
-import Debrief.Tools.Tote.toteCalculation;
-import Debrief.Tools.Tote.Calculations.atbCalc;
-import Debrief.Tools.Tote.Calculations.bearingCalc;
-import Debrief.Tools.Tote.Calculations.bearingRateCalc;
-import Debrief.Tools.Tote.Calculations.courseCalc;
-import Debrief.Tools.Tote.Calculations.depthCalc;
-import Debrief.Tools.Tote.Calculations.rangeCalc;
-import Debrief.Tools.Tote.Calculations.relBearingCalc;
-import Debrief.Tools.Tote.Calculations.speedCalc;
-import Debrief.Wrappers.FixWrapper;
-import Debrief.Wrappers.ISecondaryTrack;
-import Debrief.Wrappers.Track.DynamicInfillSegment;
-import Debrief.Wrappers.Track.LightweightTrackWrapper;
-import Debrief.Wrappers.Track.TrackSegment;
-import MWC.Algorithms.Projections.FlatProjection;
-import MWC.GUI.Editable;
-import MWC.GUI.ToolParent;
-import MWC.GUI.Canvas.MetafileCanvasGraphics2d;
-import MWC.GUI.JFreeChart.BearingRateFormatter;
-import MWC.GUI.JFreeChart.ColourStandardXYItemRenderer;
-import MWC.GUI.JFreeChart.ColouredDataItem;
-import MWC.GUI.JFreeChart.CourseFormatter;
-import MWC.GUI.JFreeChart.DateAxisEditor;
-import MWC.GUI.JFreeChart.DatedToolTipGenerator;
-import MWC.GUI.JFreeChart.DepthFormatter;
-import MWC.GUI.JFreeChart.NewFormattedJFreeChart;
-import MWC.GUI.JFreeChart.RelBearingFormatter;
-import MWC.GUI.JFreeChart.RelativeDateAxis;
-import MWC.GUI.JFreeChart.StepperChartPanel;
-import MWC.GUI.JFreeChart.StepperXYPlot;
-import MWC.GUI.JFreeChart.formattingOperation;
-import MWC.GUI.Properties.PropertiesPanel;
-import MWC.GUI.ptplot.Swing.SwingPlot;
-import MWC.GenericData.HiResDate;
-import MWC.GenericData.Watchable;
-import MWC.GenericData.WatchableList;
-import MWC.Utilities.Errors.Trace;
-
-public final class ShowTimeVariablePlot3 implements FilterOperation
-{
-  static public class CalculationHolder
-  {
-    public final toteCalculation _theCalc;
-
-    public final formattingOperation _theFormatter;
-
-    public final boolean _isRelative;
-
-    public final double _clipMax;
-
-    private final CalculationWizard _wizard;
-
-    public CalculationHolder(final toteCalculation theCalcVal,
-        final formattingOperation theFormatterVal, final boolean isRelative,
-        final double clipMax)
-    {
-      this(theCalcVal, theFormatterVal, isRelative, clipMax, null);
-    }
-
-    public CalculationHolder(final toteCalculation theCalcVal,
-        final formattingOperation theFormatterVal, final boolean isRelative,
-        final double clipMax, final CalculationWizard wizard)
-    {
-      _theCalc = theCalcVal;
-      _theFormatter = theFormatterVal;
-      _isRelative = isRelative;
-      _clipMax = clipMax;
-      _wizard = wizard;
-    }
-
-    public CalculationWizard getWizard()
-    {
-      return _wizard;
-    }
-
-    /**
-     * method to indicate whether this calculation uses relative data - in which case we do not need
-     * to plot the primary track, but we only plot calculated data where both primary and secondary
-     * data are present
-     *
-     * @return yes/no
-     */
-    public boolean isARelativeCalculation()
-    {
-      return _isRelative;
-    }
-
-    @Override
-    public final String toString()
-    {
-      return _theCalc.toString();
-    }
-  }
-
-  public interface CalculationWizard
-  {
-    public int open(toteCalculation calc, WatchableList primary,
-        Editable[] subjects);
-  }
-
-  static public final class MySwingPlot extends SwingPlot
-  {
-
-    /**
-     *
-     */
-    private static final long serialVersionUID = 1L;
-    /**
-     * the XYPlot we are showing. we have a link to it, so that we can open it's editor
-     */
-    private NewFormattedJFreeChart _xyPlot = null;
-
-    /*
-     * @param thePlot
-     *
-     * @param theParent
-     */
-    public MySwingPlot(final JPanel thePlot, final PropertiesPanel theParent,
-        final NewFormattedJFreeChart xyPlot)
-    {
-      super(thePlot, theParent);
-      _xyPlot = xyPlot;
-    }
-
-    /**
-     * open up an editor for the xy plot
-     */
-    public final void doEdit()
-    {
-      super._theParent.addEditor(_xyPlot.getInfo(), null);
-    }
-
-    public final void doWMF()
-    {
-      doWMF(System.getProperty("user.home"));
-    }
-
-    public final void doWMF(final String dir)
-    {
-      // TODO: reinstate this
-
-      // get the old background colour
-      final Paint oldColor = _xyPlot.getBackgroundPaint();
-
-      // set the background to clear
-      _xyPlot.setBackgroundPaint(null);
-
-      // create the metafile graphics
-      final MetafileCanvasGraphics2d mf = new MetafileCanvasGraphics2d(dir,
-          (Graphics2D) getPanel().getGraphics());
-
-      // copy the projection
-      final MWC.Algorithms.Projections.FlatProjection fp = new FlatProjection();
-      fp.setScreenArea(_thePlot.getSize());
-      mf.setProjection(fp);
-
-      // start drawing
-      mf.startDraw(null);
-
-      // sort out the background colour
-      mf.setBackgroundColor(java.awt.Color.white);
-
-      // ask the canvas to paint the image
-      getPanel().paintWMFComponent(mf);
-
-      // and finish
-      mf.endDraw(null);
-
-      // and restore the background colour
-      _xyPlot.setBackgroundPaint(oldColor);
-
-    }
-
-    private StepperChartPanel getPanel()
-    {
-      return (StepperChartPanel) _thePlot;
-    }
-
-    @Override
-    protected final void initForm()
-    {
-      super.initForm();
-
-      // and the WMF button
-      final JButton wmfBtn = new JButton("WMF");
-      wmfBtn.addActionListener(new java.awt.event.ActionListener()
-      {
-        /**
-         * Invoked when an action occurs.
-         */
-        @Override
-        public void actionPerformed(final ActionEvent e)
-        {
-          doWMF();
-        }
-      });
-      super._buttonPanel.add(wmfBtn);
-
-      // and the edit properties button
-      final JButton editBtn = new JButton("Edit");
-      editBtn.addActionListener(new java.awt.event.ActionListener()
-      {
-        /**
-         * Invoked when an action occurs.
-         */
-        @Override
-        public void actionPerformed(final ActionEvent e)
-        {
-          doEdit();
-        }
-      });
-      super._buttonPanel.add(editBtn);
-    }
-
-  }
-
-  /**
-   * worker bee type class which allows us polymorphically to add either a number x-y pair to an x-y
-   * series, or to add a TimePeriod value to a BasicTimeSeries
-   *
-   * @see BasicTimeSeries
-   * @see XYSeries
-   */
-  private static interface VersatileSeriesAdder
-  {
-
-    /**
-     * add this data point to the supplied series
-     *
-     * @param thisSeries
-     *          ther destination for the point
-     * @param theTime
-     *          the DTG
-     * @param data
-     *          the data item
-     * @param thisColor
-     *          the colour of this point
-     * @param connectToPrevious
-     *          whether to connect to the previous one
-     * @param provider
-     *          something to do something with.
-     * @param parentIsVisible
-     *          TODO
-     */
-    void add(Series thisSeries, HiResDate theTime, double data, Color thisColor,
-        boolean connectToPrevious, ColouredDataItem.OffsetProvider provider,
-        boolean parentIsVisible);
-
-    void addSeries(AbstractSeriesDataset collection, Series thisSeries,
-        Color defaultColor);
-  }
-
-  /**
-   * the theshold at which we decide a heading is passing through zero degrees
-   */
-  private final static double COURSE_THRESHOLD = 250;
-
-  /**
-   * interpolate to determine the time at which the course would pass through zero degrees
-   *
-   * @param last_time
-   *          the time of the previous course value
-   * @param current_time
-   *          the time of the current course value
-   * @param theLastCourse
-   *          the last course value
-   * @param theCurrentCourse
-   *          the current course value
-   * @param clipMax
-   * @return the time at which the course would pass through zero
-   */
-  private static final long calcZeroCrossingTime(final long last_time,
-      final long current_time, final double lastCourse,
-      final double currentCourse, final double clipMax)
-  {
-    long res = 0;
-    double delta, range;
-    double theLastCourse = lastCourse;
-    double theCurrentCourse = currentCourse;
-
-    if (clipMax == 180d)
-    {
-      // put the courses into the correct "frame"
-      if (theLastCourse < 0)
-      {
-        theLastCourse += 360;
-      }
-
-      if (theCurrentCourse < 0)
-      {
-        theCurrentCourse += 360;
-      }
-
-      // find the total course change
-      range = theCurrentCourse - theLastCourse;
-
-      // how far through this is zero?
-      delta = 180 - theLastCourse;
-
-    }
-    else
-    {
-      // put the courses into the correct "frame"
-      if (theLastCourse > 180)
-      {
-        theLastCourse -= 360;
-      }
-
-      if (theCurrentCourse > 180)
-      {
-        theCurrentCourse -= 360;
-      }
-
-      // find the total course change
-      range = theCurrentCourse - theLastCourse;
-
-      // how far through this is zero?
-      delta = 0 - theLastCourse;
-
-    }
-
-    // and as a proportion?
-    final double proportion = delta / range;
-
-    // convert this to a time
-    res = last_time + (long) ((current_time - last_time) * proportion);
-
-    return res;
-  }
-
-  /**
-   * @param theCalculation
-   *          we're currently performing
-   * @param thisPrimary
-   *          the point on the primary track
-   * @param thisSecondary
-   *          the point on the secondary track
-   * @param currentTime
-   *          the current time
-   * @param connectToPrev
-   *          whether to connect to the previous point
-   * @param thisColor
-   *          the current colour
-   * @param thisSeries
-   *          the data series we're building up
-   * @param theAdder
-   * @return
-   */
-  private static boolean createDataPoint(final toteCalculation theCalculation,
-      final Watchable thisPrimary, final Watchable thisSecondary,
-      final HiResDate currentTime, final boolean connectToPrevious,
-      final Color thisColor, final Series thisSeries,
-      final ColouredDataItem.OffsetProvider provider,
-      final VersatileSeriesAdder theAdder)
-  {
-    boolean connectToPrev = connectToPrevious;
-    // and perform the calculation
-    final double data = theCalculation.calculate(thisSecondary, thisPrimary,
-        currentTime);
-
-    // just check that a valid answer was returned (if we don't have data,
-    // then NaN is returned
-    if (Double.isNaN(data))
-    {
-      // remember that the next point doesn't connect to it's previous one
-      // since we want to show the gap represented by this datum
-      connectToPrev = false;
-    }
-    else
-    {
-      final boolean parentIsVis;
-      if (thisSecondary instanceof FixWrapper)
-      {
-        final FixWrapper fw = (FixWrapper) thisSecondary;
-        parentIsVis = fw.getSymbolShowing() || fw.getArrowShowing();
-      }
-      else
-      {
-        parentIsVis = false;
-      }
-
-      // yes, we have data - create the data point
-      theAdder.add(thisSeries, currentTime, data, thisColor, connectToPrev,
-          provider, parentIsVis);
-
-      // right, we've displayed a valid point, allow the next one to
-      // connect to
-      // this
-      connectToPrev = true;
-    }
-
-    return connectToPrev;
-  }
-
-  /**
-   * Collate the data points to plot
-   *
-   * @param primaryTrack
-   *          the primary track
-   * @param myOperation
-   *          the calculation we're making
-   * @param theTracks
-   *          the selected set of tracks
-   * @param start_time
-   *          the start time selected
-   * @param end_time
-   *          the end time selected
-   * @param provider
-   *          the provider of the time offset used when plotting time-zero data
-   * @return the dataset to plot
-   * @see toteCalculation#isWrappableData
-   * @see toteCalculation#calculate(Watchable primary,Watchable secondary,HiResDate thisTime)
-   * @see Debrief.Tools.FilterOperations.ShowTimeVariablePlot3.CalculationHolder#isARelativeCalculation
-   * @see WatchableList#getItemsBetween(HiResDate start,HiResDate end)
-   * @see TimeSeriesCollection#addSeries(BasicTimeSeries series)
-   */
-  public static AbstractSeriesDataset getDataSeries(
-      final WatchableList primaryTrack, final CalculationHolder myOperation,
-      final Vector<WatchableList> theTracks, final HiResDate start_time,
-      final HiResDate end_time, final ColouredDataItem.OffsetProvider provider)
-  {
-
-    final toteCalculation theCalculation = myOperation._theCalc;
-
-    AbstractSeriesDataset theSeriesCollection = null;
-
-    // ok, now collate the data
-    VersatileSeriesAdder theAdder = null;
-    // sort out the adder for what we're doing
-    if (HiResDate.inHiResProcessingMode())
-    {
-      theSeriesCollection = new TimeSeriesCollection();
-      theAdder = new VersatileSeriesAdder()
-      {
-        @Override
-        public void add(final Series thisSeries, final HiResDate theTime,
-            final double data, final Color thisColor,
-            final boolean connectToPrevious,
-            final ColouredDataItem.OffsetProvider provider1,
-            final boolean parentIsVisible)
-        {
-          // HI-RES NOT DONE - FixedMillisecond should be converted
-          // some-how to
-          // FixedMicroSecond
-          final TimeSeriesDataItem newItem = new ColouredDataItem(
-              new FixedMillisecond((long) (theTime.getMicros() / 1000d)), data,
-              thisColor, connectToPrevious, provider1, parentIsVisible, true);
-
-          // To change body of implemented methods use File | Settings
-          // | File
-          // Templates.
-          final TimeSeries theSeries = (TimeSeries) thisSeries;
-          theSeries.add(newItem);
-        }
-
-        @Override
-        public void addSeries(final AbstractSeriesDataset collection,
-            final Series thisSeries, final Color defaultColor)
-        {
-          final TimeSeriesCollection coll = (TimeSeriesCollection) collection;
-          coll.addSeries((TimeSeries) thisSeries);
-
-        }
-      };
-
-    }
-    else
-    {
-      theSeriesCollection = new TimeSeriesCollection();
-
-      // right, just working with normal dates
-      theAdder = new VersatileSeriesAdder()
-      {
-        @Override
-        public void add(final Series thisSeries, final HiResDate theTime,
-            final double data, final Color thisColor,
-            final boolean connectToPrevious,
-            final ColouredDataItem.OffsetProvider provider1,
-            final boolean parentIsVisible)
-        {
-          // HI-RES NOT DONE - FixedMillisecond should be converted
-          // some-how to
-          // FixedMicroSecond
-          final ColouredDataItem newItem = new ColouredDataItem(
-              new FixedMillisecond(theTime.getDate().getTime()), data,
-              thisColor, connectToPrevious, provider1, parentIsVisible, true);
-
-          // To change body of implemented methods use File | Settings
-          // | File
-          // Templates.
-          final TimeSeries theSeries = (TimeSeries) thisSeries;
-          theSeries.add(newItem);
-        }
-
-        @Override
-        public void addSeries(final AbstractSeriesDataset collection,
-            final Series thisSeries, final Color defaultColor)
-        {
-          final TimeSeriesCollection coll = (TimeSeriesCollection) collection;
-          coll.addSeries((TimeSeries) thisSeries);
-        }
-
-      };
-    }
-
-    // calculate the data variables for our tracks
-    final Enumeration<WatchableList> iter = theTracks.elements();
-    while (iter.hasMoreElements())
-    {
-      final WatchableList thisSecondaryTrack = iter.nextElement();
-
-      // is this a relative calculation?
-      if (myOperation.isARelativeCalculation())
-      {
-        // yes, but we don't bother with the primary track, see if this
-        // is it
-        if (thisSecondaryTrack == primaryTrack)
-        {
-          // just double check that we have primary data
-          final Collection<Editable> ss = thisSecondaryTrack.getItemsBetween(
-              start_time, end_time);
-
-          if (ss == null)
-          {
-            Application.logError2(ToolParent.WARNING,
-                "Insufficient points found in primary track."
-                    + "\nPlease check coverage of time controller bars", null);
-            return null;
-          }
-
-          // drop out, and wait for the next cycle
-          continue;
-        }
-      }
-
-      // ////////////////////////////////////////////////////
-      // step through the track
-      //
-      final Collection<Editable> secondaryItems = thisSecondaryTrack
-          .getItemsBetween(start_time, end_time);
-
-      // indicator for whether we join this data point to the previous one
-      boolean connectToPrevious = false;
-
-      // have we found any?. Hey, listen here. The "getItemsBetween"
-      // method may return data items, but we may still not be able to do the calc
-      // (such as if we have "NaN" for depth). So we still do a sanity check
-      // at the end of this method to stop us adding empty data series to the collection.
-      if (secondaryItems == null)
-      {
-        Application.logError2(ToolParent.WARNING,
-            "Insufficient points found in secondary track."
-                + "\nPlease check coverage of time controller bars", null);
-        continue;
-      }
-      else
-      {
-        // remember the default color for this series
-        Color seriesColor;
-
-        // ok, now collate the data
-        Series thisSeries = null;
-        // sort out the adder for what we're doing
-        if (HiResDate.inHiResProcessingMode())
-        {
-          thisSeries = new XYSeries(thisSecondaryTrack.getName());
-        }
-        else
-        {
-          thisSeries = new TimeSeries(thisSecondaryTrack.getName());
-        }
-
-        seriesColor = thisSecondaryTrack.getColor();
-
-        // split into separate processing here, depending on where we're
-        // looking
-        // at a relative calculation
-        if (myOperation.isARelativeCalculation())
-        {
-          // yes, it is a relative calculation.
-
-          // Find out if it's a special case (where we don't have time
-          // data)
-          final boolean secSingleton =
-              (thisSecondaryTrack instanceof LightweightTrackWrapper)
-                  && (((LightweightTrackWrapper) thisSecondaryTrack)
-                      .isSinglePointTrack());
-          if (thisSecondaryTrack.getStartDTG() == null || secSingleton)
-          {
-            // do we have any primary data to fall back on (to
-            // decide the times
-            // for
-            // data points)
-            if (primaryTrack.getStartDTG() == null || primaryTrack.getStartDTG()
-                .equals(primaryTrack.getEndDTG()))
-            {
-
-              // ////////////////////////////////////////////////
-              // CASE 1 - neither track has time data, relative
-              // calc
-              // ////////////////////////////////////////////////
-
-              // so, we don't have primary or secondary data.
-              // produce data
-              // values at the start and end of the track
-              // produce data points at the primary track
-              // locations
-              final Iterator<Editable> it = secondaryItems.iterator();
-              final Watchable theSecondaryPoint = (Watchable) it.next();
-
-              // get an iterator for the primary track
-              final Collection<Editable> primaryPoints = primaryTrack
-                  .getItemsBetween(start_time, end_time);
-
-              // do we have any primary data in this period
-              if (primaryPoints != null)
-              {
-                final Iterator<Editable> throughPrimary = primaryPoints
-                    .iterator();
-                final Watchable thisPrimary = (Watchable) throughPrimary.next();
-
-                // ok, create the series with it's two points in
-                produceTwoPointDataSeries(theCalculation, thisPrimary,
-                    theSecondaryPoint, thisSeries, start_time, end_time,
-                    provider, theAdder);
-
-              }
-            }
-            else
-            {
-
-              // ////////////////////////////////////////////////
-              // CASE 2 - secondary track has time data, relative
-              // calc
-              // ////////////////////////////////////////////////
-
-              // so, we do have time data for the secondary track,
-              // but not on
-              // the primary track
-              // therefore we produce data points at the primary
-              // track locations
-              final Watchable[] theSecondaryPoints = thisSecondaryTrack
-                  .getNearestTo(start_time);
-              final Watchable theSecondaryPoint = theSecondaryPoints[0];
-
-              final Color thisColor = theSecondaryPoint.getColor();
-
-              // get an iterator for the primary track
-              final Collection<Editable> primaryPoints = primaryTrack
-                  .getItemsBetween(start_time, end_time);
-
-              if (primaryPoints != null)
-              {
-                final Iterator<Editable> throughPrimary = primaryPoints
-                    .iterator();
-                while (throughPrimary.hasNext())
-                {
-                  final Watchable thisPrimary = (Watchable) throughPrimary
-                      .next();
-
-                  final HiResDate currentTime = thisPrimary.getTime();
-
-                  // and add the new data point (if we have
-                  // to)
-                  connectToPrevious = createDataPoint(theCalculation,
-                      thisPrimary, theSecondaryPoint, currentTime,
-                      connectToPrevious, thisColor, thisSeries, provider,
-                      theAdder);
-
-                } // stepping through the primary track
-
-              } // whether we have primary points
-
-            }
-          }
-          else
-          // whether we have DTG data
-          {
-
-            // ////////////////////////////////////////////////
-            // CASE 3 - both tracks have time data, relative calc
-            // ////////////////////////////////////////////////
-            // yes, we do have DTG data for this track - hooray!
-
-            // ok, step through the list
-            final Iterator<Editable> secIter = secondaryItems.iterator();
-
-            // remember the last point - used to check if we're
-            // passing through
-            // zero degs
-            double lastSecondaryValue = Double.NaN; // we we're
-                                                    // using NaN but
-                                                    // it
-            // was failing the equality
-            // test
-            HiResDate lastTime = null;
-
-            // we remember the fix, since the first cut after a
-            // dynamic infill should take the color of the infill
-            Watchable prevItem = null;
-
-            throughThisTrack: while (secIter.hasNext())
-            {
-              final Watchable thisSecondary = (Watchable) secIter.next();
-
-              Color thisColor = thisSecondary.getColor();
-
-              // what's the current time?
-              final HiResDate currentTime = thisSecondary.getTime();
-
-              // is this fix visible?
-              if (thisSecondary.getVisible())
-              {
-
-                // if it's a fix, hide it if the parent segment is hidden
-                if (thisSecondary instanceof FixWrapper)
-                {
-                  final FixWrapper fw = (FixWrapper) thisSecondary;
-                  final Editable parent = fw.getSegment();
-                  if (parent != null && parent instanceof TrackSegment)
-                  {
-                    final TrackSegment ts = (TrackSegment) parent;
-                    if (!ts.getVisible())
-                    {
-                      connectToPrevious = false;
-
-                      // ok, the parent segment is hidden, skip this point
-                      continue;
-                    }
-                  }
-                }
-
-                // the point on the primary track we work with
-                Watchable thisPrimary = null;
-
-                // find the fix on the primary track which is
-                // nearest in
-                // time to this one (if we need to)
-                Watchable[] nearList;
-
-                // temp switch on interpolation
-                Boolean oldInterp = null;
-                if (primaryTrack instanceof ISecondaryTrack)
-                {
-                  final ISecondaryTrack tw = (ISecondaryTrack) primaryTrack;
-                  oldInterp = tw.getInterpolatePoints();
-                  tw.setInterpolatePoints(true);
-                }
-
-                // find it's nearest point on the primary track
-                nearList = primaryTrack.getNearestTo(currentTime);
-
-                // and restore the interpolate points setting
-                if (oldInterp != null)
-                {
-                  final ISecondaryTrack tw = (ISecondaryTrack) primaryTrack;
-                  tw.setInterpolatePoints(oldInterp.booleanValue());
-                }
-
-                // yes. right, we only perform a calc if we have
-                // primary data
-                // for this point
-                if (nearList.length == 0)
-                {
-                  // remember that the next point doesn't
-                  // connect to it's
-                  // previous one
-                  // since we want to show the gap represented
-                  // by this datum
-                  connectToPrevious = false;
-
-                  // drop out, and wait for the next cycle
-                  continue throughThisTrack;
-                }
-                else
-                {
-                  thisPrimary = nearList[0];
-                }
-
-                // ////////////////////////////////////////////////
-                // NOW PUT IN BIT TO WRAP THROUGH ZERO WHERE
-                // APPLICABLE
-                // ////////////////////////////////////////////////
-
-                // produce the new calculated value
-                final double thisVal = theCalculation.calculate(thisSecondary,
-                    thisPrimary, currentTime);
-
-                // SPECIAL HANDLING - do we need to check if
-                // this data passes
-                // through 360 degs?
-                if (theCalculation.isWrappableData())
-                {
-                  // add extra points, if we need to
-                  connectToPrevious = insertWrappingPoints(lastSecondaryValue,
-                      thisVal, lastTime, currentTime, thisColor, thisSeries,
-                      connectToPrevious, provider, theAdder,
-                      myOperation._clipMax);
-                }
-                // ////////////////////////////////////////////////
-                // THANK YOU, WE'RE PLEASED TO RETURN YOU TO
-                // YOUR NORMAL PROGRAM
-                // ////////////////////////////////////////////////
-
-                // ok, check the segments. if the last segment was dynamic, and we're not,
-                // use the last color. Do we know the previous fix?
-                if (prevItem != null && thisSecondary instanceof FixWrapper)
-                {
-                  final FixWrapper thisF = (FixWrapper) thisSecondary;
-                  final TrackSegment thisSeg = thisF.getSegment();
-                  if (thisSeg != null && prevItem instanceof FixWrapper)
-                  {
-                    final FixWrapper prevF = (FixWrapper) prevItem;
-                    final TrackSegment prevSeg = prevF.getSegment();
-                    // is it from a different segment?
-                    if (!thisSeg.equals(prevSeg)
-                        && (prevSeg instanceof DynamicInfillSegment
-                            && !(thisSeg instanceof DynamicInfillSegment)))
-                    {
-                      // ok, use the previous color
-                      thisColor = prevItem.getColor();
-                    }
-                  }
-                }
-
-                // and add the new data point (if we have to)
-                connectToPrevious = createDataPoint(theCalculation, thisPrimary,
-                    thisSecondary, currentTime, connectToPrevious, thisColor,
-                    thisSeries, provider, theAdder);
-
-                lastSecondaryValue = thisVal;
-                lastTime = currentTime;
-
-                prevItem = thisSecondary;
-
-              } // whether this point is visible
-            } // stepping through this track
-          } // whether we have DTG data
-
-        }
-        else
-        {
-          // so, this is an absolute calculation - we don't need to
-          // worry about
-          // the primry
-          // track
-
-          // do we have time data for this secondary track?
-          if (thisSecondaryTrack.getStartDTG() == null)
-          {
-
-            // ////////////////////////////////////////////////
-            // CASE 4 - no time data, non-relative calculation
-            // ////////////////////////////////////////////////
-
-            // it's ok. It we don't have time related data for this
-            // point we
-            // just create
-            // data points for it at the start & end of the track
-
-            // ok, create the series with it's two points in
-            // ok, step through the list
-            final Iterator<Editable> it = secondaryItems.iterator();
-            final Watchable thisSecondary = (Watchable) it.next();
-
-            // and
-            produceTwoPointDataSeries(theCalculation, null, thisSecondary,
-                thisSeries, start_time, end_time, provider, theAdder);
-
-          }
-          else
-          {
-
-            // ////////////////////////////////////////////////
-            // CASE 5 - with time data, non-relative calculation
-            // ////////////////////////////////////////////////
-
-            // ok, step through the list
-            final Iterator<Editable> it = secondaryItems.iterator();
-
-            // remember the last point - used to check if we're
-            // passing through
-            // zero degs
-            double lastSecondaryValue = Double.NaN; // we we're
-                                                    // using NaN but
-                                                    // it
-            // was failing the equality
-            // test
-            HiResDate lastTime = null;
-
-            Watchable prevFix = null;
-
-            while (it.hasNext())
-            {
-              final Watchable thisSecondary = (Watchable) it.next();
-
-              // if it's a fix, hide it if the parent segment is hidden
-              if (thisSecondary instanceof FixWrapper)
-              {
-                final FixWrapper fw = (FixWrapper) thisSecondary;
-                final Editable parent = fw.getSegment();
-                if (parent != null && parent instanceof TrackSegment)
-                {
-                  final TrackSegment ts = (TrackSegment) parent;
-                  if (!ts.getVisible())
-                  {
-                    connectToPrevious = false;
-
-                    // ok, the parent segment is hidden, skip this point
-                    continue;
-                  }
-                }
-              }
-
-              // / get the colour
-              Color thisColor = thisSecondary.getColor();
-
-              // what's the time of this data point?
-              final HiResDate currentTime = thisSecondary.getTime();
-
-              // produce the new calculated value
-              final double thisVal = theCalculation.calculate(thisSecondary,
-                  null, currentTime);
-
-              // SPECIAL HANDLING - do we need to check if this
-              // data passes
-              // through 360 degs?
-              if (theCalculation.isWrappableData())
-              {
-                // add extra points, if we need to
-                connectToPrevious = insertWrappingPoints(lastSecondaryValue,
-                    thisVal, lastTime, currentTime, thisColor, thisSeries,
-                    connectToPrevious, provider, theAdder,
-                    myOperation._clipMax);
-              }
-
-              // is this fix visible?
-              if (thisSecondary.getVisible())
-              {
-                // the point on the primary track we work with
-                final Watchable thisPrimary = null;
-
-                // ok, check the segments. if the last segment was dynamic, and we're not,
-                // use the last color. Do we know the previous fix?
-                if (prevFix != null && thisSecondary instanceof FixWrapper)
-                {
-                  final FixWrapper fix = (FixWrapper) thisSecondary;
-                  final TrackSegment thisSeg = fix.getSegment();
-                  if (thisSeg != null)
-                  {
-                    if (prevFix instanceof FixWrapper)
-                    {
-                      final FixWrapper pFix = (FixWrapper) prevFix;
-                      final TrackSegment prevSeg = pFix.getSegment();
-                      // is it from a different segment?
-                      if (!thisSeg.equals(prevSeg)
-                          && (prevSeg instanceof DynamicInfillSegment
-                              && !(thisSeg instanceof DynamicInfillSegment)))
-                      {
-                        // ok, use the previous color
-                        thisColor = prevFix.getColor();
-                      }
-                    }
-                  }
-                }
-
-                // and add the new data point (if we have to)
-                connectToPrevious = createDataPoint(theCalculation, thisPrimary,
-                    thisSecondary, currentTime, connectToPrevious, thisColor,
-                    thisSeries, provider, theAdder);
-                lastSecondaryValue = thisVal;
-                lastTime = new HiResDate(currentTime);
-
-                prevFix = thisSecondary;
-              } // whether this point is visible
-            } // stepping through this secondary collection
-          } // whether there was time-related data for this track
-        } // whether this was a relative calculation
-
-        // if the series if empty, set it to null, rather than create
-        // one of
-        // empty length
-        if (thisSeries instanceof XYSeries)
-        {
-          final XYSeries ser = (XYSeries) thisSeries;
-          if (ser.getItemCount() == 0)
-          {
-            thisSeries = null;
-          }
-        }
-        else if (thisSeries instanceof TimeSeries)
-        {
-          final TimeSeries ser = (TimeSeries) thisSeries;
-          if (ser.getItemCount() == 0)
-          {
-            thisSeries = null;
-          }
-        }
-
-        // did we find anything?
-        if (thisSeries != null)
-        {
-          theAdder.addSeries(theSeriesCollection, thisSeries, seriesColor);
-        }
-
-      } // if this collection actually had data
-
-    } // looping through the tracks
-
-    if (theSeriesCollection.getSeriesCount() == 0)
-    {
-      theSeriesCollection = null;
-    }
-
-    return theSeriesCollection;
-  }
-
-  /**
-   * method to decide if we need to insert extra (non-joined) points to reflect fact that data wraps
-   * through 360 degs
-   *
-   * @param lastSecondaryValue
-   *          the last value calculated
-   * @param thisVal
-   *          this calculated value
-   * @param lastTime
-   *          the time of the last calculation
-   * @param currentTime
-   *          the time of the current calculation
-   * @param thisColor
-   *          the colour of this data point
-   * @param thisSeries
-   *          the data series we add our new point(s) to
-   * @param theAdder
-   * @param clipMax
-   * @param connectToPrev
-   *          whether the next data point should connect to these
-   *
-   * @return whether the next line segment should connect to this one
-   */
-  private static boolean insertWrappingPoints(final double lastSecondaryValue,
-      final double thisVal, final HiResDate lastTime,
-      final HiResDate currentTime, final Color thisColor,
-      final Series thisSeries, final boolean connectToPrevious,
-      final ColouredDataItem.OffsetProvider provider,
-      final VersatileSeriesAdder theAdder, final double clipMax)
-  {
-    boolean connectToPrev = connectToPrevious;
-    // is this the first point?
-    if ((!Double.isNaN(lastSecondaryValue)))
-    {
-
-      final boolean beyondThreshold = Math.abs(thisVal
-          - lastSecondaryValue) > COURSE_THRESHOLD;
-
-      // how far is this from the previous value
-      if (beyondThreshold)
-      {
-        // oooh, we've passed through zero since the last value. Create
-        // two data
-        // points
-        // to simulate the data passing through zero degrees
-        final double startCourse = lastSecondaryValue;
-        final double endCourse = thisVal;
-        final long startTime = lastTime.getMicros();
-        final long endTime = currentTime.getMicros();
-
-        long zeroTime;
-
-        zeroTime = ShowTimeVariablePlot3.calcZeroCrossingTime(startTime,
-            endTime, startCourse, endCourse, clipMax);
-
-        // just check that zero time isn't equal to either of the ends.
-        // if it
-        // is, move it forward or back
-        // one milli
-        boolean shiftZeroUp = false;
-        boolean shiftZeroDown = false;
-
-        if (zeroTime == startTime)
-        {
-          shiftZeroUp = true;
-        }
-
-        if (zeroTime == endTime)
-        {
-          shiftZeroDown = true;
-        }
-
-        // ok insert the points at this time.
-
-        // determine whether we go to zero or 360 first
-        double firstCourse;
-        double secondCourse;
-
-        if (startCourse > clipMax - 180)
-        {
-          firstCourse = clipMax;
-          secondCourse = clipMax - 360;
-        }
-        else
-        {
-          firstCourse = clipMax - 360;
-          secondCourse = clipMax;
-        }
-
-        HiResDate firstDate = null;
-        HiResDate secondDate = null;
-        if (HiResDate.inHiResProcessingMode())
-        {
-          if (shiftZeroUp)
-          {
-            zeroTime += 2;
-          }
-          if (shiftZeroDown)
-          {
-            zeroTime -= 2;
-          }
-
-          // make it a microsecond either side
-          firstDate = new HiResDate(0, zeroTime - 1);
-          secondDate = new HiResDate(0, zeroTime + 1);
-        }
-        else
-        {
-          if (shiftZeroUp)
-          {
-            zeroTime += 2000;
-          }
-          if (shiftZeroDown)
-          {
-            zeroTime -= 2000;
-          }
-
-          // make it a millisecond either side
-          final HiResDate zero = new HiResDate(0, zeroTime);
-          firstDate = new HiResDate(zero.getDate().getTime() - 1);
-          secondDate = new HiResDate(zero.getDate().getTime() + 1);
-        }
-
-        try
-        {
-          // now that we use the inverse of the firstPoint value
-          // to
-          // indicate whether to join the point to it's previous
-          // one.
-          theAdder.add(thisSeries, firstDate, firstCourse, thisColor, true,
-              provider, false);
-
-          // now that we use the inverse of the firstPoint value
-          // to
-          // indicate whether to join the point to it's previous
-          // one.
-          theAdder.add(thisSeries, secondDate, secondCourse, thisColor, false,
-              provider, false);
-
-          // right, we're about to cross zero degrees, don't connect
-          // to
-          // the next
-          connectToPrev = true;
-
-        }
-        catch (final Exception e)
-        {
-          Trace.trace(
-              "Failed to insert chart point (duplicate of previous point)",
-              false);
-        }
-
-      }
-    }
-    return connectToPrev;
-  }
-
-  /**
-   * create a simple series using the two data points
-   *
-   * @param theCalculation
-   * @param thisPrimary
-   * @param thisSecondary
-   * @param thisSeries
-   * @param start_time
-   * @param end_time
-   */
-  private static void produceTwoPointDataSeries(
-      final toteCalculation theCalculation, final Watchable thisPrimary,
-      final Watchable thisSecondary, final Series thisSeries,
-      final HiResDate start_time, final HiResDate end_time,
-      final ColouredDataItem.OffsetProvider provider,
-      final VersatileSeriesAdder theAdder)
-  {
-
-    // Note, we ignore the value of connect to previous, since we are
-    // creating
-    // the whole
-    // series in this method
-
-    // the colour of this track
-    final Color thisColor = thisSecondary.getColor();
-
-    // add the start point
-    createDataPoint(theCalculation, thisPrimary, thisSecondary, start_time,
-        false, thisColor, thisSeries, provider, theAdder);
-
-    // add the end point
-    createDataPoint(theCalculation, thisPrimary, thisSecondary, end_time, true,
-        thisColor, thisSeries, provider, theAdder);
-  }
-
-  /**
-   * the period this operation covers
-   */
-  private HiResDate _start_time = null;
-
-  private HiResDate _end_time = null;
-
-  /**
-   * the tracks we should cover
-   */
-  private Vector<WatchableList> _theTracks = null;
-
-  /**
-   *
-   */
-  private WatchableList _preselectedPrimaryTrack;
-
-  /**
-   * the panel we put our graph into
-   */
-  private final MWC.GUI.Properties.PropertiesPanel _thePanel;
-
-  /**
-   * the operations we provide
-   */
-  private final Vector<CalculationHolder> _theOperations;
-
-  /**
-   * Option used for Debrief Lite. User selects the option before running the XY calculation.
-   */
-  private CalculationHolder _preselectedOperation;
-
-  /**
-   * store a local copy of the line separator
-   */
-  private final String _theSeparator = System.getProperties().getProperty(
-      "line.separator");
-
-  /**
-   * the step control we want the plot to listen to
-   */
-  protected final Debrief.GUI.Tote.StepControl _theStepper;
-
-  private StepperChartPanel _generatedChartPanel;
-
-  private NewFormattedJFreeChart _generatedJFreeChart;
-
-  private StepperXYPlot _generatedXYPlot;
-
-  private MySwingPlot _generatedSwingPlot;
-
-  // /////////////////////////////////////////////////
-  // constructor
-  // ////////////////////////////////////////////////
-  public ShowTimeVariablePlot3(
-      final MWC.GUI.Properties.PropertiesPanel thePanel,
-      final Debrief.GUI.Tote.StepControl theStepper)
-  {
-    // remember the panel
-    _thePanel = thePanel;
-
-    // remember the stepper
-    _theStepper = theStepper;
-
-    _theOperations = new Vector<CalculationHolder>(0, 1);
-    _theOperations.addElement(new CalculationHolder(new depthCalc(),
-        new DepthFormatter(), false, 0));
-
-    _theOperations.addElement(new CalculationHolder(new courseCalc(),
-        new CourseFormatter(), false, 360));
-
-    _theOperations.addElement(new CalculationHolder(new speedCalc(), null,
-        false, 0));
-    _theOperations.addElement(new CalculationHolder(new rangeCalc(), null, true,
-        0));
-    _theOperations.addElement(new CalculationHolder(new bearingCalc(), null,
-        true, 180));
-    _theOperations.addElement(new CalculationHolder(new bearingRateCalc(),
-        new BearingRateFormatter(), true, 180));
-
-    // provide extra formatting to the y-axis if we're plotting in uk format
-    // (-180...+180).
-    // but not for US format
-    formattingOperation theFormatter = null;
-    if (relBearingCalc.useUKFormat())
-    {
-      theFormatter = new RelBearingFormatter();
-    }
-    else
-    {
-      theFormatter = null;
-    }
-
-    // and add the relative bearing calcuation
-    _theOperations.addElement(new CalculationHolder(new relBearingCalc(),
-        theFormatter, true, 180));
-    _theOperations.addElement(new CalculationHolder(new atbCalc(), theFormatter,
-        true, 180));
-  }
-
-  @Override
-  public final void actionPerformed(final java.awt.event.ActionEvent p1)
-  {
-  }
-
-  @Override
-  public final void close()
-  {
-  }
-
-  @Override
-  public final void execute()
-  {
-  }
-
-  private CalculationHolder getChoice()
-  {
-    final Object[] opts = new Object[_theOperations.size()];
-    _theOperations.copyInto(opts);
-    final CalculationHolder res = (CalculationHolder) JOptionPane
-        .showInputDialog(null, "Which operation?", "Plot time variables",
-            JOptionPane.QUESTION_MESSAGE, null, opts, null);
-    return res;
-  }
-
-  @Override
-  public final MWC.GUI.Tools.Action getData()
-  {
-    // check that some tracks are selected
-    if (_theTracks == null)
-    {
-      MWC.GUI.Dialogs.DialogFactory.showMessage("Reformat Tracks",
-          "Please select one or more tracks");
-      return null;
-    }
-
-    // find out what the user wants to view
-    CalculationHolder theHolder = _preselectedOperation;
-    if (theHolder == null)
-    {
-      theHolder = getChoice();
-    }
-
-    // check it worked
-    if (theHolder != null)
-    {
-      // retrieve the necessary input data
-      final toteCalculation myOperation = theHolder._theCalc;
-
-      // declare the primary track (even though we may end up not using
-      // it)
-      WatchableList thePrimary = null;
-
-      // is this a relative calculation?
-      if (theHolder._isRelative)
-      {
-        thePrimary = _preselectedPrimaryTrack;
-
-        if (thePrimary == null)
-        {
-          // retrieve the necessary input data
-          thePrimary = getPrimary();
-        }
-      }
-
-      // ////////////////////////////////////////////////
-      // sort out the title
-      // ////////////////////////////////////////////////
-      // get the title to use
-      String theTitle = myOperation.getTitle() + " vs Time plot";
-
-      // is this a relative operation
-      if (theHolder.isARelativeCalculation())
-      {
-        if (thePrimary != null)
-        {
-          // if it's relative, we use the primary track name in the
-          // title
-          theTitle = thePrimary.getName() + " " + theTitle;
-        }
-      }
-
-      // ///////////////////////////////////////////////////////
-      // prepare the plot
-      // ///////////////////////////////////////////////////////
-
-      // the working variables we rely on later
-      NewFormattedJFreeChart jChart = null;
-      XYPlot plot = null;
-      ValueAxis xAxis = null;
-
-      XYToolTipGenerator tooltipGenerator = null;
-
-      // the y axis is common to hi & lo res. Format it here
-      final NumberAxis yAxis = new NumberAxis(myOperation.getTitle() + " "
-          + myOperation.getUnits());
-
-      // hmm, see if we are in hi-res mode. If we are, don't use a
-      // formatted
-      // y-axis, just use the plain long microseconds
-      // value
-      if (HiResDate.inHiResProcessingMode())
-      {
-
-        // final SimpleDateFormat _secFormat = new SimpleDateFormat("ss");
-
-        System.err.println(
-            "XY Plot of HiRes data support is incomplete. Tick formatter (below) is missing.");
-
-        // ok, simple enough for us...
-        final NumberAxis nAxis = new NumberAxis("time (secs.micros)");
-        // {
-        // /**
-        // *
-        // */
-        // private static final long serialVersionUID = 1L;
-        //
-        // @SuppressWarnings("unused")
-        // public String getTickLabel(final double currentTickValue)
-        // {
-        // final long time = (long) currentTickValue;
-        // final Date dtg = new HiResDate(0, time).getDate();
-        // final String res = _secFormat.format(dtg) + "."
-        // + DebriefFormatDateTime.formatMicros(new HiResDate(0, time));
-        // return res;
-        // }
-        // };
-        nAxis.setAutoRangeIncludesZero(false);
-        xAxis = nAxis;
-
-        // just show the raw data values
-        tooltipGenerator = new StandardXYToolTipGenerator();
-      }
-      else
-      {
-        // create a date-formatting axis
-        final DateAxis dAxis = new RelativeDateAxis();
-        dAxis.setStandardTickUnits(DateAxisEditor
-            .createStandardDateTickUnitsAsTickUnits());
-        xAxis = dAxis;
-
-        // also create the date-knowledgable tooltip writer
-        tooltipGenerator = new DatedToolTipGenerator();
-      }
-
-      // create the special stepper plot
-      final ColourStandardXYItemRenderer renderer =
-          new ColourStandardXYItemRenderer(tooltipGenerator, null, null);
-      plot = getPlot((RelativeDateAxis) xAxis, yAxis, _theStepper, renderer);
-      _generatedXYPlot = (StepperXYPlot) plot;
-      renderer.setPlot(plot);
-
-      // apply any formatting for this choice
-      final formattingOperation fo = theHolder._theFormatter;
-      if (fo != null)
-      {
-        fo.format(plot);
-      }
-
-      _generatedJFreeChart = jChart = new NewFormattedJFreeChart(theTitle,
-          JFreeChart.DEFAULT_TITLE_FONT, plot, true, _theStepper);
-
-      // ////////////////////////////////////////////////////
-      // get the data
-      // ////////////////////////////////////////////////////
-      final AbstractDataset theDataset = getDataSeries(thePrimary, theHolder,
-          _theTracks, _start_time, _end_time, jChart.getTimeOffsetProvider());
-
-      // ////////////////////////////////////////////////
-      // put the holder into one of our special items
-      // ////////////////////////////////////////////////
-      final ChartPanel chartInPanel = new StepperChartPanel(jChart, true,
-          _theStepper);
-
-      _generatedChartPanel = (StepperChartPanel) chartInPanel;
-
-      // format the chart
-      chartInPanel.setName(theTitle);
-      chartInPanel.setMouseZoomable(true, true);
-
-      // and insert into the panel
-      insertPanel(chartInPanel, jChart);
-
-      // ////////////////////////////////////////////////////
-      // put the time series into the plot
-      // ////////////////////////////////////////////////////
-      plot.setDataset((XYDataset) theDataset);
-
-    } // whether we have a primary
-
-    // return the new action
-    return null;
-  }
-
-  @Override
-  public final String getDescription()
-  {
-    final StringBuffer res = new StringBuffer("2. Select tracks to be plotted");
-    res.append(_theSeparator);
-    res.append("3. Press 'Apply' button");
-    res.append(_theSeparator);
-    res.append("4. Select which data parameter is to be plotted");
-    res.append(_theSeparator);
-    res.append(
-        "5. Drag an area on the graph to zoom in, and press Fill to rescale");
-    res.append(_theSeparator);
-
-    return res.toString();
-  }
-
-  public StepperChartPanel getGeneratedChartPanel()
-  {
-    return _generatedChartPanel;
-  }
-
-  public NewFormattedJFreeChart getGeneratedJFreeChart()
-  {
-    return _generatedJFreeChart;
-  }
-
-  public MySwingPlot getGeneratedSwingPlot()
-  {
-    return _generatedSwingPlot;
-  }
-
-  public StepperXYPlot getGeneratedXYPlot()
-  {
-    return _generatedXYPlot;
-  }
-
-  @Override
-  public final String getImage()
-  {
-    return null;
-  }
-
-  @Override
-  public final String getLabel()
-  {
-    return "Show time variables";
-  }
-
-  private XYPlot getPlot(final RelativeDateAxis xAxis, final ValueAxis yAxis,
-      final StepControl theStepper, final XYItemRenderer renderer)
-  {
-    return new StepperXYPlot(null, xAxis, yAxis, theStepper, renderer);
-  }
-
-  private WatchableList getPrimary()
-  {
-    WatchableList res = null;
-
-    // check we have some tracks selected
-    if (_theTracks != null)
-    {
-      final Object[] opts = new Object[_theTracks.size()];
-      _theTracks.copyInto(opts);
-      res = (WatchableList) JOptionPane.showInputDialog(null,
-          "Which is the primary track?" + System.getProperty("line.separator")
-              + "  (to be used as the subject of calculations)",
-          "Show Time Variable Plot", JOptionPane.QUESTION_MESSAGE, null, opts,
-          null);
-    }
-    else
-    {
-      MWC.GUI.Dialogs.DialogFactory.showMessage("Track Selector",
-          "Please select one or more tracks");
-    }
-    return res;
-  }
-
-  /**
-   * create a properties panel and insert it
-   *
-   * @param panel
-   *          the panel containing the plot
-   * @param theXYPlot
-   *          the plot itself
-   */
-  private void insertPanel(final JPanel panel,
-      final NewFormattedJFreeChart theXYPlot)
-  {
-    // create the panel we are using
-    if (_thePanel != null)
-    {
-      final SwingPlot mySwingPlot = new MySwingPlot(panel, _thePanel,
-          theXYPlot);
-      _generatedSwingPlot = (MySwingPlot) mySwingPlot;
-      if (_thePanel instanceof MWC.GUI.Properties.Swing.SwingPropertiesPanel)
-      {
-        // just check if we are using one of our Swing-aware properties
-        // panels,
-        // in which case we will insert the
-        // panel in a floating toolbar.
-
-        final MWC.GUI.Properties.Swing.SwingPropertiesPanel sp =
-            (MWC.GUI.Properties.Swing.SwingPropertiesPanel) _thePanel;
-        sp.addThisPanel(mySwingPlot);
-      }
-      else
-      {
-        _thePanel.add(panel);
-      }
-    }
-  }
-
-  /**
-   * the user has pressed RESET whilst this button is pressed
-   *
-   * @param startTime
-   *          the new start time
-   * @param endTime
-   *          the new end time
-   */
-  @Override
-  public void resetMe(final HiResDate startTime, final HiResDate endTime)
-  {
-  }
-
-  @Override
-  public final void setPeriod(final HiResDate startDTG,
-      final HiResDate finishDTG)
-  {
-    _start_time = startDTG;
-    _end_time = finishDTG;
-  }
-
-  public void setPreselectedOperation(
-      final CalculationHolder _preselectedOperation)
-  {
-    this._preselectedOperation = _preselectedOperation;
-  }
-
-  public void setPreselectedPrimaryTrack(
-      final WatchableList _preselectedPrimaryTrack)
-  {
-    this._preselectedPrimaryTrack = _preselectedPrimaryTrack;
-  }
-
-  @Override
-  public final void setTracks(final Vector<WatchableList> selectedTracks)
-  {
-    _theTracks = selectedTracks;
-  }
->>>>>>> 3f1a7889
-}+ }