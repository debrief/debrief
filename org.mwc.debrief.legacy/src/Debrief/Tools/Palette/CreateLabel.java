/*
 *    Debrief - the Open Source Maritime Analysis Application
 *    http://debrief.info
 *
 *    (C) 2000-2014, PlanetMayo Ltd
 *
 *    This library is free software; you can redistribute it and/or
 *    modify it under the terms of the Eclipse Public License v1.0
 *    (http://www.eclipse.org/legal/epl-v10.html)
 *
 *    This library is distributed in the hope that it will be useful,
 *    but WITHOUT ANY WARRANTY; without even the implied warranty of
 *    MERCHANTABILITY or FITNESS FOR A PARTICULAR PURPOSE. 
 */
// $RCSfile: CreateLabel.java,v $
// @author $Author: Ian.Mayo $
// @version $Revision: 1.3 $
// $Log: CreateLabel.java,v $
// Revision 1.3  2005/12/13 09:04:52  Ian.Mayo
// Tidying - as recommended by Eclipse
//
// Revision 1.2  2005/07/08 14:18:34  Ian.Mayo
// Make utility methods more accessible
//
// Revision 1.1.1.2  2003/07/21 14:48:45  Ian.Mayo
// Re-import Java files to keep correct line spacing
//
// Revision 1.5  2003-03-19 15:37:25+00  ian_mayo
// improvements according to IntelliJ inspector
//
// Revision 1.4  2003-01-22 12:03:15+00  ian_mayo
// Create default location (centre) at zero depth
//
// Revision 1.3  2002-05-28 09:25:09+01  ian_mayo
// after switch to new system
//
// Revision 1.1  2002-05-28 09:11:48+01  ian_mayo
// Initial revision
//
// Revision 1.2  2002-05-08 16:05:36+01  ian_mayo
// Fire extended event after creation
//
// Revision 1.1  2002-04-23 12:28:49+01  ian_mayo
// Initial revision
//
// Revision 1.1  2002-01-24 14:23:37+00  administrator
// Reflect change in Layers reformat and modified events which take an indication of which layer has been modified - a step towards per-layer graphics repaints
//
// Revision 1.0  2001-07-17 08:41:16+01  administrator
// Initial revision
//
// Revision 1.1  2001-01-03 13:40:27+00  novatech
// Initial revision
//
// Revision 1.1.1.1  2000/12/12 20:48:56  ianmayo
// initial import of files
//
// Revision 1.6  2000-11-24 10:54:28+00  ian_mayo
// handle the image for the button, and check that we have a working plot (with bounds) before we add shape
//
// Revision 1.5  2000-11-22 10:51:16+00  ian_mayo
// stop it being abstract, make use of it
//
// Revision 1.4  2000-11-02 16:45:50+00  ian_mayo
// changing Layer into Interface, replaced by BaseLayer, also changed TrackWrapper so that it implements Layer,  and as we read in files, we put them into track and add Track to Layers, not to Layer then Layers
//
// Revision 1.3  1999-11-26 15:51:40+00  ian_mayo
// tidying up
//
// Revision 1.2  1999-11-11 18:23:03+00  ian_mayo
// new classes, to allow creation of shapes from palette
//

package Debrief.Tools.Palette;

import javax.swing.JOptionPane;

import Debrief.Wrappers.LabelWrapper;
import MWC.GUI.BaseLayer;
import MWC.GUI.Layer;
import MWC.GUI.Layers;
import MWC.GUI.ToolParent;
import MWC.GUI.Properties.PropertiesPanel;
import MWC.GUI.Tools.Action;
import MWC.GenericData.WorldArea;
import MWC.GenericData.WorldLocation;

public final class CreateLabel extends CoreCreateShape
{

  /////////////////////////////////////////////////////////////
  // member variables
  ////////////////////////////////////////////////////////////
  /** the properties panel
   */
  private PropertiesPanel _thePanel;


  /////////////////////////////////////////////////////////////
  // constructor
  ////////////////////////////////////////////////////////////
  /** constructor for label
   * @param theParent parent where we can change cursor
   * @param thePanel panel
   */
  public CreateLabel(final ToolParent theParent,
      final PropertiesPanel thePanel,
      final Layers theData,
      final BoundsProvider bounds,
      final String theName,
      final String theImage)
  {
    super(theParent, theName, theImage,theData,bounds);

    _thePanel = thePanel;
  }
  
  /** get the current visible data area
   * 
   */

  /////////////////////////////////////////////////////////////
  // member functions
  ////////////////////////////////////////////////////////////

  public final Action getData()
  {
    Action res = null;
    WorldArea wa = getBounds();
    boolean userSelected=false;
    if(wa != null)
    {
      // put the label in the centre of the plot (at the surface)
      final WorldLocation centre = wa.getCentreAtSurface();

      final LabelWrapper theWrapper = new LabelWrapper("blank label",
          centre,
          MWC.GUI.Properties.DebriefColors.ORANGE);
      Layer theLayer = null;
      String layerToAddTo = getSelectedLayer();
      final boolean wantsUserSelected =
          CoreCreateShape.USER_SELECTED_LAYER_COMMAND.equals(layerToAddTo);
      if (wantsUserSelected || Layers.NEW_LAYER_COMMAND.equals(layerToAddTo))
      {
        userSelected = true;
        if (wantsUserSelected)
        {
          layerToAddTo = getLayerName();
        }
        else
        {
          String txt = JOptionPane.showInputDialog(null,
              "Enter name for new layer");
          // check there's something there
          if (txt != null && !txt.isEmpty())
          {
            layerToAddTo = txt;
            // create base layer
            final Layer newLayer = new BaseLayer();
            newLayer.setName(layerToAddTo);

            // add to layers object
            _theData.addThisLayer(newLayer);
          }
        }
        if (layerToAddTo != null)
        {
          theLayer = _theData.findLayer(layerToAddTo);
        }
<<<<<<< HEAD
=======
        if (theLayer != null)
        {
          if (theLayer != null)
          {
            res = new CreateLabelAction(_thePanel, theLayer, theWrapper,
                _theData);
          }
        }
>>>>>>> 8db97b48
      }
      if (layerToAddTo != null)
      {
        theLayer = _theData.findLayer(layerToAddTo);
      }

      if (userSelected && theLayer == null)
      {
        // user cancelled.
        JOptionPane.showMessageDialog(null,
            "A layer can only be created if a name is provided. "
                + "The shape has not been created", "Error",
            JOptionPane.ERROR_MESSAGE);

      }
      // works for debrief-legacy
      else
      {
        if (theLayer == null)
        {
          theLayer = new BaseLayer();
          theLayer.setName("Misc");
          _theData.addThisLayer(theLayer);
        }
<<<<<<< HEAD
      }
      if(theLayer!=null) {
        res =  new CreateLabelAction(_thePanel,
            theLayer,
            theWrapper,
            _theData);

=======
        res = new CreateLabelAction(_thePanel, theLayer, theWrapper, _theData);
>>>>>>> 8db97b48
      }
  
    }
    else
    {
      // we haven't got an area, inform the user
      MWC.GUI.Dialogs.DialogFactory.showMessage("Create Feature",
          "Sorry, we can't create a shape until the area is defined.  Try adding a coastline first");
    }
    return res;
  }

  ///////////////////////////////////////////////////////
  // store action information
  ///////////////////////////////////////////////////////
  static public final class CreateLabelAction implements Action
  {
    /** the panel we are going to show the initial editor in
     */
    final PropertiesPanel _thePanel;
    final Layer _theLayer;
    final Debrief.Wrappers.LabelWrapper _theShape;
    final private Layers _theData;


    public CreateLabelAction(final PropertiesPanel thePanel,
        final Layer theLayer,
        final LabelWrapper theShape,
        final Layers theData)
    {
      _thePanel = thePanel;
      _theLayer = theLayer;
      _theShape = theShape;
      _theData = theData;
    }

    /** specify is this is an operation which can be undone
     */
    public final boolean isUndoable()
    {
      return true;
    }

    /** specify is this is an operation which can be redone
     */
    public final boolean isRedoable()
    {
      return true;
    }

    /** return string describing this operation
     * @return String describing this operation
     */
    public final String toString()
    {
      return "New shape:" + _theShape.getName();
    }

    /** take the shape away from the layer
     */
    public final void undo()
    {
      _theLayer.removeElement(_theShape);

      // and fire the extended event
      _theData.fireExtended();
    }

    /** make it so!
     */
    public final void execute()
    {
      // add the Shape to the layer, and put it
      // in the property editor
      _theLayer.add(_theShape);

      if(_thePanel != null)
        _thePanel.addEditor(_theShape.getInfo(), _theLayer);

      // and fire the extended event
      _theData.fireExtended(_theShape, _theLayer);
    }
  }

}
<|MERGE_RESOLUTION|>--- conflicted
+++ resolved
@@ -1,300 +1,284 @@
-/*
- *    Debrief - the Open Source Maritime Analysis Application
- *    http://debrief.info
- *
- *    (C) 2000-2014, PlanetMayo Ltd
- *
- *    This library is free software; you can redistribute it and/or
- *    modify it under the terms of the Eclipse Public License v1.0
- *    (http://www.eclipse.org/legal/epl-v10.html)
- *
- *    This library is distributed in the hope that it will be useful,
- *    but WITHOUT ANY WARRANTY; without even the implied warranty of
- *    MERCHANTABILITY or FITNESS FOR A PARTICULAR PURPOSE. 
- */
-// $RCSfile: CreateLabel.java,v $
-// @author $Author: Ian.Mayo $
-// @version $Revision: 1.3 $
-// $Log: CreateLabel.java,v $
-// Revision 1.3  2005/12/13 09:04:52  Ian.Mayo
-// Tidying - as recommended by Eclipse
-//
-// Revision 1.2  2005/07/08 14:18:34  Ian.Mayo
-// Make utility methods more accessible
-//
-// Revision 1.1.1.2  2003/07/21 14:48:45  Ian.Mayo
-// Re-import Java files to keep correct line spacing
-//
-// Revision 1.5  2003-03-19 15:37:25+00  ian_mayo
-// improvements according to IntelliJ inspector
-//
-// Revision 1.4  2003-01-22 12:03:15+00  ian_mayo
-// Create default location (centre) at zero depth
-//
-// Revision 1.3  2002-05-28 09:25:09+01  ian_mayo
-// after switch to new system
-//
-// Revision 1.1  2002-05-28 09:11:48+01  ian_mayo
-// Initial revision
-//
-// Revision 1.2  2002-05-08 16:05:36+01  ian_mayo
-// Fire extended event after creation
-//
-// Revision 1.1  2002-04-23 12:28:49+01  ian_mayo
-// Initial revision
-//
-// Revision 1.1  2002-01-24 14:23:37+00  administrator
-// Reflect change in Layers reformat and modified events which take an indication of which layer has been modified - a step towards per-layer graphics repaints
-//
-// Revision 1.0  2001-07-17 08:41:16+01  administrator
-// Initial revision
-//
-// Revision 1.1  2001-01-03 13:40:27+00  novatech
-// Initial revision
-//
-// Revision 1.1.1.1  2000/12/12 20:48:56  ianmayo
-// initial import of files
-//
-// Revision 1.6  2000-11-24 10:54:28+00  ian_mayo
-// handle the image for the button, and check that we have a working plot (with bounds) before we add shape
-//
-// Revision 1.5  2000-11-22 10:51:16+00  ian_mayo
-// stop it being abstract, make use of it
-//
-// Revision 1.4  2000-11-02 16:45:50+00  ian_mayo
-// changing Layer into Interface, replaced by BaseLayer, also changed TrackWrapper so that it implements Layer,  and as we read in files, we put them into track and add Track to Layers, not to Layer then Layers
-//
-// Revision 1.3  1999-11-26 15:51:40+00  ian_mayo
-// tidying up
-//
-// Revision 1.2  1999-11-11 18:23:03+00  ian_mayo
-// new classes, to allow creation of shapes from palette
-//
-
-package Debrief.Tools.Palette;
-
-import javax.swing.JOptionPane;
-
-import Debrief.Wrappers.LabelWrapper;
-import MWC.GUI.BaseLayer;
-import MWC.GUI.Layer;
-import MWC.GUI.Layers;
-import MWC.GUI.ToolParent;
-import MWC.GUI.Properties.PropertiesPanel;
-import MWC.GUI.Tools.Action;
-import MWC.GenericData.WorldArea;
-import MWC.GenericData.WorldLocation;
-
-public final class CreateLabel extends CoreCreateShape
-{
-
-  /////////////////////////////////////////////////////////////
-  // member variables
-  ////////////////////////////////////////////////////////////
-  /** the properties panel
-   */
-  private PropertiesPanel _thePanel;
-
-
-  /////////////////////////////////////////////////////////////
-  // constructor
-  ////////////////////////////////////////////////////////////
-  /** constructor for label
-   * @param theParent parent where we can change cursor
-   * @param thePanel panel
-   */
-  public CreateLabel(final ToolParent theParent,
-      final PropertiesPanel thePanel,
-      final Layers theData,
-      final BoundsProvider bounds,
-      final String theName,
-      final String theImage)
-  {
-    super(theParent, theName, theImage,theData,bounds);
-
-    _thePanel = thePanel;
-  }
-  
-  /** get the current visible data area
-   * 
-   */
-
-  /////////////////////////////////////////////////////////////
-  // member functions
-  ////////////////////////////////////////////////////////////
-
-  public final Action getData()
-  {
-    Action res = null;
-    WorldArea wa = getBounds();
-    boolean userSelected=false;
-    if(wa != null)
-    {
-      // put the label in the centre of the plot (at the surface)
-      final WorldLocation centre = wa.getCentreAtSurface();
-
-      final LabelWrapper theWrapper = new LabelWrapper("blank label",
-          centre,
-          MWC.GUI.Properties.DebriefColors.ORANGE);
-      Layer theLayer = null;
-      String layerToAddTo = getSelectedLayer();
-      final boolean wantsUserSelected =
-          CoreCreateShape.USER_SELECTED_LAYER_COMMAND.equals(layerToAddTo);
-      if (wantsUserSelected || Layers.NEW_LAYER_COMMAND.equals(layerToAddTo))
-      {
-        userSelected = true;
-        if (wantsUserSelected)
-        {
-          layerToAddTo = getLayerName();
-        }
-        else
-        {
-          String txt = JOptionPane.showInputDialog(null,
-              "Enter name for new layer");
-          // check there's something there
-          if (txt != null && !txt.isEmpty())
-          {
-            layerToAddTo = txt;
-            // create base layer
-            final Layer newLayer = new BaseLayer();
-            newLayer.setName(layerToAddTo);
-
-            // add to layers object
-            _theData.addThisLayer(newLayer);
-          }
-        }
-        if (layerToAddTo != null)
-        {
-          theLayer = _theData.findLayer(layerToAddTo);
-        }
-<<<<<<< HEAD
-=======
-        if (theLayer != null)
-        {
-          if (theLayer != null)
-          {
-            res = new CreateLabelAction(_thePanel, theLayer, theWrapper,
-                _theData);
-          }
-        }
->>>>>>> 8db97b48
-      }
-      if (layerToAddTo != null)
-      {
-        theLayer = _theData.findLayer(layerToAddTo);
-      }
-
-      if (userSelected && theLayer == null)
-      {
-        // user cancelled.
-        JOptionPane.showMessageDialog(null,
-            "A layer can only be created if a name is provided. "
-                + "The shape has not been created", "Error",
-            JOptionPane.ERROR_MESSAGE);
-
-      }
-      // works for debrief-legacy
-      else
-      {
-        if (theLayer == null)
-        {
-          theLayer = new BaseLayer();
-          theLayer.setName("Misc");
-          _theData.addThisLayer(theLayer);
-        }
-<<<<<<< HEAD
-      }
-      if(theLayer!=null) {
-        res =  new CreateLabelAction(_thePanel,
-            theLayer,
-            theWrapper,
-            _theData);
-
-=======
-        res = new CreateLabelAction(_thePanel, theLayer, theWrapper, _theData);
->>>>>>> 8db97b48
-      }
-  
-    }
-    else
-    {
-      // we haven't got an area, inform the user
-      MWC.GUI.Dialogs.DialogFactory.showMessage("Create Feature",
-          "Sorry, we can't create a shape until the area is defined.  Try adding a coastline first");
-    }
-    return res;
-  }
-
-  ///////////////////////////////////////////////////////
-  // store action information
-  ///////////////////////////////////////////////////////
-  static public final class CreateLabelAction implements Action
-  {
-    /** the panel we are going to show the initial editor in
-     */
-    final PropertiesPanel _thePanel;
-    final Layer _theLayer;
-    final Debrief.Wrappers.LabelWrapper _theShape;
-    final private Layers _theData;
-
-
-    public CreateLabelAction(final PropertiesPanel thePanel,
-        final Layer theLayer,
-        final LabelWrapper theShape,
-        final Layers theData)
-    {
-      _thePanel = thePanel;
-      _theLayer = theLayer;
-      _theShape = theShape;
-      _theData = theData;
-    }
-
-    /** specify is this is an operation which can be undone
-     */
-    public final boolean isUndoable()
-    {
-      return true;
-    }
-
-    /** specify is this is an operation which can be redone
-     */
-    public final boolean isRedoable()
-    {
-      return true;
-    }
-
-    /** return string describing this operation
-     * @return String describing this operation
-     */
-    public final String toString()
-    {
-      return "New shape:" + _theShape.getName();
-    }
-
-    /** take the shape away from the layer
-     */
-    public final void undo()
-    {
-      _theLayer.removeElement(_theShape);
-
-      // and fire the extended event
-      _theData.fireExtended();
-    }
-
-    /** make it so!
-     */
-    public final void execute()
-    {
-      // add the Shape to the layer, and put it
-      // in the property editor
-      _theLayer.add(_theShape);
-
-      if(_thePanel != null)
-        _thePanel.addEditor(_theShape.getInfo(), _theLayer);
-
-      // and fire the extended event
-      _theData.fireExtended(_theShape, _theLayer);
-    }
-  }
-
-}
+/*
+ *    Debrief - the Open Source Maritime Analysis Application
+ *    http://debrief.info
+ *
+ *    (C) 2000-2014, PlanetMayo Ltd
+ *
+ *    This library is free software; you can redistribute it and/or
+ *    modify it under the terms of the Eclipse Public License v1.0
+ *    (http://www.eclipse.org/legal/epl-v10.html)
+ *
+ *    This library is distributed in the hope that it will be useful,
+ *    but WITHOUT ANY WARRANTY; without even the implied warranty of
+ *    MERCHANTABILITY or FITNESS FOR A PARTICULAR PURPOSE. 
+ */
+// $RCSfile: CreateLabel.java,v $
+// @author $Author: Ian.Mayo $
+// @version $Revision: 1.3 $
+// $Log: CreateLabel.java,v $
+// Revision 1.3  2005/12/13 09:04:52  Ian.Mayo
+// Tidying - as recommended by Eclipse
+//
+// Revision 1.2  2005/07/08 14:18:34  Ian.Mayo
+// Make utility methods more accessible
+//
+// Revision 1.1.1.2  2003/07/21 14:48:45  Ian.Mayo
+// Re-import Java files to keep correct line spacing
+//
+// Revision 1.5  2003-03-19 15:37:25+00  ian_mayo
+// improvements according to IntelliJ inspector
+//
+// Revision 1.4  2003-01-22 12:03:15+00  ian_mayo
+// Create default location (centre) at zero depth
+//
+// Revision 1.3  2002-05-28 09:25:09+01  ian_mayo
+// after switch to new system
+//
+// Revision 1.1  2002-05-28 09:11:48+01  ian_mayo
+// Initial revision
+//
+// Revision 1.2  2002-05-08 16:05:36+01  ian_mayo
+// Fire extended event after creation
+//
+// Revision 1.1  2002-04-23 12:28:49+01  ian_mayo
+// Initial revision
+//
+// Revision 1.1  2002-01-24 14:23:37+00  administrator
+// Reflect change in Layers reformat and modified events which take an indication of which layer has been modified - a step towards per-layer graphics repaints
+//
+// Revision 1.0  2001-07-17 08:41:16+01  administrator
+// Initial revision
+//
+// Revision 1.1  2001-01-03 13:40:27+00  novatech
+// Initial revision
+//
+// Revision 1.1.1.1  2000/12/12 20:48:56  ianmayo
+// initial import of files
+//
+// Revision 1.6  2000-11-24 10:54:28+00  ian_mayo
+// handle the image for the button, and check that we have a working plot (with bounds) before we add shape
+//
+// Revision 1.5  2000-11-22 10:51:16+00  ian_mayo
+// stop it being abstract, make use of it
+//
+// Revision 1.4  2000-11-02 16:45:50+00  ian_mayo
+// changing Layer into Interface, replaced by BaseLayer, also changed TrackWrapper so that it implements Layer,  and as we read in files, we put them into track and add Track to Layers, not to Layer then Layers
+//
+// Revision 1.3  1999-11-26 15:51:40+00  ian_mayo
+// tidying up
+//
+// Revision 1.2  1999-11-11 18:23:03+00  ian_mayo
+// new classes, to allow creation of shapes from palette
+//
+
+package Debrief.Tools.Palette;
+
+import javax.swing.JOptionPane;
+
+import Debrief.Wrappers.LabelWrapper;
+import MWC.GUI.BaseLayer;
+import MWC.GUI.Layer;
+import MWC.GUI.Layers;
+import MWC.GUI.ToolParent;
+import MWC.GUI.Properties.PropertiesPanel;
+import MWC.GUI.Tools.Action;
+import MWC.GenericData.WorldArea;
+import MWC.GenericData.WorldLocation;
+
+public final class CreateLabel extends CoreCreateShape
+{
+
+  /////////////////////////////////////////////////////////////
+  // member variables
+  ////////////////////////////////////////////////////////////
+  /** the properties panel
+   */
+  private PropertiesPanel _thePanel;
+
+
+  /////////////////////////////////////////////////////////////
+  // constructor
+  ////////////////////////////////////////////////////////////
+  /** constructor for label
+   * @param theParent parent where we can change cursor
+   * @param thePanel panel
+   */
+  public CreateLabel(final ToolParent theParent,
+      final PropertiesPanel thePanel,
+      final Layers theData,
+      final BoundsProvider bounds,
+      final String theName,
+      final String theImage)
+  {
+    super(theParent, theName, theImage,theData,bounds);
+
+    _thePanel = thePanel;
+  }
+  
+  /** get the current visible data area
+   * 
+   */
+
+  /////////////////////////////////////////////////////////////
+  // member functions
+  ////////////////////////////////////////////////////////////
+
+  public final Action getData()
+  {
+    Action res = null;
+    WorldArea wa = getBounds();
+    boolean userSelected=false;
+    if(wa != null)
+    {
+      // put the label in the centre of the plot (at the surface)
+      final WorldLocation centre = wa.getCentreAtSurface();
+
+      final LabelWrapper theWrapper = new LabelWrapper("blank label",
+          centre,
+          MWC.GUI.Properties.DebriefColors.ORANGE);
+      Layer theLayer = null;
+      String layerToAddTo = getSelectedLayer();
+      final boolean wantsUserSelected =
+          CoreCreateShape.USER_SELECTED_LAYER_COMMAND.equals(layerToAddTo);
+      if (wantsUserSelected || Layers.NEW_LAYER_COMMAND.equals(layerToAddTo))
+      {
+        userSelected = true;
+        if (wantsUserSelected)
+        {
+          layerToAddTo = getLayerName();
+        }
+        else
+        {
+          String txt = JOptionPane.showInputDialog(null,
+              "Enter name for new layer");
+          // check there's something there
+          if (txt != null && !txt.isEmpty())
+          {
+            layerToAddTo = txt;
+            // create base layer
+            final Layer newLayer = new BaseLayer();
+            newLayer.setName(layerToAddTo);
+
+            // add to layers object
+            _theData.addThisLayer(newLayer);
+          }
+        }
+        if (layerToAddTo != null)
+        {
+          theLayer = _theData.findLayer(layerToAddTo);
+        }
+      }
+      if (layerToAddTo != null)
+      {
+        theLayer = _theData.findLayer(layerToAddTo);
+      }
+
+      if (userSelected && theLayer == null)
+      {
+        // user cancelled.
+        JOptionPane.showMessageDialog(null,
+            "A layer can only be created if a name is provided. "
+                + "The shape has not been created", "Error",
+            JOptionPane.ERROR_MESSAGE);
+
+      }
+      // works for debrief-legacy
+      else
+      {
+        if (theLayer == null)
+        {
+          theLayer = new BaseLayer();
+          theLayer.setName("Misc");
+          _theData.addThisLayer(theLayer);
+        }
+      }
+      if(theLayer!=null) {
+        res =  new CreateLabelAction(_thePanel,
+            theLayer,
+            theWrapper,
+            _theData);
+        res = new CreateLabelAction(_thePanel, theLayer, theWrapper, _theData);
+      }
+    }
+    else
+    {
+      // we haven't got an area, inform the user
+      MWC.GUI.Dialogs.DialogFactory.showMessage("Create Feature",
+          "Sorry, we can't create a shape until the area is defined.  Try adding a coastline first");
+    }
+    return res;
+  }
+
+  ///////////////////////////////////////////////////////
+  // store action information
+  ///////////////////////////////////////////////////////
+  static public final class CreateLabelAction implements Action
+  {
+    /** the panel we are going to show the initial editor in
+     */
+    final PropertiesPanel _thePanel;
+    final Layer _theLayer;
+    final Debrief.Wrappers.LabelWrapper _theShape;
+    final private Layers _theData;
+
+
+    public CreateLabelAction(final PropertiesPanel thePanel,
+        final Layer theLayer,
+        final LabelWrapper theShape,
+        final Layers theData)
+    {
+      _thePanel = thePanel;
+      _theLayer = theLayer;
+      _theShape = theShape;
+      _theData = theData;
+    }
+
+    /** specify is this is an operation which can be undone
+     */
+    public final boolean isUndoable()
+    {
+      return true;
+    }
+
+    /** specify is this is an operation which can be redone
+     */
+    public final boolean isRedoable()
+    {
+      return true;
+    }
+
+    /** return string describing this operation
+     * @return String describing this operation
+     */
+    public final String toString()
+    {
+      return "New shape:" + _theShape.getName();
+    }
+
+    /** take the shape away from the layer
+     */
+    public final void undo()
+    {
+      _theLayer.removeElement(_theShape);
+
+      // and fire the extended event
+      _theData.fireExtended();
+    }
+
+    /** make it so!
+     */
+    public final void execute()
+    {
+      // add the Shape to the layer, and put it
+      // in the property editor
+      _theLayer.add(_theShape);
+
+      if(_thePanel != null)
+        _thePanel.addEditor(_theShape.getInfo(), _theLayer);
+
+      // and fire the extended event
+      _theData.fireExtended(_theShape, _theLayer);
+    }
+  }
+
+}