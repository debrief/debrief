--- conflicted
+++ resolved
@@ -244,8 +244,7 @@
     _thePanel = null;
     _theData = null;
   }
-<<<<<<< HEAD
-=======
+
   /**
    * @return
    */
@@ -303,5 +302,4 @@
 
     return res;
   }
->>>>>>> 44fa45f6
-}
+}