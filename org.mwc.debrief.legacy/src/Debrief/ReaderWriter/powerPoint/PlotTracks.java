--- conflicted
+++ resolved
@@ -541,7 +541,6 @@
       tempCoordinates = coordinateTransformation(first_x, first_y,
           dimensionWidth, dimensionHeight, mapX, mapY, mapCX, mapCY, 1);
 
-<<<<<<< HEAD
       float[] tempCoordinates2 = coordinateTransformation(arrow_off_x, arrow_off_y,
           dimensionWidth, dimensionHeight, mapX, mapY, mapCX, mapCY, 1);
       // Get Shape offsets and exts
@@ -550,11 +549,9 @@
       temp_arrow_tag.selectFirst("a|off").attr("x", (int) (tempCoordinates[0]) + "");
       temp_arrow_tag.selectFirst("a|off").attr("y", (int) (tempCoordinates[1]) + "");
       
-=======
       // Adding color to the track
       final String colorHexValue = track.getColorAsString().toUpperCase();
 
->>>>>>> e756b45b
       final ArrayList<Element> track_anim_objs = new ArrayList<>();
       final ArrayList<Element> footprints_objs = new ArrayList<>();
 
@@ -594,9 +591,6 @@
             dimensionWidth, dimensionHeight, mapX, mapY, mapCX, mapCY, 1);
         x_int = tempCoordinatesInt[0];
         y_int = tempCoordinatesInt[1];
-<<<<<<< HEAD
-        
-=======
 
         final Element temp_footprint_tag = footprint_tag.clone();
         // We substract the ellipse size from the coordinate.
@@ -611,7 +605,6 @@
         footprints_objs.add(temp_footprint_tag);
         footprint_count++;
 
->>>>>>> e756b45b
         // remove the offsets for the track object
         x_int = x_int - temp_shape_x;
         y_int = y_int - temp_shape_y;
