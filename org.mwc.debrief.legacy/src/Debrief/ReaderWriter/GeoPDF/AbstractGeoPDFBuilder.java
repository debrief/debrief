/*******************************************************************************
 * Debrief - the Open Source Maritime Analysis Application
 * http://debrief.info
 *
 * (C) 2000-2020, Deep Blue C Technology Ltd
 *
 * This library is free software; you can redistribute it and/or
 * modify it under the terms of the Eclipse Public License v1.0
 * (http://www.eclipse.org/legal/epl-v10.html)
 *
 * This library is distributed in the hope that it will be useful,
 * but WITHOUT ANY WARRANTY; without even the implied warranty of
 * MERCHANTABILITY or FITNESS FOR A PARTICULAR PURPOSE.
 *******************************************************************************/
package Debrief.ReaderWriter.GeoPDF;

import java.io.BufferedReader;
import java.io.File;
import java.io.FileNotFoundException;
import java.io.IOException;
import java.io.InputStream;
import java.io.InputStreamReader;
import java.io.PrintWriter;
import java.nio.file.Files;
import java.nio.file.Path;
import java.nio.file.Paths;
import java.nio.file.StandardCopyOption;
import java.sql.Timestamp;
import java.text.SimpleDateFormat;
import java.util.ArrayList;
import java.util.List;
import java.util.Scanner;
import java.util.UUID;

import com.fasterxml.jackson.core.JsonProcessingException;

import Debrief.GUI.Frames.Application;
import Debrief.ReaderWriter.GeoPDF.GeoPDF.GeoPDFLayerTrack;
import Debrief.Wrappers.TrackWrapper;
import MWC.GUI.Layers;
import MWC.GUI.ToolParent;
import MWC.GenericData.HiResDate;
import MWC.GenericData.TimePeriod;
import MWC.GenericData.WorldArea;
import junit.framework.TestCase;

public abstract class AbstractGeoPDFBuilder {

	public static class GeoPDFBuilderTest extends TestCase {

//		private final static String boat1rep = "../org.mwc.cmap.combined.feature/root_installs/sample_data/boat1.rep";
//		private final static String boat2rep = "../org.mwc.cmap.combined.feature/root_installs/sample_data/boat2.rep";

		public void testBuild() throws IOException, InterruptedException, NoSuchFieldException, SecurityException,
				IllegalArgumentException, IllegalAccessException, ClassNotFoundException {

			/*
			 * final Layers layers = new Layers(); final ImportReplay replayImporter = new
			 * ImportReplay(); replayImporter.importThis("boat1.rep", new
			 * FileInputStream(boat1rep), layers); replayImporter.importThis("boat2.rep",
			 * new FileInputStream(boat2rep), layers);
			 *
			 * final GeoPDFConfiguration configuration = new GeoPDFConfiguration();
			 * configuration.addBackground(
			 * "../org.mwc.cmap.combined.feature/root_installs/sample_data/SP27GTIF.tif");
			 *
			 * final GeoPDF geoPdf = GeoPDFBuilder.build(layers, configuration);
			 *
			 * configuration.setPdfOutputPath(System.getProperty("java.io.tmpdir") +
			 * File.separatorChar + "test.pdf"); GeoPDFBuilder.generatePDF(geoPdf,
			 * configuration);
			 *
			 * System.out.println("PDF successfully generated at " +
			 * configuration.getPdfOutputPath()); System.out.println(geoPdf);
			 */
			// We will cover this in the ticket
			// https://github.com/debrief/debrief/issues/4969
		}

		public void testCreateTempFile() throws FileNotFoundException {
			final File test = createTempFile("test.txt", "Test", "test");

			final Scanner scanner = new Scanner(test);
			assertEquals("Correct file writted with data", "Test", scanner.next());
			scanner.close();

		}
	}

	public static class GeoPDFConfiguration {
		public static final String SUCCESS_GDAL_DONE = "done.";
		public static final String GDALWARP_RAW_COMMAND = "gdalwarp";
		public static final String ECLIPSE_GDAL_BIN_NATIVE_PATH = "..\\org.mwc.debrief.legacy\\native\\";
		public static final String GDALWARP_COMMAND_WINDOWS = ECLIPSE_GDAL_BIN_NATIVE_PATH + "windows\\gdalwarp.exe";
		public static final String GDAL_CREATE_RAW_COMMAND = "gdal_create";
		public static final String GDAL_CREATE_COMMAND_WINDOWS = ECLIPSE_GDAL_BIN_NATIVE_PATH
				+ "windows\\gdal_create.exe";
		public static final String GDAL_CREATE_COMPOSITION_KEYWORD = "COMPOSITION_FILE=";
		public static final String PROJ_PATH_TO_REGISTER = "windows\\proj6\\share";
		public static final String PROJ_ENV_VAR = "PROJ_LIB";

		public static void createTemporaryEnvironmentWindows(final String destinationFolder,
				final String resourceFileListPath, final GeoPDFConfiguration configuration) throws IOException {

			Application.logError3(ToolParent.INFO,
					"GeoPDF-We are creating the Gdal binaries folder in " + destinationFolder, null, false);
			final InputStream filesToCopyStream;
			filesToCopyStream = AbstractGeoPDFBuilder.class
					.getResourceAsStream(GDAL_NATIVE_PREFIX_FOLDER + resourceFileListPath);

			final Scanner scanner = new Scanner(filesToCopyStream);
			while (scanner.hasNextLine()) {
				final String line = scanner.nextLine();

				final Path destinationPath = Paths.get(destinationFolder + line);
				Files.createDirectories(destinationPath.getParent());

				Files.copy(GeoPDFConfiguration.class.getResourceAsStream(GDAL_NATIVE_PREFIX_FOLDER + line),
						destinationPath, StandardCopyOption.REPLACE_EXISTING);
				if (line.contains(GDALWARP_RAW_COMMAND)) {
					configuration.setGdalWarpCommand(destinationPath.toString());
				}
				if (line.contains(GDAL_CREATE_RAW_COMMAND)) {
					configuration.setGdalCreateCommand(destinationPath.toString());
				}
			}

			scanner.close();
			Application.logError3(ToolParent.INFO, "GeoPDF-All binaries has been successfully copied.", null, false);
			try {
				filesToCopyStream.close();
			} catch (final IOException e) {
				// Nothing to do, we are just closing the resource....
			}
		}

		private boolean isReady = false;
		private int markDeltaMinutes = 10;
		private int labelDeltaMinutes = 60;
		private String author = "DebriefNG";
		private final List<String> background = new ArrayList<String>();
		private double marginPercent = 0.1;
		private double pageWidth = 841.698;
		private double pageHeight = 595.14;
		private long stepDeltaMilliSeconds = 15 * 60 * 1000;
		private String dateFormat;
		private HiResDate startTime;
		private HiResDate endTime;
		private WorldArea viewportArea;
		private int pageDpi = 72;
		private String gdalWarpCommand = GDALWARP_RAW_COMMAND;
		private String[] gdalWarpParams = "-t_srs EPSG:4326 -r near -of GTiff".split(" ");
		private String gdalCreateCommand = GDAL_CREATE_RAW_COMMAND;
		private String[] gdalCreateParams = "-of PDF -co".split(" ");
		private String pdfOutputPath;

		private String tempFolder = new Timestamp(System.currentTimeMillis()).getTime() + "";
		private boolean landscape = true;

		private final List<String> envVariables = new ArrayList<String>();

		public void addBackground(final String background) {
			this.background.add(background);
		}

		public String getAuthor() {
			return author;
		}

		public List<String> getBackground() {
			return background;
		}

		public String getDateFormat() {
			return dateFormat;
		}

		public HiResDate getEndTime() {
			return endTime;
		}

		public List<String> getEnvVariables() {
			return envVariables;
		}

		public String getGdalCreateCommand() {
			return gdalCreateCommand;
		}

		public String[] getGdalCreateParams() {
			return gdalCreateParams;
		}

		public String getGdalWarpCommand() {
			return gdalWarpCommand;
		}

		public String[] getGdalWarpParams() {
			return gdalWarpParams;
		}

		public int getLabelDeltaMinutes() {
			return labelDeltaMinutes;
		}

		public double getMarginPercent() {
			return marginPercent;
		}

		public int getMarkDeltaMinutes() {
			return markDeltaMinutes;
		}

		public int getPageDpi() {
			return pageDpi;
		}

		public double getPageHeight() {
			return pageHeight;
		}

		public double getPageWidth() {
			return pageWidth;
		}

		public String getPdfOutputPath() {
			return pdfOutputPath;
		}

		public HiResDate getStartTime() {
			return startTime;
		}

		public long getStepDeltaMilliSeconds() {
			return stepDeltaMilliSeconds;
		}

		public String getTempFolder() {
			return tempFolder;
		}

		public WorldArea getViewportArea() {
			return viewportArea;
		}

		public boolean isLandscape() {
			return landscape;
		}

		public boolean isReady() {
			return isReady;
		}

		public void prepareGdalEnvironment() throws IOException, NoSuchFieldException, SecurityException,
				IllegalArgumentException, IllegalAccessException, ClassNotFoundException {
			final String os = System.getProperty("os.name").toLowerCase();
			if (os.indexOf("win") != -1) {
				Application.logError3(ToolParent.INFO, "GeoPDF-Windows has been detected as the OS.", null, false);
				// We are on Windows
				final File createCommandPath = new File(GeoPDFConfiguration.GDAL_CREATE_COMMAND_WINDOWS);
				Application.logError3(ToolParent.INFO,
						"GeoPDF-We are going to check if the gdal binaries are available from a relative path.", null,
						false);
				if (createCommandPath.exists()) {
					Application.logError3(ToolParent.INFO, "GeoPDF-We are running Gdal binaries from relative path.",
							null, false);
					// We are running from Eclipse, we let's just run the command directly

					this.setGdalCreateCommand(GeoPDFConfiguration.GDAL_CREATE_COMMAND_WINDOWS);
					this.setGdalWarpCommand(GeoPDFConfiguration.GDALWARP_COMMAND_WINDOWS);
					final File projFile = new File(ECLIPSE_GDAL_BIN_NATIVE_PATH + PROJ_PATH_TO_REGISTER);
					registerEnvironmentVar(PROJ_ENV_VAR, projFile.getAbsolutePath());
				} else {
					Application.logError3(ToolParent.INFO,
							"GeoPDF-We didn't find the files. We need to create a temporary environment", null, false);
					// We are inside the .jar file, we need to copy all the files to a Temporary
					// folder.

					createTemporaryEnvironmentWindows(System.getProperty("java.io.tmpdir") + File.separatorChar,
							"/windows-files.txt", this);
					registerEnvironmentVar(PROJ_ENV_VAR,
							System.getProperty("java.io.tmpdir") + File.separatorChar + PROJ_PATH_TO_REGISTER);
				}

			} // we don't do the else, because by default it is Unit command.
			else {
				Application.logError3(ToolParent.INFO,
						"GeoPDF-We have detected an Unix-like system. We will assume gdal is installed.", null, false);
			}

			Application.logError3(ToolParent.INFO, "GeoPDF-Temporary environment is ready.", null, false);
			isReady = true;
		}

		private void registerEnvironmentVar(final String key, final String value) {
			envVariables.add(key + "=" + value);
		}

		public void setAuthor(final String author) {
			this.author = author;
		}

		public void setDateFormat(final String dateFormat) {
			this.dateFormat = dateFormat;
		}

		public void setEndTime(final HiResDate endTime) {
			this.endTime = endTime;
		}

		public void setGdalCreateCommand(final String gdalCreateCommand) {
			this.gdalCreateCommand = gdalCreateCommand;
		}

		public void setGdalCreateParams(final String[] gdalCreateParams) {
			this.gdalCreateParams = gdalCreateParams;
		}

		public void setGdalWarpCommand(final String gdalWarpCommand) {
			this.gdalWarpCommand = gdalWarpCommand;
		}

		public void setGdalWarpParams(final String gdalWarpParams) {
			this.gdalWarpParams = gdalWarpParams.split(" ");
		}

		public void setLabelDeltaMinutes(final int labelDeltaMinutes) {
			this.labelDeltaMinutes = labelDeltaMinutes;
		}

		public void setLandscape(final boolean landscape) {
			if (this.landscape != landscape) {
				this.landscape = landscape;
				final double tmp = pageWidth;
				pageWidth = pageHeight;
				pageHeight = tmp;
			}
		}

		public void setMarginPercent(final double marginPercent) {
			this.marginPercent = marginPercent;
		}

		public void setMarkDeltaMinutes(final int markDeltaMinutes) {
			this.markDeltaMinutes = markDeltaMinutes;
		}

		public void setPageDpi(final int pageDpi) {
			this.pageDpi = pageDpi;
		}

		public void setPageHeight(final double pageHeight) {
			this.pageHeight = pageHeight;
		}

		public void setPageWidth(final double pageWidth) {
			this.pageWidth = pageWidth;
		}

		public void setPdfOutputPath(final String pdfOutputPath) {
			this.pdfOutputPath = pdfOutputPath;
		}

		public void setStartTime(final HiResDate startTime) {
			this.startTime = startTime;
		}

		public void setStepDeltaMilliSeconds(final long stepDeltaMilliSeconds) {
			this.stepDeltaMilliSeconds = stepDeltaMilliSeconds;
		}

		public void setTempFolder(final String tempFolder) {
			this.tempFolder = tempFolder;
		}

		public void setViewportArea(final WorldArea viewportArea) {
			this.viewportArea = viewportArea;
		}
	}

	public static final String GDAL_NATIVE_PREFIX_FOLDER = "/native";
	public static final String JAVASCRIPT_TEMPLATE_PATH = "/geopdf_animation.js";
	public static final String JAVASCRIPT_TIMESTAMP_TAG = "!!JS_TIMESTAMPS";
	public static final String JAVASCRIPT_TIMESTAMP_TAG_NON_INTERATIVE = "!!NONINTERACTLAYERS";

	public static final String NON_INTERACTIVE_SUFFIX = " (non-interactive)";

	public static final String INTERACTIVE_LAYER_NAME = "Interactive Layers";

	protected static File createBackgroundFile(final GeoPDFConfiguration configuration, final String background,
			final ArrayList<File> filesToDelete) throws IOException, InterruptedException {
		final File tmpFile = createTempFile("debriefgdalbackground" + UUID.randomUUID().toString().replaceAll("-", ""),
				"", configuration.getTempFolder());

		tmpFile.delete();

		filesToDelete.add(tmpFile);

		final Runtime runtime = Runtime.getRuntime();
		final ArrayList<String> params = new ArrayList<String>();
		params.add(configuration.getGdalWarpCommand());
		for (final String s : configuration.getGdalWarpParams()) {
			params.add(s);
		}
		params.add(background);
		params.add(tmpFile.getAbsolutePath());

		final StringBuilder paramsLog = new StringBuilder();
		for (final String p : params) {
			paramsLog.append(p);
			paramsLog.append(" ");
		}
		Application.logError3(ToolParent.INFO, "GeoPDF-" + paramsLog.toString(), null, false);
		final Process process = runtime.exec(params.toArray(new String[] {}),
				configuration.getEnvVariables().toArray(new String[] {}));
		process.waitFor();
		final BufferedReader gdalWarpOutputStream = new BufferedReader(new InputStreamReader(process.getInputStream()));

		final BufferedReader gdalWarpErrorStream = new BufferedReader(new InputStreamReader(process.getErrorStream()));

		final StringBuilder allOutput = new StringBuilder();
		String line = null;
		while ((line = gdalWarpOutputStream.readLine()) != null) {
			allOutput.append(line + "\n");
		}

		Application.logError3(ToolParent.INFO, "GeoPDF-Output: " + allOutput.toString(), null, false);
		if (allOutput.toString().trim().endsWith(GeoPDFConfiguration.SUCCESS_GDAL_DONE)) {
			// SUCCESS
			Application.logError3(ToolParent.INFO, "GeoPDF-Reported as a successful background conversion.", null,
					false);
			return tmpFile;
		}
		// SUCCESS
		Application.logError3(ToolParent.INFO, "GeoPDF-Problem detected while converting the background file.", null,
				false);

		allOutput.setLength(0);
		while ((line = gdalWarpErrorStream.readLine()) != null) {
			allOutput.append(line + "\n");
		}
		Application.logError3(ToolParent.INFO, "GeoPDF-" + allOutput.toString(), null, false);
		throw new IOException(allOutput.toString());
	}

	protected static String createJavascriptContent(final String javaScriptTS, final String javaScriptTSNONInteractive,
			final String filePath) throws IOException {
		final InputStream javascriptContentInputStream = AbstractGeoPDFBuilder.class.getResourceAsStream(filePath);

<<<<<<< HEAD
	protected abstract void createLabelsLayer(final GeoPDFConfiguration configuration,
			final ArrayList<File> filesToDelete, final TrackWrapper currentTrack, final GeoPDFLayerTrack newTrackLayer,
			final TimePeriod period, final String dateFormat) throws FileNotFoundException, JsonProcessingException ;
	
	/**
	 * For now let's just remove the invalid characters, but we could improve this
	 * if needed.
	 * 
	 * @param date Date to convert to filename
	 * @return filename
	 */
	protected static String HiResDateToFileName(final HiResDate date, final String dateFormat) {
		return date.getMicros() / 1000 + "";
	}
=======
		BufferedReader javascriptBufferReader = null;
		try {
			javascriptBufferReader = new BufferedReader(new InputStreamReader(javascriptContentInputStream));
>>>>>>> 6f7a2304

			final StringBuilder content = new StringBuilder();

			String line = null;
			while ((line = javascriptBufferReader.readLine()) != null) {
				content.append(line + "\n");
			}

			return content.toString().replaceAll(JAVASCRIPT_TIMESTAMP_TAG, javaScriptTS)
					.replaceAll(JAVASCRIPT_TIMESTAMP_TAG_NON_INTERATIVE, javaScriptTSNONInteractive);
		} finally {
			if (javascriptBufferReader != null) {
				javascriptBufferReader.close();
			}
		}
	}

	protected static File createTempFile(final String fileName, final String data, final String folderName)
			throws FileNotFoundException {
		final String tempFolder = System.getProperty("java.io.tmpdir");
		// Let's create everything inside a folder.
		final File tempFolderTimestamp = new File(tempFolder + File.separatorChar + folderName);

		tempFolderTimestamp.mkdirs();

		final File newFile = new File(tempFolderTimestamp.getAbsolutePath() + File.separatorChar + fileName);
		Application.logError3(ToolParent.INFO, "GeoPDF-Creating temporary file in " + newFile.getAbsolutePath(), null,
				false);

		PrintWriter print = null;
		try {
			print = new PrintWriter(newFile);
			print.println(data);
			print.flush();
		} finally {
			if (print != null) {
				print.close();
			}
		}

		return newFile;
	}

	/**
	 * For now let's just remove the invalid characters, but we could improve this
	 * if needed.
	 *
	 * @param date Date to convert to filename
	 * @return filename
	 */
	protected static String HiResDateToFileName(final HiResDate date, final String dateFormat) {
		if (dateFormat == null) {
			return date.toString().replaceAll("[\\\\/:*?\"<>|]", "");
		} else {
			return new SimpleDateFormat(dateFormat).format(date.getDate()).replaceAll("[\\\\/:*?\"<>|]", "");
		}
	}

	protected static String sanitizeFilename(final String fileName) {
		return fileName.replaceAll("[\\\\/:*?\"<>|]", "");
	}

	public abstract GeoPDF build(final Layers layers, final GeoPDFConfiguration configuration)
			throws IOException, InterruptedException, NoSuchFieldException, SecurityException, IllegalArgumentException,
			IllegalAccessException, ClassNotFoundException;

	protected abstract void createLabelsLayer(final GeoPDFConfiguration configuration,
			final ArrayList<File> filesToDelete, final TrackWrapper currentTrack, final GeoPDFLayerTrack newTrackLayer,
			final TimePeriod period) throws FileNotFoundException, JsonProcessingException;

	protected abstract void createTrackLine(final GeoPDFConfiguration configuration,
			final ArrayList<File> filesToDelete, final TrackWrapper currentTrack, final GeoPDFLayerTrack newTrackLayer,
			final TimePeriod period) throws FileNotFoundException, JsonProcessingException;

	protected abstract void createTrackNameLayer(final GeoPDFConfiguration configuration,
			final ArrayList<File> filesToDelete, final TrackWrapper currentTrack, final GeoPDFLayerTrack newTrackLayer,
			final TimePeriod period) throws FileNotFoundException, JsonProcessingException;

	public File generatePDF(final GeoPDF geoPDF, final GeoPDFConfiguration configuration)
			throws IOException, InterruptedException {
		final File tmpFile = createTempFile("compositionFileDebrief" + configuration.getTempFolder() + ".xml",
				geoPDF.toString(), configuration.getTempFolder());

		final Runtime runtime = Runtime.getRuntime();
		final ArrayList<String> params = new ArrayList<String>();
		params.add(configuration.getGdalCreateCommand());
		for (final String s : configuration.getGdalCreateParams()) {
			params.add(s);
		}
		params.add(GeoPDFConfiguration.GDAL_CREATE_COMPOSITION_KEYWORD + tmpFile.getAbsolutePath());
		params.add(configuration.getPdfOutputPath());

		final StringBuilder paramsLog = new StringBuilder();
		for (final String p : params) {
			paramsLog.append(p);
			paramsLog.append(" ");
		}
		Application.logError3(ToolParent.INFO, "GeoPDF-" + paramsLog.toString(), null, false);
		final Process process = runtime.exec(params.toArray(new String[] {}),
				configuration.getEnvVariables().toArray(new String[] {}));
		process.waitFor();
		final BufferedReader gdalWarpOutputStream = new BufferedReader(new InputStreamReader(process.getInputStream()));

		final BufferedReader gdalWarpErrorStream = new BufferedReader(new InputStreamReader(process.getErrorStream()));

		final StringBuilder allOutput = new StringBuilder();
		String line = null;
		while ((line = gdalWarpOutputStream.readLine()) != null) {
			allOutput.append(line + "\n");
		}

		Application.logError3(ToolParent.INFO, "GeoPDF-Output: " + allOutput.toString(), null, false);
		if (!allOutput.toString().trim().isEmpty()) {
			throw new IOException(allOutput.toString());
		}

		allOutput.setLength(0);
		while ((line = gdalWarpErrorStream.readLine()) != null) {
			allOutput.append(line + "\n");
		}
		
		Application.logError3(ToolParent.INFO, "GeoPDF-Error generating the PDF: " + allOutput.toString(), null, false);
		if (!allOutput.toString().trim().isEmpty()) {
			throw new IOException(allOutput.toString());
		}
		
		return tmpFile;
	}
}<|MERGE_RESOLUTION|>--- conflicted
+++ resolved
@@ -447,26 +447,9 @@
 			final String filePath) throws IOException {
 		final InputStream javascriptContentInputStream = AbstractGeoPDFBuilder.class.getResourceAsStream(filePath);
 
-<<<<<<< HEAD
-	protected abstract void createLabelsLayer(final GeoPDFConfiguration configuration,
-			final ArrayList<File> filesToDelete, final TrackWrapper currentTrack, final GeoPDFLayerTrack newTrackLayer,
-			final TimePeriod period, final String dateFormat) throws FileNotFoundException, JsonProcessingException ;
-	
-	/**
-	 * For now let's just remove the invalid characters, but we could improve this
-	 * if needed.
-	 * 
-	 * @param date Date to convert to filename
-	 * @return filename
-	 */
-	protected static String HiResDateToFileName(final HiResDate date, final String dateFormat) {
-		return date.getMicros() / 1000 + "";
-	}
-=======
 		BufferedReader javascriptBufferReader = null;
 		try {
 			javascriptBufferReader = new BufferedReader(new InputStreamReader(javascriptContentInputStream));
->>>>>>> 6f7a2304
 
 			final StringBuilder content = new StringBuilder();
 
@@ -514,15 +497,11 @@
 	 * For now let's just remove the invalid characters, but we could improve this
 	 * if needed.
 	 *
-	 * @param date Date to convert to filename
+	 * @param date Date to convert to filename (Deprecated)
 	 * @return filename
 	 */
 	protected static String HiResDateToFileName(final HiResDate date, final String dateFormat) {
-		if (dateFormat == null) {
-			return date.toString().replaceAll("[\\\\/:*?\"<>|]", "");
-		} else {
-			return new SimpleDateFormat(dateFormat).format(date.getDate()).replaceAll("[\\\\/:*?\"<>|]", "");
-		}
+		return date.getMicros() / 1000 + "";
 	}
 
 	protected static String sanitizeFilename(final String fileName) {
