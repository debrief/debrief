/*******************************************************************************
 * Debrief - the Open Source Maritime Analysis Application
 * http://debrief.info
 *
 * (C) 2000-2020, Deep Blue C Technology Ltd
 *
 * This library is free software; you can redistribute it and/or
 * modify it under the terms of the Eclipse Public License v1.0
 * (http://www.eclipse.org/legal/epl-v10.html)
 *
 * This library is distributed in the hope that it will be useful,
 * but WITHOUT ANY WARRANTY; without even the implied warranty of
 * MERCHANTABILITY or FITNESS FOR A PARTICULAR PURPOSE.
 *******************************************************************************/
package Debrief.ReaderWriter.GeoPDF;

import java.io.BufferedReader;
import java.io.File;
import java.io.FileNotFoundException;
import java.io.IOException;
import java.io.InputStream;
import java.io.InputStreamReader;
import java.io.PrintWriter;
import java.nio.file.Files;
import java.nio.file.Path;
import java.nio.file.Paths;
import java.nio.file.StandardCopyOption;
import java.sql.Timestamp;
import java.text.SimpleDateFormat;
import java.util.ArrayList;
import java.util.List;
import java.util.Scanner;
import java.util.UUID;

import com.fasterxml.jackson.core.JsonProcessingException;

import Debrief.GUI.Frames.Application;
import Debrief.ReaderWriter.GeoPDF.GeoPDF.GeoPDFLayerTrack;
import Debrief.Wrappers.TrackWrapper;
import MWC.GUI.Layers;
import MWC.GUI.ToolParent;
import MWC.GenericData.HiResDate;
import MWC.GenericData.TimePeriod;
import MWC.GenericData.WorldArea;
import junit.framework.TestCase;

public abstract class AbstractGeoPDFBuilder {

<<<<<<< HEAD
	public static final String GDAL_NATIVE_PREFIX_FOLDER = "/native";
	public static final String JAVASCRIPT_TEMPLATE_PATH = "/geopdf_animation.js";
	public static final String JAVASCRIPT_TIMESTAMP_TAG = "!!JS_TIMESTAMPS";
	public static final String JAVASCRIPT_TIMESTAMP_TAG_NON_INTERATIVE = "!!NONINTERACTLAYERS";
	public static final String JAVASCRIPT_STEP_SPEED = "!!STEPSPEED";
	public static final String NON_INTERACTIVE_SUFFIX = " (non-interactive)";
	public static final String INTERACTIVE_LAYER_NAME = "Interactive Layers";
=======
	public static class GeoPDFBuilderTest extends TestCase {

//		private final static String boat1rep = "../org.mwc.cmap.combined.feature/root_installs/sample_data/boat1.rep";
//		private final static String boat2rep = "../org.mwc.cmap.combined.feature/root_installs/sample_data/boat2.rep";

		public void testBuild() throws IOException, InterruptedException, NoSuchFieldException, SecurityException,
				IllegalArgumentException, IllegalAccessException, ClassNotFoundException {

			/*
			 * final Layers layers = new Layers(); final ImportReplay replayImporter = new
			 * ImportReplay(); replayImporter.importThis("boat1.rep", new
			 * FileInputStream(boat1rep), layers); replayImporter.importThis("boat2.rep",
			 * new FileInputStream(boat2rep), layers);
			 *
			 * final GeoPDFConfiguration configuration = new GeoPDFConfiguration();
			 * configuration.addBackground(
			 * "../org.mwc.cmap.combined.feature/root_installs/sample_data/SP27GTIF.tif");
			 *
			 * final GeoPDF geoPdf = GeoPDFBuilder.build(layers, configuration);
			 *
			 * configuration.setPdfOutputPath(System.getProperty("java.io.tmpdir") +
			 * File.separatorChar + "test.pdf"); GeoPDFBuilder.generatePDF(geoPdf,
			 * configuration);
			 *
			 * System.out.println("PDF successfully generated at " +
			 * configuration.getPdfOutputPath()); System.out.println(geoPdf);
			 */
			// We will cover this in the ticket
			// https://github.com/debrief/debrief/issues/4969
		}

		public void testCreateTempFile() throws FileNotFoundException {
			final File test = createTempFile("test.txt", "Test", "test");

			final Scanner scanner = new Scanner(test);
			assertEquals("Correct file writted with data", "Test", scanner.next());
			scanner.close();

		}
	}
>>>>>>> 6f7a2304

	public static class GeoPDFConfiguration {
		public static final String SUCCESS_GDAL_DONE = "done.";
		public static final String GDALWARP_RAW_COMMAND = "gdalwarp";
		public static final String ECLIPSE_GDAL_BIN_NATIVE_PATH = "..\\org.mwc.debrief.legacy\\native\\";
		public static final String GDALWARP_COMMAND_WINDOWS = ECLIPSE_GDAL_BIN_NATIVE_PATH + "windows\\gdalwarp.exe";
		public static final String GDAL_CREATE_RAW_COMMAND = "gdal_create";
		public static final String GDAL_CREATE_COMMAND_WINDOWS = ECLIPSE_GDAL_BIN_NATIVE_PATH
				+ "windows\\gdal_create.exe";
		public static final String GDAL_CREATE_COMPOSITION_KEYWORD = "COMPOSITION_FILE=";
		public static final String PROJ_PATH_TO_REGISTER = "windows\\proj6\\share";
		public static final String PROJ_ENV_VAR = "PROJ_LIB";

		public static void createTemporaryEnvironmentWindows(final String destinationFolder,
				final String resourceFileListPath, final GeoPDFConfiguration configuration) throws IOException {

			Application.logError3(ToolParent.INFO,
					"GeoPDF-We are creating the Gdal binaries folder in " + destinationFolder, null, false);
			final InputStream filesToCopyStream;
			filesToCopyStream = AbstractGeoPDFBuilder.class
					.getResourceAsStream(GDAL_NATIVE_PREFIX_FOLDER + resourceFileListPath);

			final Scanner scanner = new Scanner(filesToCopyStream);
			while (scanner.hasNextLine()) {
				final String line = scanner.nextLine();

				final Path destinationPath = Paths.get(destinationFolder + line);
				Files.createDirectories(destinationPath.getParent());

				Files.copy(GeoPDFConfiguration.class.getResourceAsStream(GDAL_NATIVE_PREFIX_FOLDER + line),
						destinationPath, StandardCopyOption.REPLACE_EXISTING);
				if (line.contains(GDALWARP_RAW_COMMAND)) {
					configuration.setGdalWarpCommand(destinationPath.toString());
				}
				if (line.contains(GDAL_CREATE_RAW_COMMAND)) {
					configuration.setGdalCreateCommand(destinationPath.toString());
				}
			}

			scanner.close();
			Application.logError3(ToolParent.INFO, "GeoPDF-All binaries has been successfully copied.", null, false);
			try {
				filesToCopyStream.close();
			} catch (final IOException e) {
				// Nothing to do, we are just closing the resource....
			}
		}

		private boolean isReady = false;
		private int markDeltaMinutes = 10;
		private int labelDeltaMinutes = 60;
		private String author = "DebriefNG";
		private final List<String> background = new ArrayList<String>();
		private double marginPercent = 0.1;
		private double pageWidth = 841.698;
		private double pageHeight = 595.14;
		private long stepDeltaMilliSeconds = 15 * 60 * 1000;
		private long stepSpeedMilliSeconds = 1000; // Default 1 second.
		private String dateFormat;
		private HiResDate startTime;
		private HiResDate endTime;
		private WorldArea viewportArea;
		private int pageDpi = 72;
		private String gdalWarpCommand = GDALWARP_RAW_COMMAND;
		private String[] gdalWarpParams = "-t_srs EPSG:4326 -r near -of GTiff".split(" ");
		private String gdalCreateCommand = GDAL_CREATE_RAW_COMMAND;
		private String[] gdalCreateParams = "-of PDF -co".split(" ");
		private String pdfOutputPath;

		private String tempFolder = new Timestamp(System.currentTimeMillis()).getTime() + "";
		private boolean landscape = true;

<<<<<<< HEAD
		public long getStepSpeedMilliSeconds() {
			return stepSpeedMilliSeconds;
		}

		public void setStepSpeedMilliSeconds(long stepSpeedMilliSeconds) {
			this.stepSpeedMilliSeconds = stepSpeedMilliSeconds;
		}

		public String getDateFormat() {
			return dateFormat;
=======
		private final List<String> envVariables = new ArrayList<String>();

		public void addBackground(final String background) {
			this.background.add(background);
>>>>>>> 6f7a2304
		}

		public String getAuthor() {
			return author;
		}

		public List<String> getBackground() {
			return background;
		}

		public String getDateFormat() {
			return dateFormat;
		}

		public HiResDate getEndTime() {
			return endTime;
		}

		public List<String> getEnvVariables() {
			return envVariables;
		}

		public String getGdalCreateCommand() {
			return gdalCreateCommand;
		}

		public String[] getGdalCreateParams() {
			return gdalCreateParams;
		}

		public String getGdalWarpCommand() {
			return gdalWarpCommand;
		}

		public String[] getGdalWarpParams() {
			return gdalWarpParams;
		}

		public int getLabelDeltaMinutes() {
			return labelDeltaMinutes;
		}

		public double getMarginPercent() {
			return marginPercent;
		}

		public int getMarkDeltaMinutes() {
			return markDeltaMinutes;
		}

		public int getPageDpi() {
			return pageDpi;
		}

		public double getPageHeight() {
			return pageHeight;
		}

		public double getPageWidth() {
			return pageWidth;
		}

		public String getPdfOutputPath() {
			return pdfOutputPath;
		}

		public HiResDate getStartTime() {
			return startTime;
		}

		public long getStepDeltaMilliSeconds() {
			return stepDeltaMilliSeconds;
		}

		public String getTempFolder() {
			return tempFolder;
		}

		public WorldArea getViewportArea() {
			return viewportArea;
		}

		public boolean isLandscape() {
			return landscape;
		}

		public boolean isReady() {
			return isReady;
		}

		public void prepareGdalEnvironment() throws IOException, NoSuchFieldException, SecurityException,
				IllegalArgumentException, IllegalAccessException, ClassNotFoundException {
			final String os = System.getProperty("os.name").toLowerCase();
			if (os.indexOf("win") != -1) {
				Application.logError3(ToolParent.INFO, "GeoPDF-Windows has been detected as the OS.", null, false);
				// We are on Windows
				final File createCommandPath = new File(GeoPDFConfiguration.GDAL_CREATE_COMMAND_WINDOWS);
				Application.logError3(ToolParent.INFO,
						"GeoPDF-We are going to check if the gdal binaries are available from a relative path.", null,
						false);
				if (createCommandPath.exists()) {
					Application.logError3(ToolParent.INFO, "GeoPDF-We are running Gdal binaries from relative path.",
							null, false);
					// We are running from Eclipse, we let's just run the command directly

					this.setGdalCreateCommand(GeoPDFConfiguration.GDAL_CREATE_COMMAND_WINDOWS);
					this.setGdalWarpCommand(GeoPDFConfiguration.GDALWARP_COMMAND_WINDOWS);
					final File projFile = new File(ECLIPSE_GDAL_BIN_NATIVE_PATH + PROJ_PATH_TO_REGISTER);
					registerEnvironmentVar(PROJ_ENV_VAR, projFile.getAbsolutePath());
				} else {
					Application.logError3(ToolParent.INFO,
							"GeoPDF-We didn't find the files. We need to create a temporary environment", null, false);
					// We are inside the .jar file, we need to copy all the files to a Temporary
					// folder.

					createTemporaryEnvironmentWindows(System.getProperty("java.io.tmpdir") + File.separatorChar,
							"/windows-files.txt", this);
					registerEnvironmentVar(PROJ_ENV_VAR,
							System.getProperty("java.io.tmpdir") + File.separatorChar + PROJ_PATH_TO_REGISTER);
				}

			} // we don't do the else, because by default it is Unit command.
			else {
				Application.logError3(ToolParent.INFO,
						"GeoPDF-We have detected an Unix-like system. We will assume gdal is installed.", null, false);
			}

			Application.logError3(ToolParent.INFO, "GeoPDF-Temporary environment is ready.", null, false);
			isReady = true;
		}

		private void registerEnvironmentVar(final String key, final String value) {
			envVariables.add(key + "=" + value);
		}

		public void setAuthor(final String author) {
			this.author = author;
		}

		public void setDateFormat(final String dateFormat) {
			this.dateFormat = dateFormat;
		}

		public void setEndTime(final HiResDate endTime) {
			this.endTime = endTime;
		}

		public void setGdalCreateCommand(final String gdalCreateCommand) {
			this.gdalCreateCommand = gdalCreateCommand;
		}

		public void setGdalCreateParams(final String[] gdalCreateParams) {
			this.gdalCreateParams = gdalCreateParams;
		}

		public void setGdalWarpCommand(final String gdalWarpCommand) {
			this.gdalWarpCommand = gdalWarpCommand;
		}

		public void setGdalWarpParams(final String gdalWarpParams) {
			this.gdalWarpParams = gdalWarpParams.split(" ");
		}

		public void setLabelDeltaMinutes(final int labelDeltaMinutes) {
			this.labelDeltaMinutes = labelDeltaMinutes;
		}

		public void setLandscape(final boolean landscape) {
			if (this.landscape != landscape) {
				this.landscape = landscape;
				final double tmp = pageWidth;
				pageWidth = pageHeight;
				pageHeight = tmp;
			}
		}

		public void setMarginPercent(final double marginPercent) {
			this.marginPercent = marginPercent;
		}

		public void setMarkDeltaMinutes(final int markDeltaMinutes) {
			this.markDeltaMinutes = markDeltaMinutes;
		}

		public void setPageDpi(final int pageDpi) {
			this.pageDpi = pageDpi;
		}

		public void setPageHeight(final double pageHeight) {
			this.pageHeight = pageHeight;
		}

		public void setPageWidth(final double pageWidth) {
			this.pageWidth = pageWidth;
		}

<<<<<<< HEAD
	protected static String createJavascriptContent(final String javaScriptTS, final String javaScriptTSNONInteractive,
			final String javaScriptStepSpeed, final String filePath) throws IOException {
		final InputStream javascriptContentInputStream = AbstractGeoPDFBuilder.class.getResourceAsStream(filePath);
=======
		public void setPdfOutputPath(final String pdfOutputPath) {
			this.pdfOutputPath = pdfOutputPath;
		}
>>>>>>> 6f7a2304

		public void setStartTime(final HiResDate startTime) {
			this.startTime = startTime;
		}

		public void setStepDeltaMilliSeconds(final long stepDeltaMilliSeconds) {
			this.stepDeltaMilliSeconds = stepDeltaMilliSeconds;
		}

		public void setTempFolder(final String tempFolder) {
			this.tempFolder = tempFolder;
		}

<<<<<<< HEAD
			return content.toString().replaceAll(JAVASCRIPT_TIMESTAMP_TAG, javaScriptTS)
					.replaceAll(JAVASCRIPT_TIMESTAMP_TAG_NON_INTERATIVE, javaScriptTSNONInteractive)
					.replaceAll(JAVASCRIPT_STEP_SPEED, javaScriptStepSpeed);
		} finally {
			if (javascriptBufferReader != null) {
				javascriptBufferReader.close();
			}
=======
		public void setViewportArea(final WorldArea viewportArea) {
			this.viewportArea = viewportArea;
>>>>>>> 6f7a2304
		}
	}

	public static final String GDAL_NATIVE_PREFIX_FOLDER = "/native";
	public static final String JAVASCRIPT_TEMPLATE_PATH = "/geopdf_animation.js";
	public static final String JAVASCRIPT_TIMESTAMP_TAG = "!!JS_TIMESTAMPS";
	public static final String JAVASCRIPT_TIMESTAMP_TAG_NON_INTERATIVE = "!!NONINTERACTLAYERS";

	public static final String NON_INTERACTIVE_SUFFIX = " (non-interactive)";

	public static final String INTERACTIVE_LAYER_NAME = "Interactive Layers";

	protected static File createBackgroundFile(final GeoPDFConfiguration configuration, final String background,
			final ArrayList<File> filesToDelete) throws IOException, InterruptedException {
		final File tmpFile = createTempFile("debriefgdalbackground" + UUID.randomUUID().toString().replaceAll("-", ""),
				"", configuration.getTempFolder());

		tmpFile.delete();

		filesToDelete.add(tmpFile);

		final Runtime runtime = Runtime.getRuntime();
		final ArrayList<String> params = new ArrayList<String>();
		params.add(configuration.getGdalWarpCommand());
		for (final String s : configuration.getGdalWarpParams()) {
			params.add(s);
		}
		params.add(background);
		params.add(tmpFile.getAbsolutePath());

		final StringBuilder paramsLog = new StringBuilder();
		for (final String p : params) {
			paramsLog.append(p);
			paramsLog.append(" ");
		}
		Application.logError3(ToolParent.INFO, "GeoPDF-" + paramsLog.toString(), null, false);
		final Process process = runtime.exec(params.toArray(new String[] {}),
				configuration.getEnvVariables().toArray(new String[] {}));
		process.waitFor();
		final BufferedReader gdalWarpOutputStream = new BufferedReader(new InputStreamReader(process.getInputStream()));

		final BufferedReader gdalWarpErrorStream = new BufferedReader(new InputStreamReader(process.getErrorStream()));

		final StringBuilder allOutput = new StringBuilder();
		String line = null;
		while ((line = gdalWarpOutputStream.readLine()) != null) {
			allOutput.append(line + "\n");
		}

		Application.logError3(ToolParent.INFO, "GeoPDF-Output: " + allOutput.toString(), null, false);
		if (allOutput.toString().trim().endsWith(GeoPDFConfiguration.SUCCESS_GDAL_DONE)) {
			// SUCCESS
			Application.logError3(ToolParent.INFO, "GeoPDF-Reported as a successful background conversion.", null,
					false);
			return tmpFile;
		}
		// SUCCESS
		Application.logError3(ToolParent.INFO, "GeoPDF-Problem detected while converting the background file.", null,
				false);

		allOutput.setLength(0);
		while ((line = gdalWarpErrorStream.readLine()) != null) {
			allOutput.append(line + "\n");
		}
		Application.logError3(ToolParent.INFO, "GeoPDF-" + allOutput.toString(), null, false);
		throw new IOException(allOutput.toString());
	}

<<<<<<< HEAD
	protected abstract void createTrackNameLayer(final GeoPDFConfiguration configuration,
			final ArrayList<File> filesToDelete, final TrackWrapper currentTrack, final GeoPDFLayerTrack newTrackLayer,
			final TimePeriod period, final String dateFormat) throws FileNotFoundException, JsonProcessingException;

	protected abstract void createLabelsLayer(final GeoPDFConfiguration configuration,
			final ArrayList<File> filesToDelete, final TrackWrapper currentTrack, final GeoPDFLayerTrack newTrackLayer,
			final TimePeriod period, final String dateFormat) throws FileNotFoundException, JsonProcessingException;

	/**
	 * For now let's just remove the invalid characters, but we could improve this
	 * if needed.
	 * 
	 * @param date Date to convert to filename
	 * @return filename
	 */
	protected static String HiResDateToFileName(final HiResDate date, final String dateFormat) {
		if (dateFormat == null) {
			return date.toString().replaceAll("[\\\\/:*?\"<>|]", "");
		} else {
			return new SimpleDateFormat(dateFormat).format(date.getDate()).replaceAll("[\\\\/:*?\"<>|]", "");
		}
	}
=======
	protected static String createJavascriptContent(final String javaScriptTS, final String javaScriptTSNONInteractive,
			final String filePath) throws IOException {
		final InputStream javascriptContentInputStream = AbstractGeoPDFBuilder.class.getResourceAsStream(filePath);

		BufferedReader javascriptBufferReader = null;
		try {
			javascriptBufferReader = new BufferedReader(new InputStreamReader(javascriptContentInputStream));
>>>>>>> 6f7a2304

			final StringBuilder content = new StringBuilder();

			String line = null;
			while ((line = javascriptBufferReader.readLine()) != null) {
				content.append(line + "\n");
			}

			return content.toString().replaceAll(JAVASCRIPT_TIMESTAMP_TAG, javaScriptTS)
					.replaceAll(JAVASCRIPT_TIMESTAMP_TAG_NON_INTERATIVE, javaScriptTSNONInteractive);
		} finally {
			if (javascriptBufferReader != null) {
				javascriptBufferReader.close();
			}
		}
	}
<<<<<<< HEAD

	protected abstract void createTrackLine(final ArrayList<File> filesToDelete, final TrackWrapper currentTrack,
			final GeoPDFLayerTrack newTrackLayer, final TimePeriod period, String dateFormat)
			throws FileNotFoundException, JsonProcessingException;
=======
>>>>>>> 6f7a2304

	protected static File createTempFile(final String fileName, final String data, final String folderName)
			throws FileNotFoundException {
		final String tempFolder = System.getProperty("java.io.tmpdir");
		// Let's create everything inside a folder.
		final File tempFolderTimestamp = new File(tempFolder + File.separatorChar + folderName);

		tempFolderTimestamp.mkdirs();

		final File newFile = new File(tempFolderTimestamp.getAbsolutePath() + File.separatorChar + fileName);
		Application.logError3(ToolParent.INFO, "GeoPDF-Creating temporary file in " + newFile.getAbsolutePath(), null,
				false);

		PrintWriter print = null;
		try {
			print = new PrintWriter(newFile);
			print.println(data);
			print.flush();
		} finally {
			if (print != null) {
				print.close();
			}
		}

		return newFile;
	}

	/**
	 * For now let's just remove the invalid characters, but we could improve this
	 * if needed.
	 *
	 * @param date Date to convert to filename
	 * @return filename
	 */
	protected static String HiResDateToFileName(final HiResDate date, final String dateFormat) {
		if (dateFormat == null) {
			return date.toString().replaceAll("[\\\\/:*?\"<>|]", "");
		} else {
			return new SimpleDateFormat(dateFormat).format(date.getDate()).replaceAll("[\\\\/:*?\"<>|]", "");
		}
	}

	protected static String sanitizeFilename(final String fileName) {
		return fileName.replaceAll("[\\\\/:*?\"<>|]", "");
	}

	public abstract GeoPDF build(final Layers layers, final GeoPDFConfiguration configuration)
			throws IOException, InterruptedException, NoSuchFieldException, SecurityException, IllegalArgumentException,
			IllegalAccessException, ClassNotFoundException;

	protected abstract void createLabelsLayer(final GeoPDFConfiguration configuration,
			final ArrayList<File> filesToDelete, final TrackWrapper currentTrack, final GeoPDFLayerTrack newTrackLayer,
			final TimePeriod period) throws FileNotFoundException, JsonProcessingException;

	protected abstract void createTrackLine(final GeoPDFConfiguration configuration,
			final ArrayList<File> filesToDelete, final TrackWrapper currentTrack, final GeoPDFLayerTrack newTrackLayer,
			final TimePeriod period) throws FileNotFoundException, JsonProcessingException;

	protected abstract void createTrackNameLayer(final GeoPDFConfiguration configuration,
			final ArrayList<File> filesToDelete, final TrackWrapper currentTrack, final GeoPDFLayerTrack newTrackLayer,
			final TimePeriod period) throws FileNotFoundException, JsonProcessingException;

	public File generatePDF(final GeoPDF geoPDF, final GeoPDFConfiguration configuration)
			throws IOException, InterruptedException {
		final File tmpFile = createTempFile("compositionFileDebrief" + configuration.getTempFolder() + ".xml",
				geoPDF.toString(), configuration.getTempFolder());

		final Runtime runtime = Runtime.getRuntime();
		final ArrayList<String> params = new ArrayList<String>();
		params.add(configuration.getGdalCreateCommand());
		for (final String s : configuration.getGdalCreateParams()) {
			params.add(s);
		}
		params.add(GeoPDFConfiguration.GDAL_CREATE_COMPOSITION_KEYWORD + tmpFile.getAbsolutePath());
		params.add(configuration.getPdfOutputPath());

		final StringBuilder paramsLog = new StringBuilder();
		for (final String p : params) {
			paramsLog.append(p);
			paramsLog.append(" ");
		}
		Application.logError3(ToolParent.INFO, "GeoPDF-" + paramsLog.toString(), null, false);
		final Process process = runtime.exec(params.toArray(new String[] {}),
				configuration.getEnvVariables().toArray(new String[] {}));
		process.waitFor();
		final BufferedReader gdalWarpOutputStream = new BufferedReader(new InputStreamReader(process.getInputStream()));

		final BufferedReader gdalWarpErrorStream = new BufferedReader(new InputStreamReader(process.getErrorStream()));

		final StringBuilder allOutput = new StringBuilder();
		String line = null;
		while ((line = gdalWarpOutputStream.readLine()) != null) {
			allOutput.append(line + "\n");
		}

		Application.logError3(ToolParent.INFO, "GeoPDF-Output: " + allOutput.toString(), null, false);
		if (!allOutput.toString().trim().isEmpty()) {
			throw new IOException(allOutput.toString());
		}

		allOutput.setLength(0);
		while ((line = gdalWarpErrorStream.readLine()) != null) {
			allOutput.append(line + "\n");
		}
		
		Application.logError3(ToolParent.INFO, "GeoPDF-Error generating the PDF: " + allOutput.toString(), null, false);
		if (!allOutput.toString().trim().isEmpty()) {
			throw new IOException(allOutput.toString());
		}
		
		return tmpFile;
	}
}<|MERGE_RESOLUTION|>--- conflicted
+++ resolved
@@ -46,15 +46,6 @@
 
 public abstract class AbstractGeoPDFBuilder {
 
-<<<<<<< HEAD
-	public static final String GDAL_NATIVE_PREFIX_FOLDER = "/native";
-	public static final String JAVASCRIPT_TEMPLATE_PATH = "/geopdf_animation.js";
-	public static final String JAVASCRIPT_TIMESTAMP_TAG = "!!JS_TIMESTAMPS";
-	public static final String JAVASCRIPT_TIMESTAMP_TAG_NON_INTERATIVE = "!!NONINTERACTLAYERS";
-	public static final String JAVASCRIPT_STEP_SPEED = "!!STEPSPEED";
-	public static final String NON_INTERACTIVE_SUFFIX = " (non-interactive)";
-	public static final String INTERACTIVE_LAYER_NAME = "Interactive Layers";
-=======
 	public static class GeoPDFBuilderTest extends TestCase {
 
 //		private final static String boat1rep = "../org.mwc.cmap.combined.feature/root_installs/sample_data/boat1.rep";
@@ -95,7 +86,6 @@
 
 		}
 	}
->>>>>>> 6f7a2304
 
 	public static class GeoPDFConfiguration {
 		public static final String SUCCESS_GDAL_DONE = "done.";
@@ -168,7 +158,8 @@
 		private String tempFolder = new Timestamp(System.currentTimeMillis()).getTime() + "";
 		private boolean landscape = true;
 
-<<<<<<< HEAD
+		private final List<String> envVariables = new ArrayList<String>();
+
 		public long getStepSpeedMilliSeconds() {
 			return stepSpeedMilliSeconds;
 		}
@@ -177,14 +168,8 @@
 			this.stepSpeedMilliSeconds = stepSpeedMilliSeconds;
 		}
 
-		public String getDateFormat() {
-			return dateFormat;
-=======
-		private final List<String> envVariables = new ArrayList<String>();
-
 		public void addBackground(final String background) {
 			this.background.add(background);
->>>>>>> 6f7a2304
 		}
 
 		public String getAuthor() {
@@ -381,29 +366,109 @@
 			this.pageWidth = pageWidth;
 		}
 
-<<<<<<< HEAD
+		public void setPdfOutputPath(final String pdfOutputPath) {
+			this.pdfOutputPath = pdfOutputPath;
+		}
+
+		public void setStartTime(final HiResDate startTime) {
+			this.startTime = startTime;
+		}
+
+		public void setStepDeltaMilliSeconds(final long stepDeltaMilliSeconds) {
+			this.stepDeltaMilliSeconds = stepDeltaMilliSeconds;
+		}
+
+		public void setTempFolder(final String tempFolder) {
+			this.tempFolder = tempFolder;
+		}
+
+		public void setViewportArea(final WorldArea viewportArea) {
+			this.viewportArea = viewportArea;
+		}
+	}
+
+	public static final String GDAL_NATIVE_PREFIX_FOLDER = "/native";
+	public static final String JAVASCRIPT_TEMPLATE_PATH = "/geopdf_animation.js";
+	public static final String JAVASCRIPT_TIMESTAMP_TAG = "!!JS_TIMESTAMPS";
+	public static final String JAVASCRIPT_STEP_SPEED = "!!STEPSPEED";
+	public static final String JAVASCRIPT_TIMESTAMP_TAG_NON_INTERATIVE = "!!NONINTERACTLAYERS";
+
+	public static final String NON_INTERACTIVE_SUFFIX = " (non-interactive)";
+
+	public static final String INTERACTIVE_LAYER_NAME = "Interactive Layers";
+
+	protected static File createBackgroundFile(final GeoPDFConfiguration configuration, final String background,
+			final ArrayList<File> filesToDelete) throws IOException, InterruptedException {
+		final File tmpFile = createTempFile("debriefgdalbackground" + UUID.randomUUID().toString().replaceAll("-", ""),
+				"", configuration.getTempFolder());
+
+		tmpFile.delete();
+
+		filesToDelete.add(tmpFile);
+
+		final Runtime runtime = Runtime.getRuntime();
+		final ArrayList<String> params = new ArrayList<String>();
+		params.add(configuration.getGdalWarpCommand());
+		for (final String s : configuration.getGdalWarpParams()) {
+			params.add(s);
+		}
+		params.add(background);
+		params.add(tmpFile.getAbsolutePath());
+
+		final StringBuilder paramsLog = new StringBuilder();
+		for (final String p : params) {
+			paramsLog.append(p);
+			paramsLog.append(" ");
+		}
+		Application.logError3(ToolParent.INFO, "GeoPDF-" + paramsLog.toString(), null, false);
+		final Process process = runtime.exec(params.toArray(new String[] {}),
+				configuration.getEnvVariables().toArray(new String[] {}));
+		process.waitFor();
+		final BufferedReader gdalWarpOutputStream = new BufferedReader(new InputStreamReader(process.getInputStream()));
+
+		final BufferedReader gdalWarpErrorStream = new BufferedReader(new InputStreamReader(process.getErrorStream()));
+
+		final StringBuilder allOutput = new StringBuilder();
+		String line = null;
+		while ((line = gdalWarpOutputStream.readLine()) != null) {
+			allOutput.append(line + "\n");
+		}
+
+		Application.logError3(ToolParent.INFO, "GeoPDF-Output: " + allOutput.toString(), null, false);
+		if (allOutput.toString().trim().endsWith(GeoPDFConfiguration.SUCCESS_GDAL_DONE)) {
+			// SUCCESS
+			Application.logError3(ToolParent.INFO, "GeoPDF-Reported as a successful background conversion.", null,
+					false);
+			return tmpFile;
+		}
+		// SUCCESS
+		Application.logError3(ToolParent.INFO, "GeoPDF-Problem detected while converting the background file.", null,
+				false);
+
+		allOutput.setLength(0);
+		while ((line = gdalWarpErrorStream.readLine()) != null) {
+			allOutput.append(line + "\n");
+		}
+		Application.logError3(ToolParent.INFO, "GeoPDF-" + allOutput.toString(), null, false);
+		throw new IOException(allOutput.toString());
+	}
+
 	protected static String createJavascriptContent(final String javaScriptTS, final String javaScriptTSNONInteractive,
 			final String javaScriptStepSpeed, final String filePath) throws IOException {
 		final InputStream javascriptContentInputStream = AbstractGeoPDFBuilder.class.getResourceAsStream(filePath);
-=======
-		public void setPdfOutputPath(final String pdfOutputPath) {
-			this.pdfOutputPath = pdfOutputPath;
-		}
->>>>>>> 6f7a2304
-
-		public void setStartTime(final HiResDate startTime) {
-			this.startTime = startTime;
-		}
-
-		public void setStepDeltaMilliSeconds(final long stepDeltaMilliSeconds) {
-			this.stepDeltaMilliSeconds = stepDeltaMilliSeconds;
-		}
-
-		public void setTempFolder(final String tempFolder) {
-			this.tempFolder = tempFolder;
-		}
-
-<<<<<<< HEAD
+
+		BufferedReader javascriptBufferReader = null;
+		try {
+			javascriptBufferReader = new BufferedReader(new InputStreamReader(javascriptContentInputStream));
+
+			final StringBuilder content = new StringBuilder();
+
+			String line = null;
+			while ((line = javascriptBufferReader.readLine()) != null) {
+				content.append(line + "\n");
+			}
+
+
 			return content.toString().replaceAll(JAVASCRIPT_TIMESTAMP_TAG, javaScriptTS)
 					.replaceAll(JAVASCRIPT_TIMESTAMP_TAG_NON_INTERATIVE, javaScriptTSNONInteractive)
 					.replaceAll(JAVASCRIPT_STEP_SPEED, javaScriptStepSpeed);
@@ -411,133 +476,8 @@
 			if (javascriptBufferReader != null) {
 				javascriptBufferReader.close();
 			}
-=======
-		public void setViewportArea(final WorldArea viewportArea) {
-			this.viewportArea = viewportArea;
->>>>>>> 6f7a2304
-		}
-	}
-
-	public static final String GDAL_NATIVE_PREFIX_FOLDER = "/native";
-	public static final String JAVASCRIPT_TEMPLATE_PATH = "/geopdf_animation.js";
-	public static final String JAVASCRIPT_TIMESTAMP_TAG = "!!JS_TIMESTAMPS";
-	public static final String JAVASCRIPT_TIMESTAMP_TAG_NON_INTERATIVE = "!!NONINTERACTLAYERS";
-
-	public static final String NON_INTERACTIVE_SUFFIX = " (non-interactive)";
-
-	public static final String INTERACTIVE_LAYER_NAME = "Interactive Layers";
-
-	protected static File createBackgroundFile(final GeoPDFConfiguration configuration, final String background,
-			final ArrayList<File> filesToDelete) throws IOException, InterruptedException {
-		final File tmpFile = createTempFile("debriefgdalbackground" + UUID.randomUUID().toString().replaceAll("-", ""),
-				"", configuration.getTempFolder());
-
-		tmpFile.delete();
-
-		filesToDelete.add(tmpFile);
-
-		final Runtime runtime = Runtime.getRuntime();
-		final ArrayList<String> params = new ArrayList<String>();
-		params.add(configuration.getGdalWarpCommand());
-		for (final String s : configuration.getGdalWarpParams()) {
-			params.add(s);
-		}
-		params.add(background);
-		params.add(tmpFile.getAbsolutePath());
-
-		final StringBuilder paramsLog = new StringBuilder();
-		for (final String p : params) {
-			paramsLog.append(p);
-			paramsLog.append(" ");
-		}
-		Application.logError3(ToolParent.INFO, "GeoPDF-" + paramsLog.toString(), null, false);
-		final Process process = runtime.exec(params.toArray(new String[] {}),
-				configuration.getEnvVariables().toArray(new String[] {}));
-		process.waitFor();
-		final BufferedReader gdalWarpOutputStream = new BufferedReader(new InputStreamReader(process.getInputStream()));
-
-		final BufferedReader gdalWarpErrorStream = new BufferedReader(new InputStreamReader(process.getErrorStream()));
-
-		final StringBuilder allOutput = new StringBuilder();
-		String line = null;
-		while ((line = gdalWarpOutputStream.readLine()) != null) {
-			allOutput.append(line + "\n");
-		}
-
-		Application.logError3(ToolParent.INFO, "GeoPDF-Output: " + allOutput.toString(), null, false);
-		if (allOutput.toString().trim().endsWith(GeoPDFConfiguration.SUCCESS_GDAL_DONE)) {
-			// SUCCESS
-			Application.logError3(ToolParent.INFO, "GeoPDF-Reported as a successful background conversion.", null,
-					false);
-			return tmpFile;
-		}
-		// SUCCESS
-		Application.logError3(ToolParent.INFO, "GeoPDF-Problem detected while converting the background file.", null,
-				false);
-
-		allOutput.setLength(0);
-		while ((line = gdalWarpErrorStream.readLine()) != null) {
-			allOutput.append(line + "\n");
-		}
-		Application.logError3(ToolParent.INFO, "GeoPDF-" + allOutput.toString(), null, false);
-		throw new IOException(allOutput.toString());
-	}
-
-<<<<<<< HEAD
-	protected abstract void createTrackNameLayer(final GeoPDFConfiguration configuration,
-			final ArrayList<File> filesToDelete, final TrackWrapper currentTrack, final GeoPDFLayerTrack newTrackLayer,
-			final TimePeriod period, final String dateFormat) throws FileNotFoundException, JsonProcessingException;
-
-	protected abstract void createLabelsLayer(final GeoPDFConfiguration configuration,
-			final ArrayList<File> filesToDelete, final TrackWrapper currentTrack, final GeoPDFLayerTrack newTrackLayer,
-			final TimePeriod period, final String dateFormat) throws FileNotFoundException, JsonProcessingException;
-
-	/**
-	 * For now let's just remove the invalid characters, but we could improve this
-	 * if needed.
-	 * 
-	 * @param date Date to convert to filename
-	 * @return filename
-	 */
-	protected static String HiResDateToFileName(final HiResDate date, final String dateFormat) {
-		if (dateFormat == null) {
-			return date.toString().replaceAll("[\\\\/:*?\"<>|]", "");
-		} else {
-			return new SimpleDateFormat(dateFormat).format(date.getDate()).replaceAll("[\\\\/:*?\"<>|]", "");
-		}
-	}
-=======
-	protected static String createJavascriptContent(final String javaScriptTS, final String javaScriptTSNONInteractive,
-			final String filePath) throws IOException {
-		final InputStream javascriptContentInputStream = AbstractGeoPDFBuilder.class.getResourceAsStream(filePath);
-
-		BufferedReader javascriptBufferReader = null;
-		try {
-			javascriptBufferReader = new BufferedReader(new InputStreamReader(javascriptContentInputStream));
->>>>>>> 6f7a2304
-
-			final StringBuilder content = new StringBuilder();
-
-			String line = null;
-			while ((line = javascriptBufferReader.readLine()) != null) {
-				content.append(line + "\n");
-			}
-
-			return content.toString().replaceAll(JAVASCRIPT_TIMESTAMP_TAG, javaScriptTS)
-					.replaceAll(JAVASCRIPT_TIMESTAMP_TAG_NON_INTERATIVE, javaScriptTSNONInteractive);
-		} finally {
-			if (javascriptBufferReader != null) {
-				javascriptBufferReader.close();
-			}
-		}
-	}
-<<<<<<< HEAD
-
-	protected abstract void createTrackLine(final ArrayList<File> filesToDelete, final TrackWrapper currentTrack,
-			final GeoPDFLayerTrack newTrackLayer, final TimePeriod period, String dateFormat)
-			throws FileNotFoundException, JsonProcessingException;
-=======
->>>>>>> 6f7a2304
+		}
+	}
 
 	protected static File createTempFile(final String fileName, final String data, final String folderName)
 			throws FileNotFoundException {
@@ -642,12 +582,12 @@
 		while ((line = gdalWarpErrorStream.readLine()) != null) {
 			allOutput.append(line + "\n");
 		}
-		
+
 		Application.logError3(ToolParent.INFO, "GeoPDF-Error generating the PDF: " + allOutput.toString(), null, false);
 		if (!allOutput.toString().trim().isEmpty()) {
 			throw new IOException(allOutput.toString());
 		}
-		
+
 		return tmpFile;
 	}
 }