package Debrief.ReaderWriter.GeoPDF;

import java.awt.Color;
import java.io.File;
import java.io.FileNotFoundException;
import java.io.IOException;
import java.text.SimpleDateFormat;
import java.util.ArrayList;
import java.util.Enumeration;

import com.fasterxml.jackson.core.JsonProcessingException;
import com.fasterxml.jackson.databind.ObjectMapper;
import com.fasterxml.jackson.databind.node.ArrayNode;
import com.fasterxml.jackson.databind.node.ObjectNode;

import Debrief.GUI.Frames.Application;
import Debrief.ReaderWriter.GeoPDF.GenerateSegmentedGeoJSON.GeometryType;
import Debrief.ReaderWriter.GeoPDF.GenerateSegmentedGeoJSON.SegmentedGeoJSONConfiguration;
import Debrief.ReaderWriter.GeoPDF.GeoPDF.GeoPDFLayerBackground;
import Debrief.ReaderWriter.GeoPDF.GeoPDF.GeoPDFLayerTrack;
import Debrief.ReaderWriter.GeoPDF.GeoPDF.GeoPDFLayerVector;
import Debrief.ReaderWriter.GeoPDF.GeoPDF.GeoPDFLayerVector.LogicalStructure;
import Debrief.ReaderWriter.GeoPDF.GeoPDF.GeoPDFLayerVectorLabel;
import Debrief.ReaderWriter.GeoPDF.GeoPDF.GeoPDFPage;
import Debrief.Wrappers.FixWrapper;
import Debrief.Wrappers.TrackWrapper;
import MWC.GUI.Editable;
import MWC.GUI.Layers;
import MWC.GUI.ToolParent;
import MWC.GenericData.HiResDate;
import MWC.GenericData.TimePeriod;
import MWC.Utilities.TextFormatting.FormatRNDateTime;

public class GeoPDFSegmentedBuilder extends AbstractGeoPDFBuilder {

	@Override
	public GeoPDF build(final Layers layers, final GeoPDFConfiguration configuration)
			throws IOException, InterruptedException, NoSuchFieldException, SecurityException, IllegalArgumentException,
			IllegalAccessException, ClassNotFoundException {

		if (!configuration.isReady()) {
			Application.logError3(ToolParent.INFO, "GeoPDF-GDAL Temporary environment is about to be prepared.", null,
					false);
			configuration.prepareGdalEnvironment();
		}
		final GeoPDF geoPDF = new GeoPDF();

		geoPDF.setAuthor(configuration.getAuthor());

		/**
		 * For now let's work using only one page, but we will fix it eventually to have
		 * several pages.
		 */
		final GeoPDFPage mainPage = geoPDF.createNewPage();

		mainPage.setDpi(configuration.getPageDpi());
		mainPage.setWidth(configuration.getPageWidth());
		mainPage.setHeight(configuration.getPageHeight());
		mainPage.setMargin(configuration.getMarginPercent());
		if (configuration.getViewportArea() == null) {
			mainPage.setArea(layers.getBounds());
		} else {
			mainPage.setArea(configuration.getViewportArea());
		}

		/**
		 * Let's create the BackGroundLayer;
		 */
		final GeoPDFLayerBackground backgroundLayer = new GeoPDFLayerBackground();
		backgroundLayer.setName("Background chart");
		backgroundLayer.setId("background");
		for (String background : configuration.getBackground()) {
			final File backgroundFile = createBackgroundFile(configuration, background, geoPDF.getFilesToDelete());
			backgroundLayer.addRaster(backgroundFile.getAbsolutePath());
		}
		if (!backgroundLayer.getRasters().isEmpty()) {
			mainPage.addLayer(backgroundLayer);
		}

		/**
		 * Let's add now the non-interactive layers
		 */
		final ObjectMapper mapper = new ObjectMapper();
		final StringBuilder javascriptNonInteractiveLayerIndex = new StringBuilder();
		javascriptNonInteractiveLayerIndex.append("var nonInteractiveLayers = [");

		/**
		 * Let's iterate over all the layers to find the Tracks to export
		 */
		final Enumeration<Editable> enumerationNonInteractive = layers.elements();
		while (enumerationNonInteractive.hasMoreElements()) {
			final Editable currentEditable = enumerationNonInteractive.nextElement();
			if (currentEditable instanceof TrackWrapper) {
				/**
				 * Ok, at this point we have a TrackWrapper. Now, let's create a Geometry of the
				 * type Simple Features Geotools Library.
				 */
				final TrackWrapper currentTrack = (TrackWrapper) currentEditable;

				/**
				 * Let's draw only visible tracks.
				 */
				if (currentTrack.getVisible()) {

					final GeoPDFLayerTrack newTrackLayer = new GeoPDFLayerTrack();
					mainPage.addLayer(newTrackLayer);

					newTrackLayer.setId(currentTrack.getName());
					newTrackLayer.setName(currentTrack.getName() + NON_INTERACTIVE_SUFFIX);
					javascriptNonInteractiveLayerIndex
							.append('\'' + currentTrack.getName() + NON_INTERACTIVE_SUFFIX + '\'' + ',');

					/**
					 * TrackLine
					 */
					createTrackLine(configuration, geoPDF.getFilesToDelete(), currentTrack, newTrackLayer, null);

					// Let's create now the point-type vectors
					/**
					 * Minutes difference Layer
					 */
					createTicksLayer(configuration, geoPDF.getFilesToDelete(), currentTrack, newTrackLayer, null);

					/**
					 * Label Layer
					 */

					createLabelsLayer(configuration, geoPDF.getFilesToDelete(), currentTrack, newTrackLayer, null);

					/**
					 * One point layer
					 */
					createTrackNameLayer(configuration, geoPDF.getFilesToDelete(), currentTrack, newTrackLayer, null);

				}

			}

		}
		javascriptNonInteractiveLayerIndex.append("];");

		/**
		 * Now the interactive Layers
		 */
		final GeoPDFLayerTrack interactiveLayer = new GeoPDFLayerTrack();
		interactiveLayer.setId(INTERACTIVE_LAYER_NAME);
		interactiveLayer.setName(INTERACTIVE_LAYER_NAME);
		mainPage.addLayer(interactiveLayer);

		final StringBuilder javaScriptReplacementJsTimestamps = new StringBuilder();
		javaScriptReplacementJsTimestamps.append("var timestamps = ");
		final ArrayNode jsonTimestamps = mapper.createArrayNode();

		HiResDate currentTime = configuration.getStartTime();

		while (currentTime.lessThan(configuration.getEndTime())) {
			final HiResDate topCurrentPeriod = HiResDate.min(
					new HiResDate(currentTime.getMicros() / 1000 + configuration.getStepDeltaMilliSeconds()),
					configuration.getEndTime());
			final TimePeriod period = new TimePeriod.BaseTimePeriod(currentTime, topCurrentPeriod);

			final GeoPDFLayerTrack periodTrack = new GeoPDFLayerTrack();
			final String periodName;
			if (configuration.getDateFormat() != null) {
				periodName = new SimpleDateFormat(configuration.getDateFormat()).format(period.getStartDTG().getDate());
			} else {
				periodName = period.getStartDTG().toString();
			}

			interactiveLayer.addChild(periodTrack);
			periodTrack.setId(periodName);
			periodTrack.setName(periodName);

			final ObjectNode timeStampNode = mapper.createObjectNode();
			timeStampNode.put("name", periodName);
			timeStampNode.put("ocg_name", periodName);
			jsonTimestamps.add(timeStampNode);

			/**
			 * Let's iterate over all the layers to find the Tracks to export
			 */
			final Enumeration<Editable> enumeration = layers.elements();
			while (enumeration.hasMoreElements()) {
				final Editable currentEditable = enumeration.nextElement();
				if (currentEditable instanceof TrackWrapper) {
					/**
					 * Ok, at this point we have a TrackWrapper. Now, let's create a Geometry of the
					 * type Simple Features Geotools Library.
					 */
					final TrackWrapper currentTrack = (TrackWrapper) currentEditable;

					/**
					 * Let's draw only visible tracks.
					 */
					if (currentTrack.getVisible()) {

						final GeoPDFLayerTrack newTrackLayer = new GeoPDFLayerTrack();
						periodTrack.addChild(newTrackLayer);

						newTrackLayer.setId(currentTrack.getName() + " " + periodName);
						newTrackLayer.setName(currentTrack.getName());

						/**
						 * Let's create the different parts of the layer
						 */
						/**
						 * TrackLine
						 */
						createTrackLine(configuration, geoPDF.getFilesToDelete(), currentTrack, newTrackLayer, period);

						// Let's create now the point-type vectors
						/**
						 * Minutes difference Layer
						 */
<<<<<<< HEAD
						createTicksLayer(configuration, geoPDF.getFilesToDelete(), currentTrack, newTrackLayer, period,
								configuration.getDateFormat());
=======
						createTicksLayer(configuration, geoPDF.getFilesToDelete(), currentTrack, newTrackLayer, period);
>>>>>>> 6f7a2304

						/**
						 * Label Layer
						 */

						createLabelsLayer(configuration, geoPDF.getFilesToDelete(), currentTrack, newTrackLayer,
								period);

						/**
						 * One point layer
						 */
						createTrackNameLayer(configuration, geoPDF.getFilesToDelete(), currentTrack, newTrackLayer,
								period);

					}

				}

			}
			currentTime = topCurrentPeriod;
		}

		final String jsonTimestampsContent = mapper.writerWithDefaultPrettyPrinter().writeValueAsString(jsonTimestamps);
		javaScriptReplacementJsTimestamps.append(jsonTimestampsContent);
		javaScriptReplacementJsTimestamps.append(";");

		geoPDF.setJavascript(createJavascriptContent(javaScriptReplacementJsTimestamps.toString(),
				javascriptNonInteractiveLayerIndex.toString(), configuration.getStepSpeedMilliSeconds() + "",
				JAVASCRIPT_TEMPLATE_PATH));

		return geoPDF;
	}

	@Override
	protected void createLabelsLayer(final GeoPDFConfiguration configuration, final ArrayList<File> filesToDelete,
			final TrackWrapper currentTrack, final GeoPDFLayerTrack newTrackLayer, final TimePeriod period)
			throws FileNotFoundException, JsonProcessingException {

		final FixWrapper[] fixes = currentTrack.getFixes();
		for (int i = 0; i < fixes.length; i++) {
<<<<<<< HEAD
			if ((period == null || period.contains(fixes[i].getDTG())) && fixes[i].getSymbolShowing()) {
				final String vectorName = sanitizeFilename(
						currentTrack.getName() + "_TICKS_" + HiResDateToFileName(fixes[i].getDTG(), dateFormat));
=======
			if ((period == null || period.contains(fixes[i].getDTG())) && fixes[i].getLabelShowing()) {
				final String vectorName = sanitizeFilename(currentTrack.getName() + "_LABEL_"
						+ HiResDateToFileName(fixes[i].getDTG(), configuration.getDateFormat()));
>>>>>>> 6f7a2304
				final SegmentedGeoJSONConfiguration segmentConfiguration = new SegmentedGeoJSONConfiguration(vectorName,
						GeometryType.Point);
				segmentConfiguration.addProperty("elevation", fixes[i].getLocation().getDepth() + "");
				segmentConfiguration.addProperty("longitude", fixes[i].getLocation().getLong() + "");
				segmentConfiguration.addProperty("latitude", fixes[i].getLocation().getLat() + "");
				segmentConfiguration.addProperty("time",
						HiResDateToFileName(fixes[i].getDTG(), configuration.getDateFormat()));
				segmentConfiguration.addProperty("course", fixes[i].getCourse() + "");
				segmentConfiguration.addProperty("speed", fixes[i].getSpeed() + "");
				segmentConfiguration.addProperty("time_str",
						FormatRNDateTime.toShortString(fixes[i].getTime().getDate().getTime()));
				segmentConfiguration.addCoordinate(
						new double[] { fixes[i].getLocation().getLong(), fixes[i].getLocation().getLat() });

				final String vectorLabelData = GenerateSegmentedGeoJSON.createGeoJsonFixSegment(segmentConfiguration);
				final File labelFile = createTempFile(vectorName + ".geojson", vectorLabelData,
						configuration.getTempFolder());
				filesToDelete.add(labelFile);

				final GeoPDFLayerVectorLabel segmentLabelVector = new GeoPDFLayerVectorLabel();
				segmentLabelVector.setData(labelFile.getAbsolutePath());
				segmentLabelVector.setName(vectorName);

				final Color vectorColor = fixes[i].getColor();
				final String colorHex = String.format("#%02x%02x%02x", vectorColor.getRed(), vectorColor.getGreen(),
						vectorColor.getBlue());
				segmentLabelVector.setStyle("SYMBOL(c:" + colorHex + ",s:2,id:\"ogr-sym-3\")");
				segmentLabelVector.setStyle("LABEL(t:{time_str},c:" + colorHex + ",s:24pt,p:4,dx:7mm,bo:1)");

				newTrackLayer.addVector(segmentLabelVector);
			}
		}
	}

	public void createTicksLayer(final GeoPDFConfiguration configuration, final ArrayList<File> filesToDelete,
			final TrackWrapper currentTrack, final GeoPDFLayerTrack newTrackLayer, final TimePeriod period)
			throws FileNotFoundException, JsonProcessingException {

		final FixWrapper[] fixes = currentTrack.getFixes();
		for (int i = 0; i < fixes.length; i++) {
<<<<<<< HEAD
			if ((period == null || period.contains(fixes[i].getDTG())) && fixes[i].getLabelShowing()) {
				final String vectorName = sanitizeFilename(
						currentTrack.getName() + "_LABEL_" + HiResDateToFileName(fixes[i].getDTG(), dateFormat));
=======
			if ((period == null || period.contains(fixes[i].getDTG())) && fixes[i].getSymbolShowing()) {
				final String vectorName = sanitizeFilename(currentTrack.getName() + "_TICKS_"
						+ HiResDateToFileName(fixes[i].getDTG(), configuration.getDateFormat()));
>>>>>>> 6f7a2304
				final SegmentedGeoJSONConfiguration segmentConfiguration = new SegmentedGeoJSONConfiguration(vectorName,
						GeometryType.Point);
				segmentConfiguration.addProperty("elevation", fixes[i].getLocation().getDepth() + "");
				segmentConfiguration.addProperty("longitude", fixes[i].getLocation().getLong() + "");
				segmentConfiguration.addProperty("latitude", fixes[i].getLocation().getLat() + "");
				segmentConfiguration.addProperty("time",
						HiResDateToFileName(fixes[i].getDTG(), configuration.getDateFormat()));
				segmentConfiguration.addProperty("course", fixes[i].getCourse() + "");
				segmentConfiguration.addProperty("speed", fixes[i].getSpeed() + "");
				segmentConfiguration.addCoordinate(
						new double[] { fixes[i].getLocation().getLong(), fixes[i].getLocation().getLat() });

				final String vectorTickData = GenerateSegmentedGeoJSON.createGeoJsonFixSegment(segmentConfiguration);
				final File tickFile = createTempFile(vectorName + ".geojson", vectorTickData,
						configuration.getTempFolder());
				filesToDelete.add(tickFile);

				final GeoPDFLayerVector segmentTickVector = new GeoPDFLayerVector();
				segmentTickVector.setData(tickFile.getAbsolutePath());
				segmentTickVector.setName(vectorName);

				final Color vectorColor = fixes[i].getColor();
				final String colorHex = String.format("#%02x%02x%02x", vectorColor.getRed(), vectorColor.getGreen(),
						vectorColor.getBlue());
				segmentTickVector.setStyle("SYMBOL(c:" + colorHex + ",s:2,id:\"ogr-sym-3\")");

				segmentTickVector.setLogicalStructure(new LogicalStructure(currentTrack.getName(), "time"));

				newTrackLayer.addVector(segmentTickVector);
			}
		}
	}

	@Override
	protected void createTrackLine(final GeoPDFConfiguration configuration, final ArrayList<File> filesToDelete,
			final TrackWrapper currentTrack, final GeoPDFLayerTrack newTrackLayer, final TimePeriod period)
			throws FileNotFoundException, JsonProcessingException {
		final FixWrapper[] fixes = currentTrack.getFixes();
		for (int i = 0; i < fixes.length - 1; i++) {
			if (period == null || period.contains(fixes[i].getDTG())) {
<<<<<<< HEAD
				final String vectorName = sanitizeFilename(
						currentTrack.getName() + "_LINE_" + HiResDateToFileName(fixes[i].getDTG(), dateFormat));
				final SegmentedGeoJSONConfiguration configuration = new SegmentedGeoJSONConfiguration(vectorName,
=======
				final String vectorName = sanitizeFilename(currentTrack.getName() + "_LINE_"
						+ HiResDateToFileName(fixes[i].getDTG(), configuration.getDateFormat()));
				final SegmentedGeoJSONConfiguration configurationGeojson = new SegmentedGeoJSONConfiguration(vectorName,
>>>>>>> 6f7a2304
						GeometryType.MultiLineString);
				configurationGeojson.addProperty("begin",
						HiResDateToFileName(fixes[i].getDTG(), configuration.getDateFormat()));
				configurationGeojson.addProperty("end",
						HiResDateToFileName(fixes[i + 1].getDTG(), configuration.getDateFormat()));
				configurationGeojson.addCoordinate(
						new double[] { fixes[i].getLocation().getLong(), fixes[i].getLocation().getLat() });
				configurationGeojson.addCoordinate(
						new double[] { fixes[i + 1].getLocation().getLong(), fixes[i + 1].getLocation().getLat() });

				final String vectorSegmentTrackLineData = GenerateSegmentedGeoJSON
						.createGeoJsonFixSegment(configurationGeojson);
				final File trackLineFile = createTempFile(vectorName + ".geojson", vectorSegmentTrackLineData,
						configuration.getTempFolder());
				filesToDelete.add(trackLineFile);

				final GeoPDFLayerVector segmentTrackLineVector = new GeoPDFLayerVector();
				segmentTrackLineVector.setData(trackLineFile.getAbsolutePath());
				segmentTrackLineVector.setName(vectorName);

				final Color vectorColor = fixes[i].getColor();
				final String colorHex = String.format("#%02x%02x%02x", vectorColor.getRed(), vectorColor.getGreen(),
						vectorColor.getBlue());
				segmentTrackLineVector.setStyle("PEN(c:" + colorHex + ",w:5px)");

				newTrackLayer.addVector(segmentTrackLineVector);
			}
		}
	}

	@Override
	protected void createTrackNameLayer(final GeoPDFConfiguration configuration, final ArrayList<File> filesToDelete,
			final TrackWrapper currentTrack, final GeoPDFLayerTrack newTrackLayer, final TimePeriod period)
			throws FileNotFoundException, JsonProcessingException {
		final FixWrapper fix = currentTrack.getFixes()[0];
		if ((period == null || period.contains(fix.getDTG()))) {
			final String vectorName = sanitizeFilename(currentTrack.getName() + "_FIRST_POINT");
			final SegmentedGeoJSONConfiguration segmentConfiguration = new SegmentedGeoJSONConfiguration(vectorName,
					GeometryType.Point);
			segmentConfiguration.addProperty("elevation", fix.getLocation().getDepth() + "");
			segmentConfiguration.addProperty("longitude", fix.getLocation().getLong() + "");
			segmentConfiguration.addProperty("latitude", fix.getLocation().getLat() + "");
			segmentConfiguration.addProperty("time", HiResDateToFileName(fix.getDTG(), configuration.getDateFormat()));
			segmentConfiguration.addProperty("course", fix.getCourse() + "");
			segmentConfiguration.addProperty("speed", fix.getSpeed() + "");
			segmentConfiguration
					.addCoordinate(new double[] { fix.getLocation().getLong(), fix.getLocation().getLat() });

			final String vectorLabelData = GenerateSegmentedGeoJSON.createGeoJsonFixSegment(segmentConfiguration);
			final File labelFile = createTempFile(vectorName + ".geojson", vectorLabelData,
					configuration.getTempFolder());
			filesToDelete.add(labelFile);

			final GeoPDFLayerVectorLabel segmentLabelVector = new GeoPDFLayerVectorLabel();
			segmentLabelVector.setData(labelFile.getAbsolutePath());
			segmentLabelVector.setName(vectorName);

			final Color vectorColor = fix.getColor();
			final String colorHex = String.format("#%02x%02x%02x", vectorColor.getRed(), vectorColor.getGreen(),
					vectorColor.getBlue());
			segmentLabelVector.setStyle(
					"LABEL(t:\"" + currentTrack.getName() + "\",c: " + colorHex + ",s:28pt,p:2,dy:10mm,bo:1)");

			newTrackLayer.addVector(segmentLabelVector);
		}
	}

}<|MERGE_RESOLUTION|>--- conflicted
+++ resolved
@@ -212,12 +212,7 @@
 						/**
 						 * Minutes difference Layer
 						 */
-<<<<<<< HEAD
-						createTicksLayer(configuration, geoPDF.getFilesToDelete(), currentTrack, newTrackLayer, period,
-								configuration.getDateFormat());
-=======
 						createTicksLayer(configuration, geoPDF.getFilesToDelete(), currentTrack, newTrackLayer, period);
->>>>>>> 6f7a2304
 
 						/**
 						 * Label Layer
@@ -258,15 +253,9 @@
 
 		final FixWrapper[] fixes = currentTrack.getFixes();
 		for (int i = 0; i < fixes.length; i++) {
-<<<<<<< HEAD
-			if ((period == null || period.contains(fixes[i].getDTG())) && fixes[i].getSymbolShowing()) {
-				final String vectorName = sanitizeFilename(
-						currentTrack.getName() + "_TICKS_" + HiResDateToFileName(fixes[i].getDTG(), dateFormat));
-=======
 			if ((period == null || period.contains(fixes[i].getDTG())) && fixes[i].getLabelShowing()) {
 				final String vectorName = sanitizeFilename(currentTrack.getName() + "_LABEL_"
 						+ HiResDateToFileName(fixes[i].getDTG(), configuration.getDateFormat()));
->>>>>>> 6f7a2304
 				final SegmentedGeoJSONConfiguration segmentConfiguration = new SegmentedGeoJSONConfiguration(vectorName,
 						GeometryType.Point);
 				segmentConfiguration.addProperty("elevation", fixes[i].getLocation().getDepth() + "");
@@ -307,15 +296,9 @@
 
 		final FixWrapper[] fixes = currentTrack.getFixes();
 		for (int i = 0; i < fixes.length; i++) {
-<<<<<<< HEAD
-			if ((period == null || period.contains(fixes[i].getDTG())) && fixes[i].getLabelShowing()) {
-				final String vectorName = sanitizeFilename(
-						currentTrack.getName() + "_LABEL_" + HiResDateToFileName(fixes[i].getDTG(), dateFormat));
-=======
 			if ((period == null || period.contains(fixes[i].getDTG())) && fixes[i].getSymbolShowing()) {
 				final String vectorName = sanitizeFilename(currentTrack.getName() + "_TICKS_"
 						+ HiResDateToFileName(fixes[i].getDTG(), configuration.getDateFormat()));
->>>>>>> 6f7a2304
 				final SegmentedGeoJSONConfiguration segmentConfiguration = new SegmentedGeoJSONConfiguration(vectorName,
 						GeometryType.Point);
 				segmentConfiguration.addProperty("elevation", fixes[i].getLocation().getDepth() + "");
@@ -356,15 +339,9 @@
 		final FixWrapper[] fixes = currentTrack.getFixes();
 		for (int i = 0; i < fixes.length - 1; i++) {
 			if (period == null || period.contains(fixes[i].getDTG())) {
-<<<<<<< HEAD
-				final String vectorName = sanitizeFilename(
-						currentTrack.getName() + "_LINE_" + HiResDateToFileName(fixes[i].getDTG(), dateFormat));
-				final SegmentedGeoJSONConfiguration configuration = new SegmentedGeoJSONConfiguration(vectorName,
-=======
 				final String vectorName = sanitizeFilename(currentTrack.getName() + "_LINE_"
 						+ HiResDateToFileName(fixes[i].getDTG(), configuration.getDateFormat()));
 				final SegmentedGeoJSONConfiguration configurationGeojson = new SegmentedGeoJSONConfiguration(vectorName,
->>>>>>> 6f7a2304
 						GeometryType.MultiLineString);
 				configurationGeojson.addProperty("begin",
 						HiResDateToFileName(fixes[i].getDTG(), configuration.getDateFormat()));
