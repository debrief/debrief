--- conflicted
+++ resolved
@@ -66,14 +66,10 @@
 		/**
 		 * Let's create the BackGroundLayer;
 		 */
-<<<<<<< HEAD
-		for (final String background : configuration.getBackground()) {
-=======
 		final GeoPDFLayerBackground backgroundLayer = new GeoPDFLayerBackground();
 		backgroundLayer.setName("Background chart");
 		backgroundLayer.setId("background");
 		for (String background : configuration.getBackground()) {
->>>>>>> b258ae7a
 			final File backgroundFile = createBackgroundFile(configuration, background, geoPDF.getFilesToDelete());
 			backgroundLayer.addRaster(backgroundFile.getAbsolutePath());
 		}
