--- conflicted
+++ resolved
@@ -254,7 +254,6 @@
 		javaScriptReplacementJsTimestamps.append("var timestamps = ");
 		final ArrayNode jsonTimestamps = mapper.createArrayNode();
 
-<<<<<<< HEAD
 		final HiResDate startTime;
 		if (configuration.getStartTime() != null) {
 			startTime = configuration.getStartTime();
@@ -267,11 +266,9 @@
 		} else {
 			endTime = layers.getTimePeriod().getEndDTG();
 		}
+		
 		HiResDate currentTime = startTime;
-=======
-		HiResDate currentTime = configuration.getStartTime();
 		final HashSet<String> usedNames = new HashSet<>();
->>>>>>> c5df4dbb
 
 		while (currentTime.lessThan(endTime)) {
 			final HiResDate topCurrentPeriod = HiResDate.min(
