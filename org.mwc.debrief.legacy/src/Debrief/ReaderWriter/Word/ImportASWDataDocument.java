--- conflicted
+++ resolved
@@ -148,23 +148,6 @@
       final String d5 = "292258ZNOV";
 
       // special test handling. In the absence of a year value, we use the
-<<<<<<< HEAD
-      // current year. This will change as time moves forward.
-
-      // So, we don't compare the first two chars. The string used for the
-      // first test result _was_ "190426 120000"
-
-      assertEquals("aaa", "0426 120000", DebriefFormatDateTime.toString(
-          dateFor(d1, 0).getDate().getTime()).substring(2));
-      assertEquals("aaa", "0426 232700", DebriefFormatDateTime.toString(
-          dateFor(d2, 0).getDate().getTime()).substring(2));
-      assertEquals("aaa", "0122 030000", DebriefFormatDateTime.toString(
-          dateFor(d3, 0).getDate().getTime()).substring(2));
-      assertEquals("aaa", "0401 234500", DebriefFormatDateTime.toString(
-          dateFor(d4, 0).getDate().getTime()).substring(2));
-      assertEquals("aaa", "1129 225800", DebriefFormatDateTime.toString(
-          dateFor(d5, 0).getDate().getTime()).substring(2));
-=======
       // current year. This will change as time moves forward.  So,
       // we need to calculate the year value
       
@@ -181,7 +164,6 @@
           dateFor(d4, 0).getDate().getTime()));
       assertEquals("aaa", yearStr + "1129 225800", DebriefFormatDateTime.toString(
           dateFor(d5, 0).getDate().getTime()));
->>>>>>> 7fc7d640
     }
 
     public void testFewFailures()
