--- conflicted
+++ resolved
@@ -781,12 +781,7 @@
           messageStr = message;
         }
       });
-<<<<<<< HEAD
-      
-      ImportNarrativeDocument.setNarrativeHelper(null);
-=======
       setNarrativeHelper(null);
->>>>>>> 83cdc4de
     }
 
     public void testAddFCSToHiddenTrack() throws InterruptedException,
