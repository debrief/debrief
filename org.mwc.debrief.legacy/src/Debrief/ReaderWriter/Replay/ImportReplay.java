/*
 *    Debrief - the Open Source Maritime Analysis Application
 *    http://debrief.info
 *
 *    (C) 2000-2014, PlanetMayo Ltd
 *
 *    This library is free software; you can redistribute it and/or
 *    modify it under the terms of the Eclipse Public License v1.0
 *    (http://www.eclipse.org/legal/epl-v10.html)
 *
 *    This library is distributed in the hope that it will be useful,
 *    but WITHOUT ANY WARRANTY; without even the implied warranty of
 *    MERCHANTABILITY or FITNESS FOR A PARTICULAR PURPOSE. 
 */
// $RCSfile: ImportReplay.java,v $
// @author $Author: ian.mayo $
// @version $Revision: 1.18 $
// $Log: ImportReplay.java,v $
// Revision 1.18  2007/06/01 13:46:08  ian.mayo
// Improve performance of export text to clipboard
//
// Revision 1.17  2006/08/08 12:55:30  Ian.Mayo
// Restructure loading narrative entries (so we can see it from CMAP)
//
// Revision 1.16  2006/07/17 11:04:21  Ian.Mayo
// Append to the clipboard, don't keep writing afresh
//
// Revision 1.15  2006/05/24 15:01:28  Ian.Mayo
// Reflect change in exportThis method
//
// Revision 1.14  2006/05/23 14:53:55  Ian.Mayo
// Make readLine public (so our data-importers can read it in)
//
// Revision 1.13  2006/02/13 16:19:06  Ian.Mayo
// Sort out problem with creating sensor data
//
// Revision 1.12  2005/12/13 09:04:37  Ian.Mayo
// Tidying - as recommended by Eclipse
//
// Revision 1.11  2005/05/12 14:11:45  Ian.Mayo
// Allow import of typed-narrative entry
//
// Revision 1.10  2005/05/12 09:52:42  Ian.Mayo
// Stop it being final - since in CMAP we want to override line counting method
//
// Revision 1.9  2004/12/17 15:53:57  Ian.Mayo
// Get on top of some problems plotting sensor & tma data.
//
// Revision 1.8  2004/11/25 10:24:18  Ian.Mayo
// Switch to Hi Res dates
//
// Revision 1.7  2004/11/22 13:53:28  Ian.Mayo
// Replace variable name previously used for counting through enumeration - now part of JDK1.5
//
// Revision 1.6  2004/11/22 13:40:56  Ian.Mayo
// Replace old variable name used for stepping through enumeration, since it is now part of language (Jdk1.5)
//
// Revision 1.5  2004/11/11 11:52:44  Ian.Mayo
// Reflect new directory structure
//
// Revision 1.4  2004/09/09 10:22:58  Ian.Mayo
// Reflect method name change in Layer interface
//
// Revision 1.3  2004/08/20 08:18:04  Ian.Mayo
// Allow 4-figure dates in REP files
//
// Revision 1.2  2003/08/12 09:28:43  Ian.Mayo
// Include import of DTF files
//
// Revision 1.1.1.2  2003/07/21 14:47:51  Ian.Mayo
// Re-import Java files to keep correct line spacing
//
// Revision 1.11  2003-07-03 15:47:03+01  ian_mayo
// Improved error checking
//
// Revision 1.10  2003-06-23 13:39:36+01  ian_mayo
// Add TMA Handling code
//
// Revision 1.9  2003-06-23 08:39:38+01  ian_mayo
// Initialise colours on request - not just in constructor (support for testing)
//
// Revision 1.8  2003-06-16 11:49:41+01  ian_mayo
// Output completed message which was failing ANT built
//
// Revision 1.7  2003-04-30 16:05:46+01  ian_mayo
// Correctly set GMT time zone for importing narratives
//
// Revision 1.6  2003-03-19 15:37:29+00  ian_mayo
// improvements according to IntelliJ inspector
//
// Revision 1.5  2003-02-25 14:36:08+00  ian_mayo
// Just use \n as line-break when exporting to clipboard
//
// Revision 1.4  2003-02-14 10:16:11+00  ian_mayo
// Set the symbol type according to symbology in Replay file
//
// Revision 1.3  2002-10-01 15:40:18+01  ian_mayo
// improve testing
//
// Revision 1.2  2002-05-28 11:34:21+01  ian_mayo
// Implemented correct way of breaking out of a loop
//
// Revision 1.1  2002-05-28 09:12:09+01  ian_mayo
// Initial revision
//
// Revision 1.1  2002-04-23 12:29:39+01  ian_mayo
// Initial revision
//
// Revision 1.15  2002-03-12 09:18:00+00  administrator
// Provide "Fallback" handler for missing milliseconds
//
// Revision 1.14  2002-02-18 09:20:19+00  administrator
// Change tests so that we no longer write progress statements to screen
//
// Revision 1.13  2002-02-01 12:37:37+00  administrator
// Allow track colours to be specified per-fix instead of one colour for the whole track
//
// Revision 1.12  2002-01-29 07:53:14+00  administrator
// Use Trace method instead of System.out
//
// Revision 1.11  2001-11-14 19:48:49+00  administrator
// Handle lines beginning with comment, but report error for unrecognised lines
//
// Revision 1.10  2001-11-14 19:39:14+00  administrator
// Add error message for when annotation not recognised
//
// Revision 1.9  2001-11-13 21:11:32+00  administrator
// improve testing
//
// Revision 1.8  2001-10-02 09:29:28+01  administrator
// improve debug comments
//
// Revision 1.7  2001-09-09 08:40:49+01  administrator
// Add read/write testing
//
// Revision 1.6  2001-08-29 19:16:53+01  administrator
// Remove ContactWrapper stuff
//
// Revision 1.5  2001-08-21 15:17:45+01  administrator
// Allow use of dsf suffix
//
// Revision 1.4  2001-08-17 07:59:57+01  administrator
// Clear up memory leaks
//
// Revision 1.3  2001-08-13 12:53:34+01  administrator
// Provide support for line styles, and support Sensor data
//
// Revision 1.2  2001-08-06 12:46:19+01  administrator
// Use our monitor instead of a normal buffered reader
//
// Revision 1.1  2001-08-01 20:07:39+01  administrator
// Provide interface for, and handle a list of formatting objects which apply some kind of formatting to imported data
//
// Revision 1.0  2001-07-17 08:41:33+01  administrator
// Initial revision
//
// Revision 1.2  2001-07-09 14:01:58+01  novatech
// add narrative importer to list of importers, and handle creation of layer for Narratives
//
// Revision 1.1  2001-01-03 13:40:46+00  novatech
// Initial revision
//
// Revision 1.1.1.1  2000/12/12 20:47:24  ianmayo
// initial import of files
//
// Revision 1.22  2000-11-17 09:10:45+00  ian_mayo
// reflect changes in parent
//
// Revision 1.21  2000-11-08 11:48:50+00  ian_mayo
// insert debug line
//
// Revision 1.20  2000-11-03 12:08:49+00  ian_mayo
// add support for importBearing, reflect new status of TrackWrapper as layer, not just plottable
//
// Revision 1.19  2000-11-02 16:45:50+00  ian_mayo
// changing Layer into Interface, replaced by BaseLayer, also changed TrackWrapper so that it implements Layer,  and as we read in files, we put them into track and add Track to Layers, not to Layer then Layers
//
// Revision 1.18  2000-10-09 13:37:35+01  ian_mayo
// Switch stackTrace to go to file
//
// Revision 1.17  2000-10-03 14:18:25+01  ian_mayo
// add reference to ImportWheel class
//
// Revision 1.16  2000-09-28 12:09:32+01  ian_mayo
// switch to GMT time zone
//
// Revision 1.15  2000-09-21 12:22:39+01  ian_mayo
// check for an empty clipboard
//
// Revision 1.14  2000-04-19 11:24:01+01  ian_mayo
// add new import types
//
// Revision 1.13  2000-03-17 13:37:25+00  ian_mayo
// Handle replay text colour symbols more tidily
//
// Revision 1.12  2000-03-07 14:48:16+00  ian_mayo
// optimised algorithms
//
// Revision 1.11  2000-02-22 13:49:19+00  ian_mayo
// ImportManager location changed, and export now receives Plottable, not PlainWrapper
//
// Revision 1.10  2000-02-02 14:27:35+00  ian_mayo
// ensure that the "Importers" static vector is initialised before use
//
// Revision 1.9  2000-01-12 15:40:19+00  ian_mayo
// added concept of contacts
//
// Revision 1.8  1999-12-03 14:41:05+00  ian_mayo
// remove d-line
//
// Revision 1.7  1999-12-02 09:44:28+00  ian_mayo
// removed "Sleep" command, Boy what speed gains this provided!
//
// Revision 1.6  1999-11-26 15:51:40+00  ian_mayo
// tidying up
//
// Revision 1.5  1999-11-12 14:36:36+00  ian_mayo
// make classes do export aswell as import
//
// Revision 1.4  1999-11-09 11:26:41+00  ian_mayo
// added ellipses
//
// Revision 1.3  1999-10-14 12:00:33+01  ian_mayo
// added support for lines
//
// Revision 1.2  1999-10-13 17:24:01+01  ian_mayo
// add support for Rectangles
//
// Revision 1.1  1999-10-12 15:34:12+01  ian_mayo
// Initial revision
//
// Revision 1.3  1999-07-27 09:27:28+01  administrator
// added more error handlign
//
// Revision 1.2  1999-07-12 08:09:22+01  administrator
// Property editing added
//
// Revision 1.6  1999-06-16 15:24:23+01  sm11td
// before move around/ end of phase 1
//
// Revision 1.5  1999-06-04 08:45:26+01  sm11td
// Ending phase 1, adding colours to annotations
//
// Revision 1.4  1999-06-01 16:49:17+01  sm11td
// Reading in tracks aswell as fixes, commenting large portions of source code
//
// Revision 1.3  1999-02-04 08:02:24+00  sm11td
// Plotting to canvas, scaling canvas,
//
// Revision 1.2  1999-02-01 16:08:47+00  sm11td
// creating new sessions & panes, starting import management
//
// Revision 1.1  1999-01-31 13:33:04+00  sm11td
// Initial revision
//

package Debrief.ReaderWriter.Replay;

import java.awt.Color;
import java.awt.Font;
import java.io.BufferedReader;
import java.io.File;
import java.io.IOException;
import java.io.InputStreamReader;
import java.io.Reader;
import java.util.Enumeration;
import java.util.HashMap;
import java.util.Iterator;
import java.util.List;
import java.util.Map;
import java.util.StringTokenizer;
import java.util.TimeZone;
import java.util.Vector;

import Debrief.Wrappers.DynamicShapeLayer;
import Debrief.Wrappers.DynamicShapeWrapper;
import Debrief.Wrappers.FixWrapper;
import Debrief.Wrappers.NarrativeWrapper;
import Debrief.Wrappers.SensorContactWrapper;
import Debrief.Wrappers.SensorWrapper;
import Debrief.Wrappers.ShapeWrapper;
import Debrief.Wrappers.TMAContactWrapper;
import Debrief.Wrappers.TMAWrapper;
import Debrief.Wrappers.TrackWrapper;
import Debrief.Wrappers.DynamicTrackShapes.DynamicTrackShapeSetWrapper;
import Debrief.Wrappers.DynamicTrackShapes.DynamicTrackShapeWrapper;
import Debrief.Wrappers.Track.TrackSegment;
import MWC.GUI.Editable;
import MWC.GUI.ExportLayerAsSingleItem;
import MWC.GUI.Layer;
import MWC.GUI.Layers;
import MWC.GUI.Layers.INewItemListener;
import MWC.GUI.PlainWrapper;
import MWC.GUI.Plottable;
import MWC.GUI.ToolParent;
import MWC.GUI.Properties.DebriefColors;
import MWC.GUI.Shapes.PlainShape;
import MWC.GUI.Shapes.Symbols.SymbolFactory;
import MWC.GUI.Tools.Action;
import MWC.GenericData.HiResDate;
import MWC.GenericData.Watchable;
import MWC.TacticalData.NarrativeEntry;
import MWC.Utilities.ReaderWriter.PlainImporterBase;
import MWC.Utilities.ReaderWriter.PlainLineImporter;
import MWC.Utilities.ReaderWriter.ReaderMonitor;
import MWC.Utilities.TextFormatting.DebriefFormatDateTime;

/**
 * class to read in a complete replay file. The class knows of the types of data in Replay format,
 * and users the correct import filters accordingly.
 */

public class ImportReplay extends PlainImporterBase
{

<<<<<<< HEAD
  /**
   * interface for class that is able to retrieve the import mode from the user
   * 
   * @author ianmayo
   * @see ImportReplay.TRACK_IMPORT_MODE
   */
  public static interface ProvidesModeSelector
  {
    public String getSelectedImportMode(final String trackName);
  }

  /**
   * the format we use to parse text
   */
  private final java.text.DateFormat dateFormat =
      new java.text.SimpleDateFormat("yyMMdd HHmmss.SSS");

  private static Vector<PlainLineImporter> _theImporters;

  static private Vector<doublet> colors; // list of Replay colours

  static public final String NARRATIVE_LAYER = "Narratives";

  static private final String ANNOTATION_LAYER = "Annotations";

  /**
   * the prefs provider
   * 
   */
  private static ToolParent _myParent;

  /**
   * the list of formatting objects we know about
   */
  private final LayersFormatter[] _myFormatters =
  {new FormatTracks()};

  /**
   * a list of the sensors we've imported
   * 
   */
  private HashMap<TrackWrapper, Vector<SensorWrapper>> _pendingSensors =
      new HashMap<TrackWrapper, Vector<SensorWrapper>>();

  /**
   * the property name we use for importing tracks (DR/ATG)
   * 
   */
  public final static String TRACK_IMPORT_MODE = "TRACK_IMPORT_MODE";

  /**
   * the property values for importing modes
   * 
   */
  public final static String IMPORT_AS_DR = "DR_IMPORT";
  public final static String IMPORT_AS_OTG = "OTG_IMPORT";
  public final static String ASK_THE_AUDIENCE = "ASK_AUDIENCE";

  /**
   * constructor, initialise Vector with the list of non-Fix items which we will be reading in
   */
  public ImportReplay()
  {

    dateFormat.setTimeZone(TimeZone.getTimeZone("GMT"));

    _myTypes = new String[]
    {".rep", ".dsf", ".dtf"};

    checkImporters();

    initialiseColours();
  }

  private synchronized static void initialiseColours()
  {
    // create a list of colours
    if (colors == null)
    {
      colors = new Vector<doublet>(0, 1);
      colors.addElement(new doublet("@", Color.white));
      colors.addElement(new doublet("A", DebriefColors.BLUE));
      colors.addElement(new doublet("B", DebriefColors.GREEN));
      colors.addElement(new doublet("C", DebriefColors.RED));

      colors.addElement(new doublet("D", DebriefColors.YELLOW));
      colors.addElement(new doublet("E", DebriefColors.MAGENTA));
      colors.addElement(new doublet("F", DebriefColors.ORANGE));
      colors.addElement(new doublet("G", DebriefColors.PURPLE));
      colors.addElement(new doublet("H", DebriefColors.CYAN));
      colors.addElement(new doublet("I", DebriefColors.BROWN));
      colors.addElement(new doublet("J", DebriefColors.LIGHT_GREEN));
      colors.addElement(new doublet("K", DebriefColors.PINK));
      colors.addElement(new doublet("L", DebriefColors.GOLD));
      colors.addElement(new doublet("M", DebriefColors.LIGHT_GRAY));
      colors.addElement(new doublet("N", DebriefColors.GRAY));
      colors.addElement(new doublet("O", DebriefColors.DARK_GRAY));
      colors.addElement(new doublet("P", DebriefColors.WHITE));
      colors.addElement(new doublet("Q", DebriefColors.BLACK));
      colors.addElement(new doublet("R", DebriefColors.MEDIUM_BLUE));
      colors.addElement(new doublet("S", DebriefColors.DARK_BLUE));
    }
  }

  /*****************************************************************************
   * member methods
   ****************************************************************************/

  /**
   * format a date using our format
   */
  public static String formatThis(final HiResDate val)
  {
    final String res = DebriefFormatDateTime.toStringHiRes(val);
    return res;
  }

  /**
   * initialise the tool, so that it knows where to get its prefs details
   * 
   * @param theParent
   */
  public static void initialise(final ToolParent theParent)
  {
    _myParent = theParent;
  }

  /**
   * function to initialise the list of importers
   */
  private synchronized static void checkImporters()
  {
    if (_theImporters == null)
    {
      // create the array of import handlers, by
      _theImporters = new Vector<PlainLineImporter>(0, 1);

      // adding handler we (currently) know of
      _theImporters.addElement(new ImportCircle());
      _theImporters.addElement(new ImportRectangle());
      _theImporters.addElement(new ImportLine());
      _theImporters.addElement(new ImportVector());
      _theImporters.addElement(new ImportEllipse());
      _theImporters.addElement(new ImportPeriodText());
      _theImporters.addElement(new ImportTimeText());
      _theImporters.addElement(new ImportFixFormatter());
      _theImporters.addElement(new ImportLabel());
      _theImporters.addElement(new ImportWheel());
      _theImporters.addElement(new ImportBearing());
      _theImporters.addElement(new ImportNarrative());
      _theImporters.addElement(new ImportNarrative2());
      _theImporters.addElement(new ImportSensor());
      _theImporters.addElement(new ImportSensor2());
      _theImporters.addElement(new ImportSensor3());
      _theImporters.addElement(new ImportTMA_Pos());
      _theImporters.addElement(new ImportTMA_RngBrg());
      _theImporters.addElement(new ImportPolygon());
      _theImporters.addElement(new ImportPolyline());
      // note that we don't rely on ImportFix for importing Replay fixes, since
      // they are handled by the ImportReplay method. We are including it in
      // this list so that we can use it as an exporter
      _theImporters.addElement(new ImportFix());

      _theImporters.addElement(new ImportDynamicRectangle());
      _theImporters.addElement(new ImportDynamicCircle());
      _theImporters.addElement(new ImportDynamicPolygon());

      _theImporters.addElement(new ImportSensorArc());
    }
  }

  private HiResDate processReplayFix(final ReplayFix rf)
  {
    final HiResDate res = rf.theFix.getTime();

    // find the track name
    final String theTrack = rf.theTrackName;
    final Color thisColor = replayColorFor(rf.theSymbology);

    // create the wrapper for this annotation
    final FixWrapper thisWrapper = new FixWrapper(rf.theFix);

    // overwrite the label, if there's one there
    if (rf.label != null)
    {
      thisWrapper.setLabel(rf.label);
      thisWrapper.setUserLabelSupplied(true);
    }

    // keep track of the wrapper for this track
    // is there a layer for this track?
    TrackWrapper trkWrapper = (TrackWrapper) getLayerFor(theTrack);

    // have we found the layer?
    if (trkWrapper == null)
    {
      // ok, see if we're importing it as DR or ATG (or ask the audience)
      String importMode = _myParent.getProperty(TRACK_IMPORT_MODE);

      // catch a missing import mode
      if (importMode == null)
      {
        // belt & braces it is then...
        importMode = ImportReplay.ASK_THE_AUDIENCE;
      }

      if (importMode.equals(ImportReplay.ASK_THE_AUDIENCE))
      {
        if (_myParent instanceof ProvidesModeSelector)
        {
          final ProvidesModeSelector selector =
              (ProvidesModeSelector) _myParent;
          importMode = selector.getSelectedImportMode(theTrack);
        }
      }

      TrackSegment initialLayer = null;

      if (importMode == null)
      {
        // and drop out of the whole affair
        throw new RuntimeException("User cancelled import");
      }
      else if (importMode.equals(ImportReplay.IMPORT_AS_OTG))
      {
        initialLayer = new TrackSegment();
        initialLayer.setPlotRelative(false);
      }
      else if (importMode.equals(ImportReplay.IMPORT_AS_DR))
      {
        initialLayer = new TrackSegment();
        initialLayer.setPlotRelative(true);
      }

      // now create the wrapper
      trkWrapper = new TrackWrapper();

      // give it the data container
      trkWrapper.add(initialLayer);

      // if this was relative, make it plot as italic
      if (initialLayer.getPlotRelative())
      {
        // ok, retrieve the original font, and make it italic
        trkWrapper.setTrackFont(trkWrapper.getTrackFont().deriveFont(
            Font.ITALIC));
      }

      // get the colour for this track
      trkWrapper.setColor(thisColor);
      trkWrapper.setSymbolColor(thisColor);

      // set the sym type for the track
      final String theSymType = replayTrackSymbolFor(rf.theSymbology);
      trkWrapper.setSymbolType(theSymType);

      // store the track-specific data
      trkWrapper.setName(theTrack);

      // add our new layer to the Layers object
      addLayer(trkWrapper);

      // see if there is any formatting to be done
      // lastly - see if the layers object has some formatters
      Iterator<INewItemListener> newIiter =
          getLayers().getNewItemListeners().iterator();
      while (newIiter.hasNext())
      {
        INewItemListener newI = newIiter.next();
        newI.newItem(trkWrapper, null, null);
      }
    }

    // Note: line style & thickness only (currently) apply to whole tracks,
    // so we will effectively just use the last value read in.
    if (rf.theSymbology != null && rf.theSymbology.length() > 2)
    {
      trkWrapper.setLineStyle(ImportReplay.replayLineStyleFor(rf.theSymbology
          .substring(2)));
      if (rf.theSymbology.length() > 3)
      {
        trkWrapper.setLineThickness(ImportReplay
            .replayLineThicknesFor(rf.theSymbology.substring(3)));
      }
    }

    // add the fix to the track
    trkWrapper.addFix(thisWrapper);

    // let's also tell the fix about it's track
    ((FixWrapper) thisWrapper).setTrackWrapper(trkWrapper);

    // also, see if this fix is specifying a different colour to use
    if (thisColor != trkWrapper.getColor())
    {
      // give this fix it's unique colour
      thisWrapper.setColor(thisColor);
    }

    // lastly - see if the layers object has some formatters
    Iterator<INewItemListener> newIiter =
        getLayers().getNewItemListeners().iterator();
    while (newIiter.hasNext())
    {
      Layers.INewItemListener newI = (Layers.INewItemListener) newIiter.next();
      newI.newItem(trkWrapper, thisWrapper, rf.theSymbology);
    }

    return res;

  }

  private HiResDate processSensorContactWrapper(final SensorContactWrapper sw)
  {
    final HiResDate res = sw.getTime();

    SensorWrapper thisSensor = null;

    // do we have a sensor capable of handling this contact?
    final String sensorName = sw.getSensorName();
    String trackName = sw.getTrackName();
    Object val = getLayerFor(trackName);

    // if we failed to get the trackname, try shortening it -
    // it may have been mangled by BabelFish
    if (val == null)
    {
      if (trackName.length() > 6)
      {
        val = getLayerFor(trackName = trackName.substring(6));
      }
    }

    // did we get anything?
    // is this indeed a sensor?
    if (val == null || !(val instanceof TrackWrapper))
      return res;

    // so, we've found a track - see if it holds this sensor
    final TrackWrapper theTrack = (TrackWrapper) val;

    Vector<SensorWrapper> thisTrackSensors = _pendingSensors.get(theTrack);

    if (thisTrackSensors == null)
    {
      thisTrackSensors = new Vector<SensorWrapper>();
      _pendingSensors.put(theTrack, thisTrackSensors);
    }

    final Iterator<SensorWrapper> iter = thisTrackSensors.iterator();

    // step through this track' sensors
    if (iter != null)
    {
      while (iter.hasNext())
      {
        final SensorWrapper sensorw = (SensorWrapper) iter.next();

        // is this our sensor?
        if (sensorw.getName().equals(sensorName))
        {
          // cool, drop out
          thisSensor = sensorw;
          break;
        }
      } // looping through the sensors
    } // whether there are any sensors

    // did we find it?
    if (thisSensor == null)
    {
      // then create it
      thisSensor = new SensorWrapper(sensorName);

      // set it's colour to the colour of the first data point
      thisSensor.setColor(sw.getColor());

      // also set it's name
      thisSensor.setTrackName(sw.getTrackName());

      // oh, and the track
      thisSensor.setHost(theTrack);

      // ok, now remember it
      thisTrackSensors.add(thisSensor);
    }

    // so, we now have the wrapper. have a look to see if the colour
    // of this data item is the same
    // as the sensor - in which case we will erase the colour for
    // this data item so that it always takes the colour of it's parent
    if (sw.getColor().equals(thisSensor.getColor()))
    {
      // clear the colour - so it takes it form it's parent
      sw.setColor(null);
    }

    // now add the new contact to this sensor
    thisSensor.add(sw);

    return res;
  }

  private HiResDate
      processDynamicShapeWrapper(final DynamicTrackShapeWrapper sw)
  {
    final HiResDate res = null;

    DynamicTrackShapeSetWrapper thisShape = null;

    // do we have a sensor capable of handling this contact?
    final String sensorName = sw.getSensorName();
    String trackName = sw.getTrackName();
    Object val = getLayerFor(trackName);

    // if we failed to get the trackname, try shortening it -
    // it may have been mangled by BabelFish
    if (val == null)
      val = getLayerFor(trackName = trackName.substring(6));

    // did we get anything?
    // is this indeed a sensor?
    if (val == null || !(val instanceof TrackWrapper))
      return res;

    // so, we've found a track - see if it holds this shape
    final TrackWrapper theTrack = (TrackWrapper) val;
    final Enumeration<Editable> iter = theTrack.getDynamicShapes().elements();

    // step through this track' shape
    if (iter != null)
    {
      while (iter.hasMoreElements())
      {
        final DynamicTrackShapeSetWrapper shape =
            (DynamicTrackShapeSetWrapper) iter.nextElement();

        // is this our sensor?
        if (shape.getName().equals(sensorName))
        {
          // cool, drop out
          thisShape = shape;
          break;
        }
      } // looping through the sensors
    } // whether there are any sensors

    // did we find it?
    if (thisShape == null)
    {
      // then create it
      thisShape = new DynamicTrackShapeSetWrapper(sensorName);

      theTrack.add(thisShape);
    }

    // now add the new contact to this sensor
    thisShape.add(sw);

    return res;
  }

  private HiResDate processContactWrapper(final TMAContactWrapper sw)
  {
    final HiResDate res = sw.getTime();

    TMAWrapper thisWrapper = null;

    // do we have a sensor capable of handling this contact?
    final String solutionName = sw.getSolutionName();

    String trackName = sw.getTrackName();
    Object val = getLayerFor(trackName);

    // if we failed to get the trackname, try shortening it -
    // it may have been mangled by BabelFish
    if (val == null)
      val = getLayerFor(trackName = trackName.substring(6));

    // did we get anything?
    // is this indeed a sensor?
    if (val == null || !(val instanceof TrackWrapper))
      return res;

    // so, we've found a track - see if it holds this solution
    final TrackWrapper theTrack = (TrackWrapper) val;
    final Enumeration<Editable> iter = theTrack.getSolutions().elements();

    // step through this track's solutions
    if (iter != null)
    {
      while (iter.hasMoreElements())
      {
        final TMAWrapper sensorw = (TMAWrapper) iter.nextElement();

        // is this our sensor?
        if (sensorw.getName().equals(solutionName))
        {
          // cool, drop out
          thisWrapper = sensorw;
          break;
        }
      } // looping through the sensors
    } // whether there are any sensors

    // did we find it?
    if (thisWrapper == null)
    {
      // then create it
      thisWrapper = new TMAWrapper(solutionName);

      // set it's colour to the colour of the first data point
      thisWrapper.setColor(sw.getColor());

      // also set it's name
      thisWrapper.setTrackName(sw.getTrackName());

      theTrack.add(thisWrapper);
    }

    // so, we now have the wrapper. have a look to see if the colour
    // of this data item is the same
    // as the sensor - in which case we will erase the colour for
    // this data item so that it
    // always takes the colour of it's parent
    if (sw.getColor().equals(thisWrapper.getColor()))
    {
      // clear the colour - so it takes it form it's parent
      sw.setColor(null);
    }

    // lastly inform the sensor contact of it's parent
    sw.setTMATrack(thisWrapper);

    // now add the new contact to this sensor
    thisWrapper.add(sw);

    return res;
  }

  /**
   * parse this line
   * 
   * @param theLine
   *          the line to parse
   */
  public HiResDate readLine(final String theLine) throws java.io.IOException
  {
    HiResDate res = null;

    // is this line invalid
    if (theLine.length() <= 0)
      return null;

    // ok, trim any leading/trailing whitespace
    final String line = theLine.trim();

    // what type of item is this?
    final PlainLineImporter thisOne = getImporterFor(line);

    // check that we have found an importer
    if (thisOne == null)
    {
      // just check it wasn't a comment
      if (line.startsWith(";;"))
      {
        // don't bother, it's just a comment
      }
      else
      {
        MWC.Utilities.Errors.Trace.trace("Annotation type not recognised for:"
            + line);
      }
      return null;
    }

    // now read it in.
    final Object thisObject = thisOne.readThisLine(line);

    // see if we are going to do any special processing

    // is this a fix?
    if (thisObject instanceof ReplayFix)
    {
      res = processReplayFix((ReplayFix) thisObject);
    }
    else if (thisObject instanceof DynamicShapeWrapper)
    {
      proccessShapeWrapper(thisOne, thisObject);
      DynamicShapeWrapper thisWrapper = (DynamicShapeWrapper) thisObject;
      String trackName = thisWrapper.getTrackName();
      DynamicShapeLayer dsl = (DynamicShapeLayer) getLayerFor(trackName);
      if (dsl == null)
      {
        dsl = new DynamicShapeLayer();
        dsl.setName(trackName);
        addLayer(dsl);
      }
      addToLayer(thisWrapper, dsl);
    }
    else if (thisObject instanceof SensorContactWrapper)
    {
      res = processSensorContactWrapper((SensorContactWrapper) thisObject);
    }
    else if (thisObject instanceof DynamicTrackShapeWrapper)
    {
      res = processDynamicShapeWrapper((DynamicTrackShapeWrapper) thisObject);
    }
    else if (thisObject instanceof TMAContactWrapper)
    {
      res = processContactWrapper((TMAContactWrapper) thisObject);
    }
    else if (thisObject instanceof NarrativeEntry)
    {
      final NarrativeEntry entry = (NarrativeEntry) thisObject;

      // remember the dtg
      res = entry.getDTG();

      // have we got a narrative wrapper?
      Layer dest = getLayerFor(NARRATIVE_LAYER);
      if (dest == null)
      {
        dest = new NarrativeWrapper(NARRATIVE_LAYER);
        addLayer(dest);
      }

      // ok, can we provide a track color for it?
      String source = entry.getTrackName();
      Layer host = getLayerFor(source);
      if (host instanceof TrackWrapper)
      {
        TrackWrapper tw = (TrackWrapper) host;
        entry.setColor(tw.getColor());
      }

      addToLayer(entry, dest);
    }
    else if (thisObject instanceof INewItemListener)
    {
      getLayers().addNewItemListener((INewItemListener) thisObject);
    }

    // ////////
    // PlainWrapper is our "fallback" operator, so it's important to leave it
    // to last
    // ////////
    else if (thisObject instanceof PlainWrapper)
    {

      // create the wrapper for this annotation
      final PlainWrapper thisWrapper = (PlainWrapper) thisObject;

      // remember the dtg
      if (thisWrapper instanceof Watchable)
      {
        final Watchable wat = (Watchable) thisWrapper;
        res = wat.getTime();
      }

      if (thisObject instanceof ShapeWrapper)
      {
        proccessShapeWrapper(thisOne, thisObject);
      }

      // not fix, must be annotation, just add it to the correct
      // layer
      Layer dest = getLayerFor(ANNOTATION_LAYER);
      if (dest == null)
      {
        dest = createLayer(ANNOTATION_LAYER);
        addLayer(dest);
      }

      addToLayer(thisWrapper, dest);

    }

    return res;
  }

  private void proccessShapeWrapper(final PlainLineImporter thisOne,
      final Object thisObject)
  {
    ShapeWrapper shapeWrapper = (ShapeWrapper) thisObject;
    String symbology = thisOne.getSymbology();
    if (symbology != null && !symbology.isEmpty() && symbology.length() > 2)
    {
      shapeWrapper.getShape().setLineStyle(
          ImportReplay.replayLineStyleFor(symbology.substring(2)));
      if (symbology.length() > 3)
      {
        shapeWrapper.getShape().setLineWidth(
            ImportReplay.replayLineThicknesFor(symbology.substring(3)));
      }
      if (symbology.length() >= 5)
      {
        PlainShape shape = shapeWrapper.getShape();
        String fillType = symbology.substring(4, 5);
        if ("1".equals(fillType))
        {
          shape.setFilled(true);
        }
        else if ("2".equals(fillType))
        {
          shape.setFilled(true);
          shape.setSemiTransparent(true);
        }
        else
        {
          shape.setFilled(false);
          shape.setSemiTransparent(false);
        }
      }
    }
  }

  public static String replayFillStyleFor(String theSym)
  {
    String res = null;
    if (theSym.length() >= 5)
      res = theSym.substring(4, 5);
    return res;
  }

  private static int replayLineThicknesFor(String theSym)
  {
    int res = 0;
    final String theThicknes = theSym.substring(0, 1);

    try
    {
      res = new Integer(theThicknes);
    }
    catch (NumberFormatException e)
    {
      // ignore; res = 0
    }

    return res;
  }

  /**
   * import data from this stream
   */
  public final void
      importThis(final String fName, final java.io.InputStream is)
  {
    // declare linecounter
    int lineCounter = 0;

    final int numLines = countLinesFor(fName);

    final Reader reader = new InputStreamReader(is);
    final BufferedReader br = new ReaderMonitor(reader, numLines, fName);
    String thisLine = null;
    try
    {

      // check stream is valid
      if (is.available() > 0)
      {

        thisLine = br.readLine();

        final long start = System.currentTimeMillis();

        // loop through the lines
        while (thisLine != null)
        {

          // keep line counter
          lineCounter++;

          // catch import problems
          readLine(thisLine);

          // read another line
          thisLine = br.readLine();

        }

        // lastly have a go at formatting these tracks
        for (int k = 0; k < _myFormatters.length; k++)
        {
          _myFormatters[k].formatLayers(getLayers());
        }

        final long end = System.currentTimeMillis();
        System.out.print(" |Elapsed:" + (end - start) + " ");

      }
    }
    catch (final java.lang.NumberFormatException e)
    {
      // produce the error message
      MWC.Utilities.Errors.Trace.trace(e);
      // show the message dialog
      super.readError(fName, lineCounter, "Number format error", thisLine);
    }
    catch (final IOException e)
    {
      // produce the error message
      MWC.Utilities.Errors.Trace.trace(e);
      // show the message dialog
      super.readError(fName, lineCounter, "Unknown read error:" + e, thisLine);
    }
    catch (final java.util.NoSuchElementException e)
    {
      // produce the error message
      MWC.Utilities.Errors.Trace.trace(e);
      // show the message dialog
      super.readError(fName, lineCounter, "Missing field error", thisLine);
    }
  }

  private PlainLineImporter getImporterFor(final String rawString)
  {
    PlainLineImporter res = null;

    // trim any leading whitespace
    final String theLine = rawString.trim();

    // check it's not an empty line
    if (theLine.length() > 0)
    {
      // so, determine if this is a comment
      if (theLine.charAt(0) == ';')
      {
        // look through types of import handler
        final Enumeration<PlainLineImporter> iter = _theImporters.elements();

        // get the type for this comment
        final StringTokenizer st = new StringTokenizer(theLine);
        final String type = st.nextToken();

        // cycle through my types
        while (iter.hasMoreElements())
        {
          final PlainLineImporter thisImporter = iter.nextElement();

          // get the handler correct type?
          final String thisType = thisImporter.getYourType();

          if (thisType == null)
          {
            MWC.Utilities.Errors.Trace.trace("null returned by: "
                + thisImporter);
            return null;
          }

          // does this one fit?
          if (thisType.equals(type))
          {
            res = thisImporter;
            break;
          }
        }
      }
      else
      {
        res = new ImportFix();
      }
    }

    // done
    return res;
  }

  /**
   * convert the item to text, add it to the block we're building up
   */
  public final void exportThis(final Plottable item)
  {

    // check it's real
    if (item == null)
      throw new IllegalArgumentException("duff wrapper");

    checkImporters();

    // just see if it is a track which we are trying to export
    if ((item instanceof Layer) && !(item instanceof ExportLayerAsSingleItem))
    {
      // ok, work through the layer
      final Layer tw = (Layer) item;
      // ha-ha! export the points one at a time
      final java.util.Enumeration<Editable> iter = tw.elements();
      while (iter.hasMoreElements())
      {
        final Plottable pt = (Plottable) iter.nextElement();
        exportThis(pt);
      }
      // ta-da! done.
    }
    else
    {
      // check we have some importers
      if (_theImporters != null)
      {
        final Enumeration<PlainLineImporter> iter = _theImporters.elements();

        // step though our importers, to see if any will 'do the deal;
        while (iter.hasMoreElements())
        {
          final PlainLineImporter thisImporter = iter.nextElement();

          if (thisImporter.canExportThis(item))
          {
            // export it, add it to the data we're building up
            final String thisLine = thisImporter.exportThis(item);
            addThisToExport(thisLine);

            // ok, we can drop out of the loop
            break;
          }
        }
      }
    }
  }

  public final boolean canImportThisFile(final String theFile)
  {
    boolean res = false;
    String theSuffix = null;
    final int pos = theFile.lastIndexOf(".");
    theSuffix = theFile.substring(pos, theFile.length());

    for (int i = 0; i < _myTypes.length; i++)
    {
      if (theSuffix.equalsIgnoreCase(_myTypes[i]))
      {
        res = true;
        break;
      }
    }

    return res;
  }

  public Vector<SensorWrapper> getPendingSensors()
  {

    Vector<SensorWrapper> res = new Vector<SensorWrapper>();
    Iterator<TrackWrapper> tIter = _pendingSensors.keySet().iterator();
    while (tIter.hasNext())
    {
      TrackWrapper trackWrapper = (TrackWrapper) tIter.next();
      res.addAll(_pendingSensors.get(trackWrapper));
    }
    return res;
  }

  /**
   * actually store the sensor data in its parent object
   * 
   */
  public void storePendingSensors()
  {
    // ok, actually add the sensors to their parents now
    Iterator<TrackWrapper> tIter = _pendingSensors.keySet().iterator();
    while (tIter.hasNext())
    {
      TrackWrapper trackWrapper = (TrackWrapper) tIter.next();
      Iterator<SensorWrapper> iter =
          _pendingSensors.get(trackWrapper).iterator();
      while (iter.hasNext())
      {
        SensorWrapper thisS = iter.next();

        // find the track
        TrackWrapper parent = thisS.getHost();

        // now formally add the sensor
        parent.add(thisS);
      }
    }

  }

  public void clearPendingSensorList()
  {
    _pendingSensors.clear();
  }

  static public String replaySymbolForLineStyle(final int style)
  {
    switch (style)
    {
    case MWC.GUI.CanvasType.DOTTED:
      return "A";

    case MWC.GUI.CanvasType.DOT_DASH:
      return "B";

    case MWC.GUI.CanvasType.SHORT_DASHES:
      return "C";

    case MWC.GUI.CanvasType.LONG_DASHES:
      return "D";

    case MWC.GUI.CanvasType.UNCONNECTED:
      return "E";

    default:
      break;
    }
    return "@";
  }

  static public int replayLineStyleFor(final String theSym)
  {
    int res = 0;
    final String theStyle = theSym.substring(0, 1);

    if (theStyle.equals("@"))
    {
      res = MWC.GUI.CanvasType.SOLID;
    }
    else if (theStyle.equals("A"))
    {
      res = MWC.GUI.CanvasType.DOTTED;
    }
    else if (theStyle.equals("B"))
    {
      res = MWC.GUI.CanvasType.DOT_DASH;
    }
    else if (theStyle.equals("C"))
    {
      res = MWC.GUI.CanvasType.SHORT_DASHES;
    }
    else if (theStyle.equals("D"))
    {
      res = MWC.GUI.CanvasType.LONG_DASHES;
    }
    else if (theStyle.equals("E"))
    {
      res = MWC.GUI.CanvasType.UNCONNECTED;
    }

    return res;
  }

  public final static String replayTrackSymbolFor(final String theSym)
  {
    String res = null;
    final String colorVal = theSym.substring(0, 1);

    res = SymbolFactory.createSymbolFromId(colorVal);

    // did we manage to find it?
    if (res == null)
      res = SymbolFactory.createSymbolFromId(SymbolFactory.DEFAULT_SYMBOL_TYPE);

    return res;
  }

  static public Color replayColorFor(final int index)
  {
    Color res = null;

    // check we have the colours
    initialiseColours();

    final int theIndex = index % colors.size();

    res = colors.elementAt(theIndex).color;

    return res;
  }

  static public Color replayColorFor(final String theSym)
  {
    Color res = null;
    final String colorVal = theSym.substring(1, 2);

    // check we have the colours
    initialiseColours();

    // step through our list of colours
    final java.util.Enumeration<doublet> iter = colors.elements();
    while (iter.hasMoreElements())
    {
      final doublet db = iter.nextElement();
      if (db.label.equals(colorVal))
      {
        res = db.color;
        break;
      }
    }

    // if label not found, make it RED
    if (res == null)
      res = Color.red;

    return res;
  }

  static public String replaySymbolFor(final Color theCol,
      final String theSymbol)
  {
    String res = null;

    // step through our list of colours
    final java.util.Enumeration<doublet> iter = colors.elements();
    while (iter.hasMoreElements())
    {
      final doublet db = iter.nextElement();
      if (db.color.equals(theCol))
      {
        res = db.label;
        continue;
      }
    }

    String symTxt;
    if (theSymbol == null)
    {
      symTxt = "@";
    }
    else
    {
      symTxt = SymbolFactory.findIdForSymbolType(theSymbol);
    }

    // label not found, make it RED
    if (res == null)
      res = "A";

    res = symTxt + res;

    return res;

  }

  public final void exportThis(final String val)
  {
    if (val != null)
    {
      final java.awt.datatransfer.Clipboard cl =
          java.awt.Toolkit.getDefaultToolkit().getSystemClipboard();
      final java.awt.datatransfer.StringSelection ss =
          new java.awt.datatransfer.StringSelection(val);
      cl.setContents(ss, ss);
    }
  }

  final static class doublet
  {
    public final String label;

    public final Color color;

    public doublet(final String theLabel, final Color theColor)
    {
      label = theLabel;
      color = theColor;
    }
  }

  /**
   * interface which we use to implement class capable of formatting a set of layers once they've
   * been read in
   */
  public static interface LayersFormatter
  {
    public void formatLayers(Layers newData);
  }

  // ///////////////////////////////////////////////////////////////////////////////////////////
  // testing for this class
  // ////////////////////////////////////////////////////////////////////////////////////////////////
  static public final class testImport extends junit.framework.TestCase
  {
    static public final String TEST_ALL_TEST_TYPE = "UNIT";

    private static String fileName = "test.rep";

    boolean fileFinished = false;

    boolean allFilesFinished = false;

    public testImport(final String val)
    {
      super(val);
      final String fileRoot = "../org.mwc.debrief.legacy/src";

      //
      assertNotNull("Check data directory is configured", fileRoot);
      fileName = fileRoot + File.separator + fileName;

      // and check the file exists
      final java.io.File iFile = new File(fileName);
      assertTrue("Test file not found", iFile.exists());
    }

    public final void testReadREP()
    {
      java.io.File testFile = null;

      // specify the parent object - so our processing can retrieve the
      // OTG setting
      ImportReplay.initialise(new ToolParent()
      {

        public void addActionToBuffer(final Action theAction)
        {

        }

        public Map<String, String> getPropertiesLike(final String pattern)
        {
          return null;
        }

        public String getProperty(final String name)
        {
          return ImportReplay.IMPORT_AS_OTG;
        }

        public void restoreCursor()
        {

        }

        public void setCursor(final int theCursor)
        {

        }

        public void setProperty(final String name, final String value)
        {

        }

        public void logError(final int status, final String text,
            final Exception e)
        {

        }
      });

      // can we load it directly
      testFile = new java.io.File(fileName);

      if (!testFile.exists())
      {

        // first try to get the URL of the image
        final java.lang.ClassLoader loader = getClass().getClassLoader();
        if (loader != null)
        {
          final java.net.URL imLoc = loader.getResource(fileName);
          if (imLoc != null)
          {
            testFile = new java.io.File(imLoc.getFile());
          }
        }
        else
        {
          fail("Failed to find class loader");
        }
      }

      // did we find it?
      assertTrue("Failed to find file:" + fileName, testFile.exists());

      // ok, now try to read it in
      final MWC.GUI.Layers _theLayers = new MWC.GUI.Layers();
      final File[] _theFiles = new File[]
      {testFile};

      // add the REP importer
      MWC.Utilities.ReaderWriter.ImportManager
          .addImporter(new Debrief.ReaderWriter.Replay.ImportReplay());

      // get our thread to import this
      final MWC.Utilities.ReaderWriter.ImportManager.BaseImportCaller reader =
          new MWC.Utilities.ReaderWriter.ImportManager.BaseImportCaller(
              _theFiles, _theLayers)
          {
            // handle the completion of each file
            public void fileFinished(final File fName, final Layers newData)
            {
              fileFinished = true;
            }

            // handle completion of the full import process
            public void allFilesFinished(final File[] fNames,
                final Layers newData)
            {
              allFilesFinished = true;
            }
          };

      // and start it running
      reader.start();

      // wait for the results
      while (reader.isAlive())
      {
        try
        {
          Thread.sleep(100);
        }
        catch (final java.lang.InterruptedException e)
        {
        }
      }

      // check it went ok
      assertTrue("File finished received", fileFinished);
      assertTrue("All Files finished received", allFilesFinished);

      assertEquals("Count of layers", 3, _theLayers.size());

      // area of coverage
      final MWC.GenericData.WorldArea area =
          _theLayers.elementAt(0).getBounds();
      super.assertEquals("tl lat of first layer", area.getTopLeft().getLat(),
          11.92276, 0.001);
      super.assertEquals("tl long of first layer", area.getTopLeft().getLong(),
          -11.59394, 0.00001);
      super.assertEquals("tl depth of first layer", area.getTopLeft()
          .getDepth(), 0, 0.00001);

      super.assertEquals("br lat of first layer", area.getBottomRight()
          .getLat(), 11.89421, 0.001);
      super.assertEquals("br long of first layer", area.getBottomRight()
          .getLong(), -11.59376, 0.00001);
      super.assertEquals("br depth of first layer", area.getBottomRight()
          .getDepth(), 0, 0.00001);

      // check those narrative lines got read in
      NarrativeWrapper narratives = (NarrativeWrapper) _theLayers.elementAt(2);
      assertEquals("have read in both narrative entries", 2, narratives.size());
    }
  }

  public static void main(final String[] args)
  {
    System.setProperty("dataDir", "d:\\dev\\debrief\\src\\java\\Debrief");
    final testImport ti = new testImport("some name");
    ti.testReadREP();
    System.exit(0);
  }
=======
	/**
	 * interface for class that is able to retrieve the import mode from the user
	 * 
	 * @author ianmayo
	 * @see ImportReplay.TRACK_IMPORT_MODE
	 */
	public static interface ProvidesModeSelector
	{
		public String getSelectedImportMode(final String trackName);
	}

	/**
	 * the format we use to parse text
	 */
	private final java.text.DateFormat dateFormat = new java.text.SimpleDateFormat(
			"yyMMdd HHmmss.SSS");

	private static Vector<PlainLineImporter> _theImporters;

	static private Vector<doublet> colors; // list of Replay colours

	static public final String NARRATIVE_LAYER = "Narratives";

	static private final String ANNOTATION_LAYER = "Annotations";

	/**
	 * the prefs provider
	 * 
	 */
	private static ToolParent _myParent;

	/**
	 * the list of formatting objects we know about
	 */
	private final LayersFormatter[] _myFormatters = { new FormatTracks() };

	/**
	 * a list of the sensors we've imported
	 * 
	 */
	private HashMap<TrackWrapper, Vector<SensorWrapper>> _pendingSensors = 
			new HashMap<TrackWrapper, Vector<SensorWrapper>>();

	/**
	 * the property name we use for importing tracks (DR/ATG)
	 * 
	 */
	public final static String TRACK_IMPORT_MODE = "TRACK_IMPORT_MODE";

	/**
	 * the property values for importing modes
	 * 
	 */
	public final static String IMPORT_AS_DR = "DR_IMPORT";
	public final static String IMPORT_AS_OTG = "OTG_IMPORT";
	public final static String ASK_THE_AUDIENCE = "ASK_AUDIENCE";

	/**
	 * constructor, initialise Vector with the list of non-Fix items which we will
	 * be reading in
	 */
	public ImportReplay()
	{

		dateFormat.setTimeZone(TimeZone.getTimeZone("GMT"));

		_myTypes = new String[] { ".rep", ".dsf", ".dtf" };

		checkImporters();

		initialiseColours();
	}

	private synchronized static void initialiseColours()
	{
		// create a list of colours
		if (colors == null)
		{
			colors = new Vector<doublet>(0, 1);
			colors.addElement(new doublet("@", Color.white));
			colors.addElement(new doublet("A", DebriefColors.BLUE));
			colors.addElement(new doublet("B", DebriefColors.GREEN));
			colors.addElement(new doublet("C", DebriefColors.RED));

			colors.addElement(new doublet("D", DebriefColors.YELLOW));
			colors.addElement(new doublet("E", DebriefColors.MAGENTA));
			colors.addElement(new doublet("F", DebriefColors.ORANGE));
			colors.addElement(new doublet("G", DebriefColors.PURPLE));
			colors.addElement(new doublet("H", DebriefColors.CYAN));
			colors.addElement(new doublet("I", DebriefColors.BROWN));
			colors.addElement(new doublet("J", DebriefColors.LIGHT_GREEN));
			colors.addElement(new doublet("K", DebriefColors.PINK));
			colors.addElement(new doublet("L", DebriefColors.GOLD));
			colors.addElement(new doublet("M", DebriefColors.LIGHT_GRAY));
			colors.addElement(new doublet("N", DebriefColors.GRAY));
			colors.addElement(new doublet("O", DebriefColors.DARK_GRAY));
			colors.addElement(new doublet("P", DebriefColors.WHITE));
			colors.addElement(new doublet("Q", DebriefColors.BLACK));
			colors.addElement(new doublet("R", DebriefColors.MEDIUM_BLUE));
			colors.addElement(new doublet("S", DebriefColors.DARK_BLUE));
		}
	}

	/*****************************************************************************
	 * member methods
	 ****************************************************************************/

	/**
	 * format a date using our format
	 */
	public static String formatThis(final HiResDate val)
	{
		final String res = DebriefFormatDateTime.toStringHiRes(val);
		return res;
	}

	/**
	 * initialise the tool, so that it knows where to get its prefs details
	 * 
	 * @param theParent
	 */
	public static void initialise(final ToolParent theParent)
	{
		_myParent = theParent;
	}

	/**
	 * function to initialise the list of importers
	 */
	private synchronized static void checkImporters()
	{
		if (_theImporters == null)
		{
			// create the array of import handlers, by
			_theImporters = new Vector<PlainLineImporter>(0, 1);

			// adding handler we (currently) know of
			_theImporters.addElement(new ImportCircle());
			_theImporters.addElement(new ImportRectangle());
			_theImporters.addElement(new ImportLine());
			_theImporters.addElement(new ImportVector());
			_theImporters.addElement(new ImportEllipse());
			_theImporters.addElement(new ImportPeriodText());
			_theImporters.addElement(new ImportTimeText());
			_theImporters.addElement(new ImportLabel());
			_theImporters.addElement(new ImportWheel());
			_theImporters.addElement(new ImportBearing());
			_theImporters.addElement(new ImportNarrative());
			_theImporters.addElement(new ImportNarrative2());
			_theImporters.addElement(new ImportSensor());
			_theImporters.addElement(new ImportSensor2());
			_theImporters.addElement(new ImportSensor3());
			_theImporters.addElement(new ImportTMA_Pos());
			_theImporters.addElement(new ImportTMA_RngBrg());
			_theImporters.addElement(new ImportPolygon());
			_theImporters.addElement(new ImportPolyline());
			// note that we don't rely on ImportFix for importing Replay fixes, since
			// they are handled by the ImportReplay method. We are including it in
			// this list so that we can use it as an exporter
			_theImporters.addElement(new ImportFix());

			_theImporters.addElement(new ImportDynamicRectangle());
			_theImporters.addElement(new ImportDynamicCircle());
			_theImporters.addElement(new ImportDynamicPolygon());

			_theImporters.addElement(new ImportSensorArc());
		}
	}

	private HiResDate processReplayFix(final ReplayFix rf)
	{
		final HiResDate res = rf.theFix.getTime();

		// find the track name
		final String theTrack = rf.theTrackName;
		final Color thisColor = replayColorFor(rf.theSymbology);

		// create the wrapper for this annotation
		final FixWrapper thisWrapper = new FixWrapper(rf.theFix);

		// overwrite the label, if there's one there
		if (rf.label != null)
		{
			thisWrapper.setLabel(rf.label);
			thisWrapper.setUserLabelSupplied(true);
		}

		// keep track of the wrapper for this track
		// is there a layer for this track?
		TrackWrapper trkWrapper = (TrackWrapper) getLayerFor(theTrack);

		// have we found the layer?
		if (trkWrapper == null)
		{
			// ok, see if we're importing it as DR or ATG (or ask the audience)
			String importMode = _myParent.getProperty(TRACK_IMPORT_MODE);

			// catch a missing import mode
			if (importMode == null)
			{
				// belt & braces it is then...
				importMode = ImportReplay.ASK_THE_AUDIENCE;
			}

			if (importMode.equals(ImportReplay.ASK_THE_AUDIENCE))
			{
				if (_myParent instanceof ProvidesModeSelector)
				{
					final ProvidesModeSelector selector = (ProvidesModeSelector) _myParent;
					importMode = selector.getSelectedImportMode(theTrack);
				}
			}

			TrackSegment initialLayer = null;

			if (importMode == null)
			{
				// and drop out of the whole affair
				throw new RuntimeException("User cancelled import");
			}
			else if (importMode.equals(ImportReplay.IMPORT_AS_OTG))
			{
				initialLayer = new TrackSegment();
				initialLayer.setPlotRelative(false);
			}
			else if (importMode.equals(ImportReplay.IMPORT_AS_DR))
			{
				initialLayer = new TrackSegment();
				initialLayer.setPlotRelative(true);
			}

			// now create the wrapper
			trkWrapper = new TrackWrapper();

			// give it the data container
			trkWrapper.add(initialLayer);

			// if this was relative, make it plot as italic
			if (initialLayer.getPlotRelative())
			{
				// ok, retrieve the original font, and make it italic
				trkWrapper.setTrackFont(trkWrapper.getTrackFont().deriveFont(
						Font.ITALIC));
			}

			// get the colour for this track
			trkWrapper.setColor(thisColor);
			trkWrapper.setSymbolColor(thisColor);

			// set the sym type for the track
			final String theSymType = replayTrackSymbolFor(rf.theSymbology);
			trkWrapper.setSymbolType(theSymType);

			// store the track-specific data
			trkWrapper.setName(theTrack);

			// add our new layer to the Layers object
			addLayer(trkWrapper);
		}

		// Note: line style & thickness only (currently) apply to whole tracks,
		// so we will effectively just use the last value read in.
		if (rf.theSymbology != null && rf.theSymbology.length() > 2)
		{
			trkWrapper.setLineStyle(ImportReplay.replayLineStyleFor(rf.theSymbology
					.substring(2)));
			if (rf.theSymbology.length() > 3)
			{
				trkWrapper.setLineThickness(ImportReplay
						.replayLineThicknesFor(rf.theSymbology.substring(3)));
			}
		}

		// add the fix to the track
		trkWrapper.addFix((FixWrapper) thisWrapper);

		// let's also tell the fix about it's track
		((FixWrapper) thisWrapper).setTrackWrapper(trkWrapper);

		// also, see if this fix is specifying a different colour to use
		if (thisColor != trkWrapper.getColor())
		{
			// give this fix it's unique colour
			thisWrapper.setColor(thisColor);
		}
		return res;

	}

	private HiResDate processSensorContactWrapper(final SensorContactWrapper sw)
	{
		final HiResDate res = sw.getTime();

		SensorWrapper thisSensor = null;

		// do we have a sensor capable of handling this contact?
		final String sensorName = sw.getSensorName();
		String trackName = sw.getTrackName();
		Object val = getLayerFor(trackName);

		// if we failed to get the trackname, try shortening it -
		// it may have been mangled by BabelFish
		if (val == null)
		{
			if(trackName.length() > 6)
			{
				val = getLayerFor(trackName = trackName.substring(6));
			}
		}

		// did we get anything?
		// is this indeed a sensor?
		if (val == null || !(val instanceof TrackWrapper))
			return res;

		// so, we've found a track - see if it holds this sensor
		final TrackWrapper theTrack = (TrackWrapper) val;

		Vector<SensorWrapper> thisTrackSensors = _pendingSensors.get(theTrack);
		
		if(thisTrackSensors == null)
		{
			thisTrackSensors = new Vector<SensorWrapper>();
			_pendingSensors.put(theTrack, thisTrackSensors);
		}
		
		final Iterator<SensorWrapper> iter = thisTrackSensors.iterator();

		// step through this track' sensors
		if (iter != null)
		{
			while (iter.hasNext())
			{
				final SensorWrapper sensorw = (SensorWrapper) iter.next();

				// is this our sensor?
				if (sensorw.getName().equals(sensorName))
				{
					// cool, drop out
					thisSensor = sensorw;
					break;
				}
			} // looping through the sensors
		} // whether there are any sensors

		// did we find it?
		if (thisSensor == null)
		{
			// then create it
			thisSensor = new SensorWrapper(sensorName);

			// set it's colour to the colour of the first data point
			thisSensor.setColor(sw.getColor());

			// also set it's name
			thisSensor.setTrackName(sw.getTrackName());
			
			// oh, and the track
			thisSensor.setHost(theTrack);
			
			// ok, now remember it
			thisTrackSensors.add(thisSensor);
		}

		// so, we now have the wrapper. have a look to see if the colour
		// of this data item is the same
		// as the sensor - in which case we will erase the colour for
		// this data item so that it always takes the colour of it's parent
		if (sw.getColor().equals(thisSensor.getColor()))
		{
			// clear the colour - so it takes it form it's parent
			sw.setColor(null);
		}

		// now add the new contact to this sensor
		thisSensor.add(sw);

		return res;
	}

	private HiResDate processDynamicShapeWrapper(final DynamicTrackShapeWrapper sw)
	{
		final HiResDate res = null;

		DynamicTrackShapeSetWrapper thisShape = null;

		// do we have a sensor capable of handling this contact?
		final String sensorName = sw.getSensorName();
		String trackName = sw.getTrackName();
		Object val = getLayerFor(trackName);

		// if we failed to get the trackname, try shortening it -
		// it may have been mangled by BabelFish
		if (val == null)
			val = getLayerFor(trackName = trackName.substring(6));

		// did we get anything?
		// is this indeed a sensor?
		if (val == null || !(val instanceof TrackWrapper))
			return res;

		// so, we've found a track - see if it holds this shape
		final TrackWrapper theTrack = (TrackWrapper) val;
		final Enumeration<Editable> iter = theTrack.getDynamicShapes().elements();

		// step through this track' shape
		if (iter != null)
		{
			while (iter.hasMoreElements())
			{
				final DynamicTrackShapeSetWrapper shape = (DynamicTrackShapeSetWrapper) iter
						.nextElement();

				// is this our sensor?
				if (shape.getName().equals(sensorName))
				{
					// cool, drop out
					thisShape = shape;
					break;
				}
			} // looping through the sensors
		} // whether there are any sensors

		// did we find it?
		if (thisShape == null)
		{
			// then create it
			thisShape = new DynamicTrackShapeSetWrapper(sensorName);

			theTrack.add(thisShape);
		}

		// now add the new contact to this sensor
		thisShape.add(sw);

		return res;
	}

	private HiResDate processContactWrapper(final TMAContactWrapper sw)
	{
		final HiResDate res = sw.getTime();

		TMAWrapper thisWrapper = null;

		// do we have a sensor capable of handling this contact?
		final String solutionName = sw.getSolutionName();

		String trackName = sw.getTrackName();
		Object val = getLayerFor(trackName);

		// if we failed to get the trackname, try shortening it -
		// it may have been mangled by BabelFish
		if (val == null)
			val = getLayerFor(trackName = trackName.substring(6));

		// did we get anything?
		// is this indeed a sensor?
		if (val == null || !(val instanceof TrackWrapper))
			return res;

		// so, we've found a track - see if it holds this solution
		final TrackWrapper theTrack = (TrackWrapper) val;
		final Enumeration<Editable> iter = theTrack.getSolutions().elements();

		// step through this track's solutions
		if (iter != null)
		{
			while (iter.hasMoreElements())
			{
				final TMAWrapper sensorw = (TMAWrapper) iter.nextElement();

				// is this our sensor?
				if (sensorw.getName().equals(solutionName))
				{
					// cool, drop out
					thisWrapper = sensorw;
					break;
				}
			} // looping through the sensors
		} // whether there are any sensors

		// did we find it?
		if (thisWrapper == null)
		{
			// then create it
			thisWrapper = new TMAWrapper(solutionName);

			// set it's colour to the colour of the first data point
			thisWrapper.setColor(sw.getColor());

			// also set it's name
			thisWrapper.setTrackName(sw.getTrackName());

			theTrack.add(thisWrapper);
		}

		// so, we now have the wrapper. have a look to see if the colour
		// of this data item is the same
		// as the sensor - in which case we will erase the colour for
		// this data item so that it
		// always takes the colour of it's parent
		if (sw.getColor().equals(thisWrapper.getColor()))
		{
			// clear the colour - so it takes it form it's parent
			sw.setColor(null);
		}

		// lastly inform the sensor contact of it's parent
		sw.setTMATrack(thisWrapper);

		// now add the new contact to this sensor
		thisWrapper.add(sw);

		return res;
	}

	/**
	 * parse this line
	 * 
	 * @param theLine
	 *          the line to parse
	 */
	public HiResDate readLine(final String theLine) throws java.io.IOException
	{
		HiResDate res = null;

		// is this line invalid
		if (theLine.length() <= 0)
			return null;

		// ok, trim any leading/trailing whitespace
		final String line = theLine.trim();

		// what type of item is this?
		final PlainLineImporter thisOne = getImporterFor(line);

		// check that we have found an importer
		if (thisOne == null)
		{
			// just check it wasn't a comment
			if (line.startsWith(";;"))
			{
				// don't bother, it's just a comment
			}
			else
			{
				MWC.Utilities.Errors.Trace.trace("Annotation type not recognised for:"
						+ line);
			}
			return null;
		}

		// now read it in.
		final Object thisObject = thisOne.readThisLine(line);

		// see if we are going to do any special processing

		// is this a fix?
		if (thisObject instanceof ReplayFix)
		{
			res = processReplayFix((ReplayFix) thisObject);
		}
		else if (thisObject instanceof DynamicShapeWrapper)
		{
			proccessShapeWrapper(thisOne, thisObject);
			DynamicShapeWrapper thisWrapper = (DynamicShapeWrapper) thisObject;
			String trackName = thisWrapper.getTrackName();
			DynamicShapeLayer dsl = (DynamicShapeLayer) getLayerFor(trackName);
			if (dsl == null)
			{
				dsl = new DynamicShapeLayer();
				dsl.setName(trackName);
				addLayer(dsl);
			}
			addToLayer(thisWrapper, dsl);
		}
		else if (thisObject instanceof SensorContactWrapper)
		{
			res = processSensorContactWrapper((SensorContactWrapper) thisObject);
		}
		else if (thisObject instanceof DynamicTrackShapeWrapper)
		{
			res = processDynamicShapeWrapper((DynamicTrackShapeWrapper) thisObject);
		}
		else if (thisObject instanceof TMAContactWrapper)
		{
			res = processContactWrapper((TMAContactWrapper) thisObject);
		}
		else if (thisObject instanceof NarrativeEntry)
		{
			final NarrativeEntry entry = (NarrativeEntry) thisObject;

			// remember the dtg
			res = entry.getDTG();

			// have we got a narrative wrapper?
			Layer dest = getLayerFor(NARRATIVE_LAYER);
			if (dest == null)
			{
				dest = new NarrativeWrapper(NARRATIVE_LAYER);
				addLayer(dest);
			}

			// ok, can we provide a track color for it?
			String source = entry.getTrackName();
			Layer host = getLayerFor(source);
			if (host instanceof TrackWrapper)
			{
				TrackWrapper tw = (TrackWrapper) host;
				entry.setColor(tw.getColor());
			}

			addToLayer(entry, dest);
		}

		// ////////
		// PlainWrapper is our "fallback" operator, so it's important to leave it
		// to last
		// ////////
		else if (thisObject instanceof PlainWrapper)
		{

			// create the wrapper for this annotation
			final PlainWrapper thisWrapper = (PlainWrapper) thisObject;

			// remember the dtg
			if (thisWrapper instanceof Watchable)
			{
				final Watchable wat = (Watchable) thisWrapper;
				res = wat.getTime();
			}

			if (thisObject instanceof ShapeWrapper)
			{
				proccessShapeWrapper(thisOne, thisObject);
			}

			// not fix, must be annotation, just add it to the correct
			// layer
			Layer dest = getLayerFor(ANNOTATION_LAYER);
			if (dest == null)
			{
				dest = createLayer(ANNOTATION_LAYER);
				addLayer(dest);
			}

			addToLayer(thisWrapper, dest);

		}

		return res;
	}

	private void proccessShapeWrapper(final PlainLineImporter thisOne,
			final Object thisObject)
	{
		ShapeWrapper shapeWrapper = (ShapeWrapper) thisObject;
		String symbology = thisOne.getSymbology();
		if (symbology != null && !symbology.isEmpty() && symbology.length() > 2)
		{
			shapeWrapper.getShape().setLineStyle(ImportReplay.replayLineStyleFor(symbology
					.substring(2)));
			if (symbology.length() > 3)
			{
				shapeWrapper.getShape().setLineWidth(ImportReplay
						.replayLineThicknesFor(symbology.substring(3)));
			}
			if (symbology.length() >= 5)
			{
				PlainShape shape = shapeWrapper.getShape();
				String fillType = symbology.substring(4, 5);
				if ("1".equals(fillType))
				{
					shape.setFilled(true);
				}
				else if ("2".equals(fillType))
				{
					shape.setFilled(true);
					shape.setSemiTransparent(true);
				}
				else
				{
					shape.setFilled(false);
					shape.setSemiTransparent(false);
				}
			}
		}
	}

	public static String replayFillStyleFor(String theSym)
	{
		String res = null;
		if (theSym.length() >= 5)
			res = theSym.substring(4, 5);
		return res;
	}

	private static int replayLineThicknesFor(String theSym)
	{
		int res = 0;
		final String theThicknes = theSym.substring(0, 1);

		try
		{
			res = new Integer(theThicknes);
		}
		catch (NumberFormatException e)
		{
			// ignore; res = 0
		}

		return res;
	}

	/**
	 * import data from this stream
	 */
	public final void importThis(final String fName, final java.io.InputStream is)
	{
		// declare linecounter
		int lineCounter = 0;

		final int numLines = countLinesFor(fName);

		final Reader reader = new InputStreamReader(is);
		final BufferedReader br = new ReaderMonitor(reader, numLines, fName);
		String thisLine = null;
		try
		{

			// check stream is valid
			if (is.available() > 0)
			{

			  // ok, clear the previously loaded layers
			  _newLayers.clear();
			  
				thisLine = br.readLine();

				final long start = System.currentTimeMillis();

				// loop through the lines
				while (thisLine != null)
				{

					// keep line counter
					lineCounter++;

					// catch import problems
					readLine(thisLine);

					// read another line
					thisLine = br.readLine();

				}

				// lastly have a go at formatting these tracks
				for (int k = 0; k < _myFormatters.length; k++)
				{
					_myFormatters[k].formatLayers(_newLayers);
				}
				
				// oh, and clear the new layers object
				_newLayers.clear();
				

				final long end = System.currentTimeMillis();
				System.out.print(" |Elapsed:" + (end - start) + " ");

			}
		}
		catch (final java.lang.NumberFormatException e)
		{
			// produce the error message
			MWC.Utilities.Errors.Trace.trace(e);
			// show the message dialog
			super.readError(fName, lineCounter, "Number format error", thisLine);
		}
		catch (final IOException e)
		{
			// produce the error message
			MWC.Utilities.Errors.Trace.trace(e);
			// show the message dialog
			super.readError(fName, lineCounter, "Unknown read error:" + e, thisLine);
		}
		catch (final java.util.NoSuchElementException e)
		{
			// produce the error message
			MWC.Utilities.Errors.Trace.trace(e);
			// show the message dialog
			super.readError(fName, lineCounter, "Missing field error", thisLine);
		}
	}

	private PlainLineImporter getImporterFor(final String rawString)
	{
		PlainLineImporter res = null;

		// trim any leading whitespace
		final String theLine = rawString.trim();

		// check it's not an empty line
		if (theLine.length() > 0)
		{
			// so, determine if this is a comment
			if (theLine.charAt(0) == ';')
			{
				// look through types of import handler
				final Enumeration<PlainLineImporter> iter = _theImporters.elements();

				// get the type for this comment
				final StringTokenizer st = new StringTokenizer(theLine);
				final String type = st.nextToken();

				// cycle through my types
				while (iter.hasMoreElements())
				{
					final PlainLineImporter thisImporter = iter.nextElement();

					// get the handler correct type?
					final String thisType = thisImporter.getYourType();

					if (thisType == null)
					{
						MWC.Utilities.Errors.Trace.trace("null returned by: "
								+ thisImporter);
						return null;
					}

					// does this one fit?
					if (thisType.equals(type))
					{
						res = thisImporter;
						break;
					}
				}
			}
			else
			{
				res = new ImportFix();
			}
		}

		// done
		return res;
	}

	/**
	 * convert the item to text, add it to the block we're building up
	 */
	public final void exportThis(final Plottable item)
	{

		// check it's real
		if (item == null)
			throw new IllegalArgumentException("duff wrapper");

		checkImporters();

		// just see if it is a track which we are trying to export
		if ((item instanceof Layer) && !(item instanceof ExportLayerAsSingleItem))
		{
			// ok, work through the layer
			final Layer tw = (Layer) item;
			// ha-ha! export the points one at a time
			final java.util.Enumeration<Editable> iter = tw.elements();
			while (iter.hasMoreElements())
			{
				final Plottable pt = (Plottable) iter.nextElement();
				exportThis(pt);
			}
			// ta-da! done.
		}
		else
		{
			// check we have some importers
			if (_theImporters != null)
			{
				final Enumeration<PlainLineImporter> iter = _theImporters.elements();

				// step though our importers, to see if any will 'do the deal;
				while (iter.hasMoreElements())
				{
					final PlainLineImporter thisImporter = iter.nextElement();

					if (thisImporter.canExportThis(item))
					{
						// export it, add it to the data we're building up
						final String thisLine = thisImporter.exportThis(item);
						addThisToExport(thisLine);

						// ok, we can drop out of the loop
						break;
					}
				}
			}
		}
	}

	public final boolean canImportThisFile(final String theFile)
	{
		boolean res = false;
		String theSuffix = null;
		final int pos = theFile.lastIndexOf(".");
		theSuffix = theFile.substring(pos, theFile.length());

		for (int i = 0; i < _myTypes.length; i++)
		{
			if (theSuffix.equalsIgnoreCase(_myTypes[i]))
			{
				res = true;
				break;
			}
		}

		return res;
	}

	
	
	public Vector<SensorWrapper> getPendingSensors()
	{
		
		Vector<SensorWrapper> res = new Vector<SensorWrapper>();
		Iterator<TrackWrapper> tIter = _pendingSensors.keySet().iterator();
		while (tIter.hasNext())
		{
			TrackWrapper trackWrapper = (TrackWrapper) tIter.next();
			res.addAll(_pendingSensors.get(trackWrapper));
		}
		return res;
	}

	/** actually store the sensor data in its parent object
	 * 
	 */
	public void storePendingSensors()
	{
		// ok, actually add the sensors to their parents now
		Iterator<TrackWrapper> tIter = _pendingSensors.keySet().iterator();
		while (tIter.hasNext())
		{
			TrackWrapper trackWrapper = (TrackWrapper) tIter.next();
			Iterator<SensorWrapper> iter = _pendingSensors.get(trackWrapper).iterator();
			while(iter.hasNext())
			{
				SensorWrapper thisS = iter.next();
				
				// find the track
				TrackWrapper parent = thisS.getHost();			
				
				// now formally add the sensor
				parent.add(thisS);
			}
		}
				
	}

	public void clearPendingSensorList()
	{
		_pendingSensors.clear();
	}

	static public String replaySymbolForLineStyle(final int style)
	{
		switch (style)
		{
		case MWC.GUI.CanvasType.DOTTED:
			return "A";

		case MWC.GUI.CanvasType.DOT_DASH:
			return "B";

		case MWC.GUI.CanvasType.SHORT_DASHES:
			return "C";

		case MWC.GUI.CanvasType.LONG_DASHES:
			return "D";

		case MWC.GUI.CanvasType.UNCONNECTED:
			return "E";

		default:
			break;
		}
		return "@";
	}

	static public int replayLineStyleFor(final String theSym)
	{
		int res = 0;
		final String theStyle = theSym.substring(0, 1);

		if (theStyle.equals("@"))
		{
			res = MWC.GUI.CanvasType.SOLID;
		}
		else if (theStyle.equals("A"))
		{
			res = MWC.GUI.CanvasType.DOTTED;
		}
		else if (theStyle.equals("B"))
		{
			res = MWC.GUI.CanvasType.DOT_DASH;
		}
		else if (theStyle.equals("C"))
		{
			res = MWC.GUI.CanvasType.SHORT_DASHES;
		}
		else if (theStyle.equals("D"))
		{
			res = MWC.GUI.CanvasType.LONG_DASHES;
		}
		else if (theStyle.equals("E"))
		{
			res = MWC.GUI.CanvasType.UNCONNECTED;
		}

		return res;
	}

	public final static String replayTrackSymbolFor(final String theSym)
	{
		String res = null;
		final String colorVal = theSym.substring(0, 1);

		res = SymbolFactory.createSymbolFromId(colorVal);

		// did we manage to find it?
		if (res == null)
			res = SymbolFactory.createSymbolFromId(SymbolFactory.DEFAULT_SYMBOL_TYPE);

		return res;
	}

	static public Color replayColorFor(final int index)
	{
		Color res = null;

		// check we have the colours
		initialiseColours();

		final int theIndex = index % colors.size();

		res = colors.elementAt(theIndex).color;

		return res;
	}

	static public Color replayColorFor(final String theSym)
	{
		Color res = null;
		final String colorVal = theSym.substring(1, 2);

		// check we have the colours
		initialiseColours();

		// step through our list of colours
		final java.util.Enumeration<doublet> iter = colors.elements();
		while (iter.hasMoreElements())
		{
			final doublet db = iter.nextElement();
			if (db.label.equals(colorVal))
			{
				res = db.color;
				break;
			}
		}

		// if label not found, make it RED
		if (res == null)
			res = Color.red;

		return res;
	}

	static public String replaySymbolFor(final Color theCol,
			final String theSymbol)
	{
		String res = null;

		// step through our list of colours
		final java.util.Enumeration<doublet> iter = colors.elements();
		while (iter.hasMoreElements())
		{
			final doublet db = iter.nextElement();
			if (db.color.equals(theCol))
			{
				res = db.label;
				continue;
			}
		}

		String symTxt;
		if (theSymbol == null)
		{
			symTxt = "@";
		}
		else
		{
			symTxt = SymbolFactory.findIdForSymbolType(theSymbol);
		}

		// label not found, make it RED
		if (res == null)
			res = "A";

		res = symTxt + res;

		return res;

	}

	public final void exportThis(final String val)
	{
		if (val != null)
		{
			final java.awt.datatransfer.Clipboard cl = java.awt.Toolkit
					.getDefaultToolkit().getSystemClipboard();
			final java.awt.datatransfer.StringSelection ss = new java.awt.datatransfer.StringSelection(
					val);
			cl.setContents(ss, ss);
		}
	}

	final static class doublet
	{
		public final String label;

		public final Color color;

		public doublet(final String theLabel, final Color theColor)
		{
			label = theLabel;
			color = theColor;
		}
	}

	/**
	 * interface which we use to implement class capable of formatting a set of
	 * layers once they've been read in
	 */
	public static interface LayersFormatter
	{
		public void formatLayers(List<Layer> newLayers);
	}

	// ///////////////////////////////////////////////////////////////////////////////////////////
	// testing for this class
	// ////////////////////////////////////////////////////////////////////////////////////////////////
	static public final class testImport extends junit.framework.TestCase
	{
		static public final String TEST_ALL_TEST_TYPE = "UNIT";

		private static String fileName = "test.rep";

		boolean fileFinished = false;

		boolean allFilesFinished = false;

		public testImport(final String val)
		{
			super(val);
			final String fileRoot = "../org.mwc.debrief.legacy/src";

			//
			assertNotNull("Check data directory is configured", fileRoot);
			fileName = fileRoot + File.separator + fileName;

			// and check the file exists
			final java.io.File iFile = new File(fileName);
			assertTrue("Test file not found", iFile.exists());
		}

		public final void testReadREP()
		{
			java.io.File testFile = null;

			// specify the parent object - so our processing can retrieve the
			// OTG setting
			ImportReplay.initialise(new ToolParent()
			{

				public void addActionToBuffer(final Action theAction)
				{

				}

				public Map<String, String> getPropertiesLike(final String pattern)
				{
					return null;
				}

				public String getProperty(final String name)
				{
					return ImportReplay.IMPORT_AS_OTG;
				}

				public void restoreCursor()
				{

				}

				public void setCursor(final int theCursor)
				{

				}

				public void setProperty(final String name, final String value)
				{

				}

				public void logError(final int status, final String text,
						final Exception e)
				{

				}
			});

			// can we load it directly
			testFile = new java.io.File(fileName);

			if (!testFile.exists())
			{

				// first try to get the URL of the image
				final java.lang.ClassLoader loader = getClass().getClassLoader();
				if (loader != null)
				{
					final java.net.URL imLoc = loader.getResource(fileName);
					if (imLoc != null)
					{
						testFile = new java.io.File(imLoc.getFile());
					}
				}
				else
				{
					fail("Failed to find class loader");
				}
			}

			// did we find it?
			assertTrue("Failed to find file:" + fileName, testFile.exists());

			// ok, now try to read it in
			final MWC.GUI.Layers _theLayers = new MWC.GUI.Layers();
			final File[] _theFiles = new File[] { testFile };

			// add the REP importer
			MWC.Utilities.ReaderWriter.ImportManager
					.addImporter(new Debrief.ReaderWriter.Replay.ImportReplay());

			// get our thread to import this
			final MWC.Utilities.ReaderWriter.ImportManager.BaseImportCaller reader = new MWC.Utilities.ReaderWriter.ImportManager.BaseImportCaller(
					_theFiles, _theLayers)
			{
				// handle the completion of each file
				public void fileFinished(final File fName, final Layers newData)
				{
					fileFinished = true;
				}

				// handle completion of the full import process
				public void allFilesFinished(final File[] fNames, final Layers newData)
				{
					allFilesFinished = true;
				}
			};

			// and start it running
			reader.start();

			// wait for the results
			while (reader.isAlive())
			{
				try
				{
					Thread.sleep(100);
				}
				catch (final java.lang.InterruptedException e)
				{
				}
			}

			// check it went ok
			assertTrue("File finished received", fileFinished);
			assertTrue("All Files finished received", allFilesFinished);

			assertEquals("Count of layers", 3, _theLayers.size());

			// area of coverage
			final MWC.GenericData.WorldArea area = _theLayers.elementAt(0)
					.getBounds();
			super.assertEquals("tl lat of first layer", area.getTopLeft().getLat(),
					11.92276, 0.001);
			super.assertEquals("tl long of first layer", area.getTopLeft().getLong(),
					-11.59394, 0.00001);
			super.assertEquals("tl depth of first layer", area.getTopLeft()
					.getDepth(), 0, 0.00001);

			super.assertEquals("br lat of first layer", area.getBottomRight()
					.getLat(), 11.89421, 0.001);
			super.assertEquals("br long of first layer", area.getBottomRight()
					.getLong(), -11.59376, 0.00001);
			super.assertEquals("br depth of first layer", area.getBottomRight()
					.getDepth(), 0, 0.00001);

			// check those narrative lines got read in
			NarrativeWrapper narratives = (NarrativeWrapper) _theLayers.elementAt(2);
			assertEquals("have read in both narrative entries", 2, narratives.size());
		}
	}

	public static void main(final String[] args)
	{
		System.setProperty("dataDir", "d:\\dev\\debrief\\src\\java\\Debrief");
		final testImport ti = new testImport("some name");
		ti.testReadREP();
		System.exit(0);
	}
>>>>>>> f4baf22d

}
<|MERGE_RESOLUTION|>--- conflicted
+++ resolved
@@ -313,7 +313,6 @@
 public class ImportReplay extends PlainImporterBase
 {
 
-<<<<<<< HEAD
   /**
    * interface for class that is able to retrieve the import mode from the user
    * 
@@ -1076,6 +1075,9 @@
       // check stream is valid
       if (is.available() > 0)
       {
+        
+        // clear the output list
+        _newLayers.clear();
 
         thisLine = br.readLine();
 
@@ -1099,7 +1101,7 @@
         // lastly have a go at formatting these tracks
         for (int k = 0; k < _myFormatters.length; k++)
         {
-          _myFormatters[k].formatLayers(getLayers());
+          _myFormatters[k].formatLayers(_newLayers);
         }
 
         final long end = System.currentTimeMillis();
@@ -1480,7 +1482,7 @@
    */
   public static interface LayersFormatter
   {
-    public void formatLayers(Layers newData);
+    public void formatLayers(List<Layer> newLayers);
   }
 
   // ///////////////////////////////////////////////////////////////////////////////////////////
@@ -1660,1328 +1662,5 @@
     ti.testReadREP();
     System.exit(0);
   }
-=======
-	/**
-	 * interface for class that is able to retrieve the import mode from the user
-	 * 
-	 * @author ianmayo
-	 * @see ImportReplay.TRACK_IMPORT_MODE
-	 */
-	public static interface ProvidesModeSelector
-	{
-		public String getSelectedImportMode(final String trackName);
-	}
-
-	/**
-	 * the format we use to parse text
-	 */
-	private final java.text.DateFormat dateFormat = new java.text.SimpleDateFormat(
-			"yyMMdd HHmmss.SSS");
-
-	private static Vector<PlainLineImporter> _theImporters;
-
-	static private Vector<doublet> colors; // list of Replay colours
-
-	static public final String NARRATIVE_LAYER = "Narratives";
-
-	static private final String ANNOTATION_LAYER = "Annotations";
-
-	/**
-	 * the prefs provider
-	 * 
-	 */
-	private static ToolParent _myParent;
-
-	/**
-	 * the list of formatting objects we know about
-	 */
-	private final LayersFormatter[] _myFormatters = { new FormatTracks() };
-
-	/**
-	 * a list of the sensors we've imported
-	 * 
-	 */
-	private HashMap<TrackWrapper, Vector<SensorWrapper>> _pendingSensors = 
-			new HashMap<TrackWrapper, Vector<SensorWrapper>>();
-
-	/**
-	 * the property name we use for importing tracks (DR/ATG)
-	 * 
-	 */
-	public final static String TRACK_IMPORT_MODE = "TRACK_IMPORT_MODE";
-
-	/**
-	 * the property values for importing modes
-	 * 
-	 */
-	public final static String IMPORT_AS_DR = "DR_IMPORT";
-	public final static String IMPORT_AS_OTG = "OTG_IMPORT";
-	public final static String ASK_THE_AUDIENCE = "ASK_AUDIENCE";
-
-	/**
-	 * constructor, initialise Vector with the list of non-Fix items which we will
-	 * be reading in
-	 */
-	public ImportReplay()
-	{
-
-		dateFormat.setTimeZone(TimeZone.getTimeZone("GMT"));
-
-		_myTypes = new String[] { ".rep", ".dsf", ".dtf" };
-
-		checkImporters();
-
-		initialiseColours();
-	}
-
-	private synchronized static void initialiseColours()
-	{
-		// create a list of colours
-		if (colors == null)
-		{
-			colors = new Vector<doublet>(0, 1);
-			colors.addElement(new doublet("@", Color.white));
-			colors.addElement(new doublet("A", DebriefColors.BLUE));
-			colors.addElement(new doublet("B", DebriefColors.GREEN));
-			colors.addElement(new doublet("C", DebriefColors.RED));
-
-			colors.addElement(new doublet("D", DebriefColors.YELLOW));
-			colors.addElement(new doublet("E", DebriefColors.MAGENTA));
-			colors.addElement(new doublet("F", DebriefColors.ORANGE));
-			colors.addElement(new doublet("G", DebriefColors.PURPLE));
-			colors.addElement(new doublet("H", DebriefColors.CYAN));
-			colors.addElement(new doublet("I", DebriefColors.BROWN));
-			colors.addElement(new doublet("J", DebriefColors.LIGHT_GREEN));
-			colors.addElement(new doublet("K", DebriefColors.PINK));
-			colors.addElement(new doublet("L", DebriefColors.GOLD));
-			colors.addElement(new doublet("M", DebriefColors.LIGHT_GRAY));
-			colors.addElement(new doublet("N", DebriefColors.GRAY));
-			colors.addElement(new doublet("O", DebriefColors.DARK_GRAY));
-			colors.addElement(new doublet("P", DebriefColors.WHITE));
-			colors.addElement(new doublet("Q", DebriefColors.BLACK));
-			colors.addElement(new doublet("R", DebriefColors.MEDIUM_BLUE));
-			colors.addElement(new doublet("S", DebriefColors.DARK_BLUE));
-		}
-	}
-
-	/*****************************************************************************
-	 * member methods
-	 ****************************************************************************/
-
-	/**
-	 * format a date using our format
-	 */
-	public static String formatThis(final HiResDate val)
-	{
-		final String res = DebriefFormatDateTime.toStringHiRes(val);
-		return res;
-	}
-
-	/**
-	 * initialise the tool, so that it knows where to get its prefs details
-	 * 
-	 * @param theParent
-	 */
-	public static void initialise(final ToolParent theParent)
-	{
-		_myParent = theParent;
-	}
-
-	/**
-	 * function to initialise the list of importers
-	 */
-	private synchronized static void checkImporters()
-	{
-		if (_theImporters == null)
-		{
-			// create the array of import handlers, by
-			_theImporters = new Vector<PlainLineImporter>(0, 1);
-
-			// adding handler we (currently) know of
-			_theImporters.addElement(new ImportCircle());
-			_theImporters.addElement(new ImportRectangle());
-			_theImporters.addElement(new ImportLine());
-			_theImporters.addElement(new ImportVector());
-			_theImporters.addElement(new ImportEllipse());
-			_theImporters.addElement(new ImportPeriodText());
-			_theImporters.addElement(new ImportTimeText());
-			_theImporters.addElement(new ImportLabel());
-			_theImporters.addElement(new ImportWheel());
-			_theImporters.addElement(new ImportBearing());
-			_theImporters.addElement(new ImportNarrative());
-			_theImporters.addElement(new ImportNarrative2());
-			_theImporters.addElement(new ImportSensor());
-			_theImporters.addElement(new ImportSensor2());
-			_theImporters.addElement(new ImportSensor3());
-			_theImporters.addElement(new ImportTMA_Pos());
-			_theImporters.addElement(new ImportTMA_RngBrg());
-			_theImporters.addElement(new ImportPolygon());
-			_theImporters.addElement(new ImportPolyline());
-			// note that we don't rely on ImportFix for importing Replay fixes, since
-			// they are handled by the ImportReplay method. We are including it in
-			// this list so that we can use it as an exporter
-			_theImporters.addElement(new ImportFix());
-
-			_theImporters.addElement(new ImportDynamicRectangle());
-			_theImporters.addElement(new ImportDynamicCircle());
-			_theImporters.addElement(new ImportDynamicPolygon());
-
-			_theImporters.addElement(new ImportSensorArc());
-		}
-	}
-
-	private HiResDate processReplayFix(final ReplayFix rf)
-	{
-		final HiResDate res = rf.theFix.getTime();
-
-		// find the track name
-		final String theTrack = rf.theTrackName;
-		final Color thisColor = replayColorFor(rf.theSymbology);
-
-		// create the wrapper for this annotation
-		final FixWrapper thisWrapper = new FixWrapper(rf.theFix);
-
-		// overwrite the label, if there's one there
-		if (rf.label != null)
-		{
-			thisWrapper.setLabel(rf.label);
-			thisWrapper.setUserLabelSupplied(true);
-		}
-
-		// keep track of the wrapper for this track
-		// is there a layer for this track?
-		TrackWrapper trkWrapper = (TrackWrapper) getLayerFor(theTrack);
-
-		// have we found the layer?
-		if (trkWrapper == null)
-		{
-			// ok, see if we're importing it as DR or ATG (or ask the audience)
-			String importMode = _myParent.getProperty(TRACK_IMPORT_MODE);
-
-			// catch a missing import mode
-			if (importMode == null)
-			{
-				// belt & braces it is then...
-				importMode = ImportReplay.ASK_THE_AUDIENCE;
-			}
-
-			if (importMode.equals(ImportReplay.ASK_THE_AUDIENCE))
-			{
-				if (_myParent instanceof ProvidesModeSelector)
-				{
-					final ProvidesModeSelector selector = (ProvidesModeSelector) _myParent;
-					importMode = selector.getSelectedImportMode(theTrack);
-				}
-			}
-
-			TrackSegment initialLayer = null;
-
-			if (importMode == null)
-			{
-				// and drop out of the whole affair
-				throw new RuntimeException("User cancelled import");
-			}
-			else if (importMode.equals(ImportReplay.IMPORT_AS_OTG))
-			{
-				initialLayer = new TrackSegment();
-				initialLayer.setPlotRelative(false);
-			}
-			else if (importMode.equals(ImportReplay.IMPORT_AS_DR))
-			{
-				initialLayer = new TrackSegment();
-				initialLayer.setPlotRelative(true);
-			}
-
-			// now create the wrapper
-			trkWrapper = new TrackWrapper();
-
-			// give it the data container
-			trkWrapper.add(initialLayer);
-
-			// if this was relative, make it plot as italic
-			if (initialLayer.getPlotRelative())
-			{
-				// ok, retrieve the original font, and make it italic
-				trkWrapper.setTrackFont(trkWrapper.getTrackFont().deriveFont(
-						Font.ITALIC));
-			}
-
-			// get the colour for this track
-			trkWrapper.setColor(thisColor);
-			trkWrapper.setSymbolColor(thisColor);
-
-			// set the sym type for the track
-			final String theSymType = replayTrackSymbolFor(rf.theSymbology);
-			trkWrapper.setSymbolType(theSymType);
-
-			// store the track-specific data
-			trkWrapper.setName(theTrack);
-
-			// add our new layer to the Layers object
-			addLayer(trkWrapper);
-		}
-
-		// Note: line style & thickness only (currently) apply to whole tracks,
-		// so we will effectively just use the last value read in.
-		if (rf.theSymbology != null && rf.theSymbology.length() > 2)
-		{
-			trkWrapper.setLineStyle(ImportReplay.replayLineStyleFor(rf.theSymbology
-					.substring(2)));
-			if (rf.theSymbology.length() > 3)
-			{
-				trkWrapper.setLineThickness(ImportReplay
-						.replayLineThicknesFor(rf.theSymbology.substring(3)));
-			}
-		}
-
-		// add the fix to the track
-		trkWrapper.addFix((FixWrapper) thisWrapper);
-
-		// let's also tell the fix about it's track
-		((FixWrapper) thisWrapper).setTrackWrapper(trkWrapper);
-
-		// also, see if this fix is specifying a different colour to use
-		if (thisColor != trkWrapper.getColor())
-		{
-			// give this fix it's unique colour
-			thisWrapper.setColor(thisColor);
-		}
-		return res;
-
-	}
-
-	private HiResDate processSensorContactWrapper(final SensorContactWrapper sw)
-	{
-		final HiResDate res = sw.getTime();
-
-		SensorWrapper thisSensor = null;
-
-		// do we have a sensor capable of handling this contact?
-		final String sensorName = sw.getSensorName();
-		String trackName = sw.getTrackName();
-		Object val = getLayerFor(trackName);
-
-		// if we failed to get the trackname, try shortening it -
-		// it may have been mangled by BabelFish
-		if (val == null)
-		{
-			if(trackName.length() > 6)
-			{
-				val = getLayerFor(trackName = trackName.substring(6));
-			}
-		}
-
-		// did we get anything?
-		// is this indeed a sensor?
-		if (val == null || !(val instanceof TrackWrapper))
-			return res;
-
-		// so, we've found a track - see if it holds this sensor
-		final TrackWrapper theTrack = (TrackWrapper) val;
-
-		Vector<SensorWrapper> thisTrackSensors = _pendingSensors.get(theTrack);
-		
-		if(thisTrackSensors == null)
-		{
-			thisTrackSensors = new Vector<SensorWrapper>();
-			_pendingSensors.put(theTrack, thisTrackSensors);
-		}
-		
-		final Iterator<SensorWrapper> iter = thisTrackSensors.iterator();
-
-		// step through this track' sensors
-		if (iter != null)
-		{
-			while (iter.hasNext())
-			{
-				final SensorWrapper sensorw = (SensorWrapper) iter.next();
-
-				// is this our sensor?
-				if (sensorw.getName().equals(sensorName))
-				{
-					// cool, drop out
-					thisSensor = sensorw;
-					break;
-				}
-			} // looping through the sensors
-		} // whether there are any sensors
-
-		// did we find it?
-		if (thisSensor == null)
-		{
-			// then create it
-			thisSensor = new SensorWrapper(sensorName);
-
-			// set it's colour to the colour of the first data point
-			thisSensor.setColor(sw.getColor());
-
-			// also set it's name
-			thisSensor.setTrackName(sw.getTrackName());
-			
-			// oh, and the track
-			thisSensor.setHost(theTrack);
-			
-			// ok, now remember it
-			thisTrackSensors.add(thisSensor);
-		}
-
-		// so, we now have the wrapper. have a look to see if the colour
-		// of this data item is the same
-		// as the sensor - in which case we will erase the colour for
-		// this data item so that it always takes the colour of it's parent
-		if (sw.getColor().equals(thisSensor.getColor()))
-		{
-			// clear the colour - so it takes it form it's parent
-			sw.setColor(null);
-		}
-
-		// now add the new contact to this sensor
-		thisSensor.add(sw);
-
-		return res;
-	}
-
-	private HiResDate processDynamicShapeWrapper(final DynamicTrackShapeWrapper sw)
-	{
-		final HiResDate res = null;
-
-		DynamicTrackShapeSetWrapper thisShape = null;
-
-		// do we have a sensor capable of handling this contact?
-		final String sensorName = sw.getSensorName();
-		String trackName = sw.getTrackName();
-		Object val = getLayerFor(trackName);
-
-		// if we failed to get the trackname, try shortening it -
-		// it may have been mangled by BabelFish
-		if (val == null)
-			val = getLayerFor(trackName = trackName.substring(6));
-
-		// did we get anything?
-		// is this indeed a sensor?
-		if (val == null || !(val instanceof TrackWrapper))
-			return res;
-
-		// so, we've found a track - see if it holds this shape
-		final TrackWrapper theTrack = (TrackWrapper) val;
-		final Enumeration<Editable> iter = theTrack.getDynamicShapes().elements();
-
-		// step through this track' shape
-		if (iter != null)
-		{
-			while (iter.hasMoreElements())
-			{
-				final DynamicTrackShapeSetWrapper shape = (DynamicTrackShapeSetWrapper) iter
-						.nextElement();
-
-				// is this our sensor?
-				if (shape.getName().equals(sensorName))
-				{
-					// cool, drop out
-					thisShape = shape;
-					break;
-				}
-			} // looping through the sensors
-		} // whether there are any sensors
-
-		// did we find it?
-		if (thisShape == null)
-		{
-			// then create it
-			thisShape = new DynamicTrackShapeSetWrapper(sensorName);
-
-			theTrack.add(thisShape);
-		}
-
-		// now add the new contact to this sensor
-		thisShape.add(sw);
-
-		return res;
-	}
-
-	private HiResDate processContactWrapper(final TMAContactWrapper sw)
-	{
-		final HiResDate res = sw.getTime();
-
-		TMAWrapper thisWrapper = null;
-
-		// do we have a sensor capable of handling this contact?
-		final String solutionName = sw.getSolutionName();
-
-		String trackName = sw.getTrackName();
-		Object val = getLayerFor(trackName);
-
-		// if we failed to get the trackname, try shortening it -
-		// it may have been mangled by BabelFish
-		if (val == null)
-			val = getLayerFor(trackName = trackName.substring(6));
-
-		// did we get anything?
-		// is this indeed a sensor?
-		if (val == null || !(val instanceof TrackWrapper))
-			return res;
-
-		// so, we've found a track - see if it holds this solution
-		final TrackWrapper theTrack = (TrackWrapper) val;
-		final Enumeration<Editable> iter = theTrack.getSolutions().elements();
-
-		// step through this track's solutions
-		if (iter != null)
-		{
-			while (iter.hasMoreElements())
-			{
-				final TMAWrapper sensorw = (TMAWrapper) iter.nextElement();
-
-				// is this our sensor?
-				if (sensorw.getName().equals(solutionName))
-				{
-					// cool, drop out
-					thisWrapper = sensorw;
-					break;
-				}
-			} // looping through the sensors
-		} // whether there are any sensors
-
-		// did we find it?
-		if (thisWrapper == null)
-		{
-			// then create it
-			thisWrapper = new TMAWrapper(solutionName);
-
-			// set it's colour to the colour of the first data point
-			thisWrapper.setColor(sw.getColor());
-
-			// also set it's name
-			thisWrapper.setTrackName(sw.getTrackName());
-
-			theTrack.add(thisWrapper);
-		}
-
-		// so, we now have the wrapper. have a look to see if the colour
-		// of this data item is the same
-		// as the sensor - in which case we will erase the colour for
-		// this data item so that it
-		// always takes the colour of it's parent
-		if (sw.getColor().equals(thisWrapper.getColor()))
-		{
-			// clear the colour - so it takes it form it's parent
-			sw.setColor(null);
-		}
-
-		// lastly inform the sensor contact of it's parent
-		sw.setTMATrack(thisWrapper);
-
-		// now add the new contact to this sensor
-		thisWrapper.add(sw);
-
-		return res;
-	}
-
-	/**
-	 * parse this line
-	 * 
-	 * @param theLine
-	 *          the line to parse
-	 */
-	public HiResDate readLine(final String theLine) throws java.io.IOException
-	{
-		HiResDate res = null;
-
-		// is this line invalid
-		if (theLine.length() <= 0)
-			return null;
-
-		// ok, trim any leading/trailing whitespace
-		final String line = theLine.trim();
-
-		// what type of item is this?
-		final PlainLineImporter thisOne = getImporterFor(line);
-
-		// check that we have found an importer
-		if (thisOne == null)
-		{
-			// just check it wasn't a comment
-			if (line.startsWith(";;"))
-			{
-				// don't bother, it's just a comment
-			}
-			else
-			{
-				MWC.Utilities.Errors.Trace.trace("Annotation type not recognised for:"
-						+ line);
-			}
-			return null;
-		}
-
-		// now read it in.
-		final Object thisObject = thisOne.readThisLine(line);
-
-		// see if we are going to do any special processing
-
-		// is this a fix?
-		if (thisObject instanceof ReplayFix)
-		{
-			res = processReplayFix((ReplayFix) thisObject);
-		}
-		else if (thisObject instanceof DynamicShapeWrapper)
-		{
-			proccessShapeWrapper(thisOne, thisObject);
-			DynamicShapeWrapper thisWrapper = (DynamicShapeWrapper) thisObject;
-			String trackName = thisWrapper.getTrackName();
-			DynamicShapeLayer dsl = (DynamicShapeLayer) getLayerFor(trackName);
-			if (dsl == null)
-			{
-				dsl = new DynamicShapeLayer();
-				dsl.setName(trackName);
-				addLayer(dsl);
-			}
-			addToLayer(thisWrapper, dsl);
-		}
-		else if (thisObject instanceof SensorContactWrapper)
-		{
-			res = processSensorContactWrapper((SensorContactWrapper) thisObject);
-		}
-		else if (thisObject instanceof DynamicTrackShapeWrapper)
-		{
-			res = processDynamicShapeWrapper((DynamicTrackShapeWrapper) thisObject);
-		}
-		else if (thisObject instanceof TMAContactWrapper)
-		{
-			res = processContactWrapper((TMAContactWrapper) thisObject);
-		}
-		else if (thisObject instanceof NarrativeEntry)
-		{
-			final NarrativeEntry entry = (NarrativeEntry) thisObject;
-
-			// remember the dtg
-			res = entry.getDTG();
-
-			// have we got a narrative wrapper?
-			Layer dest = getLayerFor(NARRATIVE_LAYER);
-			if (dest == null)
-			{
-				dest = new NarrativeWrapper(NARRATIVE_LAYER);
-				addLayer(dest);
-			}
-
-			// ok, can we provide a track color for it?
-			String source = entry.getTrackName();
-			Layer host = getLayerFor(source);
-			if (host instanceof TrackWrapper)
-			{
-				TrackWrapper tw = (TrackWrapper) host;
-				entry.setColor(tw.getColor());
-			}
-
-			addToLayer(entry, dest);
-		}
-
-		// ////////
-		// PlainWrapper is our "fallback" operator, so it's important to leave it
-		// to last
-		// ////////
-		else if (thisObject instanceof PlainWrapper)
-		{
-
-			// create the wrapper for this annotation
-			final PlainWrapper thisWrapper = (PlainWrapper) thisObject;
-
-			// remember the dtg
-			if (thisWrapper instanceof Watchable)
-			{
-				final Watchable wat = (Watchable) thisWrapper;
-				res = wat.getTime();
-			}
-
-			if (thisObject instanceof ShapeWrapper)
-			{
-				proccessShapeWrapper(thisOne, thisObject);
-			}
-
-			// not fix, must be annotation, just add it to the correct
-			// layer
-			Layer dest = getLayerFor(ANNOTATION_LAYER);
-			if (dest == null)
-			{
-				dest = createLayer(ANNOTATION_LAYER);
-				addLayer(dest);
-			}
-
-			addToLayer(thisWrapper, dest);
-
-		}
-
-		return res;
-	}
-
-	private void proccessShapeWrapper(final PlainLineImporter thisOne,
-			final Object thisObject)
-	{
-		ShapeWrapper shapeWrapper = (ShapeWrapper) thisObject;
-		String symbology = thisOne.getSymbology();
-		if (symbology != null && !symbology.isEmpty() && symbology.length() > 2)
-		{
-			shapeWrapper.getShape().setLineStyle(ImportReplay.replayLineStyleFor(symbology
-					.substring(2)));
-			if (symbology.length() > 3)
-			{
-				shapeWrapper.getShape().setLineWidth(ImportReplay
-						.replayLineThicknesFor(symbology.substring(3)));
-			}
-			if (symbology.length() >= 5)
-			{
-				PlainShape shape = shapeWrapper.getShape();
-				String fillType = symbology.substring(4, 5);
-				if ("1".equals(fillType))
-				{
-					shape.setFilled(true);
-				}
-				else if ("2".equals(fillType))
-				{
-					shape.setFilled(true);
-					shape.setSemiTransparent(true);
-				}
-				else
-				{
-					shape.setFilled(false);
-					shape.setSemiTransparent(false);
-				}
-			}
-		}
-	}
-
-	public static String replayFillStyleFor(String theSym)
-	{
-		String res = null;
-		if (theSym.length() >= 5)
-			res = theSym.substring(4, 5);
-		return res;
-	}
-
-	private static int replayLineThicknesFor(String theSym)
-	{
-		int res = 0;
-		final String theThicknes = theSym.substring(0, 1);
-
-		try
-		{
-			res = new Integer(theThicknes);
-		}
-		catch (NumberFormatException e)
-		{
-			// ignore; res = 0
-		}
-
-		return res;
-	}
-
-	/**
-	 * import data from this stream
-	 */
-	public final void importThis(final String fName, final java.io.InputStream is)
-	{
-		// declare linecounter
-		int lineCounter = 0;
-
-		final int numLines = countLinesFor(fName);
-
-		final Reader reader = new InputStreamReader(is);
-		final BufferedReader br = new ReaderMonitor(reader, numLines, fName);
-		String thisLine = null;
-		try
-		{
-
-			// check stream is valid
-			if (is.available() > 0)
-			{
-
-			  // ok, clear the previously loaded layers
-			  _newLayers.clear();
-			  
-				thisLine = br.readLine();
-
-				final long start = System.currentTimeMillis();
-
-				// loop through the lines
-				while (thisLine != null)
-				{
-
-					// keep line counter
-					lineCounter++;
-
-					// catch import problems
-					readLine(thisLine);
-
-					// read another line
-					thisLine = br.readLine();
-
-				}
-
-				// lastly have a go at formatting these tracks
-				for (int k = 0; k < _myFormatters.length; k++)
-				{
-					_myFormatters[k].formatLayers(_newLayers);
-				}
-				
-				// oh, and clear the new layers object
-				_newLayers.clear();
-				
-
-				final long end = System.currentTimeMillis();
-				System.out.print(" |Elapsed:" + (end - start) + " ");
-
-			}
-		}
-		catch (final java.lang.NumberFormatException e)
-		{
-			// produce the error message
-			MWC.Utilities.Errors.Trace.trace(e);
-			// show the message dialog
-			super.readError(fName, lineCounter, "Number format error", thisLine);
-		}
-		catch (final IOException e)
-		{
-			// produce the error message
-			MWC.Utilities.Errors.Trace.trace(e);
-			// show the message dialog
-			super.readError(fName, lineCounter, "Unknown read error:" + e, thisLine);
-		}
-		catch (final java.util.NoSuchElementException e)
-		{
-			// produce the error message
-			MWC.Utilities.Errors.Trace.trace(e);
-			// show the message dialog
-			super.readError(fName, lineCounter, "Missing field error", thisLine);
-		}
-	}
-
-	private PlainLineImporter getImporterFor(final String rawString)
-	{
-		PlainLineImporter res = null;
-
-		// trim any leading whitespace
-		final String theLine = rawString.trim();
-
-		// check it's not an empty line
-		if (theLine.length() > 0)
-		{
-			// so, determine if this is a comment
-			if (theLine.charAt(0) == ';')
-			{
-				// look through types of import handler
-				final Enumeration<PlainLineImporter> iter = _theImporters.elements();
-
-				// get the type for this comment
-				final StringTokenizer st = new StringTokenizer(theLine);
-				final String type = st.nextToken();
-
-				// cycle through my types
-				while (iter.hasMoreElements())
-				{
-					final PlainLineImporter thisImporter = iter.nextElement();
-
-					// get the handler correct type?
-					final String thisType = thisImporter.getYourType();
-
-					if (thisType == null)
-					{
-						MWC.Utilities.Errors.Trace.trace("null returned by: "
-								+ thisImporter);
-						return null;
-					}
-
-					// does this one fit?
-					if (thisType.equals(type))
-					{
-						res = thisImporter;
-						break;
-					}
-				}
-			}
-			else
-			{
-				res = new ImportFix();
-			}
-		}
-
-		// done
-		return res;
-	}
-
-	/**
-	 * convert the item to text, add it to the block we're building up
-	 */
-	public final void exportThis(final Plottable item)
-	{
-
-		// check it's real
-		if (item == null)
-			throw new IllegalArgumentException("duff wrapper");
-
-		checkImporters();
-
-		// just see if it is a track which we are trying to export
-		if ((item instanceof Layer) && !(item instanceof ExportLayerAsSingleItem))
-		{
-			// ok, work through the layer
-			final Layer tw = (Layer) item;
-			// ha-ha! export the points one at a time
-			final java.util.Enumeration<Editable> iter = tw.elements();
-			while (iter.hasMoreElements())
-			{
-				final Plottable pt = (Plottable) iter.nextElement();
-				exportThis(pt);
-			}
-			// ta-da! done.
-		}
-		else
-		{
-			// check we have some importers
-			if (_theImporters != null)
-			{
-				final Enumeration<PlainLineImporter> iter = _theImporters.elements();
-
-				// step though our importers, to see if any will 'do the deal;
-				while (iter.hasMoreElements())
-				{
-					final PlainLineImporter thisImporter = iter.nextElement();
-
-					if (thisImporter.canExportThis(item))
-					{
-						// export it, add it to the data we're building up
-						final String thisLine = thisImporter.exportThis(item);
-						addThisToExport(thisLine);
-
-						// ok, we can drop out of the loop
-						break;
-					}
-				}
-			}
-		}
-	}
-
-	public final boolean canImportThisFile(final String theFile)
-	{
-		boolean res = false;
-		String theSuffix = null;
-		final int pos = theFile.lastIndexOf(".");
-		theSuffix = theFile.substring(pos, theFile.length());
-
-		for (int i = 0; i < _myTypes.length; i++)
-		{
-			if (theSuffix.equalsIgnoreCase(_myTypes[i]))
-			{
-				res = true;
-				break;
-			}
-		}
-
-		return res;
-	}
-
-	
-	
-	public Vector<SensorWrapper> getPendingSensors()
-	{
-		
-		Vector<SensorWrapper> res = new Vector<SensorWrapper>();
-		Iterator<TrackWrapper> tIter = _pendingSensors.keySet().iterator();
-		while (tIter.hasNext())
-		{
-			TrackWrapper trackWrapper = (TrackWrapper) tIter.next();
-			res.addAll(_pendingSensors.get(trackWrapper));
-		}
-		return res;
-	}
-
-	/** actually store the sensor data in its parent object
-	 * 
-	 */
-	public void storePendingSensors()
-	{
-		// ok, actually add the sensors to their parents now
-		Iterator<TrackWrapper> tIter = _pendingSensors.keySet().iterator();
-		while (tIter.hasNext())
-		{
-			TrackWrapper trackWrapper = (TrackWrapper) tIter.next();
-			Iterator<SensorWrapper> iter = _pendingSensors.get(trackWrapper).iterator();
-			while(iter.hasNext())
-			{
-				SensorWrapper thisS = iter.next();
-				
-				// find the track
-				TrackWrapper parent = thisS.getHost();			
-				
-				// now formally add the sensor
-				parent.add(thisS);
-			}
-		}
-				
-	}
-
-	public void clearPendingSensorList()
-	{
-		_pendingSensors.clear();
-	}
-
-	static public String replaySymbolForLineStyle(final int style)
-	{
-		switch (style)
-		{
-		case MWC.GUI.CanvasType.DOTTED:
-			return "A";
-
-		case MWC.GUI.CanvasType.DOT_DASH:
-			return "B";
-
-		case MWC.GUI.CanvasType.SHORT_DASHES:
-			return "C";
-
-		case MWC.GUI.CanvasType.LONG_DASHES:
-			return "D";
-
-		case MWC.GUI.CanvasType.UNCONNECTED:
-			return "E";
-
-		default:
-			break;
-		}
-		return "@";
-	}
-
-	static public int replayLineStyleFor(final String theSym)
-	{
-		int res = 0;
-		final String theStyle = theSym.substring(0, 1);
-
-		if (theStyle.equals("@"))
-		{
-			res = MWC.GUI.CanvasType.SOLID;
-		}
-		else if (theStyle.equals("A"))
-		{
-			res = MWC.GUI.CanvasType.DOTTED;
-		}
-		else if (theStyle.equals("B"))
-		{
-			res = MWC.GUI.CanvasType.DOT_DASH;
-		}
-		else if (theStyle.equals("C"))
-		{
-			res = MWC.GUI.CanvasType.SHORT_DASHES;
-		}
-		else if (theStyle.equals("D"))
-		{
-			res = MWC.GUI.CanvasType.LONG_DASHES;
-		}
-		else if (theStyle.equals("E"))
-		{
-			res = MWC.GUI.CanvasType.UNCONNECTED;
-		}
-
-		return res;
-	}
-
-	public final static String replayTrackSymbolFor(final String theSym)
-	{
-		String res = null;
-		final String colorVal = theSym.substring(0, 1);
-
-		res = SymbolFactory.createSymbolFromId(colorVal);
-
-		// did we manage to find it?
-		if (res == null)
-			res = SymbolFactory.createSymbolFromId(SymbolFactory.DEFAULT_SYMBOL_TYPE);
-
-		return res;
-	}
-
-	static public Color replayColorFor(final int index)
-	{
-		Color res = null;
-
-		// check we have the colours
-		initialiseColours();
-
-		final int theIndex = index % colors.size();
-
-		res = colors.elementAt(theIndex).color;
-
-		return res;
-	}
-
-	static public Color replayColorFor(final String theSym)
-	{
-		Color res = null;
-		final String colorVal = theSym.substring(1, 2);
-
-		// check we have the colours
-		initialiseColours();
-
-		// step through our list of colours
-		final java.util.Enumeration<doublet> iter = colors.elements();
-		while (iter.hasMoreElements())
-		{
-			final doublet db = iter.nextElement();
-			if (db.label.equals(colorVal))
-			{
-				res = db.color;
-				break;
-			}
-		}
-
-		// if label not found, make it RED
-		if (res == null)
-			res = Color.red;
-
-		return res;
-	}
-
-	static public String replaySymbolFor(final Color theCol,
-			final String theSymbol)
-	{
-		String res = null;
-
-		// step through our list of colours
-		final java.util.Enumeration<doublet> iter = colors.elements();
-		while (iter.hasMoreElements())
-		{
-			final doublet db = iter.nextElement();
-			if (db.color.equals(theCol))
-			{
-				res = db.label;
-				continue;
-			}
-		}
-
-		String symTxt;
-		if (theSymbol == null)
-		{
-			symTxt = "@";
-		}
-		else
-		{
-			symTxt = SymbolFactory.findIdForSymbolType(theSymbol);
-		}
-
-		// label not found, make it RED
-		if (res == null)
-			res = "A";
-
-		res = symTxt + res;
-
-		return res;
-
-	}
-
-	public final void exportThis(final String val)
-	{
-		if (val != null)
-		{
-			final java.awt.datatransfer.Clipboard cl = java.awt.Toolkit
-					.getDefaultToolkit().getSystemClipboard();
-			final java.awt.datatransfer.StringSelection ss = new java.awt.datatransfer.StringSelection(
-					val);
-			cl.setContents(ss, ss);
-		}
-	}
-
-	final static class doublet
-	{
-		public final String label;
-
-		public final Color color;
-
-		public doublet(final String theLabel, final Color theColor)
-		{
-			label = theLabel;
-			color = theColor;
-		}
-	}
-
-	/**
-	 * interface which we use to implement class capable of formatting a set of
-	 * layers once they've been read in
-	 */
-	public static interface LayersFormatter
-	{
-		public void formatLayers(List<Layer> newLayers);
-	}
-
-	// ///////////////////////////////////////////////////////////////////////////////////////////
-	// testing for this class
-	// ////////////////////////////////////////////////////////////////////////////////////////////////
-	static public final class testImport extends junit.framework.TestCase
-	{
-		static public final String TEST_ALL_TEST_TYPE = "UNIT";
-
-		private static String fileName = "test.rep";
-
-		boolean fileFinished = false;
-
-		boolean allFilesFinished = false;
-
-		public testImport(final String val)
-		{
-			super(val);
-			final String fileRoot = "../org.mwc.debrief.legacy/src";
-
-			//
-			assertNotNull("Check data directory is configured", fileRoot);
-			fileName = fileRoot + File.separator + fileName;
-
-			// and check the file exists
-			final java.io.File iFile = new File(fileName);
-			assertTrue("Test file not found", iFile.exists());
-		}
-
-		public final void testReadREP()
-		{
-			java.io.File testFile = null;
-
-			// specify the parent object - so our processing can retrieve the
-			// OTG setting
-			ImportReplay.initialise(new ToolParent()
-			{
-
-				public void addActionToBuffer(final Action theAction)
-				{
-
-				}
-
-				public Map<String, String> getPropertiesLike(final String pattern)
-				{
-					return null;
-				}
-
-				public String getProperty(final String name)
-				{
-					return ImportReplay.IMPORT_AS_OTG;
-				}
-
-				public void restoreCursor()
-				{
-
-				}
-
-				public void setCursor(final int theCursor)
-				{
-
-				}
-
-				public void setProperty(final String name, final String value)
-				{
-
-				}
-
-				public void logError(final int status, final String text,
-						final Exception e)
-				{
-
-				}
-			});
-
-			// can we load it directly
-			testFile = new java.io.File(fileName);
-
-			if (!testFile.exists())
-			{
-
-				// first try to get the URL of the image
-				final java.lang.ClassLoader loader = getClass().getClassLoader();
-				if (loader != null)
-				{
-					final java.net.URL imLoc = loader.getResource(fileName);
-					if (imLoc != null)
-					{
-						testFile = new java.io.File(imLoc.getFile());
-					}
-				}
-				else
-				{
-					fail("Failed to find class loader");
-				}
-			}
-
-			// did we find it?
-			assertTrue("Failed to find file:" + fileName, testFile.exists());
-
-			// ok, now try to read it in
-			final MWC.GUI.Layers _theLayers = new MWC.GUI.Layers();
-			final File[] _theFiles = new File[] { testFile };
-
-			// add the REP importer
-			MWC.Utilities.ReaderWriter.ImportManager
-					.addImporter(new Debrief.ReaderWriter.Replay.ImportReplay());
-
-			// get our thread to import this
-			final MWC.Utilities.ReaderWriter.ImportManager.BaseImportCaller reader = new MWC.Utilities.ReaderWriter.ImportManager.BaseImportCaller(
-					_theFiles, _theLayers)
-			{
-				// handle the completion of each file
-				public void fileFinished(final File fName, final Layers newData)
-				{
-					fileFinished = true;
-				}
-
-				// handle completion of the full import process
-				public void allFilesFinished(final File[] fNames, final Layers newData)
-				{
-					allFilesFinished = true;
-				}
-			};
-
-			// and start it running
-			reader.start();
-
-			// wait for the results
-			while (reader.isAlive())
-			{
-				try
-				{
-					Thread.sleep(100);
-				}
-				catch (final java.lang.InterruptedException e)
-				{
-				}
-			}
-
-			// check it went ok
-			assertTrue("File finished received", fileFinished);
-			assertTrue("All Files finished received", allFilesFinished);
-
-			assertEquals("Count of layers", 3, _theLayers.size());
-
-			// area of coverage
-			final MWC.GenericData.WorldArea area = _theLayers.elementAt(0)
-					.getBounds();
-			super.assertEquals("tl lat of first layer", area.getTopLeft().getLat(),
-					11.92276, 0.001);
-			super.assertEquals("tl long of first layer", area.getTopLeft().getLong(),
-					-11.59394, 0.00001);
-			super.assertEquals("tl depth of first layer", area.getTopLeft()
-					.getDepth(), 0, 0.00001);
-
-			super.assertEquals("br lat of first layer", area.getBottomRight()
-					.getLat(), 11.89421, 0.001);
-			super.assertEquals("br long of first layer", area.getBottomRight()
-					.getLong(), -11.59376, 0.00001);
-			super.assertEquals("br depth of first layer", area.getBottomRight()
-					.getDepth(), 0, 0.00001);
-
-			// check those narrative lines got read in
-			NarrativeWrapper narratives = (NarrativeWrapper) _theLayers.elementAt(2);
-			assertEquals("have read in both narrative entries", 2, narratives.size());
-		}
-	}
-
-	public static void main(final String[] args)
-	{
-		System.setProperty("dataDir", "d:\\dev\\debrief\\src\\java\\Debrief");
-		final testImport ti = new testImport("some name");
-		ti.testReadREP();
-		System.exit(0);
-	}
->>>>>>> f4baf22d
-
-}
+
+}