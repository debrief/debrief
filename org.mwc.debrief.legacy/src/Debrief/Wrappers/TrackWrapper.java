/*
 *    Debrief - the Open Source Maritime Analysis Application
 *    http://debrief.info
 *
 *    (C) 2000-2014, PlanetMayo Ltd
 *
 *    This library is free software; you can redistribute it and/or
 *    modify it under the terms of the Eclipse Public License v1.0
 *    (http://www.eclipse.org/legal/epl-v10.html)
 *
 *    This library is distributed in the hope that it will be useful,
 *    but WITHOUT ANY WARRANTY; without even the implied warranty of
 *    MERCHANTABILITY or FITNESS FOR A PARTICULAR PURPOSE.
 */
// Revision 1.1  1999-01-31 13:33:08+00  sm11td
// Initial revision
//

package Debrief.Wrappers;

import java.awt.Color;
import java.awt.Font;
import java.awt.Point;
import java.beans.IntrospectionException;
import java.beans.MethodDescriptor;
import java.beans.PropertyChangeEvent;
import java.beans.PropertyChangeListener;
import java.beans.PropertyDescriptor;
import java.util.ArrayList;
import java.util.Arrays;
import java.util.Collection;
import java.util.Enumeration;
import java.util.Iterator;
import java.util.List;
import java.util.SortedSet;
import java.util.TreeSet;
import java.util.Vector;

import Debrief.ReaderWriter.Replay.FormatTracks;
import Debrief.Tools.Properties.TrackColorModePropertyEditor;
import Debrief.Wrappers.DynamicTrackShapes.DynamicTrackShapeSetWrapper;
import Debrief.Wrappers.DynamicTrackShapes.DynamicTrackShapeWrapper;
import Debrief.Wrappers.Track.AbsoluteTMASegment;
import Debrief.Wrappers.Track.CoreTMASegment;
import Debrief.Wrappers.Track.DynamicInfillSegment;
import Debrief.Wrappers.Track.LightweightTrackWrapper;
import Debrief.Wrappers.Track.PlanningSegment;
import Debrief.Wrappers.Track.RelativeTMASegment;
import Debrief.Wrappers.Track.SplittableLayer;
import Debrief.Wrappers.Track.TrackColorModeHelper;
import Debrief.Wrappers.Track.TrackColorModeHelper.DeferredDatasetColorMode;
import Debrief.Wrappers.Track.TrackColorModeHelper.TrackColorMode;
import Debrief.Wrappers.Track.TrackSegment;
import Debrief.Wrappers.Track.TrackWrapper_Support;
import Debrief.Wrappers.Track.TrackWrapper_Support.SegmentList;
import Debrief.Wrappers.Track.TrackWrapper_Test;
import Debrief.Wrappers.Track.WormInHoleOffset;
import MWC.GUI.BaseLayer;
import MWC.GUI.CanvasType;
import MWC.GUI.Defaults;
import MWC.GUI.DynamicPlottable;
import MWC.GUI.Editable;
import MWC.GUI.FireExtended;
import MWC.GUI.FireReformatted;
import MWC.GUI.HasEditables.ProvidesContiguousElements;
import MWC.GUI.Layer;
import MWC.GUI.Layers;
import MWC.GUI.Layers.NeedsToKnowAboutLayers;
import MWC.GUI.MessageProvider;
import MWC.GUI.PlainWrapper;
import MWC.GUI.Plottable;
import MWC.GUI.Plottables;
import MWC.GUI.Plottables.IteratorWrapper;
import MWC.GUI.Canvas.CanvasTypeUtilities;
import MWC.GUI.Properties.FractionPropertyEditor;
import MWC.GUI.Properties.LabelLocationPropertyEditor;
import MWC.GUI.Properties.LineStylePropertyEditor;
import MWC.GUI.Properties.LineWidthPropertyEditor;
import MWC.GUI.Properties.NullableLocationPropertyEditor;
import MWC.GUI.Shapes.DraggableItem;
import MWC.GUI.Shapes.HasDraggableComponents;
import MWC.GUI.Shapes.TextLabel;
import MWC.GUI.Shapes.Symbols.SymbolFactoryPropertyEditor;
import MWC.GUI.Shapes.Symbols.SymbolScalePropertyEditor;
import MWC.GUI.Shapes.Symbols.Vessels.WorldScaledSym;
import MWC.GUI.Tools.Operations.RightClickPasteAdaptor.NeedsTidyingOnPaste;
import MWC.GenericData.Duration;
import MWC.GenericData.HiResDate;
import MWC.GenericData.TimePeriod;
import MWC.GenericData.Watchable;
import MWC.GenericData.WatchableList;
import MWC.GenericData.WorldArea;
import MWC.GenericData.WorldDistance;
import MWC.GenericData.WorldDistance.ArrayLength;
import MWC.GenericData.WorldLocation;
import MWC.GenericData.WorldSpeed;
import MWC.GenericData.WorldVector;
import MWC.TacticalData.Fix;
import MWC.Utilities.Errors.Trace;
import MWC.Utilities.TextFormatting.FormatRNDateTime;

/**
 * the TrackWrapper maintains the GUI and data attributes of the whole track iteself, but the
 * responsibility for the fixes within the track are demoted to the FixWrapper
 */
public class TrackWrapper extends LightweightTrackWrapper implements
    WatchableList, DraggableItem, HasDraggableComponents,
    ProvidesContiguousElements, ISecondaryTrack, DynamicPlottable,
    NeedsTidyingOnPaste
{

  // //////////////////////////////////////
  // member variables
  // //////////////////////////////////////

  /**
   * class containing editable details of a track
   */
  public final class trackInfo extends Editable.EditorType implements
      Editable.DynamicDescriptors
  {

    /**
     * constructor for this editor, takes the actual track as a parameter
     *
     * @param data
     *          track being edited
     */
    public trackInfo(final TrackWrapper data)
    {
      super(data, data.getName(), "");
    }

    @Override
    public final MethodDescriptor[] getMethodDescriptors()
    {
      // just add the reset color field first
      final Class<TrackWrapper> c = TrackWrapper.class;
      final MethodDescriptor[] _methodDescriptors = new MethodDescriptor[]
      {method(c, "exportThis", null, "Export Shape"), method(c, "resetLabels",
          null, "Reset DTG Labels"), method(c, "calcCourseSpeed", null,
              "Calc Course & Speed")};

      return _methodDescriptors;
    }

    @Override
    public final String getName()
    {
      return super.getName();
    }

    @Override
    public final PropertyDescriptor[] getPropertyDescriptors()
    {
      try
      {
        final PropertyDescriptor[] _coreDescriptors = new PropertyDescriptor[]
        {displayExpertLongProp("SymbolType", "Snail symbol type",
            "the type of symbol plotted for this label", FORMAT,
            SymbolFactoryPropertyEditor.class), displayExpertProp("SymbolColor",
                "Symbol color", "the color of the symbol highligher", FORMAT),
            displayExpertLongProp("LineThickness", "Line thickness",
                "the width to draw this track", FORMAT,
                LineWidthPropertyEditor.class), expertProp("Name",
                    "the track name"), displayExpertProp("InterpolatePoints",
                        "Interpolate points",
                        "whether to interpolate points between known data points",
                        SPATIAL), expertProp("Color", "the track color",
                            FORMAT), displayExpertProp("EndTimeLabels",
                                "Start/End time labels",
                                "Whether to label track start/end with 6-figure DTG",
                                VISIBILITY), displayExpertProp(
                                    "PlotArrayCentre", "Plot array centre",
                                    "highlight the sensor array centre when non-zero array length provided",
                                    VISIBILITY), displayExpertProp("TrackFont",
                                        "Track font", "the track label font",
                                        FORMAT), displayExpertProp(
                                            "NameVisible", "Name visible",
                                            "show the track label", VISIBILITY),
            displayExpertProp("PositionsVisible", "Positions visible",
                "show individual Positions", VISIBILITY), displayExpertProp(
                    "NameAtStart", "Name at start",
                    "whether to show the track name at the start (or end)",
                    VISIBILITY), displayExpertProp("LinkPositions",
                        "Link positions", "whether to join the track points",
                        VISIBILITY), expertProp("Visible",
                            "whether the track is visible", VISIBILITY),
            displayExpertLongProp("NameLocation", "Name location",
                "relative location of track label", FORMAT,
                MWC.GUI.Properties.NullableLocationPropertyEditor.class),
            displayExpertLongProp("LabelFrequency", "Label frequency",
                "the label frequency", TEMPORAL,
                MWC.GUI.Properties.TimeFrequencyPropertyEditor.class),
            displayExpertLongProp("ResampleDataAt", "Resample data at",
                "the data sample rate", TEMPORAL,
                MWC.GUI.Properties.TimeFrequencyPropertyEditor.class),
            displayExpertLongProp("ArrowFrequency", "Arrow frequency",
                "the direction marker frequency", TEMPORAL,
                MWC.GUI.Properties.TimeFrequencyPropertyEditor.class),
            displayExpertLongProp("SymbolFrequency", "Symbol frequency",
                "the symbol frequency", TEMPORAL,
                MWC.GUI.Properties.TimeFrequencyPropertyEditor.class),
            displayProp("CustomTrailLength", "Custom Snail Trail",
                "to specify a custom snail trail length",
                Editable.EditorType.TEMPORAL), displayExpertLongProp(
                    "CustomVectorStretch", "Custom Vector Stretch",
                    "to specify a custom snail vector stretch",
                    Editable.EditorType.TEMPORAL, FractionPropertyEditor.class),
            displayExpertLongProp("LineStyle", "Line style",
                "the line style used to join track points", FORMAT,
                MWC.GUI.Properties.LineStylePropertyEditor.class)};

        PropertyDescriptor[] res;

        // SPECIAL CASE: if we have a world scaled symbol, provide
        // editors for
        // the symbol size
        final TrackWrapper item = (TrackWrapper) this.getData();
        if (item._theSnailShape instanceof WorldScaledSym)
        {
          // yes = better create height/width editors
          final PropertyDescriptor[] _coreDescriptorsWithSymbols =
              new PropertyDescriptor[_coreDescriptors.length + 2];
          System.arraycopy(_coreDescriptors, 0, _coreDescriptorsWithSymbols, 2,
              _coreDescriptors.length);
          _coreDescriptorsWithSymbols[0] = displayExpertProp("SymbolLength",
              "Snail symbol length", "Length of snail symbol", FORMAT);
          _coreDescriptorsWithSymbols[1] = displayExpertProp("SymbolWidth",
              "Snail symbol width", "Width of snail symbol", FORMAT);

          // and now use the new value
          res = _coreDescriptorsWithSymbols;
        }
        else
        {
          // yes = better create height/width editors
          final PropertyDescriptor[] _coreDescriptorsWithSymbols =
              new PropertyDescriptor[_coreDescriptors.length + 1];
          System.arraycopy(_coreDescriptors, 0, _coreDescriptorsWithSymbols, 1,
              _coreDescriptors.length);
          _coreDescriptorsWithSymbols[0] = displayExpertLongProp(
              "SnailSymbolSize", "Snail symbol size", "Size of symbol", FORMAT,
              SymbolScalePropertyEditor.class);

          // and now use the new value
          res = _coreDescriptorsWithSymbols;
        }

        // TRACK COLORING HANDLING
        final List<TrackColorMode> datasets = getTrackColorModes();
        if (datasets.size() > 0)
        {
          // store the datasets
          TrackColorModePropertyEditor.setCustomModes(datasets);

          final List<PropertyDescriptor> tmpList =
              new ArrayList<PropertyDescriptor>();
          tmpList.addAll(Arrays.asList(res));

          // insert the editor
          tmpList.add(displayExpertLongProp("TrackColorMode",
              "Track Coloring Mode", "the mode in which to color the track",
              FORMAT, TrackColorModePropertyEditor.class));

          // ok. if we're in a measuremd mode, it may have a mode selector

          res = tmpList.toArray(res);

          // NOTE: this info class to implement Editable.DynamicDescriptors
          // to avoid these descriptors being cached
        }

        return res;
      }
      catch (final IntrospectionException e)
      {
        return super.getPropertyDescriptors();
      }
    }
  }

  /**
   * utility class to let us iterate through all positions without having to copy/paste them into a
   * new object
   *
   * @author Ian
   *
   */
  public static class WrappedIterators implements Enumeration<Editable>
  {

    /**
     * special class, used when we don't contain any data
     *
     * @author Ian
     *
     */
    private static class EmptyIterator implements Enumeration<Editable>
    {

      @Override
      public boolean hasMoreElements()
      {
        return false;
      }

      @Override
      public Editable nextElement()
      {
        return null;
      }
    }

    private final List<Enumeration<Editable>> lists = new ArrayList<>();
    private int currentList = 0;
    private Enumeration<Editable> currentIter;
    private Editable current;

    private Editable previous;

    public WrappedIterators()
    {
      currentIter = null;
    }

    public WrappedIterators(final SegmentList segments)
    {
      final Enumeration<Editable> ele = segments.elements();
      while (ele.hasMoreElements())
      {
        final TrackSegment seg = (TrackSegment) ele.nextElement();
        lists.add(seg.elements());
      }

      // if we have some data, return the first. Else, return an
      // empty iterator
      currentIter = lists.isEmpty() ? new EmptyIterator() : this.lists.get(0);
    }

    public void add(final Enumeration<MWC.GUI.Editable> item)
    {
      lists.add(item);

      if (currentIter == null)
      {
        currentIter = lists.get(0);
      }
    }

    public Editable currentElement()
    {
      return current;
    }

    @Override
    public boolean hasMoreElements()
    {
      while (currentList < lists.size() - 1 && !currentIter.hasMoreElements())
      {
        currentList++;
        currentIter = lists.get(currentList);
      }

      return currentIter.hasMoreElements();
    }

    @Override
    public Editable nextElement()
    {
      while (currentList < lists.size() - 1 && !currentIter.hasMoreElements())
      {
        currentList++;
        currentIter = lists.get(currentList);
      }

      // cache the previous value
      previous = current;

      // cache the current value
      current = currentIter.nextElement();

      return current;
    }

    public Editable previousElement()
    {
      return previous;
    }

  }

  private static final String SOLUTIONS_LAYER_NAME = "Solutions";

  public static final String SENSORS_LAYER_NAME = "Sensors";

  public static final String DYNAMIC_SHAPES_LAYER_NAME = "Dynamic Shapes";

  /**
   * keep track of versions - version id
   */
  static final long serialVersionUID = 1;

  private static String checkTheyAreNotOverlapping(final Editable[] subjects)
  {
    // first, check they don't overlap.
    // start off by collecting the periods
    final TimePeriod[] _periods =
        new TimePeriod.BaseTimePeriod[subjects.length];
    for (int i = 0; i < subjects.length; i++)
    {
      final Editable editable = subjects[i];
      TimePeriod thisPeriod = null;
      if (editable instanceof TrackWrapper)
      {
        final TrackWrapper tw = (TrackWrapper) editable;
        thisPeriod = new TimePeriod.BaseTimePeriod(tw.getStartDTG(), tw
            .getEndDTG());
      }
      else if (editable instanceof TrackSegment)
      {
        final TrackSegment ts = (TrackSegment) editable;
        thisPeriod = new TimePeriod.BaseTimePeriod(ts.startDTG(), ts.endDTG());
      }
      _periods[i] = thisPeriod;
    }
    // now test them.
    String failedMsg = null;
    for (int i = 0; i < _periods.length; i++)
    {
      final TimePeriod timePeriod = _periods[i];
      for (int j = 0; j < _periods.length; j++)
      {
        final TimePeriod timePeriod2 = _periods[j];
        // check it's not us
        if (timePeriod2 != timePeriod)
        {
          if (timePeriod.overlaps(timePeriod2))
          {
            failedMsg = "'" + subjects[i].getName() + "' and '" + subjects[j]
                .getName() + "'";
            break;
          }
        }

      }

    }
    return failedMsg;
  }

  /**
   *
   * @param newTrack
   * @param reference
   *          Note: these parameters are tested here
   * @see TrackWrapper_Test#testTrackMerge1()
   */
  private static void copyStyling(final TrackWrapper newTrack,
      final TrackWrapper reference)
  {
    // Note: see link in javadoc for where these are tested
    newTrack.setSymbolType(reference.getSymbolType());
    newTrack.setSymbolWidth(reference.getSymbolWidth());
    newTrack.setSymbolLength(reference.getSymbolLength());
    newTrack.setSymbolColor(reference.getSymbolColor());
  }

  private static void duplicateFixes(final SegmentList newSeg2,
      final TrackSegment target, final Color infillShade)
  {
    final Enumeration<Editable> segs = newSeg2.elements();
    while (segs.hasMoreElements())
    {
      final TrackSegment segment = (TrackSegment) segs.nextElement();

      if (segment instanceof CoreTMASegment)
      {
        final CoreTMASegment ct = (CoreTMASegment) segment;
        final TrackSegment newSeg = new TrackSegment(ct);
        duplicateFixes(newSeg, target, infillShade);
      }
      else
      {
        duplicateFixes(segment, target, infillShade);
      }
    }
  }

  private static void duplicateFixes(final TrackSegment source,
      final TrackSegment target, final Color infillShade)
  {
    // are we an infill?
    final boolean isInfill = source instanceof DynamicInfillSegment;

    // ok, retrieve the points in the track segment
    final Enumeration<Editable> tsPts = source.elements();
    while (tsPts.hasMoreElements())
    {
      final FixWrapper existingFW = (FixWrapper) tsPts.nextElement();
      final Fix existingFix = existingFW.getFix();
      final Fix newFix = existingFix.makeCopy();
      final FixWrapper newF = new FixWrapper(newFix);

      if (infillShade != null && isInfill)
      {
        newF.setColor(infillShade);
      }

      // also duplicate the label
      newF.setLabel(existingFW.getLabel());

      target.addFix(newF);
    }
  }

  /**
   * put the other objects into this one as children
   *
   * @param wrapper
   *          whose going to receive it
   * @param theLayers
   *          the top level layers object
   * @param parents
   *          the track wrapppers containing the children
   * @param subjects
   *          the items to insert.
   */
  public static void groupTracks(final TrackWrapper target,
      final Layers theLayers, final Layer[] parents, final Editable[] subjects)
  {
    // ok, loop through the subjects, adding them onto the target
    for (int i = 0; i < subjects.length; i++)
    {
      final Layer thisL = (Layer) subjects[i];
      final TrackWrapper thisP = (TrackWrapper) parents[i];
      if (thisL != target)
      {
        // is it a plain segment?
        if (thisL instanceof TrackWrapper)
        {
          // pass down through the positions/segments
          final Enumeration<Editable> pts = thisL.elements();

          while (pts.hasMoreElements())
          {
            final Editable obj = pts.nextElement();

            if (obj instanceof SegmentList)
            {
              final SegmentList sl = (SegmentList) obj;

              final Enumeration<Editable> segs = sl.elements();
              while (segs.hasMoreElements())
              {
                final TrackSegment ts = (TrackSegment) segs.nextElement();

                // reset the name if we need to
                if (ts.getName().startsWith("Posi"))
                {
                  ts.setName(FormatRNDateTime.toString(ts.startDTG().getDate()
                      .getTime()));
                }

                target.add(ts);
              }
            }
            else
            {
              if (obj instanceof TrackSegment)
              {
                final TrackSegment ts = (TrackSegment) obj;

                // reset the name if we need to
                if (ts.getName().startsWith("Posi"))
                {
                  ts.setName(FormatRNDateTime.toString(ts.startDTG().getDate()
                      .getTime()));
                }

                // and remember it
                target.add(ts);
              }
            }
          }
        }
        else
        {
          // get it's data, and add it to the target
          target.add(thisL);
        }

        // and remove the layer from it's parent
        if (thisL instanceof TrackSegment)
        {
          thisP.removeElement(thisL);

          // does this just leave an empty husk?
          if (thisP.numFixes() == 0)
          {
            // may as well ditch it anyway
            theLayers.removeThisLayer(thisP);
          }
        }
        else
        {
          // we'll just remove it from the top level layer
          theLayers.removeThisLayer(thisL);
        }
      }
    }
  }

  /**
   * perform a merge of the supplied tracks.
   *
   * @param recipient
   *          the final recipient of the other items
   * @param theLayers
   * @param parents
   *          the parent tracks for the supplied items
   * @param subjects
   *          the actual selected items
   * @param _newName
   *          name to give to the merged object
   * @return sufficient information to undo the merge
   */
  public static int mergeTracks(final TrackWrapper newTrack,
      final Layers theLayers, final Editable[] subjects,
      final Color infillShade)
  {
    // check that the legs don't overlap
    final String failedMsg = checkTheyAreNotOverlapping(subjects);

    // how did we get on?
    if (failedMsg != null)
    {
      MessageProvider.Base.show("Merge tracks", "Sorry, " + failedMsg
          + " overlap in time. Please correct this and retry",
          MessageProvider.ERROR);
      return MessageProvider.ERROR;
    }

    // ok, loop through the subjects, adding them onto the target
    for (int i = 0; i < subjects.length; i++)
    {
      final Layer thisL = (Layer) subjects[i];

      // is it a plain segment?
      if (thisL instanceof TrackWrapper)
      {
        // is this the first one? If so, we'll copy the symbol setup
        if (i == 0)
        {
          final TrackWrapper track = (TrackWrapper) thisL;
          copyStyling(newTrack, track);
        }

        // pass down through the positions/segments
        final Enumeration<Editable> pts = thisL.elements();

        while (pts.hasMoreElements())
        {
          final Editable obj = pts.nextElement();
          if (obj instanceof SegmentList)
          {
            final SegmentList sl = (SegmentList) obj;
            final TrackSegment newT = new TrackSegment(TrackSegment.ABSOLUTE);
            duplicateFixes(sl, newT, infillShade);
            newTrack.add(newT);
          }
          else if (obj instanceof TrackSegment)
          {
            final TrackSegment ts = (TrackSegment) obj;

            // ok, duplicate the fixes in this segment
            final TrackSegment newT = new TrackSegment(TrackSegment.ABSOLUTE);
            duplicateFixes(ts, newT, infillShade);

            // and add it to the new track
            newTrack.append(newT);
          }
        }
      }
      else if (thisL instanceof TrackSegment)
      {
        final TrackSegment ts = (TrackSegment) thisL;

        // ok, duplicate the fixes in this segment
        final TrackSegment newT = new TrackSegment(ts.getPlotRelative());
        duplicateFixes(ts, newT, infillShade);

        // and add it to the new track
        newTrack.append(newT);

        // is this the first one? If so, we'll copy the symbol setup
        if (i == 0)
        {
          final TrackWrapper track = ts.getWrapper();
          copyStyling(newTrack, track);
        }
      }
      else if (thisL instanceof SegmentList)
      {
        final SegmentList sl = (SegmentList) thisL;

        // is this the first one? If so, we'll copy the symbol setup
        if (i == 0)
        {
          final TrackWrapper track = sl.getWrapper();
          copyStyling(newTrack, track);
        }

        // it's absolute, since merged tracks are always
        // absolute
        final TrackSegment newT = new TrackSegment(TrackSegment.ABSOLUTE);

        // ok, duplicate the fixes in this segment
        duplicateFixes(sl, newT, infillShade);

        // and add it to the new track
        newTrack.append(newT);
      }
    }

    // and store the new track
    theLayers.addThisLayer(newTrack);

    return MessageProvider.OK;
  }

  /**
   * perform a merge of the supplied tracks.
   *
   * @param target
   *          the final recipient of the other items
   * @param theLayers
   * @param parents
   *          the parent tracks for the supplied items
   * @param subjects
   *          the actual selected items
   * @return sufficient information to undo the merge
   */
  public static int mergeTracksInPlace(final Editable target,
      final Layers theLayers, final Layer[] parents, final Editable[] subjects)
  {
    // where we dump the new data points
    Layer receiver = (Layer) target;

    // check that the legs don't overlap
    final String failedMsg = checkTheyAreNotOverlapping(subjects);

    // how did we get on?
    if (failedMsg != null)
    {
      MessageProvider.Base.show("Merge tracks", "Sorry, " + failedMsg
          + " overlap in time. Please correct this and retry",
          MessageProvider.ERROR);
      return MessageProvider.ERROR;
    }

    // right, if the target is a TMA track, we have to change it into a
    // proper
    // track, since
    // the merged tracks probably contain manoeuvres
    if (target instanceof CoreTMASegment)
    {
      final CoreTMASegment tma = (CoreTMASegment) target;
      final TrackSegment newSegment = new TrackSegment(tma);

      // now do some fancy footwork to remove the target from the wrapper,
      // and
      // replace it with our new segment
      newSegment.getWrapper().removeElement(target);
      newSegment.getWrapper().add(newSegment);

      // store the new segment into the receiver
      receiver = newSegment;
    }

    // ok, loop through the subjects, adding them onto the target
    for (int i = 0; i < subjects.length; i++)
    {
      final Layer thisL = (Layer) subjects[i];
      final TrackWrapper thisP = (TrackWrapper) parents[i];
      // is this the target item (note we're comparing against the item
      // passed
      // in, not our
      // temporary receiver, since the receiver may now be a tracksegment,
      // not a
      // TMA segment
      if (thisL != target)
      {
        // is it a plain segment?
        if (thisL instanceof TrackWrapper)
        {
          // pass down through the positions/segments
          final Enumeration<Editable> pts = thisL.elements();

          while (pts.hasMoreElements())
          {
            final Editable obj = pts.nextElement();
            if (obj instanceof SegmentList)
            {
              final SegmentList sl = (SegmentList) obj;
              final Enumeration<Editable> segs = sl.elements();
              while (segs.hasMoreElements())
              {
                final TrackSegment ts = (TrackSegment) segs.nextElement();
                receiver.add(ts);
              }
            }
            else
            {
              final Layer ts = (Layer) obj;
              receiver.append(ts);
            }
          }
        }
        else
        {
          // get it's data, and add it to the target
          receiver.append(thisL);
        }

        // and remove the layer from it's parent
        if (thisL instanceof TrackSegment)
        {
          thisP.removeElement(thisL);

          // does this just leave an empty husk?
          if (thisP.numFixes() == 0)
          {
            // may as well ditch it anyway
            theLayers.removeThisLayer(thisP);
          }
        }
        else
        {
          // we'll just remove it from the top level layer
          theLayers.removeThisLayer(thisL);
        }
      }

    }

    return MessageProvider.OK;
  }

  /**
   * whether to interpolate points in this track
   */
  private boolean _interpolatePoints = false;

  /**
   * the end of the track to plot the label
   */
  private boolean _LabelAtStart = true;

  /**
   * whether to show a time label at the start/end of the track
   *
   */
  private boolean _endTimeLabels = true;

  /**
   * the style of this line
   *
   */
  private int _lineStyle = CanvasType.SOLID;

  /**
   * whether or not to link the Positions
   */
  private boolean _linkPositions;

  /**
   * whether to show a highlight for the array centre
   *
   */
  private boolean _plotArrayCentre;

  /**
   * our editable details
   */
  protected transient Editable.EditorType _myEditor = null;

  /**
   * keep a list of points waiting to be plotted
   *
   */
  transient private int[] _myPts;

  /**
   * the sensor tracks for this vessel
   */
  final private BaseLayer _mySensors;

  /**
   * the dynamic shapes for this vessel
   */
  final private BaseLayer _myDynamicShapes;

  /**
   * the TMA solutions for this vessel
   */
  final private BaseLayer _mySolutions;

  /**
   * keep track of how far we are through our array of points
   *
   */
  transient private int _ptCtr = 0;

  /**
   * the list of wrappers we hold
   */
  protected SegmentList _theSegments;

  /**
   * flag for if there is a pending update to track - particularly if it's a relative one
   */
  private boolean _relativeUpdatePending = false;

  // //////////////////////////////////////
  // member functions
  // //////////////////////////////////////

  transient private FixWrapper _lastFix;

  /**
   * working parameters
   */
  transient private WorldArea _myWorldArea;

  transient private PropertyChangeListener _locationListener;

  transient private PropertyChangeListener _childTrackMovedListener;

  private Duration _customTrailLength = null;

  private Double _customVectorStretch = null;

  /**
   * how to shade the track
   *
   */
  private TrackColorModeHelper.TrackColorMode _trackColorMode =
      TrackColorModeHelper.LegacyTrackColorModes.PER_FIX;

  /**
   * cache the position iterator we last used. this prevents us from having to restart at the
   * beginning when getNearestTo() is being called repetitively
   */
  private transient WrappedIterators _lastPosIterator;

  // //////////////////////////////////////
  // constructors
  // //////////////////////////////////////
  /**
   * Wrapper for a Track (a series of position fixes). It combines the data with the formatting
   * details
   */
  public TrackWrapper()
  {
    _mySensors = new SplittableLayer(true);
    _mySensors.setName(SENSORS_LAYER_NAME);

    _myDynamicShapes = new SplittableLayer(true);
    _myDynamicShapes.setName(DYNAMIC_SHAPES_LAYER_NAME);

    _mySolutions = new BaseLayer(true);
    _mySolutions.setName(SOLUTIONS_LAYER_NAME);

    // create a property listener for when fixes are moved
    _locationListener = createLocationListener();
    _childTrackMovedListener = crateChildTrackMovedListener();

    _linkPositions = true;

    // start off with positions showing (although the default setting for a
    // fix
    // is to not show a symbol anyway). We need to make this "true" so that
    // when a fix position is set to visible it is not over-ridden by this
    // setting
    _showPositions = true;

    // initialise the symbol to use for plotting this track in snail mode
    _theSnailShape = MWC.GUI.Shapes.Symbols.SymbolFactory.createSymbol(
        "Submarine");

    // declare our arrays
    _theSegments = new TrackWrapper_Support.SegmentList();
    _theSegments.setWrapper(this);

    // tracks are plotted bolder than lightweight tracks, give them some depth
    setLineThickness(3);
  }

  /**
   * add the indicated point to the track
   *
   * @param point
   *          the point to add
   */
  @Override
  public void add(final MWC.GUI.Editable point)
  {
    // see what type of object this is
    if (point instanceof FixWrapper)
    {
      final FixWrapper fw = (FixWrapper) point;
      fw.setTrackWrapper(this);
      addFix(fw);
    }
    // is this a sensor?
    else if (point instanceof SensorWrapper)
    {
      final SensorWrapper swr = (SensorWrapper) point;

      // see if we already have a sensor with this name
      SensorWrapper existing = null;
      final Enumeration<Editable> enumer = _mySensors.elements();
      while (enumer.hasMoreElements())
      {
        final SensorWrapper oldS = (SensorWrapper) enumer.nextElement();

        // does this have the same name?
        if (oldS.getName().equals(swr.getName()))
        {
          // yes - ok, remember it
          existing = oldS;

          // and append the data points
          existing.append(swr);
        }
      }

      // did we find it already?
      if (existing == null)
      {

        // nope, so store it
        _mySensors.add(swr);
      }

      // tell the sensor about us
      swr.setHost(this);

      // and the track name (if we're loading from REP it will already
      // know
      // the name, but if this data is being pasted in, it may start with
      // a different
      // parent track name - so override it here)
      swr.setTrackName(this.getName());
    }
    // is this a dynamic shape?
    else if (point instanceof DynamicTrackShapeSetWrapper)
    {
      final DynamicTrackShapeSetWrapper swr =
          (DynamicTrackShapeSetWrapper) point;

      // just check we don't alraedy have it
      if (_myDynamicShapes.contains(swr))
      {
        MWC.Utilities.Errors.Trace.trace(
            "Not adding shape-set, it's already present" + swr.getName(),
            false);
      }
      else
      {

        // add to our list
        _myDynamicShapes.add(swr);

        // tell the sensor about us
        swr.setHost(this);
      }
    }
    else if (point instanceof DynamicTrackShapeWrapper)
    {
      final DynamicTrackShapeWrapper shape = (DynamicTrackShapeWrapper) point;
      DynamicTrackShapeSetWrapper target = null;
      final Enumeration<Editable> iter = getDynamicShapes().elements();
      if (iter != null)
      {
        while (iter.hasMoreElements())
        {
          final DynamicTrackShapeSetWrapper set =
              (DynamicTrackShapeSetWrapper) iter.nextElement();

          // is this our sensor?
          if (set.getName().equals(shape.getSensorName()))
          {
            // cool, drop out
            target = set;
            break;
          }
        } // looping through the sensors
      } // whether there are any sensors
      if (target == null)
      {
        // then create it
        target = new DynamicTrackShapeSetWrapper(shape.getSensorName());

        add(target);
      }
      target.add(shape);
    }
    // is this a TMA solution track?
    else if (point instanceof TMAWrapper)
    {
      final TMAWrapper twr = (TMAWrapper) point;
      // add to our list
      _mySolutions.add(twr);

      // tell the sensor about us
      twr.setHost(this);

      // and the track name (if we're loading from REP it will already
      // know
      // the name, but if this data is being pasted in, it may start with
      // a different
      // parent track name - so override it here)
      twr.setTrackName(this.getName());
    }
    else if (point instanceof TrackSegment)
    {
      final TrackSegment seg = (TrackSegment) point;

      seg.setWrapper(this);
      _theSegments.addSegment((TrackSegment) point);

      // hey, sort out the positions
      sortOutRelativePositions();

      // special case - see if it's a relative TMA segment,
      // we many need some more sorting
      if (point instanceof RelativeTMASegment)
      {
        final RelativeTMASegment newRelativeSegment =
            (RelativeTMASegment) point;

        // ok, try to update the layers. get the layers for an
        // existing segment
        final SegmentList sl = this.getSegments();
        final Enumeration<Editable> sEnum = sl.elements();
        while (sEnum.hasMoreElements())
        {
          final TrackSegment mySegment = (TrackSegment) sEnum.nextElement();
          if (mySegment != newRelativeSegment)
          {
            // ok, it's not this one. try the layers
            if (mySegment instanceof RelativeTMASegment)
            {
              final RelativeTMASegment myRelativeSegnent =
                  (RelativeTMASegment) mySegment;
              final Layers myExistingLayers = myRelativeSegnent.getLayers();
              if (myExistingLayers != newRelativeSegment.getLayers())
              {
                newRelativeSegment.setLayers(myExistingLayers);
                break;
              }
            }
          }
        }
      }
      // we also need to listen for a child moving
      seg.addPropertyChangeListener(CoreTMASegment.ADJUSTED,
          _childTrackMovedListener);
    }
    else if (point instanceof Layer)
    {
      // just check if it's a track - since we don't want to allow pasting
      // TMA track into it's parent
      final Layer layer = (Layer) point;

      if (layer instanceof TrackWrapper)
      {
        final TrackWrapper newTrack = (TrackWrapper) layer;
        final Enumeration<Editable> segs = newTrack.getSegments().elements();
        while (segs.hasMoreElements())
        {
          final Editable seg = segs.nextElement();
          if (seg instanceof RelativeTMASegment)
          {
            final RelativeTMASegment rel = (RelativeTMASegment) seg;
            // hey, just check that we're not actually the reference
            // for this segment
            if (rel.getHostName().equals(this.getName()))
            {
              MessageProvider.Base.show("Paste track",
                  "Can't paste TMA track into it's reference track:" + this
                      .getName(), MessageProvider.ERROR);
              return;
            }
          }
        }
      }

      final Enumeration<Editable> items = layer.elements();
      while (items.hasMoreElements())
      {
        final Editable thisE = items.nextElement();
        add(thisE);
      }
    }
    else
    {
      MessageProvider.Base.show("Paste Error", "Can't paste " + point
          + " into track", MessageProvider.ERROR);
      Trace.trace("Can't paste " + point + " into track", true);
    }
  }

  @Override
  public void addFix(final FixWrapper theFix)
  {
    // do we have any track segments
    if (_theSegments.isEmpty())
    {
      // nope, add one
      final TrackSegment firstSegment = new TrackSegment(TrackSegment.ABSOLUTE);
      firstSegment.setName("Positions");
      _theSegments.addSegment(firstSegment);
    }

    // add fix to last track segment
    final TrackSegment last = (TrackSegment) _theSegments.last();
    last.addFix(theFix);

    // tell the fix about it's daddy
    theFix.setTrackWrapper(this);

    if (_myWorldArea == null)
    {
      _myWorldArea = new WorldArea(theFix.getLocation(), theFix.getLocation());
    }
    else
    {
      _myWorldArea.extend(theFix.getLocation());
    }

    // flush any cached values for time period & lists of positions
    flushPeriodCache();
    flushPositionCache();
  }

  /**
   * append this other layer to ourselves (although we don't really bother with it)
   *
   * @param other
   *          the layer to add to ourselves
   */
  @Override
  public void append(final Layer other)
  {
    boolean modified = false;

    // is it a track?
    if ((other instanceof TrackWrapper) || (other instanceof TrackSegment))
    {
      // yes, break it down.
      final java.util.Enumeration<Editable> iter = other.elements();
      while (iter.hasMoreElements())
      {
        final Editable nextItem = iter.nextElement();
        if (nextItem instanceof Layer)
        {
          append((Layer) nextItem);
          modified = true;
        }
        else
        {
          add(nextItem);
          modified = true;
        }
      }
    }
    else
    {
      // nope, just add it to us.
      add(other);
      modified = true;
    }

    if (modified)
    {
      setRelativePending();
    }
  }

  /**
   * Calculates Course & Speed for the track.
   */
  public void calcCourseSpeed()
  {
    // step through our fixes
    final Enumeration<Editable> iter = getPositionIterator();
    FixWrapper prevFw = null;
    while (iter.hasMoreElements())
    {
      final FixWrapper currFw = (FixWrapper) iter.nextElement();
      if (prevFw == null)
      {
        prevFw = currFw;
      }
      else
      {
        // calculate the course
        final WorldVector wv = currFw.getLocation().subtract(prevFw
            .getLocation());
        prevFw.getFix().setCourse(wv.getBearing());

        // also, set the correct label alignment
        currFw.resetLabelLocation();

        // calculate the speed
        // get distance in meters
        final WorldDistance wd = new WorldDistance(wv);
        final double distance = wd.getValueIn(WorldDistance.METRES);
        // get time difference in seconds
        final long timeDifference = (currFw.getTime().getMicros() - prevFw
            .getTime().getMicros()) / 1000000;

        // get speed in meters per second and convert it to knots
        final WorldSpeed speed = new WorldSpeed(distance / timeDifference,
            WorldSpeed.M_sec);
        final double knots = WorldSpeed.convert(WorldSpeed.M_sec,
            WorldSpeed.Kts, speed.getValue());
        prevFw.setSpeed(knots);

        prevFw = currFw;
      }
    }

    // if it's a DR track this will probably change things
    setRelativePending();

  }

  private void checkPointsArray()
  {

    // is our points store long enough?
    if ((_myPts == null) || (_myPts.length < numFixes() * 2))
    {
      _myPts = new int[numFixes() * 2];
    }

    // reset the points counter
    _ptCtr = 0;

  }

  public void clearPositions()
  {
    boolean modified = false;

    final Enumeration<Editable> segments = _theSegments.elements();
    while (segments.hasMoreElements())
    {
      final TrackSegment seg = (TrackSegment) segments.nextElement();
      seg.removeAllElements();

      // remember that we've made a change
      modified = true;

      // we've also got to clear the cache
      flushPeriodCache();
      flushPositionCache();
    }

    if (modified)
    {
      setRelativePending();
    }
  }

  /**
   * instruct this object to clear itself out, ready for ditching
   */
  @Override
  public final void closeMe()
  {
    // and my objects
    // first ask them to close themselves
    final Enumeration<Editable> it = getPositionIterator();
    while (it.hasMoreElements())
    {
      final Editable val = it.nextElement();
      if (val instanceof PlainWrapper)
      {
        final PlainWrapper pw = (PlainWrapper) val;
        pw.closeMe();
      }
      else if (val instanceof TrackSegment)
      {
        final TrackSegment ts = (TrackSegment) val;

        // and clear the parent item
        ts.setWrapper(null);

        // we also need to stop listen for a child moving
        ts.removePropertyChangeListener(CoreTMASegment.ADJUSTED,
            _childTrackMovedListener);
      }
    }

    // now ditch them
    _theSegments.removeAllElements();
    _theSegments = null;

    // and my objects
    // first ask the sensors to close themselves
    if (_mySensors != null)
    {
      final Enumeration<Editable> it2 = _mySensors.elements();
      while (it2.hasMoreElements())
      {
        final Object val = it2.nextElement();
        if (val instanceof PlainWrapper)
        {
          final PlainWrapper pw = (PlainWrapper) val;
          pw.closeMe();
        }
      }
      // now ditch them
      _mySensors.removeAllElements();
    }

    // and my objects
    // first ask the sensors to close themselves
    if (_myDynamicShapes != null)
    {
      final Enumeration<Editable> it2 = _myDynamicShapes.elements();
      while (it2.hasMoreElements())
      {
        final Object val = it2.nextElement();
        if (val instanceof PlainWrapper)
        {
          final PlainWrapper pw = (PlainWrapper) val;
          pw.closeMe();
        }
      }
      // now ditch them
      _myDynamicShapes.removeAllElements();
    }

    // now ask the solutions to close themselves
    if (_mySolutions != null)
    {
      final Enumeration<Editable> it2 = _mySolutions.elements();
      while (it2.hasMoreElements())
      {
        final Object val = it2.nextElement();
        if (val instanceof PlainWrapper)
        {
          final PlainWrapper pw = (PlainWrapper) val;
          pw.closeMe();
        }
      }
      // now ditch them
      _mySolutions.removeAllElements();
    }

    // and our utility objects
    _lastFix = null;

    // and our editor
    _myEditor = null;

    // now get the parent to close itself
    super.closeMe();
  }

  /**
   * switch the two track sections into one track section
   *
   * @param res
   *          the previously split track sections
   */
  public void combineSections(final Vector<TrackSegment> res)
  {
    // ok, remember the first
    final TrackSegment keeper = res.firstElement();

    // now remove them all, adding them to the first
    final Iterator<TrackSegment> iter = res.iterator();
    while (iter.hasNext())
    {
      final TrackSegment pl = iter.next();
      if (pl != keeper)
      {
        keeper.append((Layer) pl);
      }

      removeElement(pl);
    }

    // and put the keepers back in
    add(keeper);

    // and remember we need an update
    setRelativePending();
  }

  @Override
  public int compareTo(final Plottable arg0)
  {
    Integer answer = null;

    // SPECIAL PROCESSING: we wish to push TMA tracks to the top of any
    // tracks shown in the outline view.

    // is he a track?
    if (arg0 instanceof TrackWrapper)
    {
      final TrackWrapper other = (TrackWrapper) arg0;

      // yes, he's a track. See if we're a relative track
      final boolean iAmTMA = isTMATrack();

      // is he relative?
      final boolean heIsTMA = other.isTMATrack();

      if (heIsTMA)
      {
        // ok, he's a TMA segment. now we need to sort out if we are.
        if (iAmTMA)
        {
          // we're both relative, compare names
          answer = getName().compareTo(other.getName());
        }
        else
        {
          // only he is relative, he comes first
          answer = 1;
        }
      }
      else
      {
        // he's not relative. am I?
        if (iAmTMA)
        {
          // I am , so go first
          answer = -1;
        }
      }
    }
    else
    {
      // we're a track, they're not - put us at the end!
      answer = 1;
    }

    // if we haven't worked anything out yet, just use the parent implementation
    if (answer == null)
    {
      answer = super.compareTo(arg0);
    }

    return answer;
  }

  /**
   * return our tiered data as a single series of elements
   *
   * @return
   */
  @Override
  public Enumeration<Editable> contiguousElements()
  {
    final WrappedIterators we = new WrappedIterators();

    if (_mySensors != null && _mySensors.getVisible())
    {
      final Enumeration<Editable> iter = _mySensors.elements();
      while (iter.hasMoreElements())
      {
        final SensorWrapper sw = (SensorWrapper) iter.nextElement();
        // is it visible?
        if (sw.getVisible())
        {
          we.add(sw.elements());
        }
      }
    }

    if (_myDynamicShapes != null && _myDynamicShapes.getVisible())
    {
      final Enumeration<Editable> iter = _myDynamicShapes.elements();
      while (iter.hasMoreElements())
      {
        final DynamicTrackShapeSetWrapper sw =
            (DynamicTrackShapeSetWrapper) iter.nextElement();
        // is it visible?
        if (sw.getVisible())
        {
          we.add(sw.elements());
        }
      }
    }

    if (_mySolutions != null && _mySolutions.getVisible())
    {
      final Enumeration<Editable> iter = _mySolutions.elements();
      while (iter.hasMoreElements())
      {
        final TMAWrapper sw = (TMAWrapper) iter.nextElement();
        if (sw.getVisible())
        {
          we.add(sw.elements());
        }
      }
    }

    if (_theSegments != null && _theSegments.getVisible())
    {
      we.add(getPositionIterator());
    }

    return we;
  }

  public PropertyChangeListener crateChildTrackMovedListener()
  {
    return new PropertyChangeListener()
    {

      @Override
      public void propertyChange(final PropertyChangeEvent evt)
      {
        // child track move. remember that we need to recalculate & redraw
        setRelativePending();

        // also share the good news
        firePropertyChange(PlainWrapper.LOCATION_CHANGED, null, System
            .currentTimeMillis());
      }
    };
  }

  public PropertyChangeListener createLocationListener()
  {
    return new PropertyChangeListener()
    {
      @Override
      public void propertyChange(final PropertyChangeEvent arg0)
      {
        fixMoved();
      }
    };
  }

  /**
   * this accessor is present for debug/testing purposes only. Do not use outside testing!
   *
   * @return the length of the list of screen points waiting to be plotted
   */
  public int debug_GetPointCtr()
  {
    return _ptCtr;
  }

  /**
   * this accessor is present for debug/testing purposes only. Do not use outside testing!
   *
   * @return the list of screen locations about to be plotted
   */
  public int[] debug_GetPoints()
  {
    return _myPts;
  }

  /**
   * get an enumeration of the points in this track
   *
   * @return the points in this track
   */
  @Override
  public Enumeration<Editable> elements()
  {
    final TreeSet<Editable> res = new TreeSet<Editable>();

    if (!_mySensors.isEmpty())
    {
      res.add(_mySensors);
    }

    if (!_myDynamicShapes.isEmpty())
    {
      res.add(_myDynamicShapes);
    }

    if (!_mySolutions.isEmpty())
    {
      res.add(_mySolutions);
    }

    // ok, we want to wrap our fast-data as a set of plottables
    // see how many track segments we have
    if (_theSegments.size() == 1)
    {
      // just the one, insert it
      res.add(_theSegments.first());
    }
    else
    {
      // more than one, insert them as a tree
      res.add(_theSegments);
    }

    return new TrackWrapper_Support.IteratorWrapper(res.iterator());
  }

  // //////////////////////////////////////
  // editing parameters
  // //////////////////////////////////////

  /**
   * filter the list to the specified time period, then inform any listeners (such as the time
   * stepper)
   *
   * @param start
   *          the start dtg of the period
   * @param end
   *          the end dtg of the period
   */
  @Override
  public final void filterListTo(final HiResDate start, final HiResDate end)
  {
    final Enumeration<Editable> fixWrappers = getPositionIterator();
    while (fixWrappers.hasMoreElements())
    {
      final FixWrapper fw = (FixWrapper) fixWrappers.nextElement();
      final HiResDate dtg = fw.getTime();
      if ((dtg.greaterThanOrEqualTo(start)) && (dtg.lessThanOrEqualTo(end)))
      {
        fw.setVisible(true);
      }
      else
      {
        fw.setVisible(false);
      }
    }

    // now do the same for our sensor data
    if (_mySensors != null)
    {
      final Enumeration<Editable> iter = _mySensors.elements();
      while (iter.hasMoreElements())
      {
        final WatchableList sw = (WatchableList) iter.nextElement();
        sw.filterListTo(start, end);
      } // through the sensors
    } // whether we have any sensors

    // now do the same for our sensor arc data
    if (_myDynamicShapes != null)
    {
      final Enumeration<Editable> iter = _myDynamicShapes.elements();
      while (iter.hasMoreElements())
      {
        final WatchableList sw = (WatchableList) iter.nextElement();
        sw.filterListTo(start, end);
      } // through the sensor arcs
    } // whether we have any sensor arcs

    if (_mySolutions != null)
    {
      final Enumeration<Editable> iter = _mySolutions.elements();
      while (iter.hasMoreElements())
      {
        final WatchableList sw = (WatchableList) iter.nextElement();
        sw.filterListTo(start, end);
      } // through the sensors
    } // whether we have any sensors

    // do we have any property listeners?
    if (getSupport() != null)
    {
      final Debrief.GUI.Tote.StepControl.somePeriod newPeriod =
          new Debrief.GUI.Tote.StepControl.somePeriod(start, end);
      getSupport().firePropertyChange(WatchableList.FILTERED_PROPERTY, null,
          newPeriod);
    }
  }

  @Override
  public void findNearestHotSpotIn(final Point cursorPos,
      final WorldLocation cursorLoc, final ComponentConstruct currentNearest,
      final Layer parentLayer)
  {
    // initialise thisDist, since we're going to be over-writing it
    WorldDistance thisDist = new WorldDistance(0, WorldDistance.DEGS);

    // cycle through the fixes
    final Enumeration<Editable> fixes = getPositionIterator();
    while (fixes.hasMoreElements())
    {
      final FixWrapper thisF = (FixWrapper) fixes.nextElement();

      // only check it if it's visible
      if (thisF.getVisible())
      {

        // how far away is it?
        thisDist = thisF.getLocation().rangeFrom(cursorLoc, thisDist);

        final WorldLocation fixLocation = new WorldLocation(thisF.getLocation())
        {
          private static final long serialVersionUID = 1L;

          @Override
          public void addToMe(final WorldVector delta)
          {
            super.addToMe(delta);
            thisF.setFixLocation(this);
          }
        };

        // try range
        currentNearest.checkMe(this, thisDist, null, parentLayer, fixLocation);
      }
    }

  }

  @Override
  public void findNearestHotSpotIn(final Point cursorPos,
      final WorldLocation cursorLoc, final LocationConstruct currentNearest,
      final Layer parentLayer, final Layers theData)
  {
    // initialise thisDist, since we're going to be over-writing it
    WorldDistance thisDist = new WorldDistance(0, WorldDistance.DEGS);

    // cycle through the fixes
    final Enumeration<Editable> fixes = getPositionIterator();
    while (fixes.hasMoreElements())
    {
      final FixWrapper thisF = (FixWrapper) fixes.nextElement();

      if (thisF.getVisible())
      {
        // how far away is it?
        thisDist = thisF.getLocation().rangeFrom(cursorLoc, thisDist);

        // is it closer?
        currentNearest.checkMe(this, thisDist, null, parentLayer);
      }
    }
  }

  public void findNearestSegmentHotspotFor(final WorldLocation cursorLoc,
      final Point cursorPt, final LocationConstruct currentNearest)
  {
    // initialise thisDist, since we're going to be over-writing it
    WorldDistance thisDist;

    // cycle through the track segments
    final Collection<Editable> segments = _theSegments.getData();
    for (final Iterator<Editable> iterator = segments.iterator(); iterator
        .hasNext();)
    {
      final TrackSegment thisSeg = (TrackSegment) iterator.next();
      if (thisSeg.getVisible())
      {
        // how far away is it?

        thisDist = new WorldDistance(thisSeg.rangeFrom(cursorLoc),
            WorldDistance.DEGS);

        // is it closer?
        currentNearest.checkMe(thisSeg, thisDist, null, this);
      }

    }
  }

  private void fixLabelColor()
  {
    if (getColor() == null)
    {
      // check we have a colour
      Color labelColor = getColor();

      // did we ourselves have a colour?
      if (labelColor == null)
      {
        // nope - do we have any legs?
        final Enumeration<Editable> numer = this.getPositionIterator();
        if (numer.hasMoreElements())
        {
          // ok, use the colour of the first point
          final FixWrapper pos = (FixWrapper) numer.nextElement();
          labelColor = pos.getColor();
        }
      }
      setColor(labelColor);
    }
  }

  /**
   * one of our fixes has moved. better tell any bits that rely on the locations of our bits
   *
   * @param theFix
   *          the fix that moved
   */
  public void fixMoved()
  {
    if (_mySensors != null)
    {
      final Enumeration<Editable> iter = _mySensors.elements();
      while (iter.hasMoreElements())
      {
        final SensorWrapper nextS = (SensorWrapper) iter.nextElement();
        nextS.setHost(this);
      }
    }

    if (_myDynamicShapes != null)
    {
      final Enumeration<Editable> iter = _myDynamicShapes.elements();
      while (iter.hasMoreElements())
      {
        final DynamicTrackShapeSetWrapper nextS =
            (DynamicTrackShapeSetWrapper) iter.nextElement();
        nextS.setHost(this);
      }
    }
  }

  /**
   * ensure the cached set of raw positions gets cleared
   *
   */
  public void flushPositionCache()
  {
  }

  /**
   * calculate a position the specified distance back along the ownship track (note, we always
   * interpolate the parent track position)
   *
   * @param searchTime
   *          the time we're looking at
   * @param sensorOffset
   *          how far back the sensor should be
   * @param wormInHole
   *          whether to plot a straight line back, or make sensor follow ownship
   * @return the location
   */
  public FixWrapper getBacktraceTo(final HiResDate searchTime,
      final ArrayLength sensorOffset, final boolean wormInHole)
  {
    FixWrapper res = null;

    // special case - for single point tracks
    if (isSinglePointTrack())
    {
      final TrackSegment seg = (TrackSegment) _theSegments.elements()
          .nextElement();
      return (FixWrapper) seg.first();
    }

    if (wormInHole && sensorOffset != null)
    {
      res = WormInHoleOffset.getWormOffsetFor(this, searchTime, sensorOffset);
    }
    else
    {

      final boolean parentInterpolated = getInterpolatePoints();
      setInterpolatePoints(true);

      final MWC.GenericData.Watchable[] list = getNearestTo(searchTime);

      // and restore the interpolated value
      setInterpolatePoints(parentInterpolated);

      FixWrapper wa = null;
      if (list.length > 0)
      {
        wa = (FixWrapper) list[0];
      }

      // did we find it?
      if (wa != null)
      {
        // yes, store it
        res = new FixWrapper(wa.getFix().makeCopy());

        // ok, are we dealing with an offset?
        if (sensorOffset != null)
        {
          // get the current heading
          final double hdg = wa.getCourse();
          // and calculate where it leaves us
          final WorldVector vector = new WorldVector(hdg, sensorOffset, null);

          // now apply this vector to the origin
          res.setLocation(new WorldLocation(res.getLocation().add(vector)));
        }
      }

    }

    return res;
  }

  /**
   * what geographic area is covered by this track?
   *
   * @return get the outer bounds of the area
   */
  @Override
  public final WorldArea getBounds()
  {
    // we no longer just return the bounds of the track, because a portion
    // of the track may have been made invisible.

    // instead, we will pass through the full dataset and find the outer
    // bounds
    // of the visible area
    WorldArea res = null;

    if (!getVisible())
    {
      // hey, we're invisible, return null
    }
    else
    {
      final Enumeration<Editable> it = getPositionIterator();

      while (it.hasMoreElements())
      {
        final FixWrapper fw = (FixWrapper) it.nextElement();

        // is this point visible?
        if (fw.getVisible())
        {

          // has our data been initialised?
          if (res == null)
          {
            // no, initialise it
            res = new WorldArea(fw.getLocation(), fw.getLocation());
          }
          else
          {
            // yes, extend to include the new area
            res.extend(fw.getLocation());
          }
        }
      }

      // also extend to include our sensor data
      if (_mySensors != null)
      {
        final Enumeration<Editable> iter = _mySensors.elements();
        while (iter.hasMoreElements())
        {
          final PlainWrapper sw = (PlainWrapper) iter.nextElement();
          final WorldArea theseBounds = sw.getBounds();
          if (theseBounds != null)
          {
            if (res == null)
            {
              res = new WorldArea(theseBounds);
            }
            else
            {
              res.extend(sw.getBounds());
            }
          }
        } // step through the sensors
      } // whether we have any sensors

      // also extend to include our sensor data
      if (_myDynamicShapes != null)
      {
        final Enumeration<Editable> iter = _myDynamicShapes.elements();
        while (iter.hasMoreElements())
        {
          final Plottable sw = (Plottable) iter.nextElement();
          final WorldArea theseBounds = sw.getBounds();
          if (theseBounds != null)
          {
            if (res == null)
            {
              res = new WorldArea(theseBounds);
            }
            else
            {
              res.extend(sw.getBounds());
            }
          }
        } // step through the sensors
      }
      // and our solution data
      if (_mySolutions != null)
      {
        final Enumeration<Editable> iter = _mySolutions.elements();
        while (iter.hasMoreElements())
        {
          final PlainWrapper sw = (PlainWrapper) iter.nextElement();
          final WorldArea theseBounds = sw.getBounds();
          if (theseBounds != null)
          {
            if (res == null)
            {
              res = new WorldArea(theseBounds);
            }
            else
            {
              res.extend(sw.getBounds());
            }
          }
        } // step through the sensors
      } // whether we have any sensors

    } // whether we're visible

    // SPECIAL CASE: if we're a DR track, the positions all
    // have the same value
    if (res != null)
    {
      // have we ended up with an empty area?
      if (res.getHeight() == 0)
      {
        // ok - force a bounds update
        sortOutRelativePositions();

        // and retrieve the bounds of hte first segment
        res = this.getSegments().first().getBounds();
      }
    }

    return res;
  }

  /**
   * this accessor is only present to support testing. It should not be used externally
   *
   * @return the iterator we last used in getNearestTo()
   */
  public WrappedIterators getCachedIterator()
  {
    return _lastPosIterator;
  }

  /**
   * length of trail to plot
   */
  public final Duration getCustomTrailLength()
  {
    return _customTrailLength;
  }

  /**
   * length of trail to plot
   */
  public final double getCustomVectorStretch()
  {
    final double res;

    // do we have a value?
    if (_customVectorStretch != null)
    {
      res = _customVectorStretch;
    }
    else
    {
      res = 0;
    }

    return res;
  }

  /**
   * get the list of sensor arcs for this track
   */
  public final BaseLayer getDynamicShapes()
  {
    return _myDynamicShapes;
  }

  /**
   * the time of the last fix
   *
   * @return the DTG
   */
  @Override
  public final HiResDate getEndDTG()
  {
    HiResDate dtg = null;
    final TimePeriod res = getTimePeriod();
    if (res != null)
    {
      dtg = res.getEndDTG();
    }

    return dtg;
  }

  /**
   * whether to show time labels at the start/end of the track
   *
   * @return yes/no
   */
  public boolean getEndTimeLabels()
  {
    return _endTimeLabels;
  }

  /**
   * the editable details for this track
   *
   * @return the details
   */
  @Override
  public Editable.EditorType getInfo()
  {
    if (_myEditor == null)
    {
      _myEditor = new trackInfo(this);
    }

    return _myEditor;
  }

  /**
   * create a new, interpolated point between the two supplied
   *
   * @param previous
   *          the previous point
   * @param next
   *          the next point
   * @return and interpolated point
   */
  private final FixWrapper getInterpolatedFix(final FixWrapper previous,
      final FixWrapper next, final HiResDate requestedDTG)
  {
    FixWrapper res = null;

    // do we have a start point
    if (previous == null)
    {
      res = next;
    }

    // hmm, or do we have an end point?
    if (next == null)
    {
      res = previous;
    }

    // did we find it?
    if (res == null)
    {
      res = FixWrapper.interpolateFix(previous, next, requestedDTG);
    }

    return res;
  }

  @Override
  public final boolean getInterpolatePoints()
  {
    return _interpolatePoints;
  }

  /**
   * get the set of fixes contained within this time period (inclusive of both end values)
   *
   * @param start
   *          start DTG
   * @param end
   *          end DTG
   * @return series of fixes
   */
  @Override
  public final Collection<Editable> getItemsBetween(final HiResDate start,
      final HiResDate end)
  {
    //
    SortedSet<Editable> set = null;

    // does our track contain any data at all
    if (!_theSegments.isEmpty())
    {

      // see if we have _any_ points in range
      if ((getStartDTG().greaterThan(end)) || (getEndDTG().lessThan(start)))
      {
        // don't bother with it.
      }
      else
      {

        // SPECIAL CASE! If we've been asked to show interpolated data
        // points,
        // then
        // we should produce a series of items between the indicated
        // times. How
        // about 1 minute resolution?
        if (getInterpolatePoints())
        {
          final long ourInterval = 1000 * 60; // one minute
          set = new TreeSet<Editable>();
          for (long newTime = start.getDate().getTime(); newTime < end.getDate()
              .getTime(); newTime += ourInterval)
          {
            final HiResDate newD = new HiResDate(newTime);
            final Watchable[] nearestOnes = getNearestTo(newD);
            if (nearestOnes.length > 0)
            {
              final FixWrapper nearest = (FixWrapper) nearestOnes[0];
              set.add(nearest);
            }
          }
        }
        else
        {
          // bugger that - get the real data

          final Enumeration<Editable> iter = getPositionIterator();
          set = new TreeSet<Editable>();
          final TimePeriod period = new TimePeriod.BaseTimePeriod(start, end);
          while (iter.hasMoreElements())
          {
            final FixWrapper nextF = (FixWrapper) iter.nextElement();
            final HiResDate dtg = nextF.getDateTimeGroup();
            if (period.contains(dtg))
            {
              set.add(nextF);
            }
            else if (dtg.greaterThan(end))
            {
              // ok, we've passed the end
              break;
            }
          }
          //
          // // have a go..
          // if (starter == null)
          // {
          // starter = new FixWrapper(new Fix((start), _zeroLocation, 0.0, 0.0));
          // }
          // else
          // {
          // starter.getFix().setTime(new HiResDate(0, start.getMicros() - 1));
          // }
          //
          // if (finisher == null)
          // {
          // finisher =
          // new FixWrapper(new Fix(new HiResDate(0, end.getMicros() + 1),
          // _zeroLocation, 0.0, 0.0));
          // }
          // else
          // {
          // finisher.getFix().setTime(new HiResDate(0, end.getMicros() + 1));
          // }
          //
          // // ok, ready, go for it.
          // set = getPositionsBetween(starter, finisher);
        }

      }
    }

    return set;
  }

  /**
   * what is the style used for plotting this track?
   *
   * @return
   */
  @Override
  public int getLineStyle()
  {
    return _lineStyle;
  }

  /**
   * whether to link points
   *
   * @return
   */
  public boolean getLinkPositions()
  {
    return _linkPositions;
  }

  /**
   * just have the one property listener - rather than an anonymous class
   *
   * @return
   */
  public PropertyChangeListener getLocationListener()
  {
    return _locationListener;
  }

  /**
   * whether to show the track label at the start or end of the track
   *
   * @return yes/no to indicate <I>At Start</I>
   */
  public final boolean getNameAtStart()
  {
    return _LabelAtStart;
  }

  /**
   * find the fix nearest to this time (or the first fix for an invalid time)
   *
   * @param DTG
   *          the time of interest
   * @return the nearest fix
   */
  @Override
  public final Watchable[] getNearestTo(final HiResDate srchDTG)
  {
    return getNearestTo(srchDTG, true);
  }

  /**
   * find the fix nearest to this time (or the first fix for an invalid time)
   *
   * @param DTG
   *          the time of interest
   * @param onlyVisible
   *          only consider visible fixes
   * @return the nearest fix
   */
  public final Watchable[] getNearestTo(final HiResDate srchDTG,
      final boolean onlyVisible)
  {
    /**
     * we need to end up with a watchable, not a fix, so we need to work our way through the fixes
     */
    FixWrapper res = null;

    // check that we do actually contain some data
    if (_theSegments.isEmpty())
    {
      return new Watchable[]
      {};
    }
    else if (isSinglePointTrack())
    {
      final TrackSegment seg = (TrackSegment) _theSegments.elements()
          .nextElement();
      final FixWrapper fix = (FixWrapper) seg.first();
      return new Watchable[]
      {fix};
    }

    // special case - if we've been asked for an invalid time value
    if (srchDTG == TimePeriod.INVALID_DATE)
    {
      final TrackSegment seg = (TrackSegment) _theSegments.first();
      final FixWrapper fix = (FixWrapper) seg.first();
      // just return our first location
      return new MWC.GenericData.Watchable[]
      {fix};
    }
    else if (_lastFix != null && _lastFix.getDTG().equals(srchDTG))
    {
      // see if this is the DTG we have just requested
      res = _lastFix;
    }
    else
    {
      final TrackSegment firstSeg = (TrackSegment) _theSegments.first();
      final TrackSegment lastSeg = (TrackSegment) _theSegments.last();

      // check we have some data
      if ((firstSeg != null) && (!firstSeg.isEmpty()) && (lastSeg != null
          && !lastSeg.isEmpty()))
      {

        // see if this DTG is inside our data range
        // in which case we will just return null
        final FixWrapper theFirst = (FixWrapper) firstSeg.first();
        final FixWrapper theLast = (FixWrapper) lastSeg.last();

        if ((srchDTG.greaterThan(theFirst.getTime())) && (srchDTG
            .lessThanOrEqualTo(theLast.getTime())))
        {
          FixWrapper previous = null;

          // do we already have a position iterator?
          final Enumeration<Editable> pIter;
          if (_lastPosIterator != null)
          {
            final FixWrapper thisPos = (FixWrapper) _lastPosIterator
                .currentElement();
            final FixWrapper prevPos = (FixWrapper) _lastPosIterator
                .previousElement();

            if (thisPos.getDTG().equals(srchDTG))
            {
              // ok, we know this answer, use it
              res = thisPos;
              pIter = null;
            }
            else if (thisPos.getDTG().lessThan(srchDTG))
            {
              // the current iterator is still valid, stick with it
              pIter = _lastPosIterator;
              previous = thisPos;
            }
            else if (prevPos != null && thisPos.getDTG().greaterThan(srchDTG)
                && prevPos.getDTG().lessThan(srchDTG))
            {
              // we're currently either side of the required value
              // we don't need to restart the iterator
              res = thisPos;
              previous = prevPos;
              pIter = _lastPosIterator;
            }
            else
            {
              // we've gone past the required value, and
              // the previous value isn't of any use
              pIter = getPositionIterator();
            }
          }
          else
          {
            // we don't have a cached iterator, better create one then
            pIter = getPositionIterator();
          }

          // yes it's inside our data range, find the first fix
          // after the indicated point
          if (res == null)
          {
            while (pIter.hasMoreElements())
            {
              final FixWrapper fw = (FixWrapper) pIter.nextElement();

              if (!onlyVisible || fw.getVisible())
              {
                if (fw.getDTG().greaterThanOrEqualTo(srchDTG))
                {
                  res = fw;
                  break;
                }
                // and remember the previous one
                previous = fw;
              }
            }
          }

          // can we cache our iterator?
          if (pIter != null && pIter.hasMoreElements())
          {
            // ok, it's still of value
            _lastPosIterator = (WrappedIterators) pIter;
          }
          else
          {
            // nope, drop it.
            _lastPosIterator = null;
          }

          // right, that's the first points on or before the indicated
          // DTG. Are we
          // meant
          // to be interpolating?
          if (res != null)
          {
            if (getInterpolatePoints())
            {
              if (!res.getTime().equals(srchDTG))
              {
                // do we know the previous time?
                if (previous != null)
                {
                  // cool, sort out the interpolated point USING
                  // THE ORIGINAL
                  // SEARCH TIME
                  res = getInterpolatedFix(previous, res, srchDTG);

                  // and reset the label
                  res.resetName();
                }
              }
            }
          }
        }
        else if (srchDTG.equals(theFirst.getDTG()))
        {
          // aaah, special case. just see if we're after a data point
          // that's the
          // same
          // as our start time
          res = theFirst;
        }
      }

      // and remember this fix
      _lastFix = res;
    }

    if (res != null)
    {
      return new MWC.GenericData.Watchable[]
      {res};
    }
    else
    {
      return new MWC.GenericData.Watchable[]
      {};
    }

  }

  public boolean getPlotArrayCentre()
  {
    return _plotArrayCentre;
  }

  /**
   * provide iterator for all positions that doesn't require a new list to be generated
   *
   * @return iterator through all positions
   */
  @Override
  public Enumeration<Editable> getPositionIterator()
  {
    return new WrappedIterators(_theSegments);
  }

  /**
   * whether positions are being shown
   *
   * @return
   */
  public final boolean getPositionsVisible()
  {
    return _showPositions;
  }

  public PropertyChangeListener[] getPropertyChangeListeners(
      final String propertyName)
  {
    return getSupport().getPropertyChangeListeners(propertyName);
  }

  /**
   * get our child segments
   *
   * @return
   */
  public SegmentList getSegments()
  {
    return _theSegments;
  }

  /**
   * get the list of sensors for this track
   */
  public final BaseLayer getSensors()
  {
    return _mySensors;
  }

  /**
   * get the list of sensors for this track
   */
  public final BaseLayer getSolutions()
  {
    return _mySolutions;
  }

  // //////////////////////////////////////
  // watchable (tote related) parameters
  // //////////////////////////////////////
  /**
   * the earliest fix in the track
   *
   * @return the DTG
   */
  @Override
  public final HiResDate getStartDTG()
  {
    HiResDate res = null;
    final TimePeriod period = getTimePeriod();
    if (period != null)
    {
      res = period.getStartDTG();
    }

    return res;
  }

  private TimePeriod getTimePeriod()
  {
    TimePeriod res = null;

    final Enumeration<Editable> segs = _theSegments.elements();
    while (segs.hasMoreElements())
    {
      final TrackSegment seg = (TrackSegment) segs.nextElement();

      // do we have a dtg?
      if ((seg.startDTG() != null) && (seg.endDTG() != null))
      {
        // yes, get calculating
        if (res == null)
        {
          res = new TimePeriod.BaseTimePeriod(seg.startDTG(), seg.endDTG());
        }
        else
        {
          res.extend(seg.startDTG());
          res.extend(seg.endDTG());
        }
      }
    }
    return res;
  }

  /**
   * the colour of the points on the track
   *
   * @return the colour
   */
  public final Color getTrackColor()
  {
    return getColor();
  }

  /**
   * get the mode used to color the track
   *
   * @return
   */
  public TrackColorMode getTrackColorMode()
  {
    // ok, see if we're using a deferred mode. If we are, we should correct it
    if (_trackColorMode instanceof DeferredDatasetColorMode)
    {
      _trackColorMode = TrackColorModeHelper.sortOutDeferredMode(
          (DeferredDatasetColorMode) _trackColorMode, this);
    }

    return _trackColorMode;
  }

  public List<TrackColorMode> getTrackColorModes()
  {
    return TrackColorModeHelper.getAdditionalTrackColorModes(this);
  }

  /**
   * whether this object has editor details
   *
   * @return yes/no
   */
  @Override
  public final boolean hasEditor()
  {
    return true;
  }

  /**
   * whether this is single point track. Single point tracks get special processing.
   *
   * @return
   */
  @Override
  public boolean isSinglePointTrack()
  {
    final boolean res;
    if (_theSegments.size() == 1)
    {
      final TrackSegment first = (TrackSegment) _theSegments.elements()
          .nextElement();

      // we want to avoid getting the size() of the list.
      // So, do fancy trick to check the first element is non-null,
      // and the second is null
      final Enumeration<Editable> elems = first.elements();
      if (elems != null && elems.hasMoreElements() && elems
          .nextElement() != null && !elems.hasMoreElements())
      {
        res = true;
      }
      else
      {
        res = false;
      }
    }
    else
    {
      res = false;
    }

    return res;
  }

  /**
   * accessor to determine if this is a relative track
   *
   * @return
   */
  public boolean isTMATrack()
  {
    boolean res = false;
    if (_theSegments != null && !_theSegments.isEmpty() && _theSegments
        .first() instanceof CoreTMASegment)
    {
      res = true;
    }

    return res;
  }

  /**
   * quick accessor for how many fixes we have
   *
   * @return
   */
  @Override
  public int numFixes()
  {
    int res = 0;

    // loop through segments
    final Enumeration<Editable> segs = _theSegments.elements();
    while (segs.hasMoreElements())
    {
      // get this segment
      final TrackSegment seg = (TrackSegment) segs.nextElement();

      res += seg.size();
    }
    return res;
  }

  /**
   * draw this track (we can leave the Positions to draw themselves)
   *
   * @param dest
   *          the destination
   */
  @Override
  public final void paint(final CanvasType dest)
  {
    // check we are visible and have some track data, else we won't work
    if (!getVisible() || this.getStartDTG() == null)
    {
      return;
    }

    // set the thickness for this track
    dest.setLineWidth(getLineThickness());

    // and set the initial colour for this track
    if (getColor() != null)
    {
      dest.setColor(getColor());
    }

    // /////////////////////////////////////////////
    // firstly plot the solutions
    // /////////////////////////////////////////////
    if (_mySolutions.getVisible())
    {
      final Enumeration<Editable> iter = _mySolutions.elements();
      while (iter.hasMoreElements())
      {
        final TMAWrapper sw = (TMAWrapper) iter.nextElement();
        // just check that the sensor knows we're it's parent
        if (sw.getHost() == null)
        {
          sw.setHost(this);
        }
        // and do the paint
        sw.paint(dest);

      } // through the solutions
    } // whether the solutions are visible

    // /////////////////////////////////////////////
    // now plot the sensors
    // /////////////////////////////////////////////
    if (_mySensors.getVisible())
    {
      final Enumeration<Editable> iter = _mySensors.elements();
      while (iter.hasMoreElements())
      {
        final SensorWrapper sw = (SensorWrapper) iter.nextElement();
        // just check that the sensor knows we're it's parent
        if (sw.getHost() == null)
        {
          sw.setHost(this);
        }

        // and do the paint
        sw.paint(dest);
      } // through the sensors
    } // whether the sensor layer is visible

    // /////////////////////////////////////////////
    // and now the track itself
    // /////////////////////////////////////////////

    // just check if we are drawing anything at all
    if ((!getLinkPositions()
        || getLineStyle() == LineStylePropertyEditor.UNCONNECTED)
        && (!_showPositions))
    {
      return;
    }

    // ///////////////////////////////////////////
    // let the fixes draw themselves in
    // ///////////////////////////////////////////
    final List<FixWrapper> endPoints = paintFixes(dest);
    final boolean plotted_anything = !endPoints.isEmpty();

    // and draw the track label
    // still, we only plot the track label if we have plotted any
    // points
    if (getNameVisible() && plotted_anything)
    {
      // just see if we have multiple segments. if we do,
      // name them individually
      if (this._theSegments.size() <= 1)
      {
        paintSingleTrackLabel(dest, endPoints);
      }
      else
      {
        // we've got multiple segments, name them
        paintMultipleSegmentLabel(dest);
      }

    } // if the label is visible

    // lastly - paint any TMA or planning segment labels
    paintVectorLabels(dest);
  }

  @Override
  public void paint(final CanvasType dest, final long time)
  {
    if (!getVisible())
    {
      return;
    }

    // set the thickness for this track
    dest.setLineWidth(getLineThickness());

    // and set the initial colour for this track
    if (getColor() != null)
    {
      dest.setColor(getColor());
    }

    // we plot only the dynamic arcs because they are MovingPlottable
    if (_myDynamicShapes.getVisible())
    {
      final Enumeration<Editable> iter = _myDynamicShapes.elements();
      while (iter.hasMoreElements())
      {
        final DynamicTrackShapeSetWrapper sw =
            (DynamicTrackShapeSetWrapper) iter.nextElement();

        // and do the paint
        sw.paint(dest, time);

      }
    }

  }

  // ////////////////////////////////////////////////////
  // LAYER support methods
  // /////////////////////////////////////////////////////

  /**
   * paint the fixes for this track
   *
   * @param dest
   * @return a collection containing the first & last visible fix
   */
  private List<FixWrapper> paintFixes(final CanvasType dest)
  {
    // collate a list of the start & end points
    final List<FixWrapper> endPoints = new ArrayList<FixWrapper>();

    // use the track color mode
    final TrackColorMode tMode = getTrackColorMode();

    // we need an array to store the polyline of points in. Check it's big
    // enough
    checkPointsArray();

    // we draw tracks as polylines. But we can't do that
    // if the color/style changes. So, we have to track their values
    Color lastCol = null;
    final int defaultlineStyle = getLineStyle();

    FixWrapper lastFix = null;

    // update DR positions (if necessary)
    if (_relativeUpdatePending)
    {
      // ok, generate the points on the relative track
      sortOutRelativePositions();

      // and clear the flag
      _relativeUpdatePending = false;
    }

    // cycle through the segments
    final Enumeration<Editable> segments = _theSegments.elements();
    while (segments.hasMoreElements())
    {
      final TrackSegment seg = (TrackSegment) segments.nextElement();

      // is it a single point segment?
      final boolean singlePointSegment = seg.size() == 1;

      // how shall we plot this segment?
      final int thisLineStyle;

      // is the parent using the default style?
      if (defaultlineStyle == CanvasType.SOLID)
      {
        // yes, let's override it, if the segment wants to
        thisLineStyle = seg.getLineStyle();
      }
      else
      {
        // no, we're using a custom style - don't override it.
        thisLineStyle = defaultlineStyle;
      }

      // is this segment visible?
      if (!seg.getVisible())
      {
        // nope, jump to the next
        continue;
      }

      final Enumeration<Editable> fixWrappers = seg.elements();
      while (fixWrappers.hasMoreElements())
      {
        final FixWrapper fw = (FixWrapper) fixWrappers.nextElement();

        // have a look at the last fix. we defer painting the fix label,
        // because we want to know the id of the last visible fix, since
        // we may need to paint it's label in 6 DTG
        if ((getPositionsVisible() && lastFix != null && lastFix.getVisible())
            || singlePointSegment)
        {
          // is this the first visible fix?
          final boolean isFirstVisibleFix = endPoints.size() == 1;

          // special handling. if we only have one point in the segment,
          // we treat it as the last fix
          final FixWrapper newLastFix;
          if (lastFix == null)
          {
            newLastFix = fw;
          }
          else
          {
            newLastFix = lastFix;
          }

          // more special processing - for single-point segments
          final boolean symWasVisible = newLastFix.getSymbolShowing();

          if (singlePointSegment)
          {
            newLastFix.setSymbolShowing(true);
          }

          paintIt(dest, newLastFix, getEndTimeLabels() && isFirstVisibleFix,
              false);

          if (singlePointSegment)
          {
            newLastFix.setSymbolShowing(symWasVisible);
          }

        }

        // now there's a chance that our fix has forgotten it's
        // parent,
        // particularly if it's the victim of a
        // copy/paste operation. Tell it about it's children
        fw.setTrackWrapper(this);

        final Color thisFixColor = tMode.colorFor(fw);

        // do our job of identifying the first & last date value
        if (fw.getVisible())
        {
          // ok, see if this is the first one
          if (endPoints.size() == 0)
          {
            endPoints.add(fw);
          }
          else
          {
            // have we already got an end value?
            if (endPoints.size() == 2)
            {
              // yes, drop it
              endPoints.remove(1);
            }

            // store a new end value
            endPoints.add(fw);
          }
        }
        else
        {
          // nope. Don't join it to the last position.
          // ok, if we've built up a polygon, we need to write it
          // now
          paintSetOfPositions(dest, lastCol, thisLineStyle);
        }

        // remember this fix, used for relative tracks
        lastFix = fw;

        // ok, we only do this writing to screen if the actual
        // position is visible
        if (!fw.getVisible())
        {
          continue;
        }

        final java.awt.Point thisP = dest.toScreen(fw.getLocation());

        // just check that there's enough GUI to create the plot
        // (i.e. has a point been returned)
        if (thisP == null)
        {
          return endPoints;
        }

        // are we
        if (getLinkPositions()
            && (getLineStyle() != LineStylePropertyEditor.UNCONNECTED))
        {
          // right, just check if we're a different colour to
          // the previous one
          final Color thisCol = thisFixColor;

          // do we know the previous colour
          if (lastCol == null)
          {
            lastCol = thisCol;
          }

          // is this to be joined to the previous one?
          if (fw.getLineShowing())
          {
            // so, grow the the polyline, unless we've got a
            // colour change...
            if (thisCol != lastCol)
            {

              // double check we haven't been modified
              if (_ptCtr > _myPts.length)
              {
                continue;
              }

              // add our position to the list - we'll output
              // the polyline at the end
              if (_ptCtr < _myPts.length - 1)
              {
                _myPts[_ptCtr++] = thisP.x;
                _myPts[_ptCtr++] = thisP.y;
              }

              // yup, better get rid of the previous
              // polygon
              paintSetOfPositions(dest, lastCol, thisLineStyle);
            }

            // add our position to the list - we'll output
            // the polyline at the end

            if (_ptCtr > _myPts.length - 1)
            {
              continue;
            }

            _myPts[_ptCtr++] = thisP.x;
            _myPts[_ptCtr++] = thisP.y;
          }
          else
          {
            // nope, output however much line we've got so
            // far - since this
            // line won't be joined to future points
            paintSetOfPositions(dest, thisCol, thisLineStyle);

            // start off the next line
            _myPts[_ptCtr++] = thisP.x;
            _myPts[_ptCtr++] = thisP.y;
          }

          /*
           * set the colour of the track from now on to this colour, so that the "link" to the next
           * fix is set to this colour if left unchanged
           */
          dest.setColor(thisFixColor);

          // and remember the last colour
          lastCol = thisCol;

        }

      } // while fixWrappers has more elements

      // ok - paint the label for the last visible point
      if (getPositionsVisible())
      {
        if (endPoints.size() > 1)
        {
          // special handling. If it's a planning segment, we hide the
          // last fix, unless it's the very last segment

          // do we have more legs?
          final boolean hasMoreLegs = segments.hasMoreElements();

          // is this a planning track?
          final boolean isPlanningTrack = this instanceof CompositeTrackWrapper;

          // ok, we hide the last point for planning legs, if there are
          // more legs to come
          final boolean forceHideLabel = isPlanningTrack && hasMoreLegs;

          // ok, get painting
          paintIt(dest, endPoints.get(1), getEndTimeLabels(), forceHideLabel);
        }
      }

      // ok, just see if we have any pending polylines to paint
      paintSetOfPositions(dest, lastCol, thisLineStyle);
    }

    return endPoints;
  }

  /**
   * paint this fix, overriding the label if necessary (since the user may wish to have 6-figure
   * DTGs at the start & end of the track
   *
   * @param dest
   *          where we paint to
   * @param thisF
   *          the fix we're painting
   * @param isEndPoint
   *          whether point is one of the ends
   * @param forceHideLabel
   *          whether we wish to hide the label
   */
  private void paintIt(final CanvasType dest, final FixWrapper thisF,
      final boolean isEndPoint, final boolean forceHideLabel)
  {
    // have a look at the last fix. we defer painting the fix label,
    // because we want to know the id of the last visible fix, since
    // we may need to paint it's label in 6 DTG

    final boolean isVis = thisF.getLabelShowing();
    final String fmt = thisF.getLabelFormat();
    final String lblVal = thisF.getLabel();

    // are we plotting DTG at ends?
    if (isEndPoint)
    {
      // set the custom format for our end labels (6-fig DTG)
      thisF.setLabelFormat("ddHHmm");
      thisF.setLabelShowing(true);
    }

    if (forceHideLabel)
    {
      thisF.setLabelShowing(false);
    }

    // this next method just paints the fix. we've put the
    // call into paintThisFix so we can override the painting
    // in the CompositeTrackWrapper class
    paintThisFix(dest, thisF.getLocation(), thisF);

    // do we need to restore it?
    if (isEndPoint)
    {
      thisF.setLabelFormat(fmt);
      thisF.setLabelShowing(isVis);
      thisF.setLabel(lblVal);
    }

    if (forceHideLabel)
    {
      thisF.setLabelShowing(isVis);
    }
  }

  private void paintMultipleSegmentLabel(final CanvasType dest)
  {
    final Enumeration<Editable> posis = _theSegments.elements();
    while (posis.hasMoreElements())
    {
      final TrackSegment thisE = (TrackSegment) posis.nextElement();
      // is this segment visible?
      if (!thisE.getVisible())
      {
        continue;
      }

      // does it have visible data points?
      if (thisE.isEmpty())
      {
        continue;
      }

      // if this is a TMA segment, we plot the name 1/2 way along. If it isn't
      // we plot it at the start
      if (thisE instanceof CoreTMASegment)
      {
        // just move along - we plot the name
        // a the mid-point
      }
      else
      {
        final WorldLocation theLoc = thisE.getTrackStart();

        // hey, don't abuse the track label - create a fresh one each time
        final TextLabel label = new TextLabel(theLoc, thisE.getName());

        // copy the font from the parent
        label.setFont(getTrackFont());

        // is the first track a DR track?
        if (thisE.getPlotRelative())
        {
          label.setFont(label.getFont().deriveFont(Font.ITALIC));
        }
        else if (getTrackFont().isItalic())
        {
          label.setFont(label.getFont().deriveFont(Font.PLAIN));
        }

        // just see if this is a planning segment, with its own colors
        final Color color;
        if (thisE instanceof PlanningSegment)
        {
          final PlanningSegment ps = (PlanningSegment) thisE;
          color = ps.getColor();
        }
        else
        {
          color = getColor();
        }
        label.setColor(color);
        label.setLocation(theLoc);
        label.paint(dest);
      }
    }
  }

  /**
   * paint any polyline that we've built up
   *
   * @param dest
   *          - where we're painting to
   * @param thisCol
   * @param lineStyle
   */
  private void paintSetOfPositions(final CanvasType dest, final Color thisCol,
      final int lineStyle)
  {
    if (_ptCtr > 0)
    {
      dest.setColor(thisCol);
      dest.setLineStyle(lineStyle);
      final int[] poly = new int[_ptCtr];
      System.arraycopy(_myPts, 0, poly, 0, _ptCtr);
      dest.drawPolyline(poly);

      dest.setLineStyle(CanvasType.SOLID);

      // and reset the counter
      _ptCtr = 0;
    }
  }

  private void paintSingleTrackLabel(final CanvasType dest,
      final List<FixWrapper> endPoints)
  {
    // check that we have found a location for the label
    if (getLabelLocation() == null)
    {
      return;
    }

    // check that we have set the name for the label
    if (getName() == null)
    {
      System.err.println("TRACK NAME MISSING");
    }

    // does the first label have a colour?
    fixLabelColor();

    // ok, sort out the correct location
    final FixWrapper hostFix;
    if (getNameAtStart() || endPoints.size() == 1)
    {
      // ok, we're choosing to use the start for the location. Or,
      // we've only got one fix - in which case the end "is" the start
      hostFix = endPoints.get(0);
    }
    else
    {
      hostFix = endPoints.get(1);
    }

    // sort out the location
    setLabelLocation(hostFix.getLocation());

    // and the relative location
    // hmm, if we're plotting date labels at the ends,
    // shift the track name so that it's opposite
    Integer oldLoc = null;
    if (this.getEndTimeLabels())
    {
      oldLoc = getNameLocation();

      // is it auto-locate?
      if (oldLoc == NullableLocationPropertyEditor.AUTO)
      {
        // ok, automatically locate it
        final int theLoc = LabelLocationPropertyEditor.oppositeFor(hostFix
            .getLabelLocation());
        setNameLocation(theLoc);
      }
    }

    // and paint it
    paintLabel(dest);

    // ok, restore the user-favourite location
    if (oldLoc != null)
    {
      setNameLocation(oldLoc);
    }
  }

  /**
   * get the fix to paint itself
   *
   * @param dest
   * @param lastLocation
   * @param fw
   */
  protected void paintThisFix(final CanvasType dest,
      final WorldLocation lastLocation, final FixWrapper fw)
  {
    fw.paintMe(dest, lastLocation, getTrackColorMode().colorFor(fw));
  }

  /**
   * draw vector labels for any TMA tracks
   *
   * @param dest
   */
  private void paintVectorLabels(final CanvasType dest)
  {

    // cycle through the segments
    final Enumeration<Editable> segments = _theSegments.elements();
    while (segments.hasMoreElements())
    {
      final TrackSegment seg = (TrackSegment) segments.nextElement();

      // is this segment visible?
      if (!seg.getVisible())
      {
        // nope, jump to the next
        continue;
      }

      // paint only visible planning segments
      if (seg instanceof PlanningSegment)
      {
        final PlanningSegment ps = (PlanningSegment) seg;
        ps.paintLabel(dest);
      }
      else if (seg instanceof CoreTMASegment)
      {
        final CoreTMASegment tma = (CoreTMASegment) seg;

        // check the segment has some data
        if (!seg.isEmpty())
        {
          final WorldLocation firstLoc = seg.first().getBounds().getCentre();
          final WorldLocation lastLoc = seg.last().getBounds().getCentre();
          final Font f = Defaults.getFont();
          final Color c = getColor();

          // tell the segment it's being stretched
          final String spdTxt = MWC.Utilities.TextFormatting.GeneralFormat
              .formatOneDecimalPlace(tma.getSpeed().getValueIn(WorldSpeed.Kts));

          // copied this text from RelativeTMASegment
          double courseVal = tma.getCourse();
          if (courseVal < 0)
          {
            courseVal += 360;
          }

          String textLabel = "[" + spdTxt + " kts " + (int) courseVal
              + "\u00B0]";

          // ok, now plot it
          CanvasTypeUtilities.drawLabelOnLine(dest, textLabel, f, c, firstLoc,
              lastLoc, 1.2, true);
          textLabel = tma.getName().replace(TextLabel.NEWLINE_MARKER, " ");
          CanvasTypeUtilities.drawLabelOnLine(dest, textLabel, f, c, firstLoc,
              lastLoc, 1.2, false);
        }
      }
    }
  }

  // ////////////////////////////////////////////////////
  // track-shifting operation
  // /////////////////////////////////////////////////////

  // /////////////////////////////////////////////////
  // support for dragging the track around
  // ////////////////////////////////////////////////

  /**
   * return the range from the nearest corner of the track
   *
   * @param other
   *          the other location
   * @return the range
   */
  @Override
  public final double rangeFrom(final WorldLocation other)
  {
    double nearest = -1;

    // do we have a track?
    if (_myWorldArea != null)
    {
      // find the nearest point on the track
      nearest = _myWorldArea.rangeFrom(other);
    }

    return nearest;
  }

  /**
   * if a track segment is going to be split (and then deleted), re-attach any infills to one of the
   * new segments
   *
   * @param toBeDeleted
   *          the segment that will be split
   * @param newBefore
   *          the new first-half of the segment
   * @param newAfter
   *          the new second-half of the segment
   */
  private void reconnectInfills(final TrackSegment toBeDeleted,
      final TrackSegment newBefore, final TrackSegment newAfter)
  {
    // ok, loop through our legs
    final Enumeration<Editable> lIter = getSegments().elements();
    while (lIter.hasMoreElements())
    {
      final TrackSegment thisLeg = (TrackSegment) lIter.nextElement();
      if (thisLeg instanceof DynamicInfillSegment)
      {
        final DynamicInfillSegment infill = (DynamicInfillSegment) thisLeg;
        if (toBeDeleted.equals(infill.getBeforeSegment()))
        {
          // connect to new after
          infill.configure(newAfter, infill.getAfterSegment());
        }
        else if (toBeDeleted.equals(infill.getAfterSegment()))
        {
          // connect to new before
          infill.configure(infill.getBeforeSegment(), newBefore);
        }
      }
    }
  }

  /**
   * remove the requested item from the track
   *
   * @param point
   *          the point to remove
   */
  @Override
  public void removeElement(final Editable point)
  {
    boolean modified = false;

    // just see if it's a sensor which is trying to be removed
    if (point instanceof SensorWrapper)
    {
      _mySensors.removeElement(point);

      // tell the sensor wrapper to forget about us
      final TacticalDataWrapper sw = (TacticalDataWrapper) point;
      sw.setHost(null);

      // remember that we've made a change
      modified = true;
    }
    else if (point instanceof TMAWrapper)
    {
      _mySolutions.removeElement(point);

      // tell the sensor wrapper to forget about us
      final TacticalDataWrapper sw = (TacticalDataWrapper) point;
      sw.setHost(null);

      // remember that we've made a change
      modified = true;
    }
    else if (point instanceof SensorContactWrapper)
    {
      // ok, cycle through our sensors, try to remove this contact...
      final Enumeration<Editable> iter = _mySensors.elements();
      while (iter.hasMoreElements())
      {
        final SensorWrapper sw = (SensorWrapper) iter.nextElement();
        // try to remove it from this one...
        sw.removeElement(point);

        // remember that we've made a change
        modified = true;
      }
    }
    else if (point instanceof DynamicTrackShapeWrapper)
    {
      // ok, cycle through our sensors, try to remove this contact...
      final Enumeration<Editable> iter = _myDynamicShapes.elements();
      while (iter.hasMoreElements())
      {
        final DynamicTrackShapeSetWrapper sw =
            (DynamicTrackShapeSetWrapper) iter.nextElement();
        // try to remove it from this one...
        sw.removeElement(point);

        // remember that we've made a change
        modified = true;
      }
    }
    else if (point instanceof TrackSegment)
    {
      _theSegments.removeElement(point);

      // and clear the parent item
      final TrackSegment ts = (TrackSegment) point;
      ts.setWrapper(null);

      // we also need to stop listen for a child moving
      ts.removePropertyChangeListener(CoreTMASegment.ADJUSTED,
          _childTrackMovedListener);

      // remember that we've made a change
      modified = true;
    }
    else if (point.equals(_mySensors))
    {
      // ahh, the user is trying to delete all the solution, cycle through
      // them
      final Enumeration<Editable> iter = _mySensors.elements();
      while (iter.hasMoreElements())
      {
        final Editable editable = iter.nextElement();

        // tell the sensor wrapper to forget about us
        final TacticalDataWrapper sw = (TacticalDataWrapper) editable;
        sw.setHost(null);

      }

      // and empty them out
      _mySensors.removeAllElements();

      // remember that we've made a change
      modified = true;
    }
    else if (point.equals(_myDynamicShapes))
    {
      // ahh, the user is trying to delete all the solution, cycle through
      // them
      final Enumeration<Editable> iter = _myDynamicShapes.elements();
      while (iter.hasMoreElements())
      {
        final Editable editable = iter.nextElement();

        // tell the sensor wrapper to forget about us
        final DynamicTrackShapeSetWrapper sw =
            (DynamicTrackShapeSetWrapper) editable;
        sw.setHost(null);

      }

      // and empty them out
      _myDynamicShapes.removeAllElements();

      // remember that we've made a change
      modified = true;
    }
    else if (point.equals(_mySolutions))
    {
      // ahh, the user is trying to delete all the solution, cycle through
      // them
      final Enumeration<Editable> iter = _mySolutions.elements();
      while (iter.hasMoreElements())
      {
        final Editable editable = iter.nextElement();

        // tell the sensor wrapper to forget about us
        final TacticalDataWrapper sw = (TacticalDataWrapper) editable;
        sw.setHost(null);

      }

      // and empty them out
      _mySolutions.removeAllElements();

      // remember that we've made a change
      modified = true;
    }
    else if (point instanceof FixWrapper)
    {
      final FixWrapper fw = (FixWrapper) point;
      // loop through the segments
      final Enumeration<Editable> segments = _theSegments.elements();
      while (segments.hasMoreElements())
      {
        final TrackSegment seg = (TrackSegment) segments.nextElement();
        seg.removeElement(point);

        // and stop listening to it (if it's a fix)
        fw.removePropertyChangeListener(PlainWrapper.LOCATION_CHANGED,
            _locationListener);

        // remember that we've made a change
        modified = true;

        // we've also got to clear the cache
        flushPeriodCache();
        flushPositionCache();
      }
    }

    if (modified)
    {
      setRelativePending();
    }

  }

  /**
   * pass through the track, resetting the labels back to their original DTG
   */
  @FireReformatted
  public void resetLabels()
  {
    FormatTracks.formatTrack(this);
  }

  @Override
  public Enumeration<Editable> segments()
  {

    final TreeSet<Editable> res = new TreeSet<Editable>();

    // ok, we want to wrap our fast-data as a set of plottables
    // see how many track segments we have
    if (_theSegments.size() == 1)
    {
      // just the one, insert it
      res.add(_theSegments.first());
    }
    else
    {
      // more than one, insert them as a tree
      res.add(_theSegments);
    }

    return new TrackWrapper_Support.IteratorWrapper(res.iterator());
  }

  /**
   * length of trail to draw
   */
  public final void setCustomTrailLength(final Duration len)
  {
    // just check that it's a non-null length
    if (len != null)
    {
      if (len.getMillis() != 0)
      {
        _customTrailLength = len;
      }
      else
      {
        _customTrailLength = null;
      }
    }

  }

  /**
   * length of trail to draw
   */
  public final void setCustomVectorStretch(final double stretch)
  {
    _customVectorStretch = stretch;
  }

  /**
   * whether to show time labels at the start/end of the track
   *
   * @param endTimeLabels
   *          yes/no
   */
  @FireReformatted
  public void setEndTimeLabels(final boolean endTimeLabels)
  {
    this._endTimeLabels = endTimeLabels;
  }

  @Override
  public final void setInterpolatePoints(final boolean val)
  {
    _interpolatePoints = val;

    // note: when we switch interpolation on or off, it can change
    // the fix that is to be returned from getNearestTo().
    // So, we should clear the lastDTG cached value
    _lastFix = null;
  }

  /**
   * set the style used for plotting the lines for this track
   *
   * @param val
   */
  @Override
  public void setLineStyle(final int val)
  {
    _lineStyle = val;
  }

  /**
   * whether to link points
   *
   * @param linkPositions
   */
  public void setLinkPositions(final boolean linkPositions)
  {
    _linkPositions = linkPositions;
  }

  /**
   * whether to show the track name at the start or end of the track
   *
   * @param val
   *          yes no for <I>show label at start</I>
   */
  public final void setNameAtStart(final boolean val)
  {
    _LabelAtStart = val;
  }

  public void setPlotArrayCentre(final boolean plotArrayCentre)
  {
    _plotArrayCentre = plotArrayCentre;
  }

  private void setRelativePending()
  {
    _relativeUpdatePending = true;
  }

  /**
   * set the data frequency (in seconds) for the track & sensor data
   *
   * @param theVal
   *          frequency to use
   */
  @FireExtended
  @Override
  public final void setResampleDataAt(final HiResDate theVal)
  {
    this._lastDataFrequency = theVal;

    // have a go at trimming the start time to a whole number of intervals
    final long interval = theVal.getMicros();

    // do we have a start time (we may just be being tested...)
    if (this.getStartDTG() == null)
    {
      return;
    }

    final long currentStart = this.getStartDTG().getMicros();
    long startTime = (currentStart / interval) * interval;

    // just check we're in the range
    if (startTime < currentStart)
    {
      startTime += interval;
    }

    // move back to millis
    startTime /= 1000L;

    // just check it's not a barking frequency
    if (theVal.getDate().getTime() <= 0)
    {
      // ignore, we don't need to do anything for a zero or a -1
    }
    else
    {

      final SegmentList segments = _theSegments;
      final Enumeration<Editable> theEnum = segments.elements();
      while (theEnum.hasMoreElements())
      {
        final TrackSegment seg = (TrackSegment) theEnum.nextElement();
        seg.decimate(theVal, this, startTime);
      }

      // start off with the sensor data
      if (_mySensors != null)
      {
        for (final Enumeration<Editable> iterator = _mySensors
            .elements(); iterator.hasMoreElements();)
        {
          final SensorWrapper thisS = (SensorWrapper) iterator.nextElement();
          thisS.decimate(theVal, startTime);
        }
      }

      // now the solutions
      if (_mySolutions != null)
      {
        for (final Enumeration<Editable> iterator = _mySolutions
            .elements(); iterator.hasMoreElements();)
        {
          final TMAWrapper thisT = (TMAWrapper) iterator.nextElement();
          thisT.decimate(theVal, startTime);
        }
      }

      // ok, also set the arrow, symbol, label frequencies
      setLabelFrequency(getLabelFrequency());
      setSymbolFrequency(getSymbolFrequency());
      setArrowFrequency(getArrowFrequency());

    }

    // remember we may need to regenerate positions, if we're a TMA solution
    final Editable firstLeg = getSegments().elements().nextElement();
    if (firstLeg instanceof CoreTMASegment)
    {
      // setRelativePending();
      sortOutRelativePositions();
    }
  }

  // note we are putting a track-labelled wrapper around the colour
  // parameter, to make the properties window less confusing
  /**
   * the colour of the points on the track
   *
   * @param theCol
   *          the colour to use
   */
  @FireReformatted
  public final void setTrackColor(final Color theCol)
  {
    setColor(theCol);
  }

  /**
   * set the mode used to color the track
   *
   * @param trackColorMode
   */
  public void setTrackColorMode(final TrackColorMode trackColorMode)
  {
    this._trackColorMode = trackColorMode;
  }

  @Override
  public void shift(final WorldLocation feature, final WorldVector vector)
  {
    feature.addToMe(vector);

    // right, one of our fixes has moved. get the sensors to update
    // themselves
    fixMoved();
  }

  @Override
  public void shift(final WorldVector vector)
  {
    boolean handled = false;
    boolean updateAlreadyFired = false;

    // check it contains a range
    if (vector.getRange() > 0d)
    {
      // ok, move any tracks
      final Enumeration<Editable> enumA = elements();
      while (enumA.hasMoreElements())
      {
        final Object thisO = enumA.nextElement();
        if (thisO instanceof TrackSegment)
        {
          final TrackSegment seg = (TrackSegment) thisO;
          seg.shift(vector);
        }
        else if (thisO instanceof SegmentList)
        {
          final SegmentList list = (SegmentList) thisO;
          final Collection<Editable> items = list.getData();
          for (final Iterator<Editable> iterator = items.iterator(); iterator
              .hasNext();)
          {
            final TrackSegment segment = (TrackSegment) iterator.next();
            segment.shift(vector);
          }
        }
      }

      handled = true;

      // ok, get the legs to re-generate themselves
      updateAlreadyFired = sortOutRelativePositions();
    }

    // now update the other children - some
    // are sensitive to ownship track
    this.updateDependents(elements(), vector);

    // did we move any dependents
    if (handled && !updateAlreadyFired)
    {
      firePropertyChange(PlainWrapper.LOCATION_CHANGED, null,
          getNameLocation());
    }
  }

  /**
   * if we've got a relative track segment, it only learns where its individual fixes are once
   * they've been initialised. This is where we do it.
   */
  public boolean sortOutRelativePositions()
  {
    boolean moved = false;
    boolean updateFired = false;
    FixWrapper lastFix = null;

    final Enumeration<Editable> segments = _theSegments.elements();
    while (segments.hasMoreElements())
    {
      final TrackSegment seg = (TrackSegment) segments.nextElement();

      // SPECIAL HANDLING, SEE IF IT'S A TMA SEGMENT TO BE PLOTTED IN
      // RELATIVE MODE
      final boolean isRelative = seg.getPlotRelative();
      WorldLocation tmaLastLoc = null;
      long tmaLastDTG = 0;

      final Enumeration<Editable> fixWrappers = seg.elements();
      while (fixWrappers.hasMoreElements())
      {
        final FixWrapper fw = (FixWrapper) fixWrappers.nextElement();

        // now there's a chance that our fix has forgotten it's parent,
        // particularly if it's the victim of a
        // copy/paste operation. Tell it about it's children
        fw.setTrackWrapper(this);

        // ok, are we in relative?
        if (isRelative)
        {
          final long thisTime = fw.getDateTimeGroup().getDate().getTime();

          // ok, is this our first location?
          if (tmaLastLoc == null)
          {
            final WorldLocation trackStart = seg.getTrackStart();
            if (trackStart != null)
            {
              tmaLastLoc = new WorldLocation(trackStart);
            }
          }
          else
          {
            // calculate a new vector
            final long timeDelta = thisTime - tmaLastDTG;
            if (lastFix != null)
            {
              final double courseRads;
              final double speedKts;
              if (seg instanceof CoreTMASegment)
              {
                final CoreTMASegment tmaSeg = (CoreTMASegment) seg;
                courseRads = Math.toRadians(tmaSeg.getCourse());
                speedKts = tmaSeg.getSpeed().getValueIn(WorldSpeed.Kts);
              }
              else
              {
                courseRads = lastFix.getCourse();
                speedKts = lastFix.getSpeed();
              }

              // check it has a location.
              final double depthM;
              if (fw.getLocation() != null)
              {
                depthM = fw.getDepth();
              }
              else
              {
                // no location - we may be extending a TMA segment
                depthM = tmaLastLoc.getDepth();
              }

              // use the value of depth as read in from the file
              tmaLastLoc.setDepth(depthM);
              final WorldVector thisVec = seg.vectorFor(timeDelta, speedKts,
                  courseRads);
              tmaLastLoc.addToMe(thisVec);
            }
          }
          lastFix = fw;
          tmaLastDTG = thisTime;

          if (tmaLastLoc != null)
          {
            // have we found any movement yet?
            if (!moved && fw.getLocation() != null && !fw.getLocation().equals(
                tmaLastLoc))
            {
              moved = true;
            }

            // dump the location into the fix
            fw.setFixLocationSilent(new WorldLocation(tmaLastLoc));
          }
        }
      }
    }

    // did we do anything?
    if (moved)
    {
      // get the child components to update,
      // - including sending out a "moved" message
      updateDependents(elements(), new WorldVector(0, 0, 0));

      // also share the good news
      firePropertyChange(PlainWrapper.LOCATION_CHANGED, null, System
          .currentTimeMillis());

      updateFired = true;
    }

    return updateFired;
  }

  /**
   * split this whole track into two sub-tracks
   *
   * @param splitPoint
   *          the point at which we perform the split
   * @param splitBeforePoint
   *          whether to put split before or after specified point
   * @return a list of the new track segments (used for subsequent undo operations)
   */
  public Vector<TrackSegment> splitTrack(final FixWrapper splitPoint,
      final boolean splitBeforePoint)
  {
    FixWrapper splitPnt = splitPoint;
    TrackSegment relevantSegment = null;

    // are we still in one section?
    if (_theSegments.size() == 1)
    {
      relevantSegment = (TrackSegment) _theSegments.first();

      // yup, looks like we're going to be splitting it.
      // better give it a proper name
      relevantSegment.setName(relevantSegment.startDTG().getDate().toString());
    }
    else
    {
      // ok, find which segment contains our data
      final Enumeration<Editable> segments = _theSegments.elements();
      while (segments.hasMoreElements())
      {
        final TrackSegment seg = (TrackSegment) segments.nextElement();
        if (seg.getData().contains(splitPnt))
        {
          relevantSegment = seg;
          break;
        }
      }
    }

    if (relevantSegment == null)
    {
      return null;
    }

    // hmm, if we're splitting after the point, we need to move along the
    // bus by
    // one
    if (!splitBeforePoint)
    {
      final Collection<Editable> items = relevantSegment.getData();
      final Iterator<Editable> theI = items.iterator();
      Editable previous = null;
      while (theI.hasNext())
      {
        final Editable thisE = theI.next();

        // have we chosen to remember the previous item?
        if (previous != null)
        {
          // yes, this must be the one we're after
          splitPnt = (FixWrapper) thisE;
          break;
        }

        // is this the one we're looking for?
        if (thisE.equals(splitPnt))
        {
          // yup, remember it - we want to use the next value
          previous = thisE;
        }
      }
    }

    // yup, do our first split
    final SortedSet<Editable> p1 = relevantSegment.headSet(splitPnt);
    final SortedSet<Editable> p2 = relevantSegment.tailSet(splitPnt);

    // get our results ready
    final TrackSegment ts1;
    final TrackSegment ts2;

    // aaah, just sort out if we are splitting a TMA segment, in which case
    // we
    // want to create two
    // tma segments, not track segments
    if (relevantSegment instanceof RelativeTMASegment)
    {
      final RelativeTMASegment theTMA = (RelativeTMASegment) relevantSegment;

      // find the ownship location at the relevant time
      WorldLocation secondLegOrigin = null;

      // get the time of the split
      final HiResDate splitTime = splitPnt.getDateTimeGroup();

      // aah, sort out if we are splitting before or after.
      final SensorWrapper sensor = theTMA.getReferenceSensor();
      if (sensor != null)
      {
        final Watchable[] nearestF = sensor.getNearestTo(splitTime);
        if ((nearestF != null) && (nearestF.length > 0))
        {
          final SensorContactWrapper scw = (SensorContactWrapper) nearestF[0];
          secondLegOrigin = scw.getCalculatedOrigin(null);
        }
      }

      // if we couldn't get a sensor origin, try for the track origin
      if (secondLegOrigin == null)
      {
        final Watchable[] nearestF = theTMA.getReferenceTrack().getNearestTo(
            splitTime);
        if ((nearestF != null) && (nearestF.length > 0))
        {
          final Watchable firstMatch = nearestF[0];
          secondLegOrigin = firstMatch.getLocation();
        }
      }

      if (secondLegOrigin != null)
      {
        final WorldVector secondOffset = splitPnt.getLocation().subtract(
            secondLegOrigin);

        // put the lists back into plottable layers
        final RelativeTMASegment tr1 = new RelativeTMASegment(theTMA, p1, theTMA
            .getOffset());
        final RelativeTMASegment tr2 = new RelativeTMASegment(theTMA, p2,
            secondOffset);

        // and store them
        ts1 = tr1;
        ts2 = tr2;
      }
      else
      {
        ts1 = null;
        ts2 = null;
      }

    }
    else if (relevantSegment instanceof AbsoluteTMASegment)
    {
      final AbsoluteTMASegment theTMA = (AbsoluteTMASegment) relevantSegment;

      // aah, sort out if we are splitting before or after.

      // find out the offset at the split point, so we can initiate it for
      // the
      // second part of the track
      final Watchable[] matches = this.getNearestTo(splitPnt
          .getDateTimeGroup());
      if (matches.length > 0)
      {
        final WorldLocation origin = matches[0].getLocation();

        final FixWrapper t1Start = (FixWrapper) p1.first();

        // put the lists back into plottable layers
        final AbsoluteTMASegment tr1 = new AbsoluteTMASegment(theTMA, p1,
            t1Start.getLocation(), null, null);
        final AbsoluteTMASegment tr2 = new AbsoluteTMASegment(theTMA, p2,
            origin, null, null);

        // and store them
        ts1 = tr1;
        ts2 = tr2;
      }
      else
      {
        ts1 = null;
        ts2 = null;
      }

    }
    else
    {
      // put the lists back into plottable layers
      ts1 = new TrackSegment(p1);
      ts2 = new TrackSegment(p2);
    }

    // just check we're safe
    final Vector<TrackSegment> res;
    if (ts1 != null && ts1.size() > 0 && ts2 != null && ts2.size() > 0)
    {
      // tell them who the daddy is
      ts1.setWrapper(this);
      ts2.setWrapper(this);

      // ok. removing the host segment will delete any infills. So, be sure to re-attach them
      reconnectInfills(relevantSegment, ts1, ts2);

      // now clear the positions
      removeElement(relevantSegment);

      // and put back our new layers
      add(ts1);
      add(ts2);

      // remember them
      res = new Vector<TrackSegment>();
      res.add(ts1);
      res.add(ts2);
    }
    else
    {
      res = null;
    }

    return res;
  }

  @Override
  public void tidyUpOnPaste(final Layers layers)
  {
    // we need to reinstate any transient objects
    if (_locationListener == null)
    {
      _locationListener = createLocationListener();
    }
    if (_childTrackMovedListener == null)
    {
      _childTrackMovedListener = crateChildTrackMovedListener();
    }

    // ok, the TMA segments will no longer be firing adjusted events to us.
    final SegmentList segs = this.getSegments();
    final Enumeration<Editable> iter = segs.elements();
    while (iter.hasMoreElements())
    {
      final TrackSegment ts = (TrackSegment) iter.nextElement();
      this.removeElement(ts);

      if (ts instanceof NeedsToKnowAboutLayers)
      {
        NeedsToKnowAboutLayers nn = (NeedsToKnowAboutLayers) ts;
        nn.setLayers(layers);
      }

      this.add(ts);
    }
  }

  /**
   * extra parameter, so that jvm can produce a sensible name for this
   *
   * @return the track name, as a string
   */
  @Override
  public final String toString()
  {
    return "Track:" + getName();
  }

  public void trimTo(final TimePeriod period)
  {
    if (_mySensors != null)
    {
      final Enumeration<Editable> iter = _mySensors.elements();
      while (iter.hasMoreElements())
      {
        final SensorWrapper sw = (SensorWrapper) iter.nextElement();
        sw.trimTo(period);
      }
    }

    if (_myDynamicShapes != null)
    {
      final Enumeration<Editable> iter = _myDynamicShapes.elements();
      while (iter.hasMoreElements())
      {
        final DynamicTrackShapeSetWrapper sw =
            (DynamicTrackShapeSetWrapper) iter.nextElement();
        sw.trimTo(period);
      }
    }

    if (_mySolutions != null)
    {
      final Enumeration<Editable> iter = _mySolutions.elements();
      while (iter.hasMoreElements())
      {
        final TMAWrapper sw = (TMAWrapper) iter.nextElement();
        sw.trimTo(period);
      }
    }

    if (_theSegments != null)
    {
      final Enumeration<Editable> segments = _theSegments.elements();
      while (segments.hasMoreElements())
      {
        final TrackSegment seg = (TrackSegment) segments.nextElement();
        seg.trimTo(period);
      }
    }
  }

  /**
   * move the whole of the track be the provided offset
   */
  private final boolean updateDependents(final Enumeration<Editable> theEnum,
      final WorldVector offset)
  {
    // keep track of if the track contains something that doesn't get
    // dragged
    boolean handledData = false;

    // work through the elements
    while (theEnum.hasMoreElements())
    {
      final Object thisO = theEnum.nextElement();
      if (thisO instanceof DynamicInfillSegment)
      {
        final DynamicInfillSegment dd = (DynamicInfillSegment) thisO;
        dd.reconstruct();

        // ok - job well done
        handledData = true;
      }
      else if (thisO instanceof TrackSegment)
      {
        // special case = we handle this higher
        // up the call chain, since tracks
        // have to move before any dependent children

        // ok - job well done
        handledData = true;
      }
      else if (thisO instanceof SegmentList)
      {
        final SegmentList list = (SegmentList) thisO;
        final Collection<Editable> items = list.getData();
        final IteratorWrapper enumer = new Plottables.IteratorWrapper(items
            .iterator());
        handledData = updateDependents(enumer, offset);
      }
      else if (thisO instanceof SensorWrapper)
      {
        final SensorWrapper sw = (SensorWrapper) thisO;
        final Enumeration<Editable> enumS = sw.elements();
        while (enumS.hasMoreElements())
        {
          final SensorContactWrapper scw = (SensorContactWrapper) enumS
              .nextElement();
          // does this fix have it's own origin?
          final WorldLocation sensorOrigin = scw.getOrigin();

          if (sensorOrigin == null)
          {
            // ok - get it to recalculate it
            scw.clearCalculatedOrigin();

            @SuppressWarnings("unused")
            final WorldLocation newO = scw.getCalculatedOrigin(this);

            // we don't use the newO - we're just
            // triggering an update
          }
          else
          {
            // create new object to contain the updated location
            final WorldLocation newSensorLocation = new WorldLocation(
                sensorOrigin);
            newSensorLocation.addToMe(offset);

            // so the contact did have an origin, change it
            scw.setOrigin(newSensorLocation);
          }
        } // looping through the contacts

        // ok - job well done
        handledData = true;

      } // whether this is a sensor wrapper
      else if (thisO instanceof TMAWrapper)
      {
        final TMAWrapper sw = (TMAWrapper) thisO;
        final Enumeration<Editable> enumS = sw.elements();
        while (enumS.hasMoreElements())
        {
          final TMAContactWrapper scw = (TMAContactWrapper) enumS.nextElement();

          // does this fix have it's own origin?
          final WorldLocation sensorOrigin = scw.getOrigin();

          if (sensorOrigin != null)
          {
            // create new object to contain the updated location
            final WorldLocation newSensorLocation = new WorldLocation(
                sensorOrigin);
            newSensorLocation.addToMe(offset);

            // so the contact did have an origin, change it
            scw.setOrigin(newSensorLocation);
          }
        } // looping through the contacts

        // ok - job well done
        handledData = true;

      } // whether this is a TMA wrapper
      else if (thisO instanceof BaseLayer)
      {
        // ok, loop through it
        final BaseLayer bl = (BaseLayer) thisO;
        handledData = updateDependents(bl.elements(), offset);
      }
    } // looping through this track

    // ok, did we handle the data?
    if (!handledData)
    {
      System.err.println("TrackWrapper problem; not able to shift:" + theEnum);
    }

    return handledData;
  }

  /**
   * is this track visible between these time periods?
   *
   * @param start
   *          start DTG
   * @param end
   *          end DTG
   * @return yes/no
   */
  public final boolean visibleBetween(final HiResDate start,
      final HiResDate end)
  {
    boolean visible = false;
    if (getStartDTG().lessThan(end) && (getEndDTG().greaterThan(start)))
    {
      visible = true;
    }

    return visible;
  }

<<<<<<< HEAD
=======
  public PropertyChangeListener[] getPropertyChangeListeners(
      final String propertyName)
  {
    return getSupport().getPropertyChangeListeners(propertyName);
  }

  public FixWrapper[] getFixes()
  {
    ArrayList<FixWrapper> fixes = new ArrayList<>();
    Enumeration<Editable> iterator = getPositionIterator(); // to loop through positions
    while (iterator.hasMoreElements()) // while there are more elements
    {
        // @type Debrief.Wrappers.FixWrapper
        Editable fix = iterator.nextElement(); // get the next element
        fixes.add((FixWrapper) fix);
    }
    return fixes.toArray(new FixWrapper[0]);
  }
  
  public void removeFix(FixWrapper fixToRemove)
  {
    removeElement(fixToRemove);
  }
>>>>>>> e1d067fb
}
<|MERGE_RESOLUTION|>--- conflicted
+++ resolved
@@ -1,4669 +1,4662 @@
-/*
- *    Debrief - the Open Source Maritime Analysis Application
- *    http://debrief.info
- *
- *    (C) 2000-2014, PlanetMayo Ltd
- *
- *    This library is free software; you can redistribute it and/or
- *    modify it under the terms of the Eclipse Public License v1.0
- *    (http://www.eclipse.org/legal/epl-v10.html)
- *
- *    This library is distributed in the hope that it will be useful,
- *    but WITHOUT ANY WARRANTY; without even the implied warranty of
- *    MERCHANTABILITY or FITNESS FOR A PARTICULAR PURPOSE.
- */
-// Revision 1.1  1999-01-31 13:33:08+00  sm11td
-// Initial revision
-//
-
-package Debrief.Wrappers;
-
-import java.awt.Color;
-import java.awt.Font;
-import java.awt.Point;
-import java.beans.IntrospectionException;
-import java.beans.MethodDescriptor;
-import java.beans.PropertyChangeEvent;
-import java.beans.PropertyChangeListener;
-import java.beans.PropertyDescriptor;
-import java.util.ArrayList;
-import java.util.Arrays;
-import java.util.Collection;
-import java.util.Enumeration;
-import java.util.Iterator;
-import java.util.List;
-import java.util.SortedSet;
-import java.util.TreeSet;
-import java.util.Vector;
-
-import Debrief.ReaderWriter.Replay.FormatTracks;
-import Debrief.Tools.Properties.TrackColorModePropertyEditor;
-import Debrief.Wrappers.DynamicTrackShapes.DynamicTrackShapeSetWrapper;
-import Debrief.Wrappers.DynamicTrackShapes.DynamicTrackShapeWrapper;
-import Debrief.Wrappers.Track.AbsoluteTMASegment;
-import Debrief.Wrappers.Track.CoreTMASegment;
-import Debrief.Wrappers.Track.DynamicInfillSegment;
-import Debrief.Wrappers.Track.LightweightTrackWrapper;
-import Debrief.Wrappers.Track.PlanningSegment;
-import Debrief.Wrappers.Track.RelativeTMASegment;
-import Debrief.Wrappers.Track.SplittableLayer;
-import Debrief.Wrappers.Track.TrackColorModeHelper;
-import Debrief.Wrappers.Track.TrackColorModeHelper.DeferredDatasetColorMode;
-import Debrief.Wrappers.Track.TrackColorModeHelper.TrackColorMode;
-import Debrief.Wrappers.Track.TrackSegment;
-import Debrief.Wrappers.Track.TrackWrapper_Support;
-import Debrief.Wrappers.Track.TrackWrapper_Support.SegmentList;
-import Debrief.Wrappers.Track.TrackWrapper_Test;
-import Debrief.Wrappers.Track.WormInHoleOffset;
-import MWC.GUI.BaseLayer;
-import MWC.GUI.CanvasType;
-import MWC.GUI.Defaults;
-import MWC.GUI.DynamicPlottable;
-import MWC.GUI.Editable;
-import MWC.GUI.FireExtended;
-import MWC.GUI.FireReformatted;
-import MWC.GUI.HasEditables.ProvidesContiguousElements;
-import MWC.GUI.Layer;
-import MWC.GUI.Layers;
-import MWC.GUI.Layers.NeedsToKnowAboutLayers;
-import MWC.GUI.MessageProvider;
-import MWC.GUI.PlainWrapper;
-import MWC.GUI.Plottable;
-import MWC.GUI.Plottables;
-import MWC.GUI.Plottables.IteratorWrapper;
-import MWC.GUI.Canvas.CanvasTypeUtilities;
-import MWC.GUI.Properties.FractionPropertyEditor;
-import MWC.GUI.Properties.LabelLocationPropertyEditor;
-import MWC.GUI.Properties.LineStylePropertyEditor;
-import MWC.GUI.Properties.LineWidthPropertyEditor;
-import MWC.GUI.Properties.NullableLocationPropertyEditor;
-import MWC.GUI.Shapes.DraggableItem;
-import MWC.GUI.Shapes.HasDraggableComponents;
-import MWC.GUI.Shapes.TextLabel;
-import MWC.GUI.Shapes.Symbols.SymbolFactoryPropertyEditor;
-import MWC.GUI.Shapes.Symbols.SymbolScalePropertyEditor;
-import MWC.GUI.Shapes.Symbols.Vessels.WorldScaledSym;
-import MWC.GUI.Tools.Operations.RightClickPasteAdaptor.NeedsTidyingOnPaste;
-import MWC.GenericData.Duration;
-import MWC.GenericData.HiResDate;
-import MWC.GenericData.TimePeriod;
-import MWC.GenericData.Watchable;
-import MWC.GenericData.WatchableList;
-import MWC.GenericData.WorldArea;
-import MWC.GenericData.WorldDistance;
-import MWC.GenericData.WorldDistance.ArrayLength;
-import MWC.GenericData.WorldLocation;
-import MWC.GenericData.WorldSpeed;
-import MWC.GenericData.WorldVector;
-import MWC.TacticalData.Fix;
-import MWC.Utilities.Errors.Trace;
-import MWC.Utilities.TextFormatting.FormatRNDateTime;
-
-/**
- * the TrackWrapper maintains the GUI and data attributes of the whole track iteself, but the
- * responsibility for the fixes within the track are demoted to the FixWrapper
- */
-public class TrackWrapper extends LightweightTrackWrapper implements
-    WatchableList, DraggableItem, HasDraggableComponents,
-    ProvidesContiguousElements, ISecondaryTrack, DynamicPlottable,
-    NeedsTidyingOnPaste
-{
-
-  // //////////////////////////////////////
-  // member variables
-  // //////////////////////////////////////
-
-  /**
-   * class containing editable details of a track
-   */
-  public final class trackInfo extends Editable.EditorType implements
-      Editable.DynamicDescriptors
-  {
-
-    /**
-     * constructor for this editor, takes the actual track as a parameter
-     *
-     * @param data
-     *          track being edited
-     */
-    public trackInfo(final TrackWrapper data)
-    {
-      super(data, data.getName(), "");
-    }
-
-    @Override
-    public final MethodDescriptor[] getMethodDescriptors()
-    {
-      // just add the reset color field first
-      final Class<TrackWrapper> c = TrackWrapper.class;
-      final MethodDescriptor[] _methodDescriptors = new MethodDescriptor[]
-      {method(c, "exportThis", null, "Export Shape"), method(c, "resetLabels",
-          null, "Reset DTG Labels"), method(c, "calcCourseSpeed", null,
-              "Calc Course & Speed")};
-
-      return _methodDescriptors;
-    }
-
-    @Override
-    public final String getName()
-    {
-      return super.getName();
-    }
-
-    @Override
-    public final PropertyDescriptor[] getPropertyDescriptors()
-    {
-      try
-      {
-        final PropertyDescriptor[] _coreDescriptors = new PropertyDescriptor[]
-        {displayExpertLongProp("SymbolType", "Snail symbol type",
-            "the type of symbol plotted for this label", FORMAT,
-            SymbolFactoryPropertyEditor.class), displayExpertProp("SymbolColor",
-                "Symbol color", "the color of the symbol highligher", FORMAT),
-            displayExpertLongProp("LineThickness", "Line thickness",
-                "the width to draw this track", FORMAT,
-                LineWidthPropertyEditor.class), expertProp("Name",
-                    "the track name"), displayExpertProp("InterpolatePoints",
-                        "Interpolate points",
-                        "whether to interpolate points between known data points",
-                        SPATIAL), expertProp("Color", "the track color",
-                            FORMAT), displayExpertProp("EndTimeLabels",
-                                "Start/End time labels",
-                                "Whether to label track start/end with 6-figure DTG",
-                                VISIBILITY), displayExpertProp(
-                                    "PlotArrayCentre", "Plot array centre",
-                                    "highlight the sensor array centre when non-zero array length provided",
-                                    VISIBILITY), displayExpertProp("TrackFont",
-                                        "Track font", "the track label font",
-                                        FORMAT), displayExpertProp(
-                                            "NameVisible", "Name visible",
-                                            "show the track label", VISIBILITY),
-            displayExpertProp("PositionsVisible", "Positions visible",
-                "show individual Positions", VISIBILITY), displayExpertProp(
-                    "NameAtStart", "Name at start",
-                    "whether to show the track name at the start (or end)",
-                    VISIBILITY), displayExpertProp("LinkPositions",
-                        "Link positions", "whether to join the track points",
-                        VISIBILITY), expertProp("Visible",
-                            "whether the track is visible", VISIBILITY),
-            displayExpertLongProp("NameLocation", "Name location",
-                "relative location of track label", FORMAT,
-                MWC.GUI.Properties.NullableLocationPropertyEditor.class),
-            displayExpertLongProp("LabelFrequency", "Label frequency",
-                "the label frequency", TEMPORAL,
-                MWC.GUI.Properties.TimeFrequencyPropertyEditor.class),
-            displayExpertLongProp("ResampleDataAt", "Resample data at",
-                "the data sample rate", TEMPORAL,
-                MWC.GUI.Properties.TimeFrequencyPropertyEditor.class),
-            displayExpertLongProp("ArrowFrequency", "Arrow frequency",
-                "the direction marker frequency", TEMPORAL,
-                MWC.GUI.Properties.TimeFrequencyPropertyEditor.class),
-            displayExpertLongProp("SymbolFrequency", "Symbol frequency",
-                "the symbol frequency", TEMPORAL,
-                MWC.GUI.Properties.TimeFrequencyPropertyEditor.class),
-            displayProp("CustomTrailLength", "Custom Snail Trail",
-                "to specify a custom snail trail length",
-                Editable.EditorType.TEMPORAL), displayExpertLongProp(
-                    "CustomVectorStretch", "Custom Vector Stretch",
-                    "to specify a custom snail vector stretch",
-                    Editable.EditorType.TEMPORAL, FractionPropertyEditor.class),
-            displayExpertLongProp("LineStyle", "Line style",
-                "the line style used to join track points", FORMAT,
-                MWC.GUI.Properties.LineStylePropertyEditor.class)};
-
-        PropertyDescriptor[] res;
-
-        // SPECIAL CASE: if we have a world scaled symbol, provide
-        // editors for
-        // the symbol size
-        final TrackWrapper item = (TrackWrapper) this.getData();
-        if (item._theSnailShape instanceof WorldScaledSym)
-        {
-          // yes = better create height/width editors
-          final PropertyDescriptor[] _coreDescriptorsWithSymbols =
-              new PropertyDescriptor[_coreDescriptors.length + 2];
-          System.arraycopy(_coreDescriptors, 0, _coreDescriptorsWithSymbols, 2,
-              _coreDescriptors.length);
-          _coreDescriptorsWithSymbols[0] = displayExpertProp("SymbolLength",
-              "Snail symbol length", "Length of snail symbol", FORMAT);
-          _coreDescriptorsWithSymbols[1] = displayExpertProp("SymbolWidth",
-              "Snail symbol width", "Width of snail symbol", FORMAT);
-
-          // and now use the new value
-          res = _coreDescriptorsWithSymbols;
-        }
-        else
-        {
-          // yes = better create height/width editors
-          final PropertyDescriptor[] _coreDescriptorsWithSymbols =
-              new PropertyDescriptor[_coreDescriptors.length + 1];
-          System.arraycopy(_coreDescriptors, 0, _coreDescriptorsWithSymbols, 1,
-              _coreDescriptors.length);
-          _coreDescriptorsWithSymbols[0] = displayExpertLongProp(
-              "SnailSymbolSize", "Snail symbol size", "Size of symbol", FORMAT,
-              SymbolScalePropertyEditor.class);
-
-          // and now use the new value
-          res = _coreDescriptorsWithSymbols;
-        }
-
-        // TRACK COLORING HANDLING
-        final List<TrackColorMode> datasets = getTrackColorModes();
-        if (datasets.size() > 0)
-        {
-          // store the datasets
-          TrackColorModePropertyEditor.setCustomModes(datasets);
-
-          final List<PropertyDescriptor> tmpList =
-              new ArrayList<PropertyDescriptor>();
-          tmpList.addAll(Arrays.asList(res));
-
-          // insert the editor
-          tmpList.add(displayExpertLongProp("TrackColorMode",
-              "Track Coloring Mode", "the mode in which to color the track",
-              FORMAT, TrackColorModePropertyEditor.class));
-
-          // ok. if we're in a measuremd mode, it may have a mode selector
-
-          res = tmpList.toArray(res);
-
-          // NOTE: this info class to implement Editable.DynamicDescriptors
-          // to avoid these descriptors being cached
-        }
-
-        return res;
-      }
-      catch (final IntrospectionException e)
-      {
-        return super.getPropertyDescriptors();
-      }
-    }
-  }
-
-  /**
-   * utility class to let us iterate through all positions without having to copy/paste them into a
-   * new object
-   *
-   * @author Ian
-   *
-   */
-  public static class WrappedIterators implements Enumeration<Editable>
-  {
-
-    /**
-     * special class, used when we don't contain any data
-     *
-     * @author Ian
-     *
-     */
-    private static class EmptyIterator implements Enumeration<Editable>
-    {
-
-      @Override
-      public boolean hasMoreElements()
-      {
-        return false;
-      }
-
-      @Override
-      public Editable nextElement()
-      {
-        return null;
-      }
-    }
-
-    private final List<Enumeration<Editable>> lists = new ArrayList<>();
-    private int currentList = 0;
-    private Enumeration<Editable> currentIter;
-    private Editable current;
-
-    private Editable previous;
-
-    public WrappedIterators()
-    {
-      currentIter = null;
-    }
-
-    public WrappedIterators(final SegmentList segments)
-    {
-      final Enumeration<Editable> ele = segments.elements();
-      while (ele.hasMoreElements())
-      {
-        final TrackSegment seg = (TrackSegment) ele.nextElement();
-        lists.add(seg.elements());
-      }
-
-      // if we have some data, return the first. Else, return an
-      // empty iterator
-      currentIter = lists.isEmpty() ? new EmptyIterator() : this.lists.get(0);
-    }
-
-    public void add(final Enumeration<MWC.GUI.Editable> item)
-    {
-      lists.add(item);
-
-      if (currentIter == null)
-      {
-        currentIter = lists.get(0);
-      }
-    }
-
-    public Editable currentElement()
-    {
-      return current;
-    }
-
-    @Override
-    public boolean hasMoreElements()
-    {
-      while (currentList < lists.size() - 1 && !currentIter.hasMoreElements())
-      {
-        currentList++;
-        currentIter = lists.get(currentList);
-      }
-
-      return currentIter.hasMoreElements();
-    }
-
-    @Override
-    public Editable nextElement()
-    {
-      while (currentList < lists.size() - 1 && !currentIter.hasMoreElements())
-      {
-        currentList++;
-        currentIter = lists.get(currentList);
-      }
-
-      // cache the previous value
-      previous = current;
-
-      // cache the current value
-      current = currentIter.nextElement();
-
-      return current;
-    }
-
-    public Editable previousElement()
-    {
-      return previous;
-    }
-
-  }
-
-  private static final String SOLUTIONS_LAYER_NAME = "Solutions";
-
-  public static final String SENSORS_LAYER_NAME = "Sensors";
-
-  public static final String DYNAMIC_SHAPES_LAYER_NAME = "Dynamic Shapes";
-
-  /**
-   * keep track of versions - version id
-   */
-  static final long serialVersionUID = 1;
-
-  private static String checkTheyAreNotOverlapping(final Editable[] subjects)
-  {
-    // first, check they don't overlap.
-    // start off by collecting the periods
-    final TimePeriod[] _periods =
-        new TimePeriod.BaseTimePeriod[subjects.length];
-    for (int i = 0; i < subjects.length; i++)
-    {
-      final Editable editable = subjects[i];
-      TimePeriod thisPeriod = null;
-      if (editable instanceof TrackWrapper)
-      {
-        final TrackWrapper tw = (TrackWrapper) editable;
-        thisPeriod = new TimePeriod.BaseTimePeriod(tw.getStartDTG(), tw
-            .getEndDTG());
-      }
-      else if (editable instanceof TrackSegment)
-      {
-        final TrackSegment ts = (TrackSegment) editable;
-        thisPeriod = new TimePeriod.BaseTimePeriod(ts.startDTG(), ts.endDTG());
-      }
-      _periods[i] = thisPeriod;
-    }
-    // now test them.
-    String failedMsg = null;
-    for (int i = 0; i < _periods.length; i++)
-    {
-      final TimePeriod timePeriod = _periods[i];
-      for (int j = 0; j < _periods.length; j++)
-      {
-        final TimePeriod timePeriod2 = _periods[j];
-        // check it's not us
-        if (timePeriod2 != timePeriod)
-        {
-          if (timePeriod.overlaps(timePeriod2))
-          {
-            failedMsg = "'" + subjects[i].getName() + "' and '" + subjects[j]
-                .getName() + "'";
-            break;
-          }
-        }
-
-      }
-
-    }
-    return failedMsg;
-  }
-
-  /**
-   *
-   * @param newTrack
-   * @param reference
-   *          Note: these parameters are tested here
-   * @see TrackWrapper_Test#testTrackMerge1()
-   */
-  private static void copyStyling(final TrackWrapper newTrack,
-      final TrackWrapper reference)
-  {
-    // Note: see link in javadoc for where these are tested
-    newTrack.setSymbolType(reference.getSymbolType());
-    newTrack.setSymbolWidth(reference.getSymbolWidth());
-    newTrack.setSymbolLength(reference.getSymbolLength());
-    newTrack.setSymbolColor(reference.getSymbolColor());
-  }
-
-  private static void duplicateFixes(final SegmentList newSeg2,
-      final TrackSegment target, final Color infillShade)
-  {
-    final Enumeration<Editable> segs = newSeg2.elements();
-    while (segs.hasMoreElements())
-    {
-      final TrackSegment segment = (TrackSegment) segs.nextElement();
-
-      if (segment instanceof CoreTMASegment)
-      {
-        final CoreTMASegment ct = (CoreTMASegment) segment;
-        final TrackSegment newSeg = new TrackSegment(ct);
-        duplicateFixes(newSeg, target, infillShade);
-      }
-      else
-      {
-        duplicateFixes(segment, target, infillShade);
-      }
-    }
-  }
-
-  private static void duplicateFixes(final TrackSegment source,
-      final TrackSegment target, final Color infillShade)
-  {
-    // are we an infill?
-    final boolean isInfill = source instanceof DynamicInfillSegment;
-
-    // ok, retrieve the points in the track segment
-    final Enumeration<Editable> tsPts = source.elements();
-    while (tsPts.hasMoreElements())
-    {
-      final FixWrapper existingFW = (FixWrapper) tsPts.nextElement();
-      final Fix existingFix = existingFW.getFix();
-      final Fix newFix = existingFix.makeCopy();
-      final FixWrapper newF = new FixWrapper(newFix);
-
-      if (infillShade != null && isInfill)
-      {
-        newF.setColor(infillShade);
-      }
-
-      // also duplicate the label
-      newF.setLabel(existingFW.getLabel());
-
-      target.addFix(newF);
-    }
-  }
-
-  /**
-   * put the other objects into this one as children
-   *
-   * @param wrapper
-   *          whose going to receive it
-   * @param theLayers
-   *          the top level layers object
-   * @param parents
-   *          the track wrapppers containing the children
-   * @param subjects
-   *          the items to insert.
-   */
-  public static void groupTracks(final TrackWrapper target,
-      final Layers theLayers, final Layer[] parents, final Editable[] subjects)
-  {
-    // ok, loop through the subjects, adding them onto the target
-    for (int i = 0; i < subjects.length; i++)
-    {
-      final Layer thisL = (Layer) subjects[i];
-      final TrackWrapper thisP = (TrackWrapper) parents[i];
-      if (thisL != target)
-      {
-        // is it a plain segment?
-        if (thisL instanceof TrackWrapper)
-        {
-          // pass down through the positions/segments
-          final Enumeration<Editable> pts = thisL.elements();
-
-          while (pts.hasMoreElements())
-          {
-            final Editable obj = pts.nextElement();
-
-            if (obj instanceof SegmentList)
-            {
-              final SegmentList sl = (SegmentList) obj;
-
-              final Enumeration<Editable> segs = sl.elements();
-              while (segs.hasMoreElements())
-              {
-                final TrackSegment ts = (TrackSegment) segs.nextElement();
-
-                // reset the name if we need to
-                if (ts.getName().startsWith("Posi"))
-                {
-                  ts.setName(FormatRNDateTime.toString(ts.startDTG().getDate()
-                      .getTime()));
-                }
-
-                target.add(ts);
-              }
-            }
-            else
-            {
-              if (obj instanceof TrackSegment)
-              {
-                final TrackSegment ts = (TrackSegment) obj;
-
-                // reset the name if we need to
-                if (ts.getName().startsWith("Posi"))
-                {
-                  ts.setName(FormatRNDateTime.toString(ts.startDTG().getDate()
-                      .getTime()));
-                }
-
-                // and remember it
-                target.add(ts);
-              }
-            }
-          }
-        }
-        else
-        {
-          // get it's data, and add it to the target
-          target.add(thisL);
-        }
-
-        // and remove the layer from it's parent
-        if (thisL instanceof TrackSegment)
-        {
-          thisP.removeElement(thisL);
-
-          // does this just leave an empty husk?
-          if (thisP.numFixes() == 0)
-          {
-            // may as well ditch it anyway
-            theLayers.removeThisLayer(thisP);
-          }
-        }
-        else
-        {
-          // we'll just remove it from the top level layer
-          theLayers.removeThisLayer(thisL);
-        }
-      }
-    }
-  }
-
-  /**
-   * perform a merge of the supplied tracks.
-   *
-   * @param recipient
-   *          the final recipient of the other items
-   * @param theLayers
-   * @param parents
-   *          the parent tracks for the supplied items
-   * @param subjects
-   *          the actual selected items
-   * @param _newName
-   *          name to give to the merged object
-   * @return sufficient information to undo the merge
-   */
-  public static int mergeTracks(final TrackWrapper newTrack,
-      final Layers theLayers, final Editable[] subjects,
-      final Color infillShade)
-  {
-    // check that the legs don't overlap
-    final String failedMsg = checkTheyAreNotOverlapping(subjects);
-
-    // how did we get on?
-    if (failedMsg != null)
-    {
-      MessageProvider.Base.show("Merge tracks", "Sorry, " + failedMsg
-          + " overlap in time. Please correct this and retry",
-          MessageProvider.ERROR);
-      return MessageProvider.ERROR;
-    }
-
-    // ok, loop through the subjects, adding them onto the target
-    for (int i = 0; i < subjects.length; i++)
-    {
-      final Layer thisL = (Layer) subjects[i];
-
-      // is it a plain segment?
-      if (thisL instanceof TrackWrapper)
-      {
-        // is this the first one? If so, we'll copy the symbol setup
-        if (i == 0)
-        {
-          final TrackWrapper track = (TrackWrapper) thisL;
-          copyStyling(newTrack, track);
-        }
-
-        // pass down through the positions/segments
-        final Enumeration<Editable> pts = thisL.elements();
-
-        while (pts.hasMoreElements())
-        {
-          final Editable obj = pts.nextElement();
-          if (obj instanceof SegmentList)
-          {
-            final SegmentList sl = (SegmentList) obj;
-            final TrackSegment newT = new TrackSegment(TrackSegment.ABSOLUTE);
-            duplicateFixes(sl, newT, infillShade);
-            newTrack.add(newT);
-          }
-          else if (obj instanceof TrackSegment)
-          {
-            final TrackSegment ts = (TrackSegment) obj;
-
-            // ok, duplicate the fixes in this segment
-            final TrackSegment newT = new TrackSegment(TrackSegment.ABSOLUTE);
-            duplicateFixes(ts, newT, infillShade);
-
-            // and add it to the new track
-            newTrack.append(newT);
-          }
-        }
-      }
-      else if (thisL instanceof TrackSegment)
-      {
-        final TrackSegment ts = (TrackSegment) thisL;
-
-        // ok, duplicate the fixes in this segment
-        final TrackSegment newT = new TrackSegment(ts.getPlotRelative());
-        duplicateFixes(ts, newT, infillShade);
-
-        // and add it to the new track
-        newTrack.append(newT);
-
-        // is this the first one? If so, we'll copy the symbol setup
-        if (i == 0)
-        {
-          final TrackWrapper track = ts.getWrapper();
-          copyStyling(newTrack, track);
-        }
-      }
-      else if (thisL instanceof SegmentList)
-      {
-        final SegmentList sl = (SegmentList) thisL;
-
-        // is this the first one? If so, we'll copy the symbol setup
-        if (i == 0)
-        {
-          final TrackWrapper track = sl.getWrapper();
-          copyStyling(newTrack, track);
-        }
-
-        // it's absolute, since merged tracks are always
-        // absolute
-        final TrackSegment newT = new TrackSegment(TrackSegment.ABSOLUTE);
-
-        // ok, duplicate the fixes in this segment
-        duplicateFixes(sl, newT, infillShade);
-
-        // and add it to the new track
-        newTrack.append(newT);
-      }
-    }
-
-    // and store the new track
-    theLayers.addThisLayer(newTrack);
-
-    return MessageProvider.OK;
-  }
-
-  /**
-   * perform a merge of the supplied tracks.
-   *
-   * @param target
-   *          the final recipient of the other items
-   * @param theLayers
-   * @param parents
-   *          the parent tracks for the supplied items
-   * @param subjects
-   *          the actual selected items
-   * @return sufficient information to undo the merge
-   */
-  public static int mergeTracksInPlace(final Editable target,
-      final Layers theLayers, final Layer[] parents, final Editable[] subjects)
-  {
-    // where we dump the new data points
-    Layer receiver = (Layer) target;
-
-    // check that the legs don't overlap
-    final String failedMsg = checkTheyAreNotOverlapping(subjects);
-
-    // how did we get on?
-    if (failedMsg != null)
-    {
-      MessageProvider.Base.show("Merge tracks", "Sorry, " + failedMsg
-          + " overlap in time. Please correct this and retry",
-          MessageProvider.ERROR);
-      return MessageProvider.ERROR;
-    }
-
-    // right, if the target is a TMA track, we have to change it into a
-    // proper
-    // track, since
-    // the merged tracks probably contain manoeuvres
-    if (target instanceof CoreTMASegment)
-    {
-      final CoreTMASegment tma = (CoreTMASegment) target;
-      final TrackSegment newSegment = new TrackSegment(tma);
-
-      // now do some fancy footwork to remove the target from the wrapper,
-      // and
-      // replace it with our new segment
-      newSegment.getWrapper().removeElement(target);
-      newSegment.getWrapper().add(newSegment);
-
-      // store the new segment into the receiver
-      receiver = newSegment;
-    }
-
-    // ok, loop through the subjects, adding them onto the target
-    for (int i = 0; i < subjects.length; i++)
-    {
-      final Layer thisL = (Layer) subjects[i];
-      final TrackWrapper thisP = (TrackWrapper) parents[i];
-      // is this the target item (note we're comparing against the item
-      // passed
-      // in, not our
-      // temporary receiver, since the receiver may now be a tracksegment,
-      // not a
-      // TMA segment
-      if (thisL != target)
-      {
-        // is it a plain segment?
-        if (thisL instanceof TrackWrapper)
-        {
-          // pass down through the positions/segments
-          final Enumeration<Editable> pts = thisL.elements();
-
-          while (pts.hasMoreElements())
-          {
-            final Editable obj = pts.nextElement();
-            if (obj instanceof SegmentList)
-            {
-              final SegmentList sl = (SegmentList) obj;
-              final Enumeration<Editable> segs = sl.elements();
-              while (segs.hasMoreElements())
-              {
-                final TrackSegment ts = (TrackSegment) segs.nextElement();
-                receiver.add(ts);
-              }
-            }
-            else
-            {
-              final Layer ts = (Layer) obj;
-              receiver.append(ts);
-            }
-          }
-        }
-        else
-        {
-          // get it's data, and add it to the target
-          receiver.append(thisL);
-        }
-
-        // and remove the layer from it's parent
-        if (thisL instanceof TrackSegment)
-        {
-          thisP.removeElement(thisL);
-
-          // does this just leave an empty husk?
-          if (thisP.numFixes() == 0)
-          {
-            // may as well ditch it anyway
-            theLayers.removeThisLayer(thisP);
-          }
-        }
-        else
-        {
-          // we'll just remove it from the top level layer
-          theLayers.removeThisLayer(thisL);
-        }
-      }
-
-    }
-
-    return MessageProvider.OK;
-  }
-
-  /**
-   * whether to interpolate points in this track
-   */
-  private boolean _interpolatePoints = false;
-
-  /**
-   * the end of the track to plot the label
-   */
-  private boolean _LabelAtStart = true;
-
-  /**
-   * whether to show a time label at the start/end of the track
-   *
-   */
-  private boolean _endTimeLabels = true;
-
-  /**
-   * the style of this line
-   *
-   */
-  private int _lineStyle = CanvasType.SOLID;
-
-  /**
-   * whether or not to link the Positions
-   */
-  private boolean _linkPositions;
-
-  /**
-   * whether to show a highlight for the array centre
-   *
-   */
-  private boolean _plotArrayCentre;
-
-  /**
-   * our editable details
-   */
-  protected transient Editable.EditorType _myEditor = null;
-
-  /**
-   * keep a list of points waiting to be plotted
-   *
-   */
-  transient private int[] _myPts;
-
-  /**
-   * the sensor tracks for this vessel
-   */
-  final private BaseLayer _mySensors;
-
-  /**
-   * the dynamic shapes for this vessel
-   */
-  final private BaseLayer _myDynamicShapes;
-
-  /**
-   * the TMA solutions for this vessel
-   */
-  final private BaseLayer _mySolutions;
-
-  /**
-   * keep track of how far we are through our array of points
-   *
-   */
-  transient private int _ptCtr = 0;
-
-  /**
-   * the list of wrappers we hold
-   */
-  protected SegmentList _theSegments;
-
-  /**
-   * flag for if there is a pending update to track - particularly if it's a relative one
-   */
-  private boolean _relativeUpdatePending = false;
-
-  // //////////////////////////////////////
-  // member functions
-  // //////////////////////////////////////
-
-  transient private FixWrapper _lastFix;
-
-  /**
-   * working parameters
-   */
-  transient private WorldArea _myWorldArea;
-
-  transient private PropertyChangeListener _locationListener;
-
-  transient private PropertyChangeListener _childTrackMovedListener;
-
-  private Duration _customTrailLength = null;
-
-  private Double _customVectorStretch = null;
-
-  /**
-   * how to shade the track
-   *
-   */
-  private TrackColorModeHelper.TrackColorMode _trackColorMode =
-      TrackColorModeHelper.LegacyTrackColorModes.PER_FIX;
-
-  /**
-   * cache the position iterator we last used. this prevents us from having to restart at the
-   * beginning when getNearestTo() is being called repetitively
-   */
-  private transient WrappedIterators _lastPosIterator;
-
-  // //////////////////////////////////////
-  // constructors
-  // //////////////////////////////////////
-  /**
-   * Wrapper for a Track (a series of position fixes). It combines the data with the formatting
-   * details
-   */
-  public TrackWrapper()
-  {
-    _mySensors = new SplittableLayer(true);
-    _mySensors.setName(SENSORS_LAYER_NAME);
-
-    _myDynamicShapes = new SplittableLayer(true);
-    _myDynamicShapes.setName(DYNAMIC_SHAPES_LAYER_NAME);
-
-    _mySolutions = new BaseLayer(true);
-    _mySolutions.setName(SOLUTIONS_LAYER_NAME);
-
-    // create a property listener for when fixes are moved
-    _locationListener = createLocationListener();
-    _childTrackMovedListener = crateChildTrackMovedListener();
-
-    _linkPositions = true;
-
-    // start off with positions showing (although the default setting for a
-    // fix
-    // is to not show a symbol anyway). We need to make this "true" so that
-    // when a fix position is set to visible it is not over-ridden by this
-    // setting
-    _showPositions = true;
-
-    // initialise the symbol to use for plotting this track in snail mode
-    _theSnailShape = MWC.GUI.Shapes.Symbols.SymbolFactory.createSymbol(
-        "Submarine");
-
-    // declare our arrays
-    _theSegments = new TrackWrapper_Support.SegmentList();
-    _theSegments.setWrapper(this);
-
-    // tracks are plotted bolder than lightweight tracks, give them some depth
-    setLineThickness(3);
-  }
-
-  /**
-   * add the indicated point to the track
-   *
-   * @param point
-   *          the point to add
-   */
-  @Override
-  public void add(final MWC.GUI.Editable point)
-  {
-    // see what type of object this is
-    if (point instanceof FixWrapper)
-    {
-      final FixWrapper fw = (FixWrapper) point;
-      fw.setTrackWrapper(this);
-      addFix(fw);
-    }
-    // is this a sensor?
-    else if (point instanceof SensorWrapper)
-    {
-      final SensorWrapper swr = (SensorWrapper) point;
-
-      // see if we already have a sensor with this name
-      SensorWrapper existing = null;
-      final Enumeration<Editable> enumer = _mySensors.elements();
-      while (enumer.hasMoreElements())
-      {
-        final SensorWrapper oldS = (SensorWrapper) enumer.nextElement();
-
-        // does this have the same name?
-        if (oldS.getName().equals(swr.getName()))
-        {
-          // yes - ok, remember it
-          existing = oldS;
-
-          // and append the data points
-          existing.append(swr);
-        }
-      }
-
-      // did we find it already?
-      if (existing == null)
-      {
-
-        // nope, so store it
-        _mySensors.add(swr);
-      }
-
-      // tell the sensor about us
-      swr.setHost(this);
-
-      // and the track name (if we're loading from REP it will already
-      // know
-      // the name, but if this data is being pasted in, it may start with
-      // a different
-      // parent track name - so override it here)
-      swr.setTrackName(this.getName());
-    }
-    // is this a dynamic shape?
-    else if (point instanceof DynamicTrackShapeSetWrapper)
-    {
-      final DynamicTrackShapeSetWrapper swr =
-          (DynamicTrackShapeSetWrapper) point;
-
-      // just check we don't alraedy have it
-      if (_myDynamicShapes.contains(swr))
-      {
-        MWC.Utilities.Errors.Trace.trace(
-            "Not adding shape-set, it's already present" + swr.getName(),
-            false);
-      }
-      else
-      {
-
-        // add to our list
-        _myDynamicShapes.add(swr);
-
-        // tell the sensor about us
-        swr.setHost(this);
-      }
-    }
-    else if (point instanceof DynamicTrackShapeWrapper)
-    {
-      final DynamicTrackShapeWrapper shape = (DynamicTrackShapeWrapper) point;
-      DynamicTrackShapeSetWrapper target = null;
-      final Enumeration<Editable> iter = getDynamicShapes().elements();
-      if (iter != null)
-      {
-        while (iter.hasMoreElements())
-        {
-          final DynamicTrackShapeSetWrapper set =
-              (DynamicTrackShapeSetWrapper) iter.nextElement();
-
-          // is this our sensor?
-          if (set.getName().equals(shape.getSensorName()))
-          {
-            // cool, drop out
-            target = set;
-            break;
-          }
-        } // looping through the sensors
-      } // whether there are any sensors
-      if (target == null)
-      {
-        // then create it
-        target = new DynamicTrackShapeSetWrapper(shape.getSensorName());
-
-        add(target);
-      }
-      target.add(shape);
-    }
-    // is this a TMA solution track?
-    else if (point instanceof TMAWrapper)
-    {
-      final TMAWrapper twr = (TMAWrapper) point;
-      // add to our list
-      _mySolutions.add(twr);
-
-      // tell the sensor about us
-      twr.setHost(this);
-
-      // and the track name (if we're loading from REP it will already
-      // know
-      // the name, but if this data is being pasted in, it may start with
-      // a different
-      // parent track name - so override it here)
-      twr.setTrackName(this.getName());
-    }
-    else if (point instanceof TrackSegment)
-    {
-      final TrackSegment seg = (TrackSegment) point;
-
-      seg.setWrapper(this);
-      _theSegments.addSegment((TrackSegment) point);
-
-      // hey, sort out the positions
-      sortOutRelativePositions();
-
-      // special case - see if it's a relative TMA segment,
-      // we many need some more sorting
-      if (point instanceof RelativeTMASegment)
-      {
-        final RelativeTMASegment newRelativeSegment =
-            (RelativeTMASegment) point;
-
-        // ok, try to update the layers. get the layers for an
-        // existing segment
-        final SegmentList sl = this.getSegments();
-        final Enumeration<Editable> sEnum = sl.elements();
-        while (sEnum.hasMoreElements())
-        {
-          final TrackSegment mySegment = (TrackSegment) sEnum.nextElement();
-          if (mySegment != newRelativeSegment)
-          {
-            // ok, it's not this one. try the layers
-            if (mySegment instanceof RelativeTMASegment)
-            {
-              final RelativeTMASegment myRelativeSegnent =
-                  (RelativeTMASegment) mySegment;
-              final Layers myExistingLayers = myRelativeSegnent.getLayers();
-              if (myExistingLayers != newRelativeSegment.getLayers())
-              {
-                newRelativeSegment.setLayers(myExistingLayers);
-                break;
-              }
-            }
-          }
-        }
-      }
-      // we also need to listen for a child moving
-      seg.addPropertyChangeListener(CoreTMASegment.ADJUSTED,
-          _childTrackMovedListener);
-    }
-    else if (point instanceof Layer)
-    {
-      // just check if it's a track - since we don't want to allow pasting
-      // TMA track into it's parent
-      final Layer layer = (Layer) point;
-
-      if (layer instanceof TrackWrapper)
-      {
-        final TrackWrapper newTrack = (TrackWrapper) layer;
-        final Enumeration<Editable> segs = newTrack.getSegments().elements();
-        while (segs.hasMoreElements())
-        {
-          final Editable seg = segs.nextElement();
-          if (seg instanceof RelativeTMASegment)
-          {
-            final RelativeTMASegment rel = (RelativeTMASegment) seg;
-            // hey, just check that we're not actually the reference
-            // for this segment
-            if (rel.getHostName().equals(this.getName()))
-            {
-              MessageProvider.Base.show("Paste track",
-                  "Can't paste TMA track into it's reference track:" + this
-                      .getName(), MessageProvider.ERROR);
-              return;
-            }
-          }
-        }
-      }
-
-      final Enumeration<Editable> items = layer.elements();
-      while (items.hasMoreElements())
-      {
-        final Editable thisE = items.nextElement();
-        add(thisE);
-      }
-    }
-    else
-    {
-      MessageProvider.Base.show("Paste Error", "Can't paste " + point
-          + " into track", MessageProvider.ERROR);
-      Trace.trace("Can't paste " + point + " into track", true);
-    }
-  }
-
-  @Override
-  public void addFix(final FixWrapper theFix)
-  {
-    // do we have any track segments
-    if (_theSegments.isEmpty())
-    {
-      // nope, add one
-      final TrackSegment firstSegment = new TrackSegment(TrackSegment.ABSOLUTE);
-      firstSegment.setName("Positions");
-      _theSegments.addSegment(firstSegment);
-    }
-
-    // add fix to last track segment
-    final TrackSegment last = (TrackSegment) _theSegments.last();
-    last.addFix(theFix);
-
-    // tell the fix about it's daddy
-    theFix.setTrackWrapper(this);
-
-    if (_myWorldArea == null)
-    {
-      _myWorldArea = new WorldArea(theFix.getLocation(), theFix.getLocation());
-    }
-    else
-    {
-      _myWorldArea.extend(theFix.getLocation());
-    }
-
-    // flush any cached values for time period & lists of positions
-    flushPeriodCache();
-    flushPositionCache();
-  }
-
-  /**
-   * append this other layer to ourselves (although we don't really bother with it)
-   *
-   * @param other
-   *          the layer to add to ourselves
-   */
-  @Override
-  public void append(final Layer other)
-  {
-    boolean modified = false;
-
-    // is it a track?
-    if ((other instanceof TrackWrapper) || (other instanceof TrackSegment))
-    {
-      // yes, break it down.
-      final java.util.Enumeration<Editable> iter = other.elements();
-      while (iter.hasMoreElements())
-      {
-        final Editable nextItem = iter.nextElement();
-        if (nextItem instanceof Layer)
-        {
-          append((Layer) nextItem);
-          modified = true;
-        }
-        else
-        {
-          add(nextItem);
-          modified = true;
-        }
-      }
-    }
-    else
-    {
-      // nope, just add it to us.
-      add(other);
-      modified = true;
-    }
-
-    if (modified)
-    {
-      setRelativePending();
-    }
-  }
-
-  /**
-   * Calculates Course & Speed for the track.
-   */
-  public void calcCourseSpeed()
-  {
-    // step through our fixes
-    final Enumeration<Editable> iter = getPositionIterator();
-    FixWrapper prevFw = null;
-    while (iter.hasMoreElements())
-    {
-      final FixWrapper currFw = (FixWrapper) iter.nextElement();
-      if (prevFw == null)
-      {
-        prevFw = currFw;
-      }
-      else
-      {
-        // calculate the course
-        final WorldVector wv = currFw.getLocation().subtract(prevFw
-            .getLocation());
-        prevFw.getFix().setCourse(wv.getBearing());
-
-        // also, set the correct label alignment
-        currFw.resetLabelLocation();
-
-        // calculate the speed
-        // get distance in meters
-        final WorldDistance wd = new WorldDistance(wv);
-        final double distance = wd.getValueIn(WorldDistance.METRES);
-        // get time difference in seconds
-        final long timeDifference = (currFw.getTime().getMicros() - prevFw
-            .getTime().getMicros()) / 1000000;
-
-        // get speed in meters per second and convert it to knots
-        final WorldSpeed speed = new WorldSpeed(distance / timeDifference,
-            WorldSpeed.M_sec);
-        final double knots = WorldSpeed.convert(WorldSpeed.M_sec,
-            WorldSpeed.Kts, speed.getValue());
-        prevFw.setSpeed(knots);
-
-        prevFw = currFw;
-      }
-    }
-
-    // if it's a DR track this will probably change things
-    setRelativePending();
-
-  }
-
-  private void checkPointsArray()
-  {
-
-    // is our points store long enough?
-    if ((_myPts == null) || (_myPts.length < numFixes() * 2))
-    {
-      _myPts = new int[numFixes() * 2];
-    }
-
-    // reset the points counter
-    _ptCtr = 0;
-
-  }
-
-  public void clearPositions()
-  {
-    boolean modified = false;
-
-    final Enumeration<Editable> segments = _theSegments.elements();
-    while (segments.hasMoreElements())
-    {
-      final TrackSegment seg = (TrackSegment) segments.nextElement();
-      seg.removeAllElements();
-
-      // remember that we've made a change
-      modified = true;
-
-      // we've also got to clear the cache
-      flushPeriodCache();
-      flushPositionCache();
-    }
-
-    if (modified)
-    {
-      setRelativePending();
-    }
-  }
-
-  /**
-   * instruct this object to clear itself out, ready for ditching
-   */
-  @Override
-  public final void closeMe()
-  {
-    // and my objects
-    // first ask them to close themselves
-    final Enumeration<Editable> it = getPositionIterator();
-    while (it.hasMoreElements())
-    {
-      final Editable val = it.nextElement();
-      if (val instanceof PlainWrapper)
-      {
-        final PlainWrapper pw = (PlainWrapper) val;
-        pw.closeMe();
-      }
-      else if (val instanceof TrackSegment)
-      {
-        final TrackSegment ts = (TrackSegment) val;
-
-        // and clear the parent item
-        ts.setWrapper(null);
-
-        // we also need to stop listen for a child moving
-        ts.removePropertyChangeListener(CoreTMASegment.ADJUSTED,
-            _childTrackMovedListener);
-      }
-    }
-
-    // now ditch them
-    _theSegments.removeAllElements();
-    _theSegments = null;
-
-    // and my objects
-    // first ask the sensors to close themselves
-    if (_mySensors != null)
-    {
-      final Enumeration<Editable> it2 = _mySensors.elements();
-      while (it2.hasMoreElements())
-      {
-        final Object val = it2.nextElement();
-        if (val instanceof PlainWrapper)
-        {
-          final PlainWrapper pw = (PlainWrapper) val;
-          pw.closeMe();
-        }
-      }
-      // now ditch them
-      _mySensors.removeAllElements();
-    }
-
-    // and my objects
-    // first ask the sensors to close themselves
-    if (_myDynamicShapes != null)
-    {
-      final Enumeration<Editable> it2 = _myDynamicShapes.elements();
-      while (it2.hasMoreElements())
-      {
-        final Object val = it2.nextElement();
-        if (val instanceof PlainWrapper)
-        {
-          final PlainWrapper pw = (PlainWrapper) val;
-          pw.closeMe();
-        }
-      }
-      // now ditch them
-      _myDynamicShapes.removeAllElements();
-    }
-
-    // now ask the solutions to close themselves
-    if (_mySolutions != null)
-    {
-      final Enumeration<Editable> it2 = _mySolutions.elements();
-      while (it2.hasMoreElements())
-      {
-        final Object val = it2.nextElement();
-        if (val instanceof PlainWrapper)
-        {
-          final PlainWrapper pw = (PlainWrapper) val;
-          pw.closeMe();
-        }
-      }
-      // now ditch them
-      _mySolutions.removeAllElements();
-    }
-
-    // and our utility objects
-    _lastFix = null;
-
-    // and our editor
-    _myEditor = null;
-
-    // now get the parent to close itself
-    super.closeMe();
-  }
-
-  /**
-   * switch the two track sections into one track section
-   *
-   * @param res
-   *          the previously split track sections
-   */
-  public void combineSections(final Vector<TrackSegment> res)
-  {
-    // ok, remember the first
-    final TrackSegment keeper = res.firstElement();
-
-    // now remove them all, adding them to the first
-    final Iterator<TrackSegment> iter = res.iterator();
-    while (iter.hasNext())
-    {
-      final TrackSegment pl = iter.next();
-      if (pl != keeper)
-      {
-        keeper.append((Layer) pl);
-      }
-
-      removeElement(pl);
-    }
-
-    // and put the keepers back in
-    add(keeper);
-
-    // and remember we need an update
-    setRelativePending();
-  }
-
-  @Override
-  public int compareTo(final Plottable arg0)
-  {
-    Integer answer = null;
-
-    // SPECIAL PROCESSING: we wish to push TMA tracks to the top of any
-    // tracks shown in the outline view.
-
-    // is he a track?
-    if (arg0 instanceof TrackWrapper)
-    {
-      final TrackWrapper other = (TrackWrapper) arg0;
-
-      // yes, he's a track. See if we're a relative track
-      final boolean iAmTMA = isTMATrack();
-
-      // is he relative?
-      final boolean heIsTMA = other.isTMATrack();
-
-      if (heIsTMA)
-      {
-        // ok, he's a TMA segment. now we need to sort out if we are.
-        if (iAmTMA)
-        {
-          // we're both relative, compare names
-          answer = getName().compareTo(other.getName());
-        }
-        else
-        {
-          // only he is relative, he comes first
-          answer = 1;
-        }
-      }
-      else
-      {
-        // he's not relative. am I?
-        if (iAmTMA)
-        {
-          // I am , so go first
-          answer = -1;
-        }
-      }
-    }
-    else
-    {
-      // we're a track, they're not - put us at the end!
-      answer = 1;
-    }
-
-    // if we haven't worked anything out yet, just use the parent implementation
-    if (answer == null)
-    {
-      answer = super.compareTo(arg0);
-    }
-
-    return answer;
-  }
-
-  /**
-   * return our tiered data as a single series of elements
-   *
-   * @return
-   */
-  @Override
-  public Enumeration<Editable> contiguousElements()
-  {
-    final WrappedIterators we = new WrappedIterators();
-
-    if (_mySensors != null && _mySensors.getVisible())
-    {
-      final Enumeration<Editable> iter = _mySensors.elements();
-      while (iter.hasMoreElements())
-      {
-        final SensorWrapper sw = (SensorWrapper) iter.nextElement();
-        // is it visible?
-        if (sw.getVisible())
-        {
-          we.add(sw.elements());
-        }
-      }
-    }
-
-    if (_myDynamicShapes != null && _myDynamicShapes.getVisible())
-    {
-      final Enumeration<Editable> iter = _myDynamicShapes.elements();
-      while (iter.hasMoreElements())
-      {
-        final DynamicTrackShapeSetWrapper sw =
-            (DynamicTrackShapeSetWrapper) iter.nextElement();
-        // is it visible?
-        if (sw.getVisible())
-        {
-          we.add(sw.elements());
-        }
-      }
-    }
-
-    if (_mySolutions != null && _mySolutions.getVisible())
-    {
-      final Enumeration<Editable> iter = _mySolutions.elements();
-      while (iter.hasMoreElements())
-      {
-        final TMAWrapper sw = (TMAWrapper) iter.nextElement();
-        if (sw.getVisible())
-        {
-          we.add(sw.elements());
-        }
-      }
-    }
-
-    if (_theSegments != null && _theSegments.getVisible())
-    {
-      we.add(getPositionIterator());
-    }
-
-    return we;
-  }
-
-  public PropertyChangeListener crateChildTrackMovedListener()
-  {
-    return new PropertyChangeListener()
-    {
-
-      @Override
-      public void propertyChange(final PropertyChangeEvent evt)
-      {
-        // child track move. remember that we need to recalculate & redraw
-        setRelativePending();
-
-        // also share the good news
-        firePropertyChange(PlainWrapper.LOCATION_CHANGED, null, System
-            .currentTimeMillis());
-      }
-    };
-  }
-
-  public PropertyChangeListener createLocationListener()
-  {
-    return new PropertyChangeListener()
-    {
-      @Override
-      public void propertyChange(final PropertyChangeEvent arg0)
-      {
-        fixMoved();
-      }
-    };
-  }
-
-  /**
-   * this accessor is present for debug/testing purposes only. Do not use outside testing!
-   *
-   * @return the length of the list of screen points waiting to be plotted
-   */
-  public int debug_GetPointCtr()
-  {
-    return _ptCtr;
-  }
-
-  /**
-   * this accessor is present for debug/testing purposes only. Do not use outside testing!
-   *
-   * @return the list of screen locations about to be plotted
-   */
-  public int[] debug_GetPoints()
-  {
-    return _myPts;
-  }
-
-  /**
-   * get an enumeration of the points in this track
-   *
-   * @return the points in this track
-   */
-  @Override
-  public Enumeration<Editable> elements()
-  {
-    final TreeSet<Editable> res = new TreeSet<Editable>();
-
-    if (!_mySensors.isEmpty())
-    {
-      res.add(_mySensors);
-    }
-
-    if (!_myDynamicShapes.isEmpty())
-    {
-      res.add(_myDynamicShapes);
-    }
-
-    if (!_mySolutions.isEmpty())
-    {
-      res.add(_mySolutions);
-    }
-
-    // ok, we want to wrap our fast-data as a set of plottables
-    // see how many track segments we have
-    if (_theSegments.size() == 1)
-    {
-      // just the one, insert it
-      res.add(_theSegments.first());
-    }
-    else
-    {
-      // more than one, insert them as a tree
-      res.add(_theSegments);
-    }
-
-    return new TrackWrapper_Support.IteratorWrapper(res.iterator());
-  }
-
-  // //////////////////////////////////////
-  // editing parameters
-  // //////////////////////////////////////
-
-  /**
-   * filter the list to the specified time period, then inform any listeners (such as the time
-   * stepper)
-   *
-   * @param start
-   *          the start dtg of the period
-   * @param end
-   *          the end dtg of the period
-   */
-  @Override
-  public final void filterListTo(final HiResDate start, final HiResDate end)
-  {
-    final Enumeration<Editable> fixWrappers = getPositionIterator();
-    while (fixWrappers.hasMoreElements())
-    {
-      final FixWrapper fw = (FixWrapper) fixWrappers.nextElement();
-      final HiResDate dtg = fw.getTime();
-      if ((dtg.greaterThanOrEqualTo(start)) && (dtg.lessThanOrEqualTo(end)))
-      {
-        fw.setVisible(true);
-      }
-      else
-      {
-        fw.setVisible(false);
-      }
-    }
-
-    // now do the same for our sensor data
-    if (_mySensors != null)
-    {
-      final Enumeration<Editable> iter = _mySensors.elements();
-      while (iter.hasMoreElements())
-      {
-        final WatchableList sw = (WatchableList) iter.nextElement();
-        sw.filterListTo(start, end);
-      } // through the sensors
-    } // whether we have any sensors
-
-    // now do the same for our sensor arc data
-    if (_myDynamicShapes != null)
-    {
-      final Enumeration<Editable> iter = _myDynamicShapes.elements();
-      while (iter.hasMoreElements())
-      {
-        final WatchableList sw = (WatchableList) iter.nextElement();
-        sw.filterListTo(start, end);
-      } // through the sensor arcs
-    } // whether we have any sensor arcs
-
-    if (_mySolutions != null)
-    {
-      final Enumeration<Editable> iter = _mySolutions.elements();
-      while (iter.hasMoreElements())
-      {
-        final WatchableList sw = (WatchableList) iter.nextElement();
-        sw.filterListTo(start, end);
-      } // through the sensors
-    } // whether we have any sensors
-
-    // do we have any property listeners?
-    if (getSupport() != null)
-    {
-      final Debrief.GUI.Tote.StepControl.somePeriod newPeriod =
-          new Debrief.GUI.Tote.StepControl.somePeriod(start, end);
-      getSupport().firePropertyChange(WatchableList.FILTERED_PROPERTY, null,
-          newPeriod);
-    }
-  }
-
-  @Override
-  public void findNearestHotSpotIn(final Point cursorPos,
-      final WorldLocation cursorLoc, final ComponentConstruct currentNearest,
-      final Layer parentLayer)
-  {
-    // initialise thisDist, since we're going to be over-writing it
-    WorldDistance thisDist = new WorldDistance(0, WorldDistance.DEGS);
-
-    // cycle through the fixes
-    final Enumeration<Editable> fixes = getPositionIterator();
-    while (fixes.hasMoreElements())
-    {
-      final FixWrapper thisF = (FixWrapper) fixes.nextElement();
-
-      // only check it if it's visible
-      if (thisF.getVisible())
-      {
-
-        // how far away is it?
-        thisDist = thisF.getLocation().rangeFrom(cursorLoc, thisDist);
-
-        final WorldLocation fixLocation = new WorldLocation(thisF.getLocation())
-        {
-          private static final long serialVersionUID = 1L;
-
-          @Override
-          public void addToMe(final WorldVector delta)
-          {
-            super.addToMe(delta);
-            thisF.setFixLocation(this);
-          }
-        };
-
-        // try range
-        currentNearest.checkMe(this, thisDist, null, parentLayer, fixLocation);
-      }
-    }
-
-  }
-
-  @Override
-  public void findNearestHotSpotIn(final Point cursorPos,
-      final WorldLocation cursorLoc, final LocationConstruct currentNearest,
-      final Layer parentLayer, final Layers theData)
-  {
-    // initialise thisDist, since we're going to be over-writing it
-    WorldDistance thisDist = new WorldDistance(0, WorldDistance.DEGS);
-
-    // cycle through the fixes
-    final Enumeration<Editable> fixes = getPositionIterator();
-    while (fixes.hasMoreElements())
-    {
-      final FixWrapper thisF = (FixWrapper) fixes.nextElement();
-
-      if (thisF.getVisible())
-      {
-        // how far away is it?
-        thisDist = thisF.getLocation().rangeFrom(cursorLoc, thisDist);
-
-        // is it closer?
-        currentNearest.checkMe(this, thisDist, null, parentLayer);
-      }
-    }
-  }
-
-  public void findNearestSegmentHotspotFor(final WorldLocation cursorLoc,
-      final Point cursorPt, final LocationConstruct currentNearest)
-  {
-    // initialise thisDist, since we're going to be over-writing it
-    WorldDistance thisDist;
-
-    // cycle through the track segments
-    final Collection<Editable> segments = _theSegments.getData();
-    for (final Iterator<Editable> iterator = segments.iterator(); iterator
-        .hasNext();)
-    {
-      final TrackSegment thisSeg = (TrackSegment) iterator.next();
-      if (thisSeg.getVisible())
-      {
-        // how far away is it?
-
-        thisDist = new WorldDistance(thisSeg.rangeFrom(cursorLoc),
-            WorldDistance.DEGS);
-
-        // is it closer?
-        currentNearest.checkMe(thisSeg, thisDist, null, this);
-      }
-
-    }
-  }
-
-  private void fixLabelColor()
-  {
-    if (getColor() == null)
-    {
-      // check we have a colour
-      Color labelColor = getColor();
-
-      // did we ourselves have a colour?
-      if (labelColor == null)
-      {
-        // nope - do we have any legs?
-        final Enumeration<Editable> numer = this.getPositionIterator();
-        if (numer.hasMoreElements())
-        {
-          // ok, use the colour of the first point
-          final FixWrapper pos = (FixWrapper) numer.nextElement();
-          labelColor = pos.getColor();
-        }
-      }
-      setColor(labelColor);
-    }
-  }
-
-  /**
-   * one of our fixes has moved. better tell any bits that rely on the locations of our bits
-   *
-   * @param theFix
-   *          the fix that moved
-   */
-  public void fixMoved()
-  {
-    if (_mySensors != null)
-    {
-      final Enumeration<Editable> iter = _mySensors.elements();
-      while (iter.hasMoreElements())
-      {
-        final SensorWrapper nextS = (SensorWrapper) iter.nextElement();
-        nextS.setHost(this);
-      }
-    }
-
-    if (_myDynamicShapes != null)
-    {
-      final Enumeration<Editable> iter = _myDynamicShapes.elements();
-      while (iter.hasMoreElements())
-      {
-        final DynamicTrackShapeSetWrapper nextS =
-            (DynamicTrackShapeSetWrapper) iter.nextElement();
-        nextS.setHost(this);
-      }
-    }
-  }
-
-  /**
-   * ensure the cached set of raw positions gets cleared
-   *
-   */
-  public void flushPositionCache()
-  {
-  }
-
-  /**
-   * calculate a position the specified distance back along the ownship track (note, we always
-   * interpolate the parent track position)
-   *
-   * @param searchTime
-   *          the time we're looking at
-   * @param sensorOffset
-   *          how far back the sensor should be
-   * @param wormInHole
-   *          whether to plot a straight line back, or make sensor follow ownship
-   * @return the location
-   */
-  public FixWrapper getBacktraceTo(final HiResDate searchTime,
-      final ArrayLength sensorOffset, final boolean wormInHole)
-  {
-    FixWrapper res = null;
-
-    // special case - for single point tracks
-    if (isSinglePointTrack())
-    {
-      final TrackSegment seg = (TrackSegment) _theSegments.elements()
-          .nextElement();
-      return (FixWrapper) seg.first();
-    }
-
-    if (wormInHole && sensorOffset != null)
-    {
-      res = WormInHoleOffset.getWormOffsetFor(this, searchTime, sensorOffset);
-    }
-    else
-    {
-
-      final boolean parentInterpolated = getInterpolatePoints();
-      setInterpolatePoints(true);
-
-      final MWC.GenericData.Watchable[] list = getNearestTo(searchTime);
-
-      // and restore the interpolated value
-      setInterpolatePoints(parentInterpolated);
-
-      FixWrapper wa = null;
-      if (list.length > 0)
-      {
-        wa = (FixWrapper) list[0];
-      }
-
-      // did we find it?
-      if (wa != null)
-      {
-        // yes, store it
-        res = new FixWrapper(wa.getFix().makeCopy());
-
-        // ok, are we dealing with an offset?
-        if (sensorOffset != null)
-        {
-          // get the current heading
-          final double hdg = wa.getCourse();
-          // and calculate where it leaves us
-          final WorldVector vector = new WorldVector(hdg, sensorOffset, null);
-
-          // now apply this vector to the origin
-          res.setLocation(new WorldLocation(res.getLocation().add(vector)));
-        }
-      }
-
-    }
-
-    return res;
-  }
-
-  /**
-   * what geographic area is covered by this track?
-   *
-   * @return get the outer bounds of the area
-   */
-  @Override
-  public final WorldArea getBounds()
-  {
-    // we no longer just return the bounds of the track, because a portion
-    // of the track may have been made invisible.
-
-    // instead, we will pass through the full dataset and find the outer
-    // bounds
-    // of the visible area
-    WorldArea res = null;
-
-    if (!getVisible())
-    {
-      // hey, we're invisible, return null
-    }
-    else
-    {
-      final Enumeration<Editable> it = getPositionIterator();
-
-      while (it.hasMoreElements())
-      {
-        final FixWrapper fw = (FixWrapper) it.nextElement();
-
-        // is this point visible?
-        if (fw.getVisible())
-        {
-
-          // has our data been initialised?
-          if (res == null)
-          {
-            // no, initialise it
-            res = new WorldArea(fw.getLocation(), fw.getLocation());
-          }
-          else
-          {
-            // yes, extend to include the new area
-            res.extend(fw.getLocation());
-          }
-        }
-      }
-
-      // also extend to include our sensor data
-      if (_mySensors != null)
-      {
-        final Enumeration<Editable> iter = _mySensors.elements();
-        while (iter.hasMoreElements())
-        {
-          final PlainWrapper sw = (PlainWrapper) iter.nextElement();
-          final WorldArea theseBounds = sw.getBounds();
-          if (theseBounds != null)
-          {
-            if (res == null)
-            {
-              res = new WorldArea(theseBounds);
-            }
-            else
-            {
-              res.extend(sw.getBounds());
-            }
-          }
-        } // step through the sensors
-      } // whether we have any sensors
-
-      // also extend to include our sensor data
-      if (_myDynamicShapes != null)
-      {
-        final Enumeration<Editable> iter = _myDynamicShapes.elements();
-        while (iter.hasMoreElements())
-        {
-          final Plottable sw = (Plottable) iter.nextElement();
-          final WorldArea theseBounds = sw.getBounds();
-          if (theseBounds != null)
-          {
-            if (res == null)
-            {
-              res = new WorldArea(theseBounds);
-            }
-            else
-            {
-              res.extend(sw.getBounds());
-            }
-          }
-        } // step through the sensors
-      }
-      // and our solution data
-      if (_mySolutions != null)
-      {
-        final Enumeration<Editable> iter = _mySolutions.elements();
-        while (iter.hasMoreElements())
-        {
-          final PlainWrapper sw = (PlainWrapper) iter.nextElement();
-          final WorldArea theseBounds = sw.getBounds();
-          if (theseBounds != null)
-          {
-            if (res == null)
-            {
-              res = new WorldArea(theseBounds);
-            }
-            else
-            {
-              res.extend(sw.getBounds());
-            }
-          }
-        } // step through the sensors
-      } // whether we have any sensors
-
-    } // whether we're visible
-
-    // SPECIAL CASE: if we're a DR track, the positions all
-    // have the same value
-    if (res != null)
-    {
-      // have we ended up with an empty area?
-      if (res.getHeight() == 0)
-      {
-        // ok - force a bounds update
-        sortOutRelativePositions();
-
-        // and retrieve the bounds of hte first segment
-        res = this.getSegments().first().getBounds();
-      }
-    }
-
-    return res;
-  }
-
-  /**
-   * this accessor is only present to support testing. It should not be used externally
-   *
-   * @return the iterator we last used in getNearestTo()
-   */
-  public WrappedIterators getCachedIterator()
-  {
-    return _lastPosIterator;
-  }
-
-  /**
-   * length of trail to plot
-   */
-  public final Duration getCustomTrailLength()
-  {
-    return _customTrailLength;
-  }
-
-  /**
-   * length of trail to plot
-   */
-  public final double getCustomVectorStretch()
-  {
-    final double res;
-
-    // do we have a value?
-    if (_customVectorStretch != null)
-    {
-      res = _customVectorStretch;
-    }
-    else
-    {
-      res = 0;
-    }
-
-    return res;
-  }
-
-  /**
-   * get the list of sensor arcs for this track
-   */
-  public final BaseLayer getDynamicShapes()
-  {
-    return _myDynamicShapes;
-  }
-
-  /**
-   * the time of the last fix
-   *
-   * @return the DTG
-   */
-  @Override
-  public final HiResDate getEndDTG()
-  {
-    HiResDate dtg = null;
-    final TimePeriod res = getTimePeriod();
-    if (res != null)
-    {
-      dtg = res.getEndDTG();
-    }
-
-    return dtg;
-  }
-
-  /**
-   * whether to show time labels at the start/end of the track
-   *
-   * @return yes/no
-   */
-  public boolean getEndTimeLabels()
-  {
-    return _endTimeLabels;
-  }
-
-  /**
-   * the editable details for this track
-   *
-   * @return the details
-   */
-  @Override
-  public Editable.EditorType getInfo()
-  {
-    if (_myEditor == null)
-    {
-      _myEditor = new trackInfo(this);
-    }
-
-    return _myEditor;
-  }
-
-  /**
-   * create a new, interpolated point between the two supplied
-   *
-   * @param previous
-   *          the previous point
-   * @param next
-   *          the next point
-   * @return and interpolated point
-   */
-  private final FixWrapper getInterpolatedFix(final FixWrapper previous,
-      final FixWrapper next, final HiResDate requestedDTG)
-  {
-    FixWrapper res = null;
-
-    // do we have a start point
-    if (previous == null)
-    {
-      res = next;
-    }
-
-    // hmm, or do we have an end point?
-    if (next == null)
-    {
-      res = previous;
-    }
-
-    // did we find it?
-    if (res == null)
-    {
-      res = FixWrapper.interpolateFix(previous, next, requestedDTG);
-    }
-
-    return res;
-  }
-
-  @Override
-  public final boolean getInterpolatePoints()
-  {
-    return _interpolatePoints;
-  }
-
-  /**
-   * get the set of fixes contained within this time period (inclusive of both end values)
-   *
-   * @param start
-   *          start DTG
-   * @param end
-   *          end DTG
-   * @return series of fixes
-   */
-  @Override
-  public final Collection<Editable> getItemsBetween(final HiResDate start,
-      final HiResDate end)
-  {
-    //
-    SortedSet<Editable> set = null;
-
-    // does our track contain any data at all
-    if (!_theSegments.isEmpty())
-    {
-
-      // see if we have _any_ points in range
-      if ((getStartDTG().greaterThan(end)) || (getEndDTG().lessThan(start)))
-      {
-        // don't bother with it.
-      }
-      else
-      {
-
-        // SPECIAL CASE! If we've been asked to show interpolated data
-        // points,
-        // then
-        // we should produce a series of items between the indicated
-        // times. How
-        // about 1 minute resolution?
-        if (getInterpolatePoints())
-        {
-          final long ourInterval = 1000 * 60; // one minute
-          set = new TreeSet<Editable>();
-          for (long newTime = start.getDate().getTime(); newTime < end.getDate()
-              .getTime(); newTime += ourInterval)
-          {
-            final HiResDate newD = new HiResDate(newTime);
-            final Watchable[] nearestOnes = getNearestTo(newD);
-            if (nearestOnes.length > 0)
-            {
-              final FixWrapper nearest = (FixWrapper) nearestOnes[0];
-              set.add(nearest);
-            }
-          }
-        }
-        else
-        {
-          // bugger that - get the real data
-
-          final Enumeration<Editable> iter = getPositionIterator();
-          set = new TreeSet<Editable>();
-          final TimePeriod period = new TimePeriod.BaseTimePeriod(start, end);
-          while (iter.hasMoreElements())
-          {
-            final FixWrapper nextF = (FixWrapper) iter.nextElement();
-            final HiResDate dtg = nextF.getDateTimeGroup();
-            if (period.contains(dtg))
-            {
-              set.add(nextF);
-            }
-            else if (dtg.greaterThan(end))
-            {
-              // ok, we've passed the end
-              break;
-            }
-          }
-          //
-          // // have a go..
-          // if (starter == null)
-          // {
-          // starter = new FixWrapper(new Fix((start), _zeroLocation, 0.0, 0.0));
-          // }
-          // else
-          // {
-          // starter.getFix().setTime(new HiResDate(0, start.getMicros() - 1));
-          // }
-          //
-          // if (finisher == null)
-          // {
-          // finisher =
-          // new FixWrapper(new Fix(new HiResDate(0, end.getMicros() + 1),
-          // _zeroLocation, 0.0, 0.0));
-          // }
-          // else
-          // {
-          // finisher.getFix().setTime(new HiResDate(0, end.getMicros() + 1));
-          // }
-          //
-          // // ok, ready, go for it.
-          // set = getPositionsBetween(starter, finisher);
-        }
-
-      }
-    }
-
-    return set;
-  }
-
-  /**
-   * what is the style used for plotting this track?
-   *
-   * @return
-   */
-  @Override
-  public int getLineStyle()
-  {
-    return _lineStyle;
-  }
-
-  /**
-   * whether to link points
-   *
-   * @return
-   */
-  public boolean getLinkPositions()
-  {
-    return _linkPositions;
-  }
-
-  /**
-   * just have the one property listener - rather than an anonymous class
-   *
-   * @return
-   */
-  public PropertyChangeListener getLocationListener()
-  {
-    return _locationListener;
-  }
-
-  /**
-   * whether to show the track label at the start or end of the track
-   *
-   * @return yes/no to indicate <I>At Start</I>
-   */
-  public final boolean getNameAtStart()
-  {
-    return _LabelAtStart;
-  }
-
-  /**
-   * find the fix nearest to this time (or the first fix for an invalid time)
-   *
-   * @param DTG
-   *          the time of interest
-   * @return the nearest fix
-   */
-  @Override
-  public final Watchable[] getNearestTo(final HiResDate srchDTG)
-  {
-    return getNearestTo(srchDTG, true);
-  }
-
-  /**
-   * find the fix nearest to this time (or the first fix for an invalid time)
-   *
-   * @param DTG
-   *          the time of interest
-   * @param onlyVisible
-   *          only consider visible fixes
-   * @return the nearest fix
-   */
-  public final Watchable[] getNearestTo(final HiResDate srchDTG,
-      final boolean onlyVisible)
-  {
-    /**
-     * we need to end up with a watchable, not a fix, so we need to work our way through the fixes
-     */
-    FixWrapper res = null;
-
-    // check that we do actually contain some data
-    if (_theSegments.isEmpty())
-    {
-      return new Watchable[]
-      {};
-    }
-    else if (isSinglePointTrack())
-    {
-      final TrackSegment seg = (TrackSegment) _theSegments.elements()
-          .nextElement();
-      final FixWrapper fix = (FixWrapper) seg.first();
-      return new Watchable[]
-      {fix};
-    }
-
-    // special case - if we've been asked for an invalid time value
-    if (srchDTG == TimePeriod.INVALID_DATE)
-    {
-      final TrackSegment seg = (TrackSegment) _theSegments.first();
-      final FixWrapper fix = (FixWrapper) seg.first();
-      // just return our first location
-      return new MWC.GenericData.Watchable[]
-      {fix};
-    }
-    else if (_lastFix != null && _lastFix.getDTG().equals(srchDTG))
-    {
-      // see if this is the DTG we have just requested
-      res = _lastFix;
-    }
-    else
-    {
-      final TrackSegment firstSeg = (TrackSegment) _theSegments.first();
-      final TrackSegment lastSeg = (TrackSegment) _theSegments.last();
-
-      // check we have some data
-      if ((firstSeg != null) && (!firstSeg.isEmpty()) && (lastSeg != null
-          && !lastSeg.isEmpty()))
-      {
-
-        // see if this DTG is inside our data range
-        // in which case we will just return null
-        final FixWrapper theFirst = (FixWrapper) firstSeg.first();
-        final FixWrapper theLast = (FixWrapper) lastSeg.last();
-
-        if ((srchDTG.greaterThan(theFirst.getTime())) && (srchDTG
-            .lessThanOrEqualTo(theLast.getTime())))
-        {
-          FixWrapper previous = null;
-
-          // do we already have a position iterator?
-          final Enumeration<Editable> pIter;
-          if (_lastPosIterator != null)
-          {
-            final FixWrapper thisPos = (FixWrapper) _lastPosIterator
-                .currentElement();
-            final FixWrapper prevPos = (FixWrapper) _lastPosIterator
-                .previousElement();
-
-            if (thisPos.getDTG().equals(srchDTG))
-            {
-              // ok, we know this answer, use it
-              res = thisPos;
-              pIter = null;
-            }
-            else if (thisPos.getDTG().lessThan(srchDTG))
-            {
-              // the current iterator is still valid, stick with it
-              pIter = _lastPosIterator;
-              previous = thisPos;
-            }
-            else if (prevPos != null && thisPos.getDTG().greaterThan(srchDTG)
-                && prevPos.getDTG().lessThan(srchDTG))
-            {
-              // we're currently either side of the required value
-              // we don't need to restart the iterator
-              res = thisPos;
-              previous = prevPos;
-              pIter = _lastPosIterator;
-            }
-            else
-            {
-              // we've gone past the required value, and
-              // the previous value isn't of any use
-              pIter = getPositionIterator();
-            }
-          }
-          else
-          {
-            // we don't have a cached iterator, better create one then
-            pIter = getPositionIterator();
-          }
-
-          // yes it's inside our data range, find the first fix
-          // after the indicated point
-          if (res == null)
-          {
-            while (pIter.hasMoreElements())
-            {
-              final FixWrapper fw = (FixWrapper) pIter.nextElement();
-
-              if (!onlyVisible || fw.getVisible())
-              {
-                if (fw.getDTG().greaterThanOrEqualTo(srchDTG))
-                {
-                  res = fw;
-                  break;
-                }
-                // and remember the previous one
-                previous = fw;
-              }
-            }
-          }
-
-          // can we cache our iterator?
-          if (pIter != null && pIter.hasMoreElements())
-          {
-            // ok, it's still of value
-            _lastPosIterator = (WrappedIterators) pIter;
-          }
-          else
-          {
-            // nope, drop it.
-            _lastPosIterator = null;
-          }
-
-          // right, that's the first points on or before the indicated
-          // DTG. Are we
-          // meant
-          // to be interpolating?
-          if (res != null)
-          {
-            if (getInterpolatePoints())
-            {
-              if (!res.getTime().equals(srchDTG))
-              {
-                // do we know the previous time?
-                if (previous != null)
-                {
-                  // cool, sort out the interpolated point USING
-                  // THE ORIGINAL
-                  // SEARCH TIME
-                  res = getInterpolatedFix(previous, res, srchDTG);
-
-                  // and reset the label
-                  res.resetName();
-                }
-              }
-            }
-          }
-        }
-        else if (srchDTG.equals(theFirst.getDTG()))
-        {
-          // aaah, special case. just see if we're after a data point
-          // that's the
-          // same
-          // as our start time
-          res = theFirst;
-        }
-      }
-
-      // and remember this fix
-      _lastFix = res;
-    }
-
-    if (res != null)
-    {
-      return new MWC.GenericData.Watchable[]
-      {res};
-    }
-    else
-    {
-      return new MWC.GenericData.Watchable[]
-      {};
-    }
-
-  }
-
-  public boolean getPlotArrayCentre()
-  {
-    return _plotArrayCentre;
-  }
-
-  /**
-   * provide iterator for all positions that doesn't require a new list to be generated
-   *
-   * @return iterator through all positions
-   */
-  @Override
-  public Enumeration<Editable> getPositionIterator()
-  {
-    return new WrappedIterators(_theSegments);
-  }
-
-  /**
-   * whether positions are being shown
-   *
-   * @return
-   */
-  public final boolean getPositionsVisible()
-  {
-    return _showPositions;
-  }
-
-  public PropertyChangeListener[] getPropertyChangeListeners(
-      final String propertyName)
-  {
-    return getSupport().getPropertyChangeListeners(propertyName);
-  }
-
-  /**
-   * get our child segments
-   *
-   * @return
-   */
-  public SegmentList getSegments()
-  {
-    return _theSegments;
-  }
-
-  /**
-   * get the list of sensors for this track
-   */
-  public final BaseLayer getSensors()
-  {
-    return _mySensors;
-  }
-
-  /**
-   * get the list of sensors for this track
-   */
-  public final BaseLayer getSolutions()
-  {
-    return _mySolutions;
-  }
-
-  // //////////////////////////////////////
-  // watchable (tote related) parameters
-  // //////////////////////////////////////
-  /**
-   * the earliest fix in the track
-   *
-   * @return the DTG
-   */
-  @Override
-  public final HiResDate getStartDTG()
-  {
-    HiResDate res = null;
-    final TimePeriod period = getTimePeriod();
-    if (period != null)
-    {
-      res = period.getStartDTG();
-    }
-
-    return res;
-  }
-
-  private TimePeriod getTimePeriod()
-  {
-    TimePeriod res = null;
-
-    final Enumeration<Editable> segs = _theSegments.elements();
-    while (segs.hasMoreElements())
-    {
-      final TrackSegment seg = (TrackSegment) segs.nextElement();
-
-      // do we have a dtg?
-      if ((seg.startDTG() != null) && (seg.endDTG() != null))
-      {
-        // yes, get calculating
-        if (res == null)
-        {
-          res = new TimePeriod.BaseTimePeriod(seg.startDTG(), seg.endDTG());
-        }
-        else
-        {
-          res.extend(seg.startDTG());
-          res.extend(seg.endDTG());
-        }
-      }
-    }
-    return res;
-  }
-
-  /**
-   * the colour of the points on the track
-   *
-   * @return the colour
-   */
-  public final Color getTrackColor()
-  {
-    return getColor();
-  }
-
-  /**
-   * get the mode used to color the track
-   *
-   * @return
-   */
-  public TrackColorMode getTrackColorMode()
-  {
-    // ok, see if we're using a deferred mode. If we are, we should correct it
-    if (_trackColorMode instanceof DeferredDatasetColorMode)
-    {
-      _trackColorMode = TrackColorModeHelper.sortOutDeferredMode(
-          (DeferredDatasetColorMode) _trackColorMode, this);
-    }
-
-    return _trackColorMode;
-  }
-
-  public List<TrackColorMode> getTrackColorModes()
-  {
-    return TrackColorModeHelper.getAdditionalTrackColorModes(this);
-  }
-
-  /**
-   * whether this object has editor details
-   *
-   * @return yes/no
-   */
-  @Override
-  public final boolean hasEditor()
-  {
-    return true;
-  }
-
-  /**
-   * whether this is single point track. Single point tracks get special processing.
-   *
-   * @return
-   */
-  @Override
-  public boolean isSinglePointTrack()
-  {
-    final boolean res;
-    if (_theSegments.size() == 1)
-    {
-      final TrackSegment first = (TrackSegment) _theSegments.elements()
-          .nextElement();
-
-      // we want to avoid getting the size() of the list.
-      // So, do fancy trick to check the first element is non-null,
-      // and the second is null
-      final Enumeration<Editable> elems = first.elements();
-      if (elems != null && elems.hasMoreElements() && elems
-          .nextElement() != null && !elems.hasMoreElements())
-      {
-        res = true;
-      }
-      else
-      {
-        res = false;
-      }
-    }
-    else
-    {
-      res = false;
-    }
-
-    return res;
-  }
-
-  /**
-   * accessor to determine if this is a relative track
-   *
-   * @return
-   */
-  public boolean isTMATrack()
-  {
-    boolean res = false;
-    if (_theSegments != null && !_theSegments.isEmpty() && _theSegments
-        .first() instanceof CoreTMASegment)
-    {
-      res = true;
-    }
-
-    return res;
-  }
-
-  /**
-   * quick accessor for how many fixes we have
-   *
-   * @return
-   */
-  @Override
-  public int numFixes()
-  {
-    int res = 0;
-
-    // loop through segments
-    final Enumeration<Editable> segs = _theSegments.elements();
-    while (segs.hasMoreElements())
-    {
-      // get this segment
-      final TrackSegment seg = (TrackSegment) segs.nextElement();
-
-      res += seg.size();
-    }
-    return res;
-  }
-
-  /**
-   * draw this track (we can leave the Positions to draw themselves)
-   *
-   * @param dest
-   *          the destination
-   */
-  @Override
-  public final void paint(final CanvasType dest)
-  {
-    // check we are visible and have some track data, else we won't work
-    if (!getVisible() || this.getStartDTG() == null)
-    {
-      return;
-    }
-
-    // set the thickness for this track
-    dest.setLineWidth(getLineThickness());
-
-    // and set the initial colour for this track
-    if (getColor() != null)
-    {
-      dest.setColor(getColor());
-    }
-
-    // /////////////////////////////////////////////
-    // firstly plot the solutions
-    // /////////////////////////////////////////////
-    if (_mySolutions.getVisible())
-    {
-      final Enumeration<Editable> iter = _mySolutions.elements();
-      while (iter.hasMoreElements())
-      {
-        final TMAWrapper sw = (TMAWrapper) iter.nextElement();
-        // just check that the sensor knows we're it's parent
-        if (sw.getHost() == null)
-        {
-          sw.setHost(this);
-        }
-        // and do the paint
-        sw.paint(dest);
-
-      } // through the solutions
-    } // whether the solutions are visible
-
-    // /////////////////////////////////////////////
-    // now plot the sensors
-    // /////////////////////////////////////////////
-    if (_mySensors.getVisible())
-    {
-      final Enumeration<Editable> iter = _mySensors.elements();
-      while (iter.hasMoreElements())
-      {
-        final SensorWrapper sw = (SensorWrapper) iter.nextElement();
-        // just check that the sensor knows we're it's parent
-        if (sw.getHost() == null)
-        {
-          sw.setHost(this);
-        }
-
-        // and do the paint
-        sw.paint(dest);
-      } // through the sensors
-    } // whether the sensor layer is visible
-
-    // /////////////////////////////////////////////
-    // and now the track itself
-    // /////////////////////////////////////////////
-
-    // just check if we are drawing anything at all
-    if ((!getLinkPositions()
-        || getLineStyle() == LineStylePropertyEditor.UNCONNECTED)
-        && (!_showPositions))
-    {
-      return;
-    }
-
-    // ///////////////////////////////////////////
-    // let the fixes draw themselves in
-    // ///////////////////////////////////////////
-    final List<FixWrapper> endPoints = paintFixes(dest);
-    final boolean plotted_anything = !endPoints.isEmpty();
-
-    // and draw the track label
-    // still, we only plot the track label if we have plotted any
-    // points
-    if (getNameVisible() && plotted_anything)
-    {
-      // just see if we have multiple segments. if we do,
-      // name them individually
-      if (this._theSegments.size() <= 1)
-      {
-        paintSingleTrackLabel(dest, endPoints);
-      }
-      else
-      {
-        // we've got multiple segments, name them
-        paintMultipleSegmentLabel(dest);
-      }
-
-    } // if the label is visible
-
-    // lastly - paint any TMA or planning segment labels
-    paintVectorLabels(dest);
-  }
-
-  @Override
-  public void paint(final CanvasType dest, final long time)
-  {
-    if (!getVisible())
-    {
-      return;
-    }
-
-    // set the thickness for this track
-    dest.setLineWidth(getLineThickness());
-
-    // and set the initial colour for this track
-    if (getColor() != null)
-    {
-      dest.setColor(getColor());
-    }
-
-    // we plot only the dynamic arcs because they are MovingPlottable
-    if (_myDynamicShapes.getVisible())
-    {
-      final Enumeration<Editable> iter = _myDynamicShapes.elements();
-      while (iter.hasMoreElements())
-      {
-        final DynamicTrackShapeSetWrapper sw =
-            (DynamicTrackShapeSetWrapper) iter.nextElement();
-
-        // and do the paint
-        sw.paint(dest, time);
-
-      }
-    }
-
-  }
-
-  // ////////////////////////////////////////////////////
-  // LAYER support methods
-  // /////////////////////////////////////////////////////
-
-  /**
-   * paint the fixes for this track
-   *
-   * @param dest
-   * @return a collection containing the first & last visible fix
-   */
-  private List<FixWrapper> paintFixes(final CanvasType dest)
-  {
-    // collate a list of the start & end points
-    final List<FixWrapper> endPoints = new ArrayList<FixWrapper>();
-
-    // use the track color mode
-    final TrackColorMode tMode = getTrackColorMode();
-
-    // we need an array to store the polyline of points in. Check it's big
-    // enough
-    checkPointsArray();
-
-    // we draw tracks as polylines. But we can't do that
-    // if the color/style changes. So, we have to track their values
-    Color lastCol = null;
-    final int defaultlineStyle = getLineStyle();
-
-    FixWrapper lastFix = null;
-
-    // update DR positions (if necessary)
-    if (_relativeUpdatePending)
-    {
-      // ok, generate the points on the relative track
-      sortOutRelativePositions();
-
-      // and clear the flag
-      _relativeUpdatePending = false;
-    }
-
-    // cycle through the segments
-    final Enumeration<Editable> segments = _theSegments.elements();
-    while (segments.hasMoreElements())
-    {
-      final TrackSegment seg = (TrackSegment) segments.nextElement();
-
-      // is it a single point segment?
-      final boolean singlePointSegment = seg.size() == 1;
-
-      // how shall we plot this segment?
-      final int thisLineStyle;
-
-      // is the parent using the default style?
-      if (defaultlineStyle == CanvasType.SOLID)
-      {
-        // yes, let's override it, if the segment wants to
-        thisLineStyle = seg.getLineStyle();
-      }
-      else
-      {
-        // no, we're using a custom style - don't override it.
-        thisLineStyle = defaultlineStyle;
-      }
-
-      // is this segment visible?
-      if (!seg.getVisible())
-      {
-        // nope, jump to the next
-        continue;
-      }
-
-      final Enumeration<Editable> fixWrappers = seg.elements();
-      while (fixWrappers.hasMoreElements())
-      {
-        final FixWrapper fw = (FixWrapper) fixWrappers.nextElement();
-
-        // have a look at the last fix. we defer painting the fix label,
-        // because we want to know the id of the last visible fix, since
-        // we may need to paint it's label in 6 DTG
-        if ((getPositionsVisible() && lastFix != null && lastFix.getVisible())
-            || singlePointSegment)
-        {
-          // is this the first visible fix?
-          final boolean isFirstVisibleFix = endPoints.size() == 1;
-
-          // special handling. if we only have one point in the segment,
-          // we treat it as the last fix
-          final FixWrapper newLastFix;
-          if (lastFix == null)
-          {
-            newLastFix = fw;
-          }
-          else
-          {
-            newLastFix = lastFix;
-          }
-
-          // more special processing - for single-point segments
-          final boolean symWasVisible = newLastFix.getSymbolShowing();
-
-          if (singlePointSegment)
-          {
-            newLastFix.setSymbolShowing(true);
-          }
-
-          paintIt(dest, newLastFix, getEndTimeLabels() && isFirstVisibleFix,
-              false);
-
-          if (singlePointSegment)
-          {
-            newLastFix.setSymbolShowing(symWasVisible);
-          }
-
-        }
-
-        // now there's a chance that our fix has forgotten it's
-        // parent,
-        // particularly if it's the victim of a
-        // copy/paste operation. Tell it about it's children
-        fw.setTrackWrapper(this);
-
-        final Color thisFixColor = tMode.colorFor(fw);
-
-        // do our job of identifying the first & last date value
-        if (fw.getVisible())
-        {
-          // ok, see if this is the first one
-          if (endPoints.size() == 0)
-          {
-            endPoints.add(fw);
-          }
-          else
-          {
-            // have we already got an end value?
-            if (endPoints.size() == 2)
-            {
-              // yes, drop it
-              endPoints.remove(1);
-            }
-
-            // store a new end value
-            endPoints.add(fw);
-          }
-        }
-        else
-        {
-          // nope. Don't join it to the last position.
-          // ok, if we've built up a polygon, we need to write it
-          // now
-          paintSetOfPositions(dest, lastCol, thisLineStyle);
-        }
-
-        // remember this fix, used for relative tracks
-        lastFix = fw;
-
-        // ok, we only do this writing to screen if the actual
-        // position is visible
-        if (!fw.getVisible())
-        {
-          continue;
-        }
-
-        final java.awt.Point thisP = dest.toScreen(fw.getLocation());
-
-        // just check that there's enough GUI to create the plot
-        // (i.e. has a point been returned)
-        if (thisP == null)
-        {
-          return endPoints;
-        }
-
-        // are we
-        if (getLinkPositions()
-            && (getLineStyle() != LineStylePropertyEditor.UNCONNECTED))
-        {
-          // right, just check if we're a different colour to
-          // the previous one
-          final Color thisCol = thisFixColor;
-
-          // do we know the previous colour
-          if (lastCol == null)
-          {
-            lastCol = thisCol;
-          }
-
-          // is this to be joined to the previous one?
-          if (fw.getLineShowing())
-          {
-            // so, grow the the polyline, unless we've got a
-            // colour change...
-            if (thisCol != lastCol)
-            {
-
-              // double check we haven't been modified
-              if (_ptCtr > _myPts.length)
-              {
-                continue;
-              }
-
-              // add our position to the list - we'll output
-              // the polyline at the end
-              if (_ptCtr < _myPts.length - 1)
-              {
-                _myPts[_ptCtr++] = thisP.x;
-                _myPts[_ptCtr++] = thisP.y;
-              }
-
-              // yup, better get rid of the previous
-              // polygon
-              paintSetOfPositions(dest, lastCol, thisLineStyle);
-            }
-
-            // add our position to the list - we'll output
-            // the polyline at the end
-
-            if (_ptCtr > _myPts.length - 1)
-            {
-              continue;
-            }
-
-            _myPts[_ptCtr++] = thisP.x;
-            _myPts[_ptCtr++] = thisP.y;
-          }
-          else
-          {
-            // nope, output however much line we've got so
-            // far - since this
-            // line won't be joined to future points
-            paintSetOfPositions(dest, thisCol, thisLineStyle);
-
-            // start off the next line
-            _myPts[_ptCtr++] = thisP.x;
-            _myPts[_ptCtr++] = thisP.y;
-          }
-
-          /*
-           * set the colour of the track from now on to this colour, so that the "link" to the next
-           * fix is set to this colour if left unchanged
-           */
-          dest.setColor(thisFixColor);
-
-          // and remember the last colour
-          lastCol = thisCol;
-
-        }
-
-      } // while fixWrappers has more elements
-
-      // ok - paint the label for the last visible point
-      if (getPositionsVisible())
-      {
-        if (endPoints.size() > 1)
-        {
-          // special handling. If it's a planning segment, we hide the
-          // last fix, unless it's the very last segment
-
-          // do we have more legs?
-          final boolean hasMoreLegs = segments.hasMoreElements();
-
-          // is this a planning track?
-          final boolean isPlanningTrack = this instanceof CompositeTrackWrapper;
-
-          // ok, we hide the last point for planning legs, if there are
-          // more legs to come
-          final boolean forceHideLabel = isPlanningTrack && hasMoreLegs;
-
-          // ok, get painting
-          paintIt(dest, endPoints.get(1), getEndTimeLabels(), forceHideLabel);
-        }
-      }
-
-      // ok, just see if we have any pending polylines to paint
-      paintSetOfPositions(dest, lastCol, thisLineStyle);
-    }
-
-    return endPoints;
-  }
-
-  /**
-   * paint this fix, overriding the label if necessary (since the user may wish to have 6-figure
-   * DTGs at the start & end of the track
-   *
-   * @param dest
-   *          where we paint to
-   * @param thisF
-   *          the fix we're painting
-   * @param isEndPoint
-   *          whether point is one of the ends
-   * @param forceHideLabel
-   *          whether we wish to hide the label
-   */
-  private void paintIt(final CanvasType dest, final FixWrapper thisF,
-      final boolean isEndPoint, final boolean forceHideLabel)
-  {
-    // have a look at the last fix. we defer painting the fix label,
-    // because we want to know the id of the last visible fix, since
-    // we may need to paint it's label in 6 DTG
-
-    final boolean isVis = thisF.getLabelShowing();
-    final String fmt = thisF.getLabelFormat();
-    final String lblVal = thisF.getLabel();
-
-    // are we plotting DTG at ends?
-    if (isEndPoint)
-    {
-      // set the custom format for our end labels (6-fig DTG)
-      thisF.setLabelFormat("ddHHmm");
-      thisF.setLabelShowing(true);
-    }
-
-    if (forceHideLabel)
-    {
-      thisF.setLabelShowing(false);
-    }
-
-    // this next method just paints the fix. we've put the
-    // call into paintThisFix so we can override the painting
-    // in the CompositeTrackWrapper class
-    paintThisFix(dest, thisF.getLocation(), thisF);
-
-    // do we need to restore it?
-    if (isEndPoint)
-    {
-      thisF.setLabelFormat(fmt);
-      thisF.setLabelShowing(isVis);
-      thisF.setLabel(lblVal);
-    }
-
-    if (forceHideLabel)
-    {
-      thisF.setLabelShowing(isVis);
-    }
-  }
-
-  private void paintMultipleSegmentLabel(final CanvasType dest)
-  {
-    final Enumeration<Editable> posis = _theSegments.elements();
-    while (posis.hasMoreElements())
-    {
-      final TrackSegment thisE = (TrackSegment) posis.nextElement();
-      // is this segment visible?
-      if (!thisE.getVisible())
-      {
-        continue;
-      }
-
-      // does it have visible data points?
-      if (thisE.isEmpty())
-      {
-        continue;
-      }
-
-      // if this is a TMA segment, we plot the name 1/2 way along. If it isn't
-      // we plot it at the start
-      if (thisE instanceof CoreTMASegment)
-      {
-        // just move along - we plot the name
-        // a the mid-point
-      }
-      else
-      {
-        final WorldLocation theLoc = thisE.getTrackStart();
-
-        // hey, don't abuse the track label - create a fresh one each time
-        final TextLabel label = new TextLabel(theLoc, thisE.getName());
-
-        // copy the font from the parent
-        label.setFont(getTrackFont());
-
-        // is the first track a DR track?
-        if (thisE.getPlotRelative())
-        {
-          label.setFont(label.getFont().deriveFont(Font.ITALIC));
-        }
-        else if (getTrackFont().isItalic())
-        {
-          label.setFont(label.getFont().deriveFont(Font.PLAIN));
-        }
-
-        // just see if this is a planning segment, with its own colors
-        final Color color;
-        if (thisE instanceof PlanningSegment)
-        {
-          final PlanningSegment ps = (PlanningSegment) thisE;
-          color = ps.getColor();
-        }
-        else
-        {
-          color = getColor();
-        }
-        label.setColor(color);
-        label.setLocation(theLoc);
-        label.paint(dest);
-      }
-    }
-  }
-
-  /**
-   * paint any polyline that we've built up
-   *
-   * @param dest
-   *          - where we're painting to
-   * @param thisCol
-   * @param lineStyle
-   */
-  private void paintSetOfPositions(final CanvasType dest, final Color thisCol,
-      final int lineStyle)
-  {
-    if (_ptCtr > 0)
-    {
-      dest.setColor(thisCol);
-      dest.setLineStyle(lineStyle);
-      final int[] poly = new int[_ptCtr];
-      System.arraycopy(_myPts, 0, poly, 0, _ptCtr);
-      dest.drawPolyline(poly);
-
-      dest.setLineStyle(CanvasType.SOLID);
-
-      // and reset the counter
-      _ptCtr = 0;
-    }
-  }
-
-  private void paintSingleTrackLabel(final CanvasType dest,
-      final List<FixWrapper> endPoints)
-  {
-    // check that we have found a location for the label
-    if (getLabelLocation() == null)
-    {
-      return;
-    }
-
-    // check that we have set the name for the label
-    if (getName() == null)
-    {
-      System.err.println("TRACK NAME MISSING");
-    }
-
-    // does the first label have a colour?
-    fixLabelColor();
-
-    // ok, sort out the correct location
-    final FixWrapper hostFix;
-    if (getNameAtStart() || endPoints.size() == 1)
-    {
-      // ok, we're choosing to use the start for the location. Or,
-      // we've only got one fix - in which case the end "is" the start
-      hostFix = endPoints.get(0);
-    }
-    else
-    {
-      hostFix = endPoints.get(1);
-    }
-
-    // sort out the location
-    setLabelLocation(hostFix.getLocation());
-
-    // and the relative location
-    // hmm, if we're plotting date labels at the ends,
-    // shift the track name so that it's opposite
-    Integer oldLoc = null;
-    if (this.getEndTimeLabels())
-    {
-      oldLoc = getNameLocation();
-
-      // is it auto-locate?
-      if (oldLoc == NullableLocationPropertyEditor.AUTO)
-      {
-        // ok, automatically locate it
-        final int theLoc = LabelLocationPropertyEditor.oppositeFor(hostFix
-            .getLabelLocation());
-        setNameLocation(theLoc);
-      }
-    }
-
-    // and paint it
-    paintLabel(dest);
-
-    // ok, restore the user-favourite location
-    if (oldLoc != null)
-    {
-      setNameLocation(oldLoc);
-    }
-  }
-
-  /**
-   * get the fix to paint itself
-   *
-   * @param dest
-   * @param lastLocation
-   * @param fw
-   */
-  protected void paintThisFix(final CanvasType dest,
-      final WorldLocation lastLocation, final FixWrapper fw)
-  {
-    fw.paintMe(dest, lastLocation, getTrackColorMode().colorFor(fw));
-  }
-
-  /**
-   * draw vector labels for any TMA tracks
-   *
-   * @param dest
-   */
-  private void paintVectorLabels(final CanvasType dest)
-  {
-
-    // cycle through the segments
-    final Enumeration<Editable> segments = _theSegments.elements();
-    while (segments.hasMoreElements())
-    {
-      final TrackSegment seg = (TrackSegment) segments.nextElement();
-
-      // is this segment visible?
-      if (!seg.getVisible())
-      {
-        // nope, jump to the next
-        continue;
-      }
-
-      // paint only visible planning segments
-      if (seg instanceof PlanningSegment)
-      {
-        final PlanningSegment ps = (PlanningSegment) seg;
-        ps.paintLabel(dest);
-      }
-      else if (seg instanceof CoreTMASegment)
-      {
-        final CoreTMASegment tma = (CoreTMASegment) seg;
-
-        // check the segment has some data
-        if (!seg.isEmpty())
-        {
-          final WorldLocation firstLoc = seg.first().getBounds().getCentre();
-          final WorldLocation lastLoc = seg.last().getBounds().getCentre();
-          final Font f = Defaults.getFont();
-          final Color c = getColor();
-
-          // tell the segment it's being stretched
-          final String spdTxt = MWC.Utilities.TextFormatting.GeneralFormat
-              .formatOneDecimalPlace(tma.getSpeed().getValueIn(WorldSpeed.Kts));
-
-          // copied this text from RelativeTMASegment
-          double courseVal = tma.getCourse();
-          if (courseVal < 0)
-          {
-            courseVal += 360;
-          }
-
-          String textLabel = "[" + spdTxt + " kts " + (int) courseVal
-              + "\u00B0]";
-
-          // ok, now plot it
-          CanvasTypeUtilities.drawLabelOnLine(dest, textLabel, f, c, firstLoc,
-              lastLoc, 1.2, true);
-          textLabel = tma.getName().replace(TextLabel.NEWLINE_MARKER, " ");
-          CanvasTypeUtilities.drawLabelOnLine(dest, textLabel, f, c, firstLoc,
-              lastLoc, 1.2, false);
-        }
-      }
-    }
-  }
-
-  // ////////////////////////////////////////////////////
-  // track-shifting operation
-  // /////////////////////////////////////////////////////
-
-  // /////////////////////////////////////////////////
-  // support for dragging the track around
-  // ////////////////////////////////////////////////
-
-  /**
-   * return the range from the nearest corner of the track
-   *
-   * @param other
-   *          the other location
-   * @return the range
-   */
-  @Override
-  public final double rangeFrom(final WorldLocation other)
-  {
-    double nearest = -1;
-
-    // do we have a track?
-    if (_myWorldArea != null)
-    {
-      // find the nearest point on the track
-      nearest = _myWorldArea.rangeFrom(other);
-    }
-
-    return nearest;
-  }
-
-  /**
-   * if a track segment is going to be split (and then deleted), re-attach any infills to one of the
-   * new segments
-   *
-   * @param toBeDeleted
-   *          the segment that will be split
-   * @param newBefore
-   *          the new first-half of the segment
-   * @param newAfter
-   *          the new second-half of the segment
-   */
-  private void reconnectInfills(final TrackSegment toBeDeleted,
-      final TrackSegment newBefore, final TrackSegment newAfter)
-  {
-    // ok, loop through our legs
-    final Enumeration<Editable> lIter = getSegments().elements();
-    while (lIter.hasMoreElements())
-    {
-      final TrackSegment thisLeg = (TrackSegment) lIter.nextElement();
-      if (thisLeg instanceof DynamicInfillSegment)
-      {
-        final DynamicInfillSegment infill = (DynamicInfillSegment) thisLeg;
-        if (toBeDeleted.equals(infill.getBeforeSegment()))
-        {
-          // connect to new after
-          infill.configure(newAfter, infill.getAfterSegment());
-        }
-        else if (toBeDeleted.equals(infill.getAfterSegment()))
-        {
-          // connect to new before
-          infill.configure(infill.getBeforeSegment(), newBefore);
-        }
-      }
-    }
-  }
-
-  /**
-   * remove the requested item from the track
-   *
-   * @param point
-   *          the point to remove
-   */
-  @Override
-  public void removeElement(final Editable point)
-  {
-    boolean modified = false;
-
-    // just see if it's a sensor which is trying to be removed
-    if (point instanceof SensorWrapper)
-    {
-      _mySensors.removeElement(point);
-
-      // tell the sensor wrapper to forget about us
-      final TacticalDataWrapper sw = (TacticalDataWrapper) point;
-      sw.setHost(null);
-
-      // remember that we've made a change
-      modified = true;
-    }
-    else if (point instanceof TMAWrapper)
-    {
-      _mySolutions.removeElement(point);
-
-      // tell the sensor wrapper to forget about us
-      final TacticalDataWrapper sw = (TacticalDataWrapper) point;
-      sw.setHost(null);
-
-      // remember that we've made a change
-      modified = true;
-    }
-    else if (point instanceof SensorContactWrapper)
-    {
-      // ok, cycle through our sensors, try to remove this contact...
-      final Enumeration<Editable> iter = _mySensors.elements();
-      while (iter.hasMoreElements())
-      {
-        final SensorWrapper sw = (SensorWrapper) iter.nextElement();
-        // try to remove it from this one...
-        sw.removeElement(point);
-
-        // remember that we've made a change
-        modified = true;
-      }
-    }
-    else if (point instanceof DynamicTrackShapeWrapper)
-    {
-      // ok, cycle through our sensors, try to remove this contact...
-      final Enumeration<Editable> iter = _myDynamicShapes.elements();
-      while (iter.hasMoreElements())
-      {
-        final DynamicTrackShapeSetWrapper sw =
-            (DynamicTrackShapeSetWrapper) iter.nextElement();
-        // try to remove it from this one...
-        sw.removeElement(point);
-
-        // remember that we've made a change
-        modified = true;
-      }
-    }
-    else if (point instanceof TrackSegment)
-    {
-      _theSegments.removeElement(point);
-
-      // and clear the parent item
-      final TrackSegment ts = (TrackSegment) point;
-      ts.setWrapper(null);
-
-      // we also need to stop listen for a child moving
-      ts.removePropertyChangeListener(CoreTMASegment.ADJUSTED,
-          _childTrackMovedListener);
-
-      // remember that we've made a change
-      modified = true;
-    }
-    else if (point.equals(_mySensors))
-    {
-      // ahh, the user is trying to delete all the solution, cycle through
-      // them
-      final Enumeration<Editable> iter = _mySensors.elements();
-      while (iter.hasMoreElements())
-      {
-        final Editable editable = iter.nextElement();
-
-        // tell the sensor wrapper to forget about us
-        final TacticalDataWrapper sw = (TacticalDataWrapper) editable;
-        sw.setHost(null);
-
-      }
-
-      // and empty them out
-      _mySensors.removeAllElements();
-
-      // remember that we've made a change
-      modified = true;
-    }
-    else if (point.equals(_myDynamicShapes))
-    {
-      // ahh, the user is trying to delete all the solution, cycle through
-      // them
-      final Enumeration<Editable> iter = _myDynamicShapes.elements();
-      while (iter.hasMoreElements())
-      {
-        final Editable editable = iter.nextElement();
-
-        // tell the sensor wrapper to forget about us
-        final DynamicTrackShapeSetWrapper sw =
-            (DynamicTrackShapeSetWrapper) editable;
-        sw.setHost(null);
-
-      }
-
-      // and empty them out
-      _myDynamicShapes.removeAllElements();
-
-      // remember that we've made a change
-      modified = true;
-    }
-    else if (point.equals(_mySolutions))
-    {
-      // ahh, the user is trying to delete all the solution, cycle through
-      // them
-      final Enumeration<Editable> iter = _mySolutions.elements();
-      while (iter.hasMoreElements())
-      {
-        final Editable editable = iter.nextElement();
-
-        // tell the sensor wrapper to forget about us
-        final TacticalDataWrapper sw = (TacticalDataWrapper) editable;
-        sw.setHost(null);
-
-      }
-
-      // and empty them out
-      _mySolutions.removeAllElements();
-
-      // remember that we've made a change
-      modified = true;
-    }
-    else if (point instanceof FixWrapper)
-    {
-      final FixWrapper fw = (FixWrapper) point;
-      // loop through the segments
-      final Enumeration<Editable> segments = _theSegments.elements();
-      while (segments.hasMoreElements())
-      {
-        final TrackSegment seg = (TrackSegment) segments.nextElement();
-        seg.removeElement(point);
-
-        // and stop listening to it (if it's a fix)
-        fw.removePropertyChangeListener(PlainWrapper.LOCATION_CHANGED,
-            _locationListener);
-
-        // remember that we've made a change
-        modified = true;
-
-        // we've also got to clear the cache
-        flushPeriodCache();
-        flushPositionCache();
-      }
-    }
-
-    if (modified)
-    {
-      setRelativePending();
-    }
-
-  }
-
-  /**
-   * pass through the track, resetting the labels back to their original DTG
-   */
-  @FireReformatted
-  public void resetLabels()
-  {
-    FormatTracks.formatTrack(this);
-  }
-
-  @Override
-  public Enumeration<Editable> segments()
-  {
-
-    final TreeSet<Editable> res = new TreeSet<Editable>();
-
-    // ok, we want to wrap our fast-data as a set of plottables
-    // see how many track segments we have
-    if (_theSegments.size() == 1)
-    {
-      // just the one, insert it
-      res.add(_theSegments.first());
-    }
-    else
-    {
-      // more than one, insert them as a tree
-      res.add(_theSegments);
-    }
-
-    return new TrackWrapper_Support.IteratorWrapper(res.iterator());
-  }
-
-  /**
-   * length of trail to draw
-   */
-  public final void setCustomTrailLength(final Duration len)
-  {
-    // just check that it's a non-null length
-    if (len != null)
-    {
-      if (len.getMillis() != 0)
-      {
-        _customTrailLength = len;
-      }
-      else
-      {
-        _customTrailLength = null;
-      }
-    }
-
-  }
-
-  /**
-   * length of trail to draw
-   */
-  public final void setCustomVectorStretch(final double stretch)
-  {
-    _customVectorStretch = stretch;
-  }
-
-  /**
-   * whether to show time labels at the start/end of the track
-   *
-   * @param endTimeLabels
-   *          yes/no
-   */
-  @FireReformatted
-  public void setEndTimeLabels(final boolean endTimeLabels)
-  {
-    this._endTimeLabels = endTimeLabels;
-  }
-
-  @Override
-  public final void setInterpolatePoints(final boolean val)
-  {
-    _interpolatePoints = val;
-
-    // note: when we switch interpolation on or off, it can change
-    // the fix that is to be returned from getNearestTo().
-    // So, we should clear the lastDTG cached value
-    _lastFix = null;
-  }
-
-  /**
-   * set the style used for plotting the lines for this track
-   *
-   * @param val
-   */
-  @Override
-  public void setLineStyle(final int val)
-  {
-    _lineStyle = val;
-  }
-
-  /**
-   * whether to link points
-   *
-   * @param linkPositions
-   */
-  public void setLinkPositions(final boolean linkPositions)
-  {
-    _linkPositions = linkPositions;
-  }
-
-  /**
-   * whether to show the track name at the start or end of the track
-   *
-   * @param val
-   *          yes no for <I>show label at start</I>
-   */
-  public final void setNameAtStart(final boolean val)
-  {
-    _LabelAtStart = val;
-  }
-
-  public void setPlotArrayCentre(final boolean plotArrayCentre)
-  {
-    _plotArrayCentre = plotArrayCentre;
-  }
-
-  private void setRelativePending()
-  {
-    _relativeUpdatePending = true;
-  }
-
-  /**
-   * set the data frequency (in seconds) for the track & sensor data
-   *
-   * @param theVal
-   *          frequency to use
-   */
-  @FireExtended
-  @Override
-  public final void setResampleDataAt(final HiResDate theVal)
-  {
-    this._lastDataFrequency = theVal;
-
-    // have a go at trimming the start time to a whole number of intervals
-    final long interval = theVal.getMicros();
-
-    // do we have a start time (we may just be being tested...)
-    if (this.getStartDTG() == null)
-    {
-      return;
-    }
-
-    final long currentStart = this.getStartDTG().getMicros();
-    long startTime = (currentStart / interval) * interval;
-
-    // just check we're in the range
-    if (startTime < currentStart)
-    {
-      startTime += interval;
-    }
-
-    // move back to millis
-    startTime /= 1000L;
-
-    // just check it's not a barking frequency
-    if (theVal.getDate().getTime() <= 0)
-    {
-      // ignore, we don't need to do anything for a zero or a -1
-    }
-    else
-    {
-
-      final SegmentList segments = _theSegments;
-      final Enumeration<Editable> theEnum = segments.elements();
-      while (theEnum.hasMoreElements())
-      {
-        final TrackSegment seg = (TrackSegment) theEnum.nextElement();
-        seg.decimate(theVal, this, startTime);
-      }
-
-      // start off with the sensor data
-      if (_mySensors != null)
-      {
-        for (final Enumeration<Editable> iterator = _mySensors
-            .elements(); iterator.hasMoreElements();)
-        {
-          final SensorWrapper thisS = (SensorWrapper) iterator.nextElement();
-          thisS.decimate(theVal, startTime);
-        }
-      }
-
-      // now the solutions
-      if (_mySolutions != null)
-      {
-        for (final Enumeration<Editable> iterator = _mySolutions
-            .elements(); iterator.hasMoreElements();)
-        {
-          final TMAWrapper thisT = (TMAWrapper) iterator.nextElement();
-          thisT.decimate(theVal, startTime);
-        }
-      }
-
-      // ok, also set the arrow, symbol, label frequencies
-      setLabelFrequency(getLabelFrequency());
-      setSymbolFrequency(getSymbolFrequency());
-      setArrowFrequency(getArrowFrequency());
-
-    }
-
-    // remember we may need to regenerate positions, if we're a TMA solution
-    final Editable firstLeg = getSegments().elements().nextElement();
-    if (firstLeg instanceof CoreTMASegment)
-    {
-      // setRelativePending();
-      sortOutRelativePositions();
-    }
-  }
-
-  // note we are putting a track-labelled wrapper around the colour
-  // parameter, to make the properties window less confusing
-  /**
-   * the colour of the points on the track
-   *
-   * @param theCol
-   *          the colour to use
-   */
-  @FireReformatted
-  public final void setTrackColor(final Color theCol)
-  {
-    setColor(theCol);
-  }
-
-  /**
-   * set the mode used to color the track
-   *
-   * @param trackColorMode
-   */
-  public void setTrackColorMode(final TrackColorMode trackColorMode)
-  {
-    this._trackColorMode = trackColorMode;
-  }
-
-  @Override
-  public void shift(final WorldLocation feature, final WorldVector vector)
-  {
-    feature.addToMe(vector);
-
-    // right, one of our fixes has moved. get the sensors to update
-    // themselves
-    fixMoved();
-  }
-
-  @Override
-  public void shift(final WorldVector vector)
-  {
-    boolean handled = false;
-    boolean updateAlreadyFired = false;
-
-    // check it contains a range
-    if (vector.getRange() > 0d)
-    {
-      // ok, move any tracks
-      final Enumeration<Editable> enumA = elements();
-      while (enumA.hasMoreElements())
-      {
-        final Object thisO = enumA.nextElement();
-        if (thisO instanceof TrackSegment)
-        {
-          final TrackSegment seg = (TrackSegment) thisO;
-          seg.shift(vector);
-        }
-        else if (thisO instanceof SegmentList)
-        {
-          final SegmentList list = (SegmentList) thisO;
-          final Collection<Editable> items = list.getData();
-          for (final Iterator<Editable> iterator = items.iterator(); iterator
-              .hasNext();)
-          {
-            final TrackSegment segment = (TrackSegment) iterator.next();
-            segment.shift(vector);
-          }
-        }
-      }
-
-      handled = true;
-
-      // ok, get the legs to re-generate themselves
-      updateAlreadyFired = sortOutRelativePositions();
-    }
-
-    // now update the other children - some
-    // are sensitive to ownship track
-    this.updateDependents(elements(), vector);
-
-    // did we move any dependents
-    if (handled && !updateAlreadyFired)
-    {
-      firePropertyChange(PlainWrapper.LOCATION_CHANGED, null,
-          getNameLocation());
-    }
-  }
-
-  /**
-   * if we've got a relative track segment, it only learns where its individual fixes are once
-   * they've been initialised. This is where we do it.
-   */
-  public boolean sortOutRelativePositions()
-  {
-    boolean moved = false;
-    boolean updateFired = false;
-    FixWrapper lastFix = null;
-
-    final Enumeration<Editable> segments = _theSegments.elements();
-    while (segments.hasMoreElements())
-    {
-      final TrackSegment seg = (TrackSegment) segments.nextElement();
-
-      // SPECIAL HANDLING, SEE IF IT'S A TMA SEGMENT TO BE PLOTTED IN
-      // RELATIVE MODE
-      final boolean isRelative = seg.getPlotRelative();
-      WorldLocation tmaLastLoc = null;
-      long tmaLastDTG = 0;
-
-      final Enumeration<Editable> fixWrappers = seg.elements();
-      while (fixWrappers.hasMoreElements())
-      {
-        final FixWrapper fw = (FixWrapper) fixWrappers.nextElement();
-
-        // now there's a chance that our fix has forgotten it's parent,
-        // particularly if it's the victim of a
-        // copy/paste operation. Tell it about it's children
-        fw.setTrackWrapper(this);
-
-        // ok, are we in relative?
-        if (isRelative)
-        {
-          final long thisTime = fw.getDateTimeGroup().getDate().getTime();
-
-          // ok, is this our first location?
-          if (tmaLastLoc == null)
-          {
-            final WorldLocation trackStart = seg.getTrackStart();
-            if (trackStart != null)
-            {
-              tmaLastLoc = new WorldLocation(trackStart);
-            }
-          }
-          else
-          {
-            // calculate a new vector
-            final long timeDelta = thisTime - tmaLastDTG;
-            if (lastFix != null)
-            {
-              final double courseRads;
-              final double speedKts;
-              if (seg instanceof CoreTMASegment)
-              {
-                final CoreTMASegment tmaSeg = (CoreTMASegment) seg;
-                courseRads = Math.toRadians(tmaSeg.getCourse());
-                speedKts = tmaSeg.getSpeed().getValueIn(WorldSpeed.Kts);
-              }
-              else
-              {
-                courseRads = lastFix.getCourse();
-                speedKts = lastFix.getSpeed();
-              }
-
-              // check it has a location.
-              final double depthM;
-              if (fw.getLocation() != null)
-              {
-                depthM = fw.getDepth();
-              }
-              else
-              {
-                // no location - we may be extending a TMA segment
-                depthM = tmaLastLoc.getDepth();
-              }
-
-              // use the value of depth as read in from the file
-              tmaLastLoc.setDepth(depthM);
-              final WorldVector thisVec = seg.vectorFor(timeDelta, speedKts,
-                  courseRads);
-              tmaLastLoc.addToMe(thisVec);
-            }
-          }
-          lastFix = fw;
-          tmaLastDTG = thisTime;
-
-          if (tmaLastLoc != null)
-          {
-            // have we found any movement yet?
-            if (!moved && fw.getLocation() != null && !fw.getLocation().equals(
-                tmaLastLoc))
-            {
-              moved = true;
-            }
-
-            // dump the location into the fix
-            fw.setFixLocationSilent(new WorldLocation(tmaLastLoc));
-          }
-        }
-      }
-    }
-
-    // did we do anything?
-    if (moved)
-    {
-      // get the child components to update,
-      // - including sending out a "moved" message
-      updateDependents(elements(), new WorldVector(0, 0, 0));
-
-      // also share the good news
-      firePropertyChange(PlainWrapper.LOCATION_CHANGED, null, System
-          .currentTimeMillis());
-
-      updateFired = true;
-    }
-
-    return updateFired;
-  }
-
-  /**
-   * split this whole track into two sub-tracks
-   *
-   * @param splitPoint
-   *          the point at which we perform the split
-   * @param splitBeforePoint
-   *          whether to put split before or after specified point
-   * @return a list of the new track segments (used for subsequent undo operations)
-   */
-  public Vector<TrackSegment> splitTrack(final FixWrapper splitPoint,
-      final boolean splitBeforePoint)
-  {
-    FixWrapper splitPnt = splitPoint;
-    TrackSegment relevantSegment = null;
-
-    // are we still in one section?
-    if (_theSegments.size() == 1)
-    {
-      relevantSegment = (TrackSegment) _theSegments.first();
-
-      // yup, looks like we're going to be splitting it.
-      // better give it a proper name
-      relevantSegment.setName(relevantSegment.startDTG().getDate().toString());
-    }
-    else
-    {
-      // ok, find which segment contains our data
-      final Enumeration<Editable> segments = _theSegments.elements();
-      while (segments.hasMoreElements())
-      {
-        final TrackSegment seg = (TrackSegment) segments.nextElement();
-        if (seg.getData().contains(splitPnt))
-        {
-          relevantSegment = seg;
-          break;
-        }
-      }
-    }
-
-    if (relevantSegment == null)
-    {
-      return null;
-    }
-
-    // hmm, if we're splitting after the point, we need to move along the
-    // bus by
-    // one
-    if (!splitBeforePoint)
-    {
-      final Collection<Editable> items = relevantSegment.getData();
-      final Iterator<Editable> theI = items.iterator();
-      Editable previous = null;
-      while (theI.hasNext())
-      {
-        final Editable thisE = theI.next();
-
-        // have we chosen to remember the previous item?
-        if (previous != null)
-        {
-          // yes, this must be the one we're after
-          splitPnt = (FixWrapper) thisE;
-          break;
-        }
-
-        // is this the one we're looking for?
-        if (thisE.equals(splitPnt))
-        {
-          // yup, remember it - we want to use the next value
-          previous = thisE;
-        }
-      }
-    }
-
-    // yup, do our first split
-    final SortedSet<Editable> p1 = relevantSegment.headSet(splitPnt);
-    final SortedSet<Editable> p2 = relevantSegment.tailSet(splitPnt);
-
-    // get our results ready
-    final TrackSegment ts1;
-    final TrackSegment ts2;
-
-    // aaah, just sort out if we are splitting a TMA segment, in which case
-    // we
-    // want to create two
-    // tma segments, not track segments
-    if (relevantSegment instanceof RelativeTMASegment)
-    {
-      final RelativeTMASegment theTMA = (RelativeTMASegment) relevantSegment;
-
-      // find the ownship location at the relevant time
-      WorldLocation secondLegOrigin = null;
-
-      // get the time of the split
-      final HiResDate splitTime = splitPnt.getDateTimeGroup();
-
-      // aah, sort out if we are splitting before or after.
-      final SensorWrapper sensor = theTMA.getReferenceSensor();
-      if (sensor != null)
-      {
-        final Watchable[] nearestF = sensor.getNearestTo(splitTime);
-        if ((nearestF != null) && (nearestF.length > 0))
-        {
-          final SensorContactWrapper scw = (SensorContactWrapper) nearestF[0];
-          secondLegOrigin = scw.getCalculatedOrigin(null);
-        }
-      }
-
-      // if we couldn't get a sensor origin, try for the track origin
-      if (secondLegOrigin == null)
-      {
-        final Watchable[] nearestF = theTMA.getReferenceTrack().getNearestTo(
-            splitTime);
-        if ((nearestF != null) && (nearestF.length > 0))
-        {
-          final Watchable firstMatch = nearestF[0];
-          secondLegOrigin = firstMatch.getLocation();
-        }
-      }
-
-      if (secondLegOrigin != null)
-      {
-        final WorldVector secondOffset = splitPnt.getLocation().subtract(
-            secondLegOrigin);
-
-        // put the lists back into plottable layers
-        final RelativeTMASegment tr1 = new RelativeTMASegment(theTMA, p1, theTMA
-            .getOffset());
-        final RelativeTMASegment tr2 = new RelativeTMASegment(theTMA, p2,
-            secondOffset);
-
-        // and store them
-        ts1 = tr1;
-        ts2 = tr2;
-      }
-      else
-      {
-        ts1 = null;
-        ts2 = null;
-      }
-
-    }
-    else if (relevantSegment instanceof AbsoluteTMASegment)
-    {
-      final AbsoluteTMASegment theTMA = (AbsoluteTMASegment) relevantSegment;
-
-      // aah, sort out if we are splitting before or after.
-
-      // find out the offset at the split point, so we can initiate it for
-      // the
-      // second part of the track
-      final Watchable[] matches = this.getNearestTo(splitPnt
-          .getDateTimeGroup());
-      if (matches.length > 0)
-      {
-        final WorldLocation origin = matches[0].getLocation();
-
-        final FixWrapper t1Start = (FixWrapper) p1.first();
-
-        // put the lists back into plottable layers
-        final AbsoluteTMASegment tr1 = new AbsoluteTMASegment(theTMA, p1,
-            t1Start.getLocation(), null, null);
-        final AbsoluteTMASegment tr2 = new AbsoluteTMASegment(theTMA, p2,
-            origin, null, null);
-
-        // and store them
-        ts1 = tr1;
-        ts2 = tr2;
-      }
-      else
-      {
-        ts1 = null;
-        ts2 = null;
-      }
-
-    }
-    else
-    {
-      // put the lists back into plottable layers
-      ts1 = new TrackSegment(p1);
-      ts2 = new TrackSegment(p2);
-    }
-
-    // just check we're safe
-    final Vector<TrackSegment> res;
-    if (ts1 != null && ts1.size() > 0 && ts2 != null && ts2.size() > 0)
-    {
-      // tell them who the daddy is
-      ts1.setWrapper(this);
-      ts2.setWrapper(this);
-
-      // ok. removing the host segment will delete any infills. So, be sure to re-attach them
-      reconnectInfills(relevantSegment, ts1, ts2);
-
-      // now clear the positions
-      removeElement(relevantSegment);
-
-      // and put back our new layers
-      add(ts1);
-      add(ts2);
-
-      // remember them
-      res = new Vector<TrackSegment>();
-      res.add(ts1);
-      res.add(ts2);
-    }
-    else
-    {
-      res = null;
-    }
-
-    return res;
-  }
-
-  @Override
-  public void tidyUpOnPaste(final Layers layers)
-  {
-    // we need to reinstate any transient objects
-    if (_locationListener == null)
-    {
-      _locationListener = createLocationListener();
-    }
-    if (_childTrackMovedListener == null)
-    {
-      _childTrackMovedListener = crateChildTrackMovedListener();
-    }
-
-    // ok, the TMA segments will no longer be firing adjusted events to us.
-    final SegmentList segs = this.getSegments();
-    final Enumeration<Editable> iter = segs.elements();
-    while (iter.hasMoreElements())
-    {
-      final TrackSegment ts = (TrackSegment) iter.nextElement();
-      this.removeElement(ts);
-
-      if (ts instanceof NeedsToKnowAboutLayers)
-      {
-        NeedsToKnowAboutLayers nn = (NeedsToKnowAboutLayers) ts;
-        nn.setLayers(layers);
-      }
-
-      this.add(ts);
-    }
-  }
-
-  /**
-   * extra parameter, so that jvm can produce a sensible name for this
-   *
-   * @return the track name, as a string
-   */
-  @Override
-  public final String toString()
-  {
-    return "Track:" + getName();
-  }
-
-  public void trimTo(final TimePeriod period)
-  {
-    if (_mySensors != null)
-    {
-      final Enumeration<Editable> iter = _mySensors.elements();
-      while (iter.hasMoreElements())
-      {
-        final SensorWrapper sw = (SensorWrapper) iter.nextElement();
-        sw.trimTo(period);
-      }
-    }
-
-    if (_myDynamicShapes != null)
-    {
-      final Enumeration<Editable> iter = _myDynamicShapes.elements();
-      while (iter.hasMoreElements())
-      {
-        final DynamicTrackShapeSetWrapper sw =
-            (DynamicTrackShapeSetWrapper) iter.nextElement();
-        sw.trimTo(period);
-      }
-    }
-
-    if (_mySolutions != null)
-    {
-      final Enumeration<Editable> iter = _mySolutions.elements();
-      while (iter.hasMoreElements())
-      {
-        final TMAWrapper sw = (TMAWrapper) iter.nextElement();
-        sw.trimTo(period);
-      }
-    }
-
-    if (_theSegments != null)
-    {
-      final Enumeration<Editable> segments = _theSegments.elements();
-      while (segments.hasMoreElements())
-      {
-        final TrackSegment seg = (TrackSegment) segments.nextElement();
-        seg.trimTo(period);
-      }
-    }
-  }
-
-  /**
-   * move the whole of the track be the provided offset
-   */
-  private final boolean updateDependents(final Enumeration<Editable> theEnum,
-      final WorldVector offset)
-  {
-    // keep track of if the track contains something that doesn't get
-    // dragged
-    boolean handledData = false;
-
-    // work through the elements
-    while (theEnum.hasMoreElements())
-    {
-      final Object thisO = theEnum.nextElement();
-      if (thisO instanceof DynamicInfillSegment)
-      {
-        final DynamicInfillSegment dd = (DynamicInfillSegment) thisO;
-        dd.reconstruct();
-
-        // ok - job well done
-        handledData = true;
-      }
-      else if (thisO instanceof TrackSegment)
-      {
-        // special case = we handle this higher
-        // up the call chain, since tracks
-        // have to move before any dependent children
-
-        // ok - job well done
-        handledData = true;
-      }
-      else if (thisO instanceof SegmentList)
-      {
-        final SegmentList list = (SegmentList) thisO;
-        final Collection<Editable> items = list.getData();
-        final IteratorWrapper enumer = new Plottables.IteratorWrapper(items
-            .iterator());
-        handledData = updateDependents(enumer, offset);
-      }
-      else if (thisO instanceof SensorWrapper)
-      {
-        final SensorWrapper sw = (SensorWrapper) thisO;
-        final Enumeration<Editable> enumS = sw.elements();
-        while (enumS.hasMoreElements())
-        {
-          final SensorContactWrapper scw = (SensorContactWrapper) enumS
-              .nextElement();
-          // does this fix have it's own origin?
-          final WorldLocation sensorOrigin = scw.getOrigin();
-
-          if (sensorOrigin == null)
-          {
-            // ok - get it to recalculate it
-            scw.clearCalculatedOrigin();
-
-            @SuppressWarnings("unused")
-            final WorldLocation newO = scw.getCalculatedOrigin(this);
-
-            // we don't use the newO - we're just
-            // triggering an update
-          }
-          else
-          {
-            // create new object to contain the updated location
-            final WorldLocation newSensorLocation = new WorldLocation(
-                sensorOrigin);
-            newSensorLocation.addToMe(offset);
-
-            // so the contact did have an origin, change it
-            scw.setOrigin(newSensorLocation);
-          }
-        } // looping through the contacts
-
-        // ok - job well done
-        handledData = true;
-
-      } // whether this is a sensor wrapper
-      else if (thisO instanceof TMAWrapper)
-      {
-        final TMAWrapper sw = (TMAWrapper) thisO;
-        final Enumeration<Editable> enumS = sw.elements();
-        while (enumS.hasMoreElements())
-        {
-          final TMAContactWrapper scw = (TMAContactWrapper) enumS.nextElement();
-
-          // does this fix have it's own origin?
-          final WorldLocation sensorOrigin = scw.getOrigin();
-
-          if (sensorOrigin != null)
-          {
-            // create new object to contain the updated location
-            final WorldLocation newSensorLocation = new WorldLocation(
-                sensorOrigin);
-            newSensorLocation.addToMe(offset);
-
-            // so the contact did have an origin, change it
-            scw.setOrigin(newSensorLocation);
-          }
-        } // looping through the contacts
-
-        // ok - job well done
-        handledData = true;
-
-      } // whether this is a TMA wrapper
-      else if (thisO instanceof BaseLayer)
-      {
-        // ok, loop through it
-        final BaseLayer bl = (BaseLayer) thisO;
-        handledData = updateDependents(bl.elements(), offset);
-      }
-    } // looping through this track
-
-    // ok, did we handle the data?
-    if (!handledData)
-    {
-      System.err.println("TrackWrapper problem; not able to shift:" + theEnum);
-    }
-
-    return handledData;
-  }
-
-  /**
-   * is this track visible between these time periods?
-   *
-   * @param start
-   *          start DTG
-   * @param end
-   *          end DTG
-   * @return yes/no
-   */
-  public final boolean visibleBetween(final HiResDate start,
-      final HiResDate end)
-  {
-    boolean visible = false;
-    if (getStartDTG().lessThan(end) && (getEndDTG().greaterThan(start)))
-    {
-      visible = true;
-    }
-
-    return visible;
-  }
-
-<<<<<<< HEAD
-=======
-  public PropertyChangeListener[] getPropertyChangeListeners(
-      final String propertyName)
-  {
-    return getSupport().getPropertyChangeListeners(propertyName);
-  }
-
-  public FixWrapper[] getFixes()
-  {
-    ArrayList<FixWrapper> fixes = new ArrayList<>();
-    Enumeration<Editable> iterator = getPositionIterator(); // to loop through positions
-    while (iterator.hasMoreElements()) // while there are more elements
-    {
-        // @type Debrief.Wrappers.FixWrapper
-        Editable fix = iterator.nextElement(); // get the next element
-        fixes.add((FixWrapper) fix);
-    }
-    return fixes.toArray(new FixWrapper[0]);
-  }
-  
-  public void removeFix(FixWrapper fixToRemove)
-  {
-    removeElement(fixToRemove);
-  }
->>>>>>> e1d067fb
-}
+/*
+ *    Debrief - the Open Source Maritime Analysis Application
+ *    http://debrief.info
+ *
+ *    (C) 2000-2014, PlanetMayo Ltd
+ *
+ *    This library is free software; you can redistribute it and/or
+ *    modify it under the terms of the Eclipse Public License v1.0
+ *    (http://www.eclipse.org/legal/epl-v10.html)
+ *
+ *    This library is distributed in the hope that it will be useful,
+ *    but WITHOUT ANY WARRANTY; without even the implied warranty of
+ *    MERCHANTABILITY or FITNESS FOR A PARTICULAR PURPOSE.
+ */
+// Revision 1.1  1999-01-31 13:33:08+00  sm11td
+// Initial revision
+//
+
+package Debrief.Wrappers;
+
+import java.awt.Color;
+import java.awt.Font;
+import java.awt.Point;
+import java.beans.IntrospectionException;
+import java.beans.MethodDescriptor;
+import java.beans.PropertyChangeEvent;
+import java.beans.PropertyChangeListener;
+import java.beans.PropertyDescriptor;
+import java.util.ArrayList;
+import java.util.Arrays;
+import java.util.Collection;
+import java.util.Enumeration;
+import java.util.Iterator;
+import java.util.List;
+import java.util.SortedSet;
+import java.util.TreeSet;
+import java.util.Vector;
+
+import Debrief.ReaderWriter.Replay.FormatTracks;
+import Debrief.Tools.Properties.TrackColorModePropertyEditor;
+import Debrief.Wrappers.DynamicTrackShapes.DynamicTrackShapeSetWrapper;
+import Debrief.Wrappers.DynamicTrackShapes.DynamicTrackShapeWrapper;
+import Debrief.Wrappers.Track.AbsoluteTMASegment;
+import Debrief.Wrappers.Track.CoreTMASegment;
+import Debrief.Wrappers.Track.DynamicInfillSegment;
+import Debrief.Wrappers.Track.LightweightTrackWrapper;
+import Debrief.Wrappers.Track.PlanningSegment;
+import Debrief.Wrappers.Track.RelativeTMASegment;
+import Debrief.Wrappers.Track.SplittableLayer;
+import Debrief.Wrappers.Track.TrackColorModeHelper;
+import Debrief.Wrappers.Track.TrackColorModeHelper.DeferredDatasetColorMode;
+import Debrief.Wrappers.Track.TrackColorModeHelper.TrackColorMode;
+import Debrief.Wrappers.Track.TrackSegment;
+import Debrief.Wrappers.Track.TrackWrapper_Support;
+import Debrief.Wrappers.Track.TrackWrapper_Support.SegmentList;
+import Debrief.Wrappers.Track.TrackWrapper_Test;
+import Debrief.Wrappers.Track.WormInHoleOffset;
+import MWC.GUI.BaseLayer;
+import MWC.GUI.CanvasType;
+import MWC.GUI.Defaults;
+import MWC.GUI.DynamicPlottable;
+import MWC.GUI.Editable;
+import MWC.GUI.FireExtended;
+import MWC.GUI.FireReformatted;
+import MWC.GUI.HasEditables.ProvidesContiguousElements;
+import MWC.GUI.Layer;
+import MWC.GUI.Layers;
+import MWC.GUI.Layers.NeedsToKnowAboutLayers;
+import MWC.GUI.MessageProvider;
+import MWC.GUI.PlainWrapper;
+import MWC.GUI.Plottable;
+import MWC.GUI.Plottables;
+import MWC.GUI.Plottables.IteratorWrapper;
+import MWC.GUI.Canvas.CanvasTypeUtilities;
+import MWC.GUI.Properties.FractionPropertyEditor;
+import MWC.GUI.Properties.LabelLocationPropertyEditor;
+import MWC.GUI.Properties.LineStylePropertyEditor;
+import MWC.GUI.Properties.LineWidthPropertyEditor;
+import MWC.GUI.Properties.NullableLocationPropertyEditor;
+import MWC.GUI.Shapes.DraggableItem;
+import MWC.GUI.Shapes.HasDraggableComponents;
+import MWC.GUI.Shapes.TextLabel;
+import MWC.GUI.Shapes.Symbols.SymbolFactoryPropertyEditor;
+import MWC.GUI.Shapes.Symbols.SymbolScalePropertyEditor;
+import MWC.GUI.Shapes.Symbols.Vessels.WorldScaledSym;
+import MWC.GUI.Tools.Operations.RightClickPasteAdaptor.NeedsTidyingOnPaste;
+import MWC.GenericData.Duration;
+import MWC.GenericData.HiResDate;
+import MWC.GenericData.TimePeriod;
+import MWC.GenericData.Watchable;
+import MWC.GenericData.WatchableList;
+import MWC.GenericData.WorldArea;
+import MWC.GenericData.WorldDistance;
+import MWC.GenericData.WorldDistance.ArrayLength;
+import MWC.GenericData.WorldLocation;
+import MWC.GenericData.WorldSpeed;
+import MWC.GenericData.WorldVector;
+import MWC.TacticalData.Fix;
+import MWC.Utilities.Errors.Trace;
+import MWC.Utilities.TextFormatting.FormatRNDateTime;
+
+/**
+ * the TrackWrapper maintains the GUI and data attributes of the whole track iteself, but the
+ * responsibility for the fixes within the track are demoted to the FixWrapper
+ */
+public class TrackWrapper extends LightweightTrackWrapper implements
+    WatchableList, DraggableItem, HasDraggableComponents,
+    ProvidesContiguousElements, ISecondaryTrack, DynamicPlottable,
+    NeedsTidyingOnPaste
+{
+
+  // //////////////////////////////////////
+  // member variables
+  // //////////////////////////////////////
+
+  /**
+   * class containing editable details of a track
+   */
+  public final class trackInfo extends Editable.EditorType implements
+      Editable.DynamicDescriptors
+  {
+
+    /**
+     * constructor for this editor, takes the actual track as a parameter
+     *
+     * @param data
+     *          track being edited
+     */
+    public trackInfo(final TrackWrapper data)
+    {
+      super(data, data.getName(), "");
+    }
+
+    @Override
+    public final MethodDescriptor[] getMethodDescriptors()
+    {
+      // just add the reset color field first
+      final Class<TrackWrapper> c = TrackWrapper.class;
+      final MethodDescriptor[] _methodDescriptors = new MethodDescriptor[]
+      {method(c, "exportThis", null, "Export Shape"), method(c, "resetLabels",
+          null, "Reset DTG Labels"), method(c, "calcCourseSpeed", null,
+              "Calc Course & Speed")};
+
+      return _methodDescriptors;
+    }
+
+    @Override
+    public final String getName()
+    {
+      return super.getName();
+    }
+
+    @Override
+    public final PropertyDescriptor[] getPropertyDescriptors()
+    {
+      try
+      {
+        final PropertyDescriptor[] _coreDescriptors = new PropertyDescriptor[]
+        {displayExpertLongProp("SymbolType", "Snail symbol type",
+            "the type of symbol plotted for this label", FORMAT,
+            SymbolFactoryPropertyEditor.class), displayExpertProp("SymbolColor",
+                "Symbol color", "the color of the symbol highligher", FORMAT),
+            displayExpertLongProp("LineThickness", "Line thickness",
+                "the width to draw this track", FORMAT,
+                LineWidthPropertyEditor.class), expertProp("Name",
+                    "the track name"), displayExpertProp("InterpolatePoints",
+                        "Interpolate points",
+                        "whether to interpolate points between known data points",
+                        SPATIAL), expertProp("Color", "the track color",
+                            FORMAT), displayExpertProp("EndTimeLabels",
+                                "Start/End time labels",
+                                "Whether to label track start/end with 6-figure DTG",
+                                VISIBILITY), displayExpertProp(
+                                    "PlotArrayCentre", "Plot array centre",
+                                    "highlight the sensor array centre when non-zero array length provided",
+                                    VISIBILITY), displayExpertProp("TrackFont",
+                                        "Track font", "the track label font",
+                                        FORMAT), displayExpertProp(
+                                            "NameVisible", "Name visible",
+                                            "show the track label", VISIBILITY),
+            displayExpertProp("PositionsVisible", "Positions visible",
+                "show individual Positions", VISIBILITY), displayExpertProp(
+                    "NameAtStart", "Name at start",
+                    "whether to show the track name at the start (or end)",
+                    VISIBILITY), displayExpertProp("LinkPositions",
+                        "Link positions", "whether to join the track points",
+                        VISIBILITY), expertProp("Visible",
+                            "whether the track is visible", VISIBILITY),
+            displayExpertLongProp("NameLocation", "Name location",
+                "relative location of track label", FORMAT,
+                MWC.GUI.Properties.NullableLocationPropertyEditor.class),
+            displayExpertLongProp("LabelFrequency", "Label frequency",
+                "the label frequency", TEMPORAL,
+                MWC.GUI.Properties.TimeFrequencyPropertyEditor.class),
+            displayExpertLongProp("ResampleDataAt", "Resample data at",
+                "the data sample rate", TEMPORAL,
+                MWC.GUI.Properties.TimeFrequencyPropertyEditor.class),
+            displayExpertLongProp("ArrowFrequency", "Arrow frequency",
+                "the direction marker frequency", TEMPORAL,
+                MWC.GUI.Properties.TimeFrequencyPropertyEditor.class),
+            displayExpertLongProp("SymbolFrequency", "Symbol frequency",
+                "the symbol frequency", TEMPORAL,
+                MWC.GUI.Properties.TimeFrequencyPropertyEditor.class),
+            displayProp("CustomTrailLength", "Custom Snail Trail",
+                "to specify a custom snail trail length",
+                Editable.EditorType.TEMPORAL), displayExpertLongProp(
+                    "CustomVectorStretch", "Custom Vector Stretch",
+                    "to specify a custom snail vector stretch",
+                    Editable.EditorType.TEMPORAL, FractionPropertyEditor.class),
+            displayExpertLongProp("LineStyle", "Line style",
+                "the line style used to join track points", FORMAT,
+                MWC.GUI.Properties.LineStylePropertyEditor.class)};
+
+        PropertyDescriptor[] res;
+
+        // SPECIAL CASE: if we have a world scaled symbol, provide
+        // editors for
+        // the symbol size
+        final TrackWrapper item = (TrackWrapper) this.getData();
+        if (item._theSnailShape instanceof WorldScaledSym)
+        {
+          // yes = better create height/width editors
+          final PropertyDescriptor[] _coreDescriptorsWithSymbols =
+              new PropertyDescriptor[_coreDescriptors.length + 2];
+          System.arraycopy(_coreDescriptors, 0, _coreDescriptorsWithSymbols, 2,
+              _coreDescriptors.length);
+          _coreDescriptorsWithSymbols[0] = displayExpertProp("SymbolLength",
+              "Snail symbol length", "Length of snail symbol", FORMAT);
+          _coreDescriptorsWithSymbols[1] = displayExpertProp("SymbolWidth",
+              "Snail symbol width", "Width of snail symbol", FORMAT);
+
+          // and now use the new value
+          res = _coreDescriptorsWithSymbols;
+        }
+        else
+        {
+          // yes = better create height/width editors
+          final PropertyDescriptor[] _coreDescriptorsWithSymbols =
+              new PropertyDescriptor[_coreDescriptors.length + 1];
+          System.arraycopy(_coreDescriptors, 0, _coreDescriptorsWithSymbols, 1,
+              _coreDescriptors.length);
+          _coreDescriptorsWithSymbols[0] = displayExpertLongProp(
+              "SnailSymbolSize", "Snail symbol size", "Size of symbol", FORMAT,
+              SymbolScalePropertyEditor.class);
+
+          // and now use the new value
+          res = _coreDescriptorsWithSymbols;
+        }
+
+        // TRACK COLORING HANDLING
+        final List<TrackColorMode> datasets = getTrackColorModes();
+        if (datasets.size() > 0)
+        {
+          // store the datasets
+          TrackColorModePropertyEditor.setCustomModes(datasets);
+
+          final List<PropertyDescriptor> tmpList =
+              new ArrayList<PropertyDescriptor>();
+          tmpList.addAll(Arrays.asList(res));
+
+          // insert the editor
+          tmpList.add(displayExpertLongProp("TrackColorMode",
+              "Track Coloring Mode", "the mode in which to color the track",
+              FORMAT, TrackColorModePropertyEditor.class));
+
+          // ok. if we're in a measuremd mode, it may have a mode selector
+
+          res = tmpList.toArray(res);
+
+          // NOTE: this info class to implement Editable.DynamicDescriptors
+          // to avoid these descriptors being cached
+        }
+
+        return res;
+      }
+      catch (final IntrospectionException e)
+      {
+        return super.getPropertyDescriptors();
+      }
+    }
+  }
+
+  /**
+   * utility class to let us iterate through all positions without having to copy/paste them into a
+   * new object
+   *
+   * @author Ian
+   *
+   */
+  public static class WrappedIterators implements Enumeration<Editable>
+  {
+
+    /**
+     * special class, used when we don't contain any data
+     *
+     * @author Ian
+     *
+     */
+    private static class EmptyIterator implements Enumeration<Editable>
+    {
+
+      @Override
+      public boolean hasMoreElements()
+      {
+        return false;
+      }
+
+      @Override
+      public Editable nextElement()
+      {
+        return null;
+      }
+    }
+
+    private final List<Enumeration<Editable>> lists = new ArrayList<>();
+    private int currentList = 0;
+    private Enumeration<Editable> currentIter;
+    private Editable current;
+
+    private Editable previous;
+
+    public WrappedIterators()
+    {
+      currentIter = null;
+    }
+
+    public WrappedIterators(final SegmentList segments)
+    {
+      final Enumeration<Editable> ele = segments.elements();
+      while (ele.hasMoreElements())
+      {
+        final TrackSegment seg = (TrackSegment) ele.nextElement();
+        lists.add(seg.elements());
+      }
+
+      // if we have some data, return the first. Else, return an
+      // empty iterator
+      currentIter = lists.isEmpty() ? new EmptyIterator() : this.lists.get(0);
+    }
+
+    public void add(final Enumeration<MWC.GUI.Editable> item)
+    {
+      lists.add(item);
+
+      if (currentIter == null)
+      {
+        currentIter = lists.get(0);
+      }
+    }
+
+    public Editable currentElement()
+    {
+      return current;
+    }
+
+    @Override
+    public boolean hasMoreElements()
+    {
+      while (currentList < lists.size() - 1 && !currentIter.hasMoreElements())
+      {
+        currentList++;
+        currentIter = lists.get(currentList);
+      }
+
+      return currentIter.hasMoreElements();
+    }
+
+    @Override
+    public Editable nextElement()
+    {
+      while (currentList < lists.size() - 1 && !currentIter.hasMoreElements())
+      {
+        currentList++;
+        currentIter = lists.get(currentList);
+      }
+
+      // cache the previous value
+      previous = current;
+
+      // cache the current value
+      current = currentIter.nextElement();
+
+      return current;
+    }
+
+    public Editable previousElement()
+    {
+      return previous;
+    }
+
+  }
+
+  private static final String SOLUTIONS_LAYER_NAME = "Solutions";
+
+  public static final String SENSORS_LAYER_NAME = "Sensors";
+
+  public static final String DYNAMIC_SHAPES_LAYER_NAME = "Dynamic Shapes";
+
+  /**
+   * keep track of versions - version id
+   */
+  static final long serialVersionUID = 1;
+
+  private static String checkTheyAreNotOverlapping(final Editable[] subjects)
+  {
+    // first, check they don't overlap.
+    // start off by collecting the periods
+    final TimePeriod[] _periods =
+        new TimePeriod.BaseTimePeriod[subjects.length];
+    for (int i = 0; i < subjects.length; i++)
+    {
+      final Editable editable = subjects[i];
+      TimePeriod thisPeriod = null;
+      if (editable instanceof TrackWrapper)
+      {
+        final TrackWrapper tw = (TrackWrapper) editable;
+        thisPeriod = new TimePeriod.BaseTimePeriod(tw.getStartDTG(), tw
+            .getEndDTG());
+      }
+      else if (editable instanceof TrackSegment)
+      {
+        final TrackSegment ts = (TrackSegment) editable;
+        thisPeriod = new TimePeriod.BaseTimePeriod(ts.startDTG(), ts.endDTG());
+      }
+      _periods[i] = thisPeriod;
+    }
+    // now test them.
+    String failedMsg = null;
+    for (int i = 0; i < _periods.length; i++)
+    {
+      final TimePeriod timePeriod = _periods[i];
+      for (int j = 0; j < _periods.length; j++)
+      {
+        final TimePeriod timePeriod2 = _periods[j];
+        // check it's not us
+        if (timePeriod2 != timePeriod)
+        {
+          if (timePeriod.overlaps(timePeriod2))
+          {
+            failedMsg = "'" + subjects[i].getName() + "' and '" + subjects[j]
+                .getName() + "'";
+            break;
+          }
+        }
+
+      }
+
+    }
+    return failedMsg;
+  }
+
+  /**
+   *
+   * @param newTrack
+   * @param reference
+   *          Note: these parameters are tested here
+   * @see TrackWrapper_Test#testTrackMerge1()
+   */
+  private static void copyStyling(final TrackWrapper newTrack,
+      final TrackWrapper reference)
+  {
+    // Note: see link in javadoc for where these are tested
+    newTrack.setSymbolType(reference.getSymbolType());
+    newTrack.setSymbolWidth(reference.getSymbolWidth());
+    newTrack.setSymbolLength(reference.getSymbolLength());
+    newTrack.setSymbolColor(reference.getSymbolColor());
+  }
+
+  private static void duplicateFixes(final SegmentList newSeg2,
+      final TrackSegment target, final Color infillShade)
+  {
+    final Enumeration<Editable> segs = newSeg2.elements();
+    while (segs.hasMoreElements())
+    {
+      final TrackSegment segment = (TrackSegment) segs.nextElement();
+
+      if (segment instanceof CoreTMASegment)
+      {
+        final CoreTMASegment ct = (CoreTMASegment) segment;
+        final TrackSegment newSeg = new TrackSegment(ct);
+        duplicateFixes(newSeg, target, infillShade);
+      }
+      else
+      {
+        duplicateFixes(segment, target, infillShade);
+      }
+    }
+  }
+
+  private static void duplicateFixes(final TrackSegment source,
+      final TrackSegment target, final Color infillShade)
+  {
+    // are we an infill?
+    final boolean isInfill = source instanceof DynamicInfillSegment;
+
+    // ok, retrieve the points in the track segment
+    final Enumeration<Editable> tsPts = source.elements();
+    while (tsPts.hasMoreElements())
+    {
+      final FixWrapper existingFW = (FixWrapper) tsPts.nextElement();
+      final Fix existingFix = existingFW.getFix();
+      final Fix newFix = existingFix.makeCopy();
+      final FixWrapper newF = new FixWrapper(newFix);
+
+      if (infillShade != null && isInfill)
+      {
+        newF.setColor(infillShade);
+      }
+
+      // also duplicate the label
+      newF.setLabel(existingFW.getLabel());
+
+      target.addFix(newF);
+    }
+  }
+
+  /**
+   * put the other objects into this one as children
+   *
+   * @param wrapper
+   *          whose going to receive it
+   * @param theLayers
+   *          the top level layers object
+   * @param parents
+   *          the track wrapppers containing the children
+   * @param subjects
+   *          the items to insert.
+   */
+  public static void groupTracks(final TrackWrapper target,
+      final Layers theLayers, final Layer[] parents, final Editable[] subjects)
+  {
+    // ok, loop through the subjects, adding them onto the target
+    for (int i = 0; i < subjects.length; i++)
+    {
+      final Layer thisL = (Layer) subjects[i];
+      final TrackWrapper thisP = (TrackWrapper) parents[i];
+      if (thisL != target)
+      {
+        // is it a plain segment?
+        if (thisL instanceof TrackWrapper)
+        {
+          // pass down through the positions/segments
+          final Enumeration<Editable> pts = thisL.elements();
+
+          while (pts.hasMoreElements())
+          {
+            final Editable obj = pts.nextElement();
+
+            if (obj instanceof SegmentList)
+            {
+              final SegmentList sl = (SegmentList) obj;
+
+              final Enumeration<Editable> segs = sl.elements();
+              while (segs.hasMoreElements())
+              {
+                final TrackSegment ts = (TrackSegment) segs.nextElement();
+
+                // reset the name if we need to
+                if (ts.getName().startsWith("Posi"))
+                {
+                  ts.setName(FormatRNDateTime.toString(ts.startDTG().getDate()
+                      .getTime()));
+                }
+
+                target.add(ts);
+              }
+            }
+            else
+            {
+              if (obj instanceof TrackSegment)
+              {
+                final TrackSegment ts = (TrackSegment) obj;
+
+                // reset the name if we need to
+                if (ts.getName().startsWith("Posi"))
+                {
+                  ts.setName(FormatRNDateTime.toString(ts.startDTG().getDate()
+                      .getTime()));
+                }
+
+                // and remember it
+                target.add(ts);
+              }
+            }
+          }
+        }
+        else
+        {
+          // get it's data, and add it to the target
+          target.add(thisL);
+        }
+
+        // and remove the layer from it's parent
+        if (thisL instanceof TrackSegment)
+        {
+          thisP.removeElement(thisL);
+
+          // does this just leave an empty husk?
+          if (thisP.numFixes() == 0)
+          {
+            // may as well ditch it anyway
+            theLayers.removeThisLayer(thisP);
+          }
+        }
+        else
+        {
+          // we'll just remove it from the top level layer
+          theLayers.removeThisLayer(thisL);
+        }
+      }
+    }
+  }
+
+  /**
+   * perform a merge of the supplied tracks.
+   *
+   * @param recipient
+   *          the final recipient of the other items
+   * @param theLayers
+   * @param parents
+   *          the parent tracks for the supplied items
+   * @param subjects
+   *          the actual selected items
+   * @param _newName
+   *          name to give to the merged object
+   * @return sufficient information to undo the merge
+   */
+  public static int mergeTracks(final TrackWrapper newTrack,
+      final Layers theLayers, final Editable[] subjects,
+      final Color infillShade)
+  {
+    // check that the legs don't overlap
+    final String failedMsg = checkTheyAreNotOverlapping(subjects);
+
+    // how did we get on?
+    if (failedMsg != null)
+    {
+      MessageProvider.Base.show("Merge tracks", "Sorry, " + failedMsg
+          + " overlap in time. Please correct this and retry",
+          MessageProvider.ERROR);
+      return MessageProvider.ERROR;
+    }
+
+    // ok, loop through the subjects, adding them onto the target
+    for (int i = 0; i < subjects.length; i++)
+    {
+      final Layer thisL = (Layer) subjects[i];
+
+      // is it a plain segment?
+      if (thisL instanceof TrackWrapper)
+      {
+        // is this the first one? If so, we'll copy the symbol setup
+        if (i == 0)
+        {
+          final TrackWrapper track = (TrackWrapper) thisL;
+          copyStyling(newTrack, track);
+        }
+
+        // pass down through the positions/segments
+        final Enumeration<Editable> pts = thisL.elements();
+
+        while (pts.hasMoreElements())
+        {
+          final Editable obj = pts.nextElement();
+          if (obj instanceof SegmentList)
+          {
+            final SegmentList sl = (SegmentList) obj;
+            final TrackSegment newT = new TrackSegment(TrackSegment.ABSOLUTE);
+            duplicateFixes(sl, newT, infillShade);
+            newTrack.add(newT);
+          }
+          else if (obj instanceof TrackSegment)
+          {
+            final TrackSegment ts = (TrackSegment) obj;
+
+            // ok, duplicate the fixes in this segment
+            final TrackSegment newT = new TrackSegment(TrackSegment.ABSOLUTE);
+            duplicateFixes(ts, newT, infillShade);
+
+            // and add it to the new track
+            newTrack.append(newT);
+          }
+        }
+      }
+      else if (thisL instanceof TrackSegment)
+      {
+        final TrackSegment ts = (TrackSegment) thisL;
+
+        // ok, duplicate the fixes in this segment
+        final TrackSegment newT = new TrackSegment(ts.getPlotRelative());
+        duplicateFixes(ts, newT, infillShade);
+
+        // and add it to the new track
+        newTrack.append(newT);
+
+        // is this the first one? If so, we'll copy the symbol setup
+        if (i == 0)
+        {
+          final TrackWrapper track = ts.getWrapper();
+          copyStyling(newTrack, track);
+        }
+      }
+      else if (thisL instanceof SegmentList)
+      {
+        final SegmentList sl = (SegmentList) thisL;
+
+        // is this the first one? If so, we'll copy the symbol setup
+        if (i == 0)
+        {
+          final TrackWrapper track = sl.getWrapper();
+          copyStyling(newTrack, track);
+        }
+
+        // it's absolute, since merged tracks are always
+        // absolute
+        final TrackSegment newT = new TrackSegment(TrackSegment.ABSOLUTE);
+
+        // ok, duplicate the fixes in this segment
+        duplicateFixes(sl, newT, infillShade);
+
+        // and add it to the new track
+        newTrack.append(newT);
+      }
+    }
+
+    // and store the new track
+    theLayers.addThisLayer(newTrack);
+
+    return MessageProvider.OK;
+  }
+
+  /**
+   * perform a merge of the supplied tracks.
+   *
+   * @param target
+   *          the final recipient of the other items
+   * @param theLayers
+   * @param parents
+   *          the parent tracks for the supplied items
+   * @param subjects
+   *          the actual selected items
+   * @return sufficient information to undo the merge
+   */
+  public static int mergeTracksInPlace(final Editable target,
+      final Layers theLayers, final Layer[] parents, final Editable[] subjects)
+  {
+    // where we dump the new data points
+    Layer receiver = (Layer) target;
+
+    // check that the legs don't overlap
+    final String failedMsg = checkTheyAreNotOverlapping(subjects);
+
+    // how did we get on?
+    if (failedMsg != null)
+    {
+      MessageProvider.Base.show("Merge tracks", "Sorry, " + failedMsg
+          + " overlap in time. Please correct this and retry",
+          MessageProvider.ERROR);
+      return MessageProvider.ERROR;
+    }
+
+    // right, if the target is a TMA track, we have to change it into a
+    // proper
+    // track, since
+    // the merged tracks probably contain manoeuvres
+    if (target instanceof CoreTMASegment)
+    {
+      final CoreTMASegment tma = (CoreTMASegment) target;
+      final TrackSegment newSegment = new TrackSegment(tma);
+
+      // now do some fancy footwork to remove the target from the wrapper,
+      // and
+      // replace it with our new segment
+      newSegment.getWrapper().removeElement(target);
+      newSegment.getWrapper().add(newSegment);
+
+      // store the new segment into the receiver
+      receiver = newSegment;
+    }
+
+    // ok, loop through the subjects, adding them onto the target
+    for (int i = 0; i < subjects.length; i++)
+    {
+      final Layer thisL = (Layer) subjects[i];
+      final TrackWrapper thisP = (TrackWrapper) parents[i];
+      // is this the target item (note we're comparing against the item
+      // passed
+      // in, not our
+      // temporary receiver, since the receiver may now be a tracksegment,
+      // not a
+      // TMA segment
+      if (thisL != target)
+      {
+        // is it a plain segment?
+        if (thisL instanceof TrackWrapper)
+        {
+          // pass down through the positions/segments
+          final Enumeration<Editable> pts = thisL.elements();
+
+          while (pts.hasMoreElements())
+          {
+            final Editable obj = pts.nextElement();
+            if (obj instanceof SegmentList)
+            {
+              final SegmentList sl = (SegmentList) obj;
+              final Enumeration<Editable> segs = sl.elements();
+              while (segs.hasMoreElements())
+              {
+                final TrackSegment ts = (TrackSegment) segs.nextElement();
+                receiver.add(ts);
+              }
+            }
+            else
+            {
+              final Layer ts = (Layer) obj;
+              receiver.append(ts);
+            }
+          }
+        }
+        else
+        {
+          // get it's data, and add it to the target
+          receiver.append(thisL);
+        }
+
+        // and remove the layer from it's parent
+        if (thisL instanceof TrackSegment)
+        {
+          thisP.removeElement(thisL);
+
+          // does this just leave an empty husk?
+          if (thisP.numFixes() == 0)
+          {
+            // may as well ditch it anyway
+            theLayers.removeThisLayer(thisP);
+          }
+        }
+        else
+        {
+          // we'll just remove it from the top level layer
+          theLayers.removeThisLayer(thisL);
+        }
+      }
+
+    }
+
+    return MessageProvider.OK;
+  }
+
+  /**
+   * whether to interpolate points in this track
+   */
+  private boolean _interpolatePoints = false;
+
+  /**
+   * the end of the track to plot the label
+   */
+  private boolean _LabelAtStart = true;
+
+  /**
+   * whether to show a time label at the start/end of the track
+   *
+   */
+  private boolean _endTimeLabels = true;
+
+  /**
+   * the style of this line
+   *
+   */
+  private int _lineStyle = CanvasType.SOLID;
+
+  /**
+   * whether or not to link the Positions
+   */
+  private boolean _linkPositions;
+
+  /**
+   * whether to show a highlight for the array centre
+   *
+   */
+  private boolean _plotArrayCentre;
+
+  /**
+   * our editable details
+   */
+  protected transient Editable.EditorType _myEditor = null;
+
+  /**
+   * keep a list of points waiting to be plotted
+   *
+   */
+  transient private int[] _myPts;
+
+  /**
+   * the sensor tracks for this vessel
+   */
+  final private BaseLayer _mySensors;
+
+  /**
+   * the dynamic shapes for this vessel
+   */
+  final private BaseLayer _myDynamicShapes;
+
+  /**
+   * the TMA solutions for this vessel
+   */
+  final private BaseLayer _mySolutions;
+
+  /**
+   * keep track of how far we are through our array of points
+   *
+   */
+  transient private int _ptCtr = 0;
+
+  /**
+   * the list of wrappers we hold
+   */
+  protected SegmentList _theSegments;
+
+  /**
+   * flag for if there is a pending update to track - particularly if it's a relative one
+   */
+  private boolean _relativeUpdatePending = false;
+
+  // //////////////////////////////////////
+  // member functions
+  // //////////////////////////////////////
+
+  transient private FixWrapper _lastFix;
+
+  /**
+   * working parameters
+   */
+  transient private WorldArea _myWorldArea;
+
+  transient private PropertyChangeListener _locationListener;
+
+  transient private PropertyChangeListener _childTrackMovedListener;
+
+  private Duration _customTrailLength = null;
+
+  private Double _customVectorStretch = null;
+
+  /**
+   * how to shade the track
+   *
+   */
+  private TrackColorModeHelper.TrackColorMode _trackColorMode =
+      TrackColorModeHelper.LegacyTrackColorModes.PER_FIX;
+
+  /**
+   * cache the position iterator we last used. this prevents us from having to restart at the
+   * beginning when getNearestTo() is being called repetitively
+   */
+  private transient WrappedIterators _lastPosIterator;
+
+  // //////////////////////////////////////
+  // constructors
+  // //////////////////////////////////////
+  /**
+   * Wrapper for a Track (a series of position fixes). It combines the data with the formatting
+   * details
+   */
+  public TrackWrapper()
+  {
+    _mySensors = new SplittableLayer(true);
+    _mySensors.setName(SENSORS_LAYER_NAME);
+
+    _myDynamicShapes = new SplittableLayer(true);
+    _myDynamicShapes.setName(DYNAMIC_SHAPES_LAYER_NAME);
+
+    _mySolutions = new BaseLayer(true);
+    _mySolutions.setName(SOLUTIONS_LAYER_NAME);
+
+    // create a property listener for when fixes are moved
+    _locationListener = createLocationListener();
+    _childTrackMovedListener = crateChildTrackMovedListener();
+
+    _linkPositions = true;
+
+    // start off with positions showing (although the default setting for a
+    // fix
+    // is to not show a symbol anyway). We need to make this "true" so that
+    // when a fix position is set to visible it is not over-ridden by this
+    // setting
+    _showPositions = true;
+
+    // initialise the symbol to use for plotting this track in snail mode
+    _theSnailShape = MWC.GUI.Shapes.Symbols.SymbolFactory.createSymbol(
+        "Submarine");
+
+    // declare our arrays
+    _theSegments = new TrackWrapper_Support.SegmentList();
+    _theSegments.setWrapper(this);
+
+    // tracks are plotted bolder than lightweight tracks, give them some depth
+    setLineThickness(3);
+  }
+
+  /**
+   * add the indicated point to the track
+   *
+   * @param point
+   *          the point to add
+   */
+  @Override
+  public void add(final MWC.GUI.Editable point)
+  {
+    // see what type of object this is
+    if (point instanceof FixWrapper)
+    {
+      final FixWrapper fw = (FixWrapper) point;
+      fw.setTrackWrapper(this);
+      addFix(fw);
+    }
+    // is this a sensor?
+    else if (point instanceof SensorWrapper)
+    {
+      final SensorWrapper swr = (SensorWrapper) point;
+
+      // see if we already have a sensor with this name
+      SensorWrapper existing = null;
+      final Enumeration<Editable> enumer = _mySensors.elements();
+      while (enumer.hasMoreElements())
+      {
+        final SensorWrapper oldS = (SensorWrapper) enumer.nextElement();
+
+        // does this have the same name?
+        if (oldS.getName().equals(swr.getName()))
+        {
+          // yes - ok, remember it
+          existing = oldS;
+
+          // and append the data points
+          existing.append(swr);
+        }
+      }
+
+      // did we find it already?
+      if (existing == null)
+      {
+
+        // nope, so store it
+        _mySensors.add(swr);
+      }
+
+      // tell the sensor about us
+      swr.setHost(this);
+
+      // and the track name (if we're loading from REP it will already
+      // know
+      // the name, but if this data is being pasted in, it may start with
+      // a different
+      // parent track name - so override it here)
+      swr.setTrackName(this.getName());
+    }
+    // is this a dynamic shape?
+    else if (point instanceof DynamicTrackShapeSetWrapper)
+    {
+      final DynamicTrackShapeSetWrapper swr =
+          (DynamicTrackShapeSetWrapper) point;
+
+      // just check we don't alraedy have it
+      if (_myDynamicShapes.contains(swr))
+      {
+        MWC.Utilities.Errors.Trace.trace(
+            "Not adding shape-set, it's already present" + swr.getName(),
+            false);
+      }
+      else
+      {
+
+        // add to our list
+        _myDynamicShapes.add(swr);
+
+        // tell the sensor about us
+        swr.setHost(this);
+      }
+    }
+    else if (point instanceof DynamicTrackShapeWrapper)
+    {
+      final DynamicTrackShapeWrapper shape = (DynamicTrackShapeWrapper) point;
+      DynamicTrackShapeSetWrapper target = null;
+      final Enumeration<Editable> iter = getDynamicShapes().elements();
+      if (iter != null)
+      {
+        while (iter.hasMoreElements())
+        {
+          final DynamicTrackShapeSetWrapper set =
+              (DynamicTrackShapeSetWrapper) iter.nextElement();
+
+          // is this our sensor?
+          if (set.getName().equals(shape.getSensorName()))
+          {
+            // cool, drop out
+            target = set;
+            break;
+          }
+        } // looping through the sensors
+      } // whether there are any sensors
+      if (target == null)
+      {
+        // then create it
+        target = new DynamicTrackShapeSetWrapper(shape.getSensorName());
+
+        add(target);
+      }
+      target.add(shape);
+    }
+    // is this a TMA solution track?
+    else if (point instanceof TMAWrapper)
+    {
+      final TMAWrapper twr = (TMAWrapper) point;
+      // add to our list
+      _mySolutions.add(twr);
+
+      // tell the sensor about us
+      twr.setHost(this);
+
+      // and the track name (if we're loading from REP it will already
+      // know
+      // the name, but if this data is being pasted in, it may start with
+      // a different
+      // parent track name - so override it here)
+      twr.setTrackName(this.getName());
+    }
+    else if (point instanceof TrackSegment)
+    {
+      final TrackSegment seg = (TrackSegment) point;
+
+      seg.setWrapper(this);
+      _theSegments.addSegment((TrackSegment) point);
+
+      // hey, sort out the positions
+      sortOutRelativePositions();
+
+      // special case - see if it's a relative TMA segment,
+      // we many need some more sorting
+      if (point instanceof RelativeTMASegment)
+      {
+        final RelativeTMASegment newRelativeSegment =
+            (RelativeTMASegment) point;
+
+        // ok, try to update the layers. get the layers for an
+        // existing segment
+        final SegmentList sl = this.getSegments();
+        final Enumeration<Editable> sEnum = sl.elements();
+        while (sEnum.hasMoreElements())
+        {
+          final TrackSegment mySegment = (TrackSegment) sEnum.nextElement();
+          if (mySegment != newRelativeSegment)
+          {
+            // ok, it's not this one. try the layers
+            if (mySegment instanceof RelativeTMASegment)
+            {
+              final RelativeTMASegment myRelativeSegnent =
+                  (RelativeTMASegment) mySegment;
+              final Layers myExistingLayers = myRelativeSegnent.getLayers();
+              if (myExistingLayers != newRelativeSegment.getLayers())
+              {
+                newRelativeSegment.setLayers(myExistingLayers);
+                break;
+              }
+            }
+          }
+        }
+      }
+      // we also need to listen for a child moving
+      seg.addPropertyChangeListener(CoreTMASegment.ADJUSTED,
+          _childTrackMovedListener);
+    }
+    else if (point instanceof Layer)
+    {
+      // just check if it's a track - since we don't want to allow pasting
+      // TMA track into it's parent
+      final Layer layer = (Layer) point;
+
+      if (layer instanceof TrackWrapper)
+      {
+        final TrackWrapper newTrack = (TrackWrapper) layer;
+        final Enumeration<Editable> segs = newTrack.getSegments().elements();
+        while (segs.hasMoreElements())
+        {
+          final Editable seg = segs.nextElement();
+          if (seg instanceof RelativeTMASegment)
+          {
+            final RelativeTMASegment rel = (RelativeTMASegment) seg;
+            // hey, just check that we're not actually the reference
+            // for this segment
+            if (rel.getHostName().equals(this.getName()))
+            {
+              MessageProvider.Base.show("Paste track",
+                  "Can't paste TMA track into it's reference track:" + this
+                      .getName(), MessageProvider.ERROR);
+              return;
+            }
+          }
+        }
+      }
+
+      final Enumeration<Editable> items = layer.elements();
+      while (items.hasMoreElements())
+      {
+        final Editable thisE = items.nextElement();
+        add(thisE);
+      }
+    }
+    else
+    {
+      MessageProvider.Base.show("Paste Error", "Can't paste " + point
+          + " into track", MessageProvider.ERROR);
+      Trace.trace("Can't paste " + point + " into track", true);
+    }
+  }
+
+  @Override
+  public void addFix(final FixWrapper theFix)
+  {
+    // do we have any track segments
+    if (_theSegments.isEmpty())
+    {
+      // nope, add one
+      final TrackSegment firstSegment = new TrackSegment(TrackSegment.ABSOLUTE);
+      firstSegment.setName("Positions");
+      _theSegments.addSegment(firstSegment);
+    }
+
+    // add fix to last track segment
+    final TrackSegment last = (TrackSegment) _theSegments.last();
+    last.addFix(theFix);
+
+    // tell the fix about it's daddy
+    theFix.setTrackWrapper(this);
+
+    if (_myWorldArea == null)
+    {
+      _myWorldArea = new WorldArea(theFix.getLocation(), theFix.getLocation());
+    }
+    else
+    {
+      _myWorldArea.extend(theFix.getLocation());
+    }
+
+    // flush any cached values for time period & lists of positions
+    flushPeriodCache();
+    flushPositionCache();
+  }
+
+  /**
+   * append this other layer to ourselves (although we don't really bother with it)
+   *
+   * @param other
+   *          the layer to add to ourselves
+   */
+  @Override
+  public void append(final Layer other)
+  {
+    boolean modified = false;
+
+    // is it a track?
+    if ((other instanceof TrackWrapper) || (other instanceof TrackSegment))
+    {
+      // yes, break it down.
+      final java.util.Enumeration<Editable> iter = other.elements();
+      while (iter.hasMoreElements())
+      {
+        final Editable nextItem = iter.nextElement();
+        if (nextItem instanceof Layer)
+        {
+          append((Layer) nextItem);
+          modified = true;
+        }
+        else
+        {
+          add(nextItem);
+          modified = true;
+        }
+      }
+    }
+    else
+    {
+      // nope, just add it to us.
+      add(other);
+      modified = true;
+    }
+
+    if (modified)
+    {
+      setRelativePending();
+    }
+  }
+
+  /**
+   * Calculates Course & Speed for the track.
+   */
+  public void calcCourseSpeed()
+  {
+    // step through our fixes
+    final Enumeration<Editable> iter = getPositionIterator();
+    FixWrapper prevFw = null;
+    while (iter.hasMoreElements())
+    {
+      final FixWrapper currFw = (FixWrapper) iter.nextElement();
+      if (prevFw == null)
+      {
+        prevFw = currFw;
+      }
+      else
+      {
+        // calculate the course
+        final WorldVector wv = currFw.getLocation().subtract(prevFw
+            .getLocation());
+        prevFw.getFix().setCourse(wv.getBearing());
+
+        // also, set the correct label alignment
+        currFw.resetLabelLocation();
+
+        // calculate the speed
+        // get distance in meters
+        final WorldDistance wd = new WorldDistance(wv);
+        final double distance = wd.getValueIn(WorldDistance.METRES);
+        // get time difference in seconds
+        final long timeDifference = (currFw.getTime().getMicros() - prevFw
+            .getTime().getMicros()) / 1000000;
+
+        // get speed in meters per second and convert it to knots
+        final WorldSpeed speed = new WorldSpeed(distance / timeDifference,
+            WorldSpeed.M_sec);
+        final double knots = WorldSpeed.convert(WorldSpeed.M_sec,
+            WorldSpeed.Kts, speed.getValue());
+        prevFw.setSpeed(knots);
+
+        prevFw = currFw;
+      }
+    }
+
+    // if it's a DR track this will probably change things
+    setRelativePending();
+
+  }
+
+  private void checkPointsArray()
+  {
+
+    // is our points store long enough?
+    if ((_myPts == null) || (_myPts.length < numFixes() * 2))
+    {
+      _myPts = new int[numFixes() * 2];
+    }
+
+    // reset the points counter
+    _ptCtr = 0;
+
+  }
+
+  public void clearPositions()
+  {
+    boolean modified = false;
+
+    final Enumeration<Editable> segments = _theSegments.elements();
+    while (segments.hasMoreElements())
+    {
+      final TrackSegment seg = (TrackSegment) segments.nextElement();
+      seg.removeAllElements();
+
+      // remember that we've made a change
+      modified = true;
+
+      // we've also got to clear the cache
+      flushPeriodCache();
+      flushPositionCache();
+    }
+
+    if (modified)
+    {
+      setRelativePending();
+    }
+  }
+
+  /**
+   * instruct this object to clear itself out, ready for ditching
+   */
+  @Override
+  public final void closeMe()
+  {
+    // and my objects
+    // first ask them to close themselves
+    final Enumeration<Editable> it = getPositionIterator();
+    while (it.hasMoreElements())
+    {
+      final Editable val = it.nextElement();
+      if (val instanceof PlainWrapper)
+      {
+        final PlainWrapper pw = (PlainWrapper) val;
+        pw.closeMe();
+      }
+      else if (val instanceof TrackSegment)
+      {
+        final TrackSegment ts = (TrackSegment) val;
+
+        // and clear the parent item
+        ts.setWrapper(null);
+
+        // we also need to stop listen for a child moving
+        ts.removePropertyChangeListener(CoreTMASegment.ADJUSTED,
+            _childTrackMovedListener);
+      }
+    }
+
+    // now ditch them
+    _theSegments.removeAllElements();
+    _theSegments = null;
+
+    // and my objects
+    // first ask the sensors to close themselves
+    if (_mySensors != null)
+    {
+      final Enumeration<Editable> it2 = _mySensors.elements();
+      while (it2.hasMoreElements())
+      {
+        final Object val = it2.nextElement();
+        if (val instanceof PlainWrapper)
+        {
+          final PlainWrapper pw = (PlainWrapper) val;
+          pw.closeMe();
+        }
+      }
+      // now ditch them
+      _mySensors.removeAllElements();
+    }
+
+    // and my objects
+    // first ask the sensors to close themselves
+    if (_myDynamicShapes != null)
+    {
+      final Enumeration<Editable> it2 = _myDynamicShapes.elements();
+      while (it2.hasMoreElements())
+      {
+        final Object val = it2.nextElement();
+        if (val instanceof PlainWrapper)
+        {
+          final PlainWrapper pw = (PlainWrapper) val;
+          pw.closeMe();
+        }
+      }
+      // now ditch them
+      _myDynamicShapes.removeAllElements();
+    }
+
+    // now ask the solutions to close themselves
+    if (_mySolutions != null)
+    {
+      final Enumeration<Editable> it2 = _mySolutions.elements();
+      while (it2.hasMoreElements())
+      {
+        final Object val = it2.nextElement();
+        if (val instanceof PlainWrapper)
+        {
+          final PlainWrapper pw = (PlainWrapper) val;
+          pw.closeMe();
+        }
+      }
+      // now ditch them
+      _mySolutions.removeAllElements();
+    }
+
+    // and our utility objects
+    _lastFix = null;
+
+    // and our editor
+    _myEditor = null;
+
+    // now get the parent to close itself
+    super.closeMe();
+  }
+
+  /**
+   * switch the two track sections into one track section
+   *
+   * @param res
+   *          the previously split track sections
+   */
+  public void combineSections(final Vector<TrackSegment> res)
+  {
+    // ok, remember the first
+    final TrackSegment keeper = res.firstElement();
+
+    // now remove them all, adding them to the first
+    final Iterator<TrackSegment> iter = res.iterator();
+    while (iter.hasNext())
+    {
+      final TrackSegment pl = iter.next();
+      if (pl != keeper)
+      {
+        keeper.append((Layer) pl);
+      }
+
+      removeElement(pl);
+    }
+
+    // and put the keepers back in
+    add(keeper);
+
+    // and remember we need an update
+    setRelativePending();
+  }
+
+  @Override
+  public int compareTo(final Plottable arg0)
+  {
+    Integer answer = null;
+
+    // SPECIAL PROCESSING: we wish to push TMA tracks to the top of any
+    // tracks shown in the outline view.
+
+    // is he a track?
+    if (arg0 instanceof TrackWrapper)
+    {
+      final TrackWrapper other = (TrackWrapper) arg0;
+
+      // yes, he's a track. See if we're a relative track
+      final boolean iAmTMA = isTMATrack();
+
+      // is he relative?
+      final boolean heIsTMA = other.isTMATrack();
+
+      if (heIsTMA)
+      {
+        // ok, he's a TMA segment. now we need to sort out if we are.
+        if (iAmTMA)
+        {
+          // we're both relative, compare names
+          answer = getName().compareTo(other.getName());
+        }
+        else
+        {
+          // only he is relative, he comes first
+          answer = 1;
+        }
+      }
+      else
+      {
+        // he's not relative. am I?
+        if (iAmTMA)
+        {
+          // I am , so go first
+          answer = -1;
+        }
+      }
+    }
+    else
+    {
+      // we're a track, they're not - put us at the end!
+      answer = 1;
+    }
+
+    // if we haven't worked anything out yet, just use the parent implementation
+    if (answer == null)
+    {
+      answer = super.compareTo(arg0);
+    }
+
+    return answer;
+  }
+
+  /**
+   * return our tiered data as a single series of elements
+   *
+   * @return
+   */
+  @Override
+  public Enumeration<Editable> contiguousElements()
+  {
+    final WrappedIterators we = new WrappedIterators();
+
+    if (_mySensors != null && _mySensors.getVisible())
+    {
+      final Enumeration<Editable> iter = _mySensors.elements();
+      while (iter.hasMoreElements())
+      {
+        final SensorWrapper sw = (SensorWrapper) iter.nextElement();
+        // is it visible?
+        if (sw.getVisible())
+        {
+          we.add(sw.elements());
+        }
+      }
+    }
+
+    if (_myDynamicShapes != null && _myDynamicShapes.getVisible())
+    {
+      final Enumeration<Editable> iter = _myDynamicShapes.elements();
+      while (iter.hasMoreElements())
+      {
+        final DynamicTrackShapeSetWrapper sw =
+            (DynamicTrackShapeSetWrapper) iter.nextElement();
+        // is it visible?
+        if (sw.getVisible())
+        {
+          we.add(sw.elements());
+        }
+      }
+    }
+
+    if (_mySolutions != null && _mySolutions.getVisible())
+    {
+      final Enumeration<Editable> iter = _mySolutions.elements();
+      while (iter.hasMoreElements())
+      {
+        final TMAWrapper sw = (TMAWrapper) iter.nextElement();
+        if (sw.getVisible())
+        {
+          we.add(sw.elements());
+        }
+      }
+    }
+
+    if (_theSegments != null && _theSegments.getVisible())
+    {
+      we.add(getPositionIterator());
+    }
+
+    return we;
+  }
+
+  public PropertyChangeListener crateChildTrackMovedListener()
+  {
+    return new PropertyChangeListener()
+    {
+
+      @Override
+      public void propertyChange(final PropertyChangeEvent evt)
+      {
+        // child track move. remember that we need to recalculate & redraw
+        setRelativePending();
+
+        // also share the good news
+        firePropertyChange(PlainWrapper.LOCATION_CHANGED, null, System
+            .currentTimeMillis());
+      }
+    };
+  }
+
+  public PropertyChangeListener createLocationListener()
+  {
+    return new PropertyChangeListener()
+    {
+      @Override
+      public void propertyChange(final PropertyChangeEvent arg0)
+      {
+        fixMoved();
+      }
+    };
+  }
+
+  /**
+   * this accessor is present for debug/testing purposes only. Do not use outside testing!
+   *
+   * @return the length of the list of screen points waiting to be plotted
+   */
+  public int debug_GetPointCtr()
+  {
+    return _ptCtr;
+  }
+
+  /**
+   * this accessor is present for debug/testing purposes only. Do not use outside testing!
+   *
+   * @return the list of screen locations about to be plotted
+   */
+  public int[] debug_GetPoints()
+  {
+    return _myPts;
+  }
+
+  /**
+   * get an enumeration of the points in this track
+   *
+   * @return the points in this track
+   */
+  @Override
+  public Enumeration<Editable> elements()
+  {
+    final TreeSet<Editable> res = new TreeSet<Editable>();
+
+    if (!_mySensors.isEmpty())
+    {
+      res.add(_mySensors);
+    }
+
+    if (!_myDynamicShapes.isEmpty())
+    {
+      res.add(_myDynamicShapes);
+    }
+
+    if (!_mySolutions.isEmpty())
+    {
+      res.add(_mySolutions);
+    }
+
+    // ok, we want to wrap our fast-data as a set of plottables
+    // see how many track segments we have
+    if (_theSegments.size() == 1)
+    {
+      // just the one, insert it
+      res.add(_theSegments.first());
+    }
+    else
+    {
+      // more than one, insert them as a tree
+      res.add(_theSegments);
+    }
+
+    return new TrackWrapper_Support.IteratorWrapper(res.iterator());
+  }
+
+  // //////////////////////////////////////
+  // editing parameters
+  // //////////////////////////////////////
+
+  /**
+   * filter the list to the specified time period, then inform any listeners (such as the time
+   * stepper)
+   *
+   * @param start
+   *          the start dtg of the period
+   * @param end
+   *          the end dtg of the period
+   */
+  @Override
+  public final void filterListTo(final HiResDate start, final HiResDate end)
+  {
+    final Enumeration<Editable> fixWrappers = getPositionIterator();
+    while (fixWrappers.hasMoreElements())
+    {
+      final FixWrapper fw = (FixWrapper) fixWrappers.nextElement();
+      final HiResDate dtg = fw.getTime();
+      if ((dtg.greaterThanOrEqualTo(start)) && (dtg.lessThanOrEqualTo(end)))
+      {
+        fw.setVisible(true);
+      }
+      else
+      {
+        fw.setVisible(false);
+      }
+    }
+
+    // now do the same for our sensor data
+    if (_mySensors != null)
+    {
+      final Enumeration<Editable> iter = _mySensors.elements();
+      while (iter.hasMoreElements())
+      {
+        final WatchableList sw = (WatchableList) iter.nextElement();
+        sw.filterListTo(start, end);
+      } // through the sensors
+    } // whether we have any sensors
+
+    // now do the same for our sensor arc data
+    if (_myDynamicShapes != null)
+    {
+      final Enumeration<Editable> iter = _myDynamicShapes.elements();
+      while (iter.hasMoreElements())
+      {
+        final WatchableList sw = (WatchableList) iter.nextElement();
+        sw.filterListTo(start, end);
+      } // through the sensor arcs
+    } // whether we have any sensor arcs
+
+    if (_mySolutions != null)
+    {
+      final Enumeration<Editable> iter = _mySolutions.elements();
+      while (iter.hasMoreElements())
+      {
+        final WatchableList sw = (WatchableList) iter.nextElement();
+        sw.filterListTo(start, end);
+      } // through the sensors
+    } // whether we have any sensors
+
+    // do we have any property listeners?
+    if (getSupport() != null)
+    {
+      final Debrief.GUI.Tote.StepControl.somePeriod newPeriod =
+          new Debrief.GUI.Tote.StepControl.somePeriod(start, end);
+      getSupport().firePropertyChange(WatchableList.FILTERED_PROPERTY, null,
+          newPeriod);
+    }
+  }
+
+  @Override
+  public void findNearestHotSpotIn(final Point cursorPos,
+      final WorldLocation cursorLoc, final ComponentConstruct currentNearest,
+      final Layer parentLayer)
+  {
+    // initialise thisDist, since we're going to be over-writing it
+    WorldDistance thisDist = new WorldDistance(0, WorldDistance.DEGS);
+
+    // cycle through the fixes
+    final Enumeration<Editable> fixes = getPositionIterator();
+    while (fixes.hasMoreElements())
+    {
+      final FixWrapper thisF = (FixWrapper) fixes.nextElement();
+
+      // only check it if it's visible
+      if (thisF.getVisible())
+      {
+
+        // how far away is it?
+        thisDist = thisF.getLocation().rangeFrom(cursorLoc, thisDist);
+
+        final WorldLocation fixLocation = new WorldLocation(thisF.getLocation())
+        {
+          private static final long serialVersionUID = 1L;
+
+          @Override
+          public void addToMe(final WorldVector delta)
+          {
+            super.addToMe(delta);
+            thisF.setFixLocation(this);
+          }
+        };
+
+        // try range
+        currentNearest.checkMe(this, thisDist, null, parentLayer, fixLocation);
+      }
+    }
+
+  }
+
+  @Override
+  public void findNearestHotSpotIn(final Point cursorPos,
+      final WorldLocation cursorLoc, final LocationConstruct currentNearest,
+      final Layer parentLayer, final Layers theData)
+  {
+    // initialise thisDist, since we're going to be over-writing it
+    WorldDistance thisDist = new WorldDistance(0, WorldDistance.DEGS);
+
+    // cycle through the fixes
+    final Enumeration<Editable> fixes = getPositionIterator();
+    while (fixes.hasMoreElements())
+    {
+      final FixWrapper thisF = (FixWrapper) fixes.nextElement();
+
+      if (thisF.getVisible())
+      {
+        // how far away is it?
+        thisDist = thisF.getLocation().rangeFrom(cursorLoc, thisDist);
+
+        // is it closer?
+        currentNearest.checkMe(this, thisDist, null, parentLayer);
+      }
+    }
+  }
+
+  public void findNearestSegmentHotspotFor(final WorldLocation cursorLoc,
+      final Point cursorPt, final LocationConstruct currentNearest)
+  {
+    // initialise thisDist, since we're going to be over-writing it
+    WorldDistance thisDist;
+
+    // cycle through the track segments
+    final Collection<Editable> segments = _theSegments.getData();
+    for (final Iterator<Editable> iterator = segments.iterator(); iterator
+        .hasNext();)
+    {
+      final TrackSegment thisSeg = (TrackSegment) iterator.next();
+      if (thisSeg.getVisible())
+      {
+        // how far away is it?
+
+        thisDist = new WorldDistance(thisSeg.rangeFrom(cursorLoc),
+            WorldDistance.DEGS);
+
+        // is it closer?
+        currentNearest.checkMe(thisSeg, thisDist, null, this);
+      }
+
+    }
+  }
+
+  private void fixLabelColor()
+  {
+    if (getColor() == null)
+    {
+      // check we have a colour
+      Color labelColor = getColor();
+
+      // did we ourselves have a colour?
+      if (labelColor == null)
+      {
+        // nope - do we have any legs?
+        final Enumeration<Editable> numer = this.getPositionIterator();
+        if (numer.hasMoreElements())
+        {
+          // ok, use the colour of the first point
+          final FixWrapper pos = (FixWrapper) numer.nextElement();
+          labelColor = pos.getColor();
+        }
+      }
+      setColor(labelColor);
+    }
+  }
+
+  /**
+   * one of our fixes has moved. better tell any bits that rely on the locations of our bits
+   *
+   * @param theFix
+   *          the fix that moved
+   */
+  public void fixMoved()
+  {
+    if (_mySensors != null)
+    {
+      final Enumeration<Editable> iter = _mySensors.elements();
+      while (iter.hasMoreElements())
+      {
+        final SensorWrapper nextS = (SensorWrapper) iter.nextElement();
+        nextS.setHost(this);
+      }
+    }
+
+    if (_myDynamicShapes != null)
+    {
+      final Enumeration<Editable> iter = _myDynamicShapes.elements();
+      while (iter.hasMoreElements())
+      {
+        final DynamicTrackShapeSetWrapper nextS =
+            (DynamicTrackShapeSetWrapper) iter.nextElement();
+        nextS.setHost(this);
+      }
+    }
+  }
+
+  /**
+   * ensure the cached set of raw positions gets cleared
+   *
+   */
+  public void flushPositionCache()
+  {
+  }
+
+  /**
+   * calculate a position the specified distance back along the ownship track (note, we always
+   * interpolate the parent track position)
+   *
+   * @param searchTime
+   *          the time we're looking at
+   * @param sensorOffset
+   *          how far back the sensor should be
+   * @param wormInHole
+   *          whether to plot a straight line back, or make sensor follow ownship
+   * @return the location
+   */
+  public FixWrapper getBacktraceTo(final HiResDate searchTime,
+      final ArrayLength sensorOffset, final boolean wormInHole)
+  {
+    FixWrapper res = null;
+
+    // special case - for single point tracks
+    if (isSinglePointTrack())
+    {
+      final TrackSegment seg = (TrackSegment) _theSegments.elements()
+          .nextElement();
+      return (FixWrapper) seg.first();
+    }
+
+    if (wormInHole && sensorOffset != null)
+    {
+      res = WormInHoleOffset.getWormOffsetFor(this, searchTime, sensorOffset);
+    }
+    else
+    {
+
+      final boolean parentInterpolated = getInterpolatePoints();
+      setInterpolatePoints(true);
+
+      final MWC.GenericData.Watchable[] list = getNearestTo(searchTime);
+
+      // and restore the interpolated value
+      setInterpolatePoints(parentInterpolated);
+
+      FixWrapper wa = null;
+      if (list.length > 0)
+      {
+        wa = (FixWrapper) list[0];
+      }
+
+      // did we find it?
+      if (wa != null)
+      {
+        // yes, store it
+        res = new FixWrapper(wa.getFix().makeCopy());
+
+        // ok, are we dealing with an offset?
+        if (sensorOffset != null)
+        {
+          // get the current heading
+          final double hdg = wa.getCourse();
+          // and calculate where it leaves us
+          final WorldVector vector = new WorldVector(hdg, sensorOffset, null);
+
+          // now apply this vector to the origin
+          res.setLocation(new WorldLocation(res.getLocation().add(vector)));
+        }
+      }
+
+    }
+
+    return res;
+  }
+
+  /**
+   * what geographic area is covered by this track?
+   *
+   * @return get the outer bounds of the area
+   */
+  @Override
+  public final WorldArea getBounds()
+  {
+    // we no longer just return the bounds of the track, because a portion
+    // of the track may have been made invisible.
+
+    // instead, we will pass through the full dataset and find the outer
+    // bounds
+    // of the visible area
+    WorldArea res = null;
+
+    if (!getVisible())
+    {
+      // hey, we're invisible, return null
+    }
+    else
+    {
+      final Enumeration<Editable> it = getPositionIterator();
+
+      while (it.hasMoreElements())
+      {
+        final FixWrapper fw = (FixWrapper) it.nextElement();
+
+        // is this point visible?
+        if (fw.getVisible())
+        {
+
+          // has our data been initialised?
+          if (res == null)
+          {
+            // no, initialise it
+            res = new WorldArea(fw.getLocation(), fw.getLocation());
+          }
+          else
+          {
+            // yes, extend to include the new area
+            res.extend(fw.getLocation());
+          }
+        }
+      }
+
+      // also extend to include our sensor data
+      if (_mySensors != null)
+      {
+        final Enumeration<Editable> iter = _mySensors.elements();
+        while (iter.hasMoreElements())
+        {
+          final PlainWrapper sw = (PlainWrapper) iter.nextElement();
+          final WorldArea theseBounds = sw.getBounds();
+          if (theseBounds != null)
+          {
+            if (res == null)
+            {
+              res = new WorldArea(theseBounds);
+            }
+            else
+            {
+              res.extend(sw.getBounds());
+            }
+          }
+        } // step through the sensors
+      } // whether we have any sensors
+
+      // also extend to include our sensor data
+      if (_myDynamicShapes != null)
+      {
+        final Enumeration<Editable> iter = _myDynamicShapes.elements();
+        while (iter.hasMoreElements())
+        {
+          final Plottable sw = (Plottable) iter.nextElement();
+          final WorldArea theseBounds = sw.getBounds();
+          if (theseBounds != null)
+          {
+            if (res == null)
+            {
+              res = new WorldArea(theseBounds);
+            }
+            else
+            {
+              res.extend(sw.getBounds());
+            }
+          }
+        } // step through the sensors
+      }
+      // and our solution data
+      if (_mySolutions != null)
+      {
+        final Enumeration<Editable> iter = _mySolutions.elements();
+        while (iter.hasMoreElements())
+        {
+          final PlainWrapper sw = (PlainWrapper) iter.nextElement();
+          final WorldArea theseBounds = sw.getBounds();
+          if (theseBounds != null)
+          {
+            if (res == null)
+            {
+              res = new WorldArea(theseBounds);
+            }
+            else
+            {
+              res.extend(sw.getBounds());
+            }
+          }
+        } // step through the sensors
+      } // whether we have any sensors
+
+    } // whether we're visible
+
+    // SPECIAL CASE: if we're a DR track, the positions all
+    // have the same value
+    if (res != null)
+    {
+      // have we ended up with an empty area?
+      if (res.getHeight() == 0)
+      {
+        // ok - force a bounds update
+        sortOutRelativePositions();
+
+        // and retrieve the bounds of hte first segment
+        res = this.getSegments().first().getBounds();
+      }
+    }
+
+    return res;
+  }
+
+  /**
+   * this accessor is only present to support testing. It should not be used externally
+   *
+   * @return the iterator we last used in getNearestTo()
+   */
+  public WrappedIterators getCachedIterator()
+  {
+    return _lastPosIterator;
+  }
+
+  /**
+   * length of trail to plot
+   */
+  public final Duration getCustomTrailLength()
+  {
+    return _customTrailLength;
+  }
+
+  /**
+   * length of trail to plot
+   */
+  public final double getCustomVectorStretch()
+  {
+    final double res;
+
+    // do we have a value?
+    if (_customVectorStretch != null)
+    {
+      res = _customVectorStretch;
+    }
+    else
+    {
+      res = 0;
+    }
+
+    return res;
+  }
+
+  /**
+   * get the list of sensor arcs for this track
+   */
+  public final BaseLayer getDynamicShapes()
+  {
+    return _myDynamicShapes;
+  }
+
+  /**
+   * the time of the last fix
+   *
+   * @return the DTG
+   */
+  @Override
+  public final HiResDate getEndDTG()
+  {
+    HiResDate dtg = null;
+    final TimePeriod res = getTimePeriod();
+    if (res != null)
+    {
+      dtg = res.getEndDTG();
+    }
+
+    return dtg;
+  }
+
+  /**
+   * whether to show time labels at the start/end of the track
+   *
+   * @return yes/no
+   */
+  public boolean getEndTimeLabels()
+  {
+    return _endTimeLabels;
+  }
+
+  /**
+   * the editable details for this track
+   *
+   * @return the details
+   */
+  @Override
+  public Editable.EditorType getInfo()
+  {
+    if (_myEditor == null)
+    {
+      _myEditor = new trackInfo(this);
+    }
+
+    return _myEditor;
+  }
+
+  /**
+   * create a new, interpolated point between the two supplied
+   *
+   * @param previous
+   *          the previous point
+   * @param next
+   *          the next point
+   * @return and interpolated point
+   */
+  private final FixWrapper getInterpolatedFix(final FixWrapper previous,
+      final FixWrapper next, final HiResDate requestedDTG)
+  {
+    FixWrapper res = null;
+
+    // do we have a start point
+    if (previous == null)
+    {
+      res = next;
+    }
+
+    // hmm, or do we have an end point?
+    if (next == null)
+    {
+      res = previous;
+    }
+
+    // did we find it?
+    if (res == null)
+    {
+      res = FixWrapper.interpolateFix(previous, next, requestedDTG);
+    }
+
+    return res;
+  }
+
+  @Override
+  public final boolean getInterpolatePoints()
+  {
+    return _interpolatePoints;
+  }
+
+  /**
+   * get the set of fixes contained within this time period (inclusive of both end values)
+   *
+   * @param start
+   *          start DTG
+   * @param end
+   *          end DTG
+   * @return series of fixes
+   */
+  @Override
+  public final Collection<Editable> getItemsBetween(final HiResDate start,
+      final HiResDate end)
+  {
+    //
+    SortedSet<Editable> set = null;
+
+    // does our track contain any data at all
+    if (!_theSegments.isEmpty())
+    {
+
+      // see if we have _any_ points in range
+      if ((getStartDTG().greaterThan(end)) || (getEndDTG().lessThan(start)))
+      {
+        // don't bother with it.
+      }
+      else
+      {
+
+        // SPECIAL CASE! If we've been asked to show interpolated data
+        // points,
+        // then
+        // we should produce a series of items between the indicated
+        // times. How
+        // about 1 minute resolution?
+        if (getInterpolatePoints())
+        {
+          final long ourInterval = 1000 * 60; // one minute
+          set = new TreeSet<Editable>();
+          for (long newTime = start.getDate().getTime(); newTime < end.getDate()
+              .getTime(); newTime += ourInterval)
+          {
+            final HiResDate newD = new HiResDate(newTime);
+            final Watchable[] nearestOnes = getNearestTo(newD);
+            if (nearestOnes.length > 0)
+            {
+              final FixWrapper nearest = (FixWrapper) nearestOnes[0];
+              set.add(nearest);
+            }
+          }
+        }
+        else
+        {
+          // bugger that - get the real data
+
+          final Enumeration<Editable> iter = getPositionIterator();
+          set = new TreeSet<Editable>();
+          final TimePeriod period = new TimePeriod.BaseTimePeriod(start, end);
+          while (iter.hasMoreElements())
+          {
+            final FixWrapper nextF = (FixWrapper) iter.nextElement();
+            final HiResDate dtg = nextF.getDateTimeGroup();
+            if (period.contains(dtg))
+            {
+              set.add(nextF);
+            }
+            else if (dtg.greaterThan(end))
+            {
+              // ok, we've passed the end
+              break;
+            }
+          }
+          //
+          // // have a go..
+          // if (starter == null)
+          // {
+          // starter = new FixWrapper(new Fix((start), _zeroLocation, 0.0, 0.0));
+          // }
+          // else
+          // {
+          // starter.getFix().setTime(new HiResDate(0, start.getMicros() - 1));
+          // }
+          //
+          // if (finisher == null)
+          // {
+          // finisher =
+          // new FixWrapper(new Fix(new HiResDate(0, end.getMicros() + 1),
+          // _zeroLocation, 0.0, 0.0));
+          // }
+          // else
+          // {
+          // finisher.getFix().setTime(new HiResDate(0, end.getMicros() + 1));
+          // }
+          //
+          // // ok, ready, go for it.
+          // set = getPositionsBetween(starter, finisher);
+        }
+
+      }
+    }
+
+    return set;
+  }
+
+  /**
+   * what is the style used for plotting this track?
+   *
+   * @return
+   */
+  @Override
+  public int getLineStyle()
+  {
+    return _lineStyle;
+  }
+
+  /**
+   * whether to link points
+   *
+   * @return
+   */
+  public boolean getLinkPositions()
+  {
+    return _linkPositions;
+  }
+
+  /**
+   * just have the one property listener - rather than an anonymous class
+   *
+   * @return
+   */
+  public PropertyChangeListener getLocationListener()
+  {
+    return _locationListener;
+  }
+
+  /**
+   * whether to show the track label at the start or end of the track
+   *
+   * @return yes/no to indicate <I>At Start</I>
+   */
+  public final boolean getNameAtStart()
+  {
+    return _LabelAtStart;
+  }
+
+  /**
+   * find the fix nearest to this time (or the first fix for an invalid time)
+   *
+   * @param DTG
+   *          the time of interest
+   * @return the nearest fix
+   */
+  @Override
+  public final Watchable[] getNearestTo(final HiResDate srchDTG)
+  {
+    return getNearestTo(srchDTG, true);
+  }
+
+  /**
+   * find the fix nearest to this time (or the first fix for an invalid time)
+   *
+   * @param DTG
+   *          the time of interest
+   * @param onlyVisible
+   *          only consider visible fixes
+   * @return the nearest fix
+   */
+  public final Watchable[] getNearestTo(final HiResDate srchDTG,
+      final boolean onlyVisible)
+  {
+    /**
+     * we need to end up with a watchable, not a fix, so we need to work our way through the fixes
+     */
+    FixWrapper res = null;
+
+    // check that we do actually contain some data
+    if (_theSegments.isEmpty())
+    {
+      return new Watchable[]
+      {};
+    }
+    else if (isSinglePointTrack())
+    {
+      final TrackSegment seg = (TrackSegment) _theSegments.elements()
+          .nextElement();
+      final FixWrapper fix = (FixWrapper) seg.first();
+      return new Watchable[]
+      {fix};
+    }
+
+    // special case - if we've been asked for an invalid time value
+    if (srchDTG == TimePeriod.INVALID_DATE)
+    {
+      final TrackSegment seg = (TrackSegment) _theSegments.first();
+      final FixWrapper fix = (FixWrapper) seg.first();
+      // just return our first location
+      return new MWC.GenericData.Watchable[]
+      {fix};
+    }
+    else if (_lastFix != null && _lastFix.getDTG().equals(srchDTG))
+    {
+      // see if this is the DTG we have just requested
+      res = _lastFix;
+    }
+    else
+    {
+      final TrackSegment firstSeg = (TrackSegment) _theSegments.first();
+      final TrackSegment lastSeg = (TrackSegment) _theSegments.last();
+
+      // check we have some data
+      if ((firstSeg != null) && (!firstSeg.isEmpty()) && (lastSeg != null
+          && !lastSeg.isEmpty()))
+      {
+
+        // see if this DTG is inside our data range
+        // in which case we will just return null
+        final FixWrapper theFirst = (FixWrapper) firstSeg.first();
+        final FixWrapper theLast = (FixWrapper) lastSeg.last();
+
+        if ((srchDTG.greaterThan(theFirst.getTime())) && (srchDTG
+            .lessThanOrEqualTo(theLast.getTime())))
+        {
+          FixWrapper previous = null;
+
+          // do we already have a position iterator?
+          final Enumeration<Editable> pIter;
+          if (_lastPosIterator != null)
+          {
+            final FixWrapper thisPos = (FixWrapper) _lastPosIterator
+                .currentElement();
+            final FixWrapper prevPos = (FixWrapper) _lastPosIterator
+                .previousElement();
+
+            if (thisPos.getDTG().equals(srchDTG))
+            {
+              // ok, we know this answer, use it
+              res = thisPos;
+              pIter = null;
+            }
+            else if (thisPos.getDTG().lessThan(srchDTG))
+            {
+              // the current iterator is still valid, stick with it
+              pIter = _lastPosIterator;
+              previous = thisPos;
+            }
+            else if (prevPos != null && thisPos.getDTG().greaterThan(srchDTG)
+                && prevPos.getDTG().lessThan(srchDTG))
+            {
+              // we're currently either side of the required value
+              // we don't need to restart the iterator
+              res = thisPos;
+              previous = prevPos;
+              pIter = _lastPosIterator;
+            }
+            else
+            {
+              // we've gone past the required value, and
+              // the previous value isn't of any use
+              pIter = getPositionIterator();
+            }
+          }
+          else
+          {
+            // we don't have a cached iterator, better create one then
+            pIter = getPositionIterator();
+          }
+
+          // yes it's inside our data range, find the first fix
+          // after the indicated point
+          if (res == null)
+          {
+            while (pIter.hasMoreElements())
+            {
+              final FixWrapper fw = (FixWrapper) pIter.nextElement();
+
+              if (!onlyVisible || fw.getVisible())
+              {
+                if (fw.getDTG().greaterThanOrEqualTo(srchDTG))
+                {
+                  res = fw;
+                  break;
+                }
+                // and remember the previous one
+                previous = fw;
+              }
+            }
+          }
+
+          // can we cache our iterator?
+          if (pIter != null && pIter.hasMoreElements())
+          {
+            // ok, it's still of value
+            _lastPosIterator = (WrappedIterators) pIter;
+          }
+          else
+          {
+            // nope, drop it.
+            _lastPosIterator = null;
+          }
+
+          // right, that's the first points on or before the indicated
+          // DTG. Are we
+          // meant
+          // to be interpolating?
+          if (res != null)
+          {
+            if (getInterpolatePoints())
+            {
+              if (!res.getTime().equals(srchDTG))
+              {
+                // do we know the previous time?
+                if (previous != null)
+                {
+                  // cool, sort out the interpolated point USING
+                  // THE ORIGINAL
+                  // SEARCH TIME
+                  res = getInterpolatedFix(previous, res, srchDTG);
+
+                  // and reset the label
+                  res.resetName();
+                }
+              }
+            }
+          }
+        }
+        else if (srchDTG.equals(theFirst.getDTG()))
+        {
+          // aaah, special case. just see if we're after a data point
+          // that's the
+          // same
+          // as our start time
+          res = theFirst;
+        }
+      }
+
+      // and remember this fix
+      _lastFix = res;
+    }
+
+    if (res != null)
+    {
+      return new MWC.GenericData.Watchable[]
+      {res};
+    }
+    else
+    {
+      return new MWC.GenericData.Watchable[]
+      {};
+    }
+
+  }
+
+  public boolean getPlotArrayCentre()
+  {
+    return _plotArrayCentre;
+  }
+
+  /**
+   * provide iterator for all positions that doesn't require a new list to be generated
+   *
+   * @return iterator through all positions
+   */
+  @Override
+  public Enumeration<Editable> getPositionIterator()
+  {
+    return new WrappedIterators(_theSegments);
+  }
+
+  /**
+   * whether positions are being shown
+   *
+   * @return
+   */
+  public final boolean getPositionsVisible()
+  {
+    return _showPositions;
+  }
+
+  public PropertyChangeListener[] getPropertyChangeListeners(
+      final String propertyName)
+  {
+    return getSupport().getPropertyChangeListeners(propertyName);
+  }
+
+  /**
+   * get our child segments
+   *
+   * @return
+   */
+  public SegmentList getSegments()
+  {
+    return _theSegments;
+  }
+
+  /**
+   * get the list of sensors for this track
+   */
+  public final BaseLayer getSensors()
+  {
+    return _mySensors;
+  }
+
+  /**
+   * get the list of sensors for this track
+   */
+  public final BaseLayer getSolutions()
+  {
+    return _mySolutions;
+  }
+
+  // //////////////////////////////////////
+  // watchable (tote related) parameters
+  // //////////////////////////////////////
+  /**
+   * the earliest fix in the track
+   *
+   * @return the DTG
+   */
+  @Override
+  public final HiResDate getStartDTG()
+  {
+    HiResDate res = null;
+    final TimePeriod period = getTimePeriod();
+    if (period != null)
+    {
+      res = period.getStartDTG();
+    }
+
+    return res;
+  }
+
+  private TimePeriod getTimePeriod()
+  {
+    TimePeriod res = null;
+
+    final Enumeration<Editable> segs = _theSegments.elements();
+    while (segs.hasMoreElements())
+    {
+      final TrackSegment seg = (TrackSegment) segs.nextElement();
+
+      // do we have a dtg?
+      if ((seg.startDTG() != null) && (seg.endDTG() != null))
+      {
+        // yes, get calculating
+        if (res == null)
+        {
+          res = new TimePeriod.BaseTimePeriod(seg.startDTG(), seg.endDTG());
+        }
+        else
+        {
+          res.extend(seg.startDTG());
+          res.extend(seg.endDTG());
+        }
+      }
+    }
+    return res;
+  }
+
+  /**
+   * the colour of the points on the track
+   *
+   * @return the colour
+   */
+  public final Color getTrackColor()
+  {
+    return getColor();
+  }
+
+  /**
+   * get the mode used to color the track
+   *
+   * @return
+   */
+  public TrackColorMode getTrackColorMode()
+  {
+    // ok, see if we're using a deferred mode. If we are, we should correct it
+    if (_trackColorMode instanceof DeferredDatasetColorMode)
+    {
+      _trackColorMode = TrackColorModeHelper.sortOutDeferredMode(
+          (DeferredDatasetColorMode) _trackColorMode, this);
+    }
+
+    return _trackColorMode;
+  }
+
+  public List<TrackColorMode> getTrackColorModes()
+  {
+    return TrackColorModeHelper.getAdditionalTrackColorModes(this);
+  }
+
+  /**
+   * whether this object has editor details
+   *
+   * @return yes/no
+   */
+  @Override
+  public final boolean hasEditor()
+  {
+    return true;
+  }
+
+  /**
+   * whether this is single point track. Single point tracks get special processing.
+   *
+   * @return
+   */
+  @Override
+  public boolean isSinglePointTrack()
+  {
+    final boolean res;
+    if (_theSegments.size() == 1)
+    {
+      final TrackSegment first = (TrackSegment) _theSegments.elements()
+          .nextElement();
+
+      // we want to avoid getting the size() of the list.
+      // So, do fancy trick to check the first element is non-null,
+      // and the second is null
+      final Enumeration<Editable> elems = first.elements();
+      if (elems != null && elems.hasMoreElements() && elems
+          .nextElement() != null && !elems.hasMoreElements())
+      {
+        res = true;
+      }
+      else
+      {
+        res = false;
+      }
+    }
+    else
+    {
+      res = false;
+    }
+
+    return res;
+  }
+
+  /**
+   * accessor to determine if this is a relative track
+   *
+   * @return
+   */
+  public boolean isTMATrack()
+  {
+    boolean res = false;
+    if (_theSegments != null && !_theSegments.isEmpty() && _theSegments
+        .first() instanceof CoreTMASegment)
+    {
+      res = true;
+    }
+
+    return res;
+  }
+
+  /**
+   * quick accessor for how many fixes we have
+   *
+   * @return
+   */
+  @Override
+  public int numFixes()
+  {
+    int res = 0;
+
+    // loop through segments
+    final Enumeration<Editable> segs = _theSegments.elements();
+    while (segs.hasMoreElements())
+    {
+      // get this segment
+      final TrackSegment seg = (TrackSegment) segs.nextElement();
+
+      res += seg.size();
+    }
+    return res;
+  }
+
+  /**
+   * draw this track (we can leave the Positions to draw themselves)
+   *
+   * @param dest
+   *          the destination
+   */
+  @Override
+  public final void paint(final CanvasType dest)
+  {
+    // check we are visible and have some track data, else we won't work
+    if (!getVisible() || this.getStartDTG() == null)
+    {
+      return;
+    }
+
+    // set the thickness for this track
+    dest.setLineWidth(getLineThickness());
+
+    // and set the initial colour for this track
+    if (getColor() != null)
+    {
+      dest.setColor(getColor());
+    }
+
+    // /////////////////////////////////////////////
+    // firstly plot the solutions
+    // /////////////////////////////////////////////
+    if (_mySolutions.getVisible())
+    {
+      final Enumeration<Editable> iter = _mySolutions.elements();
+      while (iter.hasMoreElements())
+      {
+        final TMAWrapper sw = (TMAWrapper) iter.nextElement();
+        // just check that the sensor knows we're it's parent
+        if (sw.getHost() == null)
+        {
+          sw.setHost(this);
+        }
+        // and do the paint
+        sw.paint(dest);
+
+      } // through the solutions
+    } // whether the solutions are visible
+
+    // /////////////////////////////////////////////
+    // now plot the sensors
+    // /////////////////////////////////////////////
+    if (_mySensors.getVisible())
+    {
+      final Enumeration<Editable> iter = _mySensors.elements();
+      while (iter.hasMoreElements())
+      {
+        final SensorWrapper sw = (SensorWrapper) iter.nextElement();
+        // just check that the sensor knows we're it's parent
+        if (sw.getHost() == null)
+        {
+          sw.setHost(this);
+        }
+
+        // and do the paint
+        sw.paint(dest);
+      } // through the sensors
+    } // whether the sensor layer is visible
+
+    // /////////////////////////////////////////////
+    // and now the track itself
+    // /////////////////////////////////////////////
+
+    // just check if we are drawing anything at all
+    if ((!getLinkPositions()
+        || getLineStyle() == LineStylePropertyEditor.UNCONNECTED)
+        && (!_showPositions))
+    {
+      return;
+    }
+
+    // ///////////////////////////////////////////
+    // let the fixes draw themselves in
+    // ///////////////////////////////////////////
+    final List<FixWrapper> endPoints = paintFixes(dest);
+    final boolean plotted_anything = !endPoints.isEmpty();
+
+    // and draw the track label
+    // still, we only plot the track label if we have plotted any
+    // points
+    if (getNameVisible() && plotted_anything)
+    {
+      // just see if we have multiple segments. if we do,
+      // name them individually
+      if (this._theSegments.size() <= 1)
+      {
+        paintSingleTrackLabel(dest, endPoints);
+      }
+      else
+      {
+        // we've got multiple segments, name them
+        paintMultipleSegmentLabel(dest);
+      }
+
+    } // if the label is visible
+
+    // lastly - paint any TMA or planning segment labels
+    paintVectorLabels(dest);
+  }
+
+  @Override
+  public void paint(final CanvasType dest, final long time)
+  {
+    if (!getVisible())
+    {
+      return;
+    }
+
+    // set the thickness for this track
+    dest.setLineWidth(getLineThickness());
+
+    // and set the initial colour for this track
+    if (getColor() != null)
+    {
+      dest.setColor(getColor());
+    }
+
+    // we plot only the dynamic arcs because they are MovingPlottable
+    if (_myDynamicShapes.getVisible())
+    {
+      final Enumeration<Editable> iter = _myDynamicShapes.elements();
+      while (iter.hasMoreElements())
+      {
+        final DynamicTrackShapeSetWrapper sw =
+            (DynamicTrackShapeSetWrapper) iter.nextElement();
+
+        // and do the paint
+        sw.paint(dest, time);
+
+      }
+    }
+
+  }
+
+  // ////////////////////////////////////////////////////
+  // LAYER support methods
+  // /////////////////////////////////////////////////////
+
+  /**
+   * paint the fixes for this track
+   *
+   * @param dest
+   * @return a collection containing the first & last visible fix
+   */
+  private List<FixWrapper> paintFixes(final CanvasType dest)
+  {
+    // collate a list of the start & end points
+    final List<FixWrapper> endPoints = new ArrayList<FixWrapper>();
+
+    // use the track color mode
+    final TrackColorMode tMode = getTrackColorMode();
+
+    // we need an array to store the polyline of points in. Check it's big
+    // enough
+    checkPointsArray();
+
+    // we draw tracks as polylines. But we can't do that
+    // if the color/style changes. So, we have to track their values
+    Color lastCol = null;
+    final int defaultlineStyle = getLineStyle();
+
+    FixWrapper lastFix = null;
+
+    // update DR positions (if necessary)
+    if (_relativeUpdatePending)
+    {
+      // ok, generate the points on the relative track
+      sortOutRelativePositions();
+
+      // and clear the flag
+      _relativeUpdatePending = false;
+    }
+
+    // cycle through the segments
+    final Enumeration<Editable> segments = _theSegments.elements();
+    while (segments.hasMoreElements())
+    {
+      final TrackSegment seg = (TrackSegment) segments.nextElement();
+
+      // is it a single point segment?
+      final boolean singlePointSegment = seg.size() == 1;
+
+      // how shall we plot this segment?
+      final int thisLineStyle;
+
+      // is the parent using the default style?
+      if (defaultlineStyle == CanvasType.SOLID)
+      {
+        // yes, let's override it, if the segment wants to
+        thisLineStyle = seg.getLineStyle();
+      }
+      else
+      {
+        // no, we're using a custom style - don't override it.
+        thisLineStyle = defaultlineStyle;
+      }
+
+      // is this segment visible?
+      if (!seg.getVisible())
+      {
+        // nope, jump to the next
+        continue;
+      }
+
+      final Enumeration<Editable> fixWrappers = seg.elements();
+      while (fixWrappers.hasMoreElements())
+      {
+        final FixWrapper fw = (FixWrapper) fixWrappers.nextElement();
+
+        // have a look at the last fix. we defer painting the fix label,
+        // because we want to know the id of the last visible fix, since
+        // we may need to paint it's label in 6 DTG
+        if ((getPositionsVisible() && lastFix != null && lastFix.getVisible())
+            || singlePointSegment)
+        {
+          // is this the first visible fix?
+          final boolean isFirstVisibleFix = endPoints.size() == 1;
+
+          // special handling. if we only have one point in the segment,
+          // we treat it as the last fix
+          final FixWrapper newLastFix;
+          if (lastFix == null)
+          {
+            newLastFix = fw;
+          }
+          else
+          {
+            newLastFix = lastFix;
+          }
+
+          // more special processing - for single-point segments
+          final boolean symWasVisible = newLastFix.getSymbolShowing();
+
+          if (singlePointSegment)
+          {
+            newLastFix.setSymbolShowing(true);
+          }
+
+          paintIt(dest, newLastFix, getEndTimeLabels() && isFirstVisibleFix,
+              false);
+
+          if (singlePointSegment)
+          {
+            newLastFix.setSymbolShowing(symWasVisible);
+          }
+
+        }
+
+        // now there's a chance that our fix has forgotten it's
+        // parent,
+        // particularly if it's the victim of a
+        // copy/paste operation. Tell it about it's children
+        fw.setTrackWrapper(this);
+
+        final Color thisFixColor = tMode.colorFor(fw);
+
+        // do our job of identifying the first & last date value
+        if (fw.getVisible())
+        {
+          // ok, see if this is the first one
+          if (endPoints.size() == 0)
+          {
+            endPoints.add(fw);
+          }
+          else
+          {
+            // have we already got an end value?
+            if (endPoints.size() == 2)
+            {
+              // yes, drop it
+              endPoints.remove(1);
+            }
+
+            // store a new end value
+            endPoints.add(fw);
+          }
+        }
+        else
+        {
+          // nope. Don't join it to the last position.
+          // ok, if we've built up a polygon, we need to write it
+          // now
+          paintSetOfPositions(dest, lastCol, thisLineStyle);
+        }
+
+        // remember this fix, used for relative tracks
+        lastFix = fw;
+
+        // ok, we only do this writing to screen if the actual
+        // position is visible
+        if (!fw.getVisible())
+        {
+          continue;
+        }
+
+        final java.awt.Point thisP = dest.toScreen(fw.getLocation());
+
+        // just check that there's enough GUI to create the plot
+        // (i.e. has a point been returned)
+        if (thisP == null)
+        {
+          return endPoints;
+        }
+
+        // are we
+        if (getLinkPositions()
+            && (getLineStyle() != LineStylePropertyEditor.UNCONNECTED))
+        {
+          // right, just check if we're a different colour to
+          // the previous one
+          final Color thisCol = thisFixColor;
+
+          // do we know the previous colour
+          if (lastCol == null)
+          {
+            lastCol = thisCol;
+          }
+
+          // is this to be joined to the previous one?
+          if (fw.getLineShowing())
+          {
+            // so, grow the the polyline, unless we've got a
+            // colour change...
+            if (thisCol != lastCol)
+            {
+
+              // double check we haven't been modified
+              if (_ptCtr > _myPts.length)
+              {
+                continue;
+              }
+
+              // add our position to the list - we'll output
+              // the polyline at the end
+              if (_ptCtr < _myPts.length - 1)
+              {
+                _myPts[_ptCtr++] = thisP.x;
+                _myPts[_ptCtr++] = thisP.y;
+              }
+
+              // yup, better get rid of the previous
+              // polygon
+              paintSetOfPositions(dest, lastCol, thisLineStyle);
+            }
+
+            // add our position to the list - we'll output
+            // the polyline at the end
+
+            if (_ptCtr > _myPts.length - 1)
+            {
+              continue;
+            }
+
+            _myPts[_ptCtr++] = thisP.x;
+            _myPts[_ptCtr++] = thisP.y;
+          }
+          else
+          {
+            // nope, output however much line we've got so
+            // far - since this
+            // line won't be joined to future points
+            paintSetOfPositions(dest, thisCol, thisLineStyle);
+
+            // start off the next line
+            _myPts[_ptCtr++] = thisP.x;
+            _myPts[_ptCtr++] = thisP.y;
+          }
+
+          /*
+           * set the colour of the track from now on to this colour, so that the "link" to the next
+           * fix is set to this colour if left unchanged
+           */
+          dest.setColor(thisFixColor);
+
+          // and remember the last colour
+          lastCol = thisCol;
+
+        }
+
+      } // while fixWrappers has more elements
+
+      // ok - paint the label for the last visible point
+      if (getPositionsVisible())
+      {
+        if (endPoints.size() > 1)
+        {
+          // special handling. If it's a planning segment, we hide the
+          // last fix, unless it's the very last segment
+
+          // do we have more legs?
+          final boolean hasMoreLegs = segments.hasMoreElements();
+
+          // is this a planning track?
+          final boolean isPlanningTrack = this instanceof CompositeTrackWrapper;
+
+          // ok, we hide the last point for planning legs, if there are
+          // more legs to come
+          final boolean forceHideLabel = isPlanningTrack && hasMoreLegs;
+
+          // ok, get painting
+          paintIt(dest, endPoints.get(1), getEndTimeLabels(), forceHideLabel);
+        }
+      }
+
+      // ok, just see if we have any pending polylines to paint
+      paintSetOfPositions(dest, lastCol, thisLineStyle);
+    }
+
+    return endPoints;
+  }
+
+  /**
+   * paint this fix, overriding the label if necessary (since the user may wish to have 6-figure
+   * DTGs at the start & end of the track
+   *
+   * @param dest
+   *          where we paint to
+   * @param thisF
+   *          the fix we're painting
+   * @param isEndPoint
+   *          whether point is one of the ends
+   * @param forceHideLabel
+   *          whether we wish to hide the label
+   */
+  private void paintIt(final CanvasType dest, final FixWrapper thisF,
+      final boolean isEndPoint, final boolean forceHideLabel)
+  {
+    // have a look at the last fix. we defer painting the fix label,
+    // because we want to know the id of the last visible fix, since
+    // we may need to paint it's label in 6 DTG
+
+    final boolean isVis = thisF.getLabelShowing();
+    final String fmt = thisF.getLabelFormat();
+    final String lblVal = thisF.getLabel();
+
+    // are we plotting DTG at ends?
+    if (isEndPoint)
+    {
+      // set the custom format for our end labels (6-fig DTG)
+      thisF.setLabelFormat("ddHHmm");
+      thisF.setLabelShowing(true);
+    }
+
+    if (forceHideLabel)
+    {
+      thisF.setLabelShowing(false);
+    }
+
+    // this next method just paints the fix. we've put the
+    // call into paintThisFix so we can override the painting
+    // in the CompositeTrackWrapper class
+    paintThisFix(dest, thisF.getLocation(), thisF);
+
+    // do we need to restore it?
+    if (isEndPoint)
+    {
+      thisF.setLabelFormat(fmt);
+      thisF.setLabelShowing(isVis);
+      thisF.setLabel(lblVal);
+    }
+
+    if (forceHideLabel)
+    {
+      thisF.setLabelShowing(isVis);
+    }
+  }
+
+  private void paintMultipleSegmentLabel(final CanvasType dest)
+  {
+    final Enumeration<Editable> posis = _theSegments.elements();
+    while (posis.hasMoreElements())
+    {
+      final TrackSegment thisE = (TrackSegment) posis.nextElement();
+      // is this segment visible?
+      if (!thisE.getVisible())
+      {
+        continue;
+      }
+
+      // does it have visible data points?
+      if (thisE.isEmpty())
+      {
+        continue;
+      }
+
+      // if this is a TMA segment, we plot the name 1/2 way along. If it isn't
+      // we plot it at the start
+      if (thisE instanceof CoreTMASegment)
+      {
+        // just move along - we plot the name
+        // a the mid-point
+      }
+      else
+      {
+        final WorldLocation theLoc = thisE.getTrackStart();
+
+        // hey, don't abuse the track label - create a fresh one each time
+        final TextLabel label = new TextLabel(theLoc, thisE.getName());
+
+        // copy the font from the parent
+        label.setFont(getTrackFont());
+
+        // is the first track a DR track?
+        if (thisE.getPlotRelative())
+        {
+          label.setFont(label.getFont().deriveFont(Font.ITALIC));
+        }
+        else if (getTrackFont().isItalic())
+        {
+          label.setFont(label.getFont().deriveFont(Font.PLAIN));
+        }
+
+        // just see if this is a planning segment, with its own colors
+        final Color color;
+        if (thisE instanceof PlanningSegment)
+        {
+          final PlanningSegment ps = (PlanningSegment) thisE;
+          color = ps.getColor();
+        }
+        else
+        {
+          color = getColor();
+        }
+        label.setColor(color);
+        label.setLocation(theLoc);
+        label.paint(dest);
+      }
+    }
+  }
+
+  /**
+   * paint any polyline that we've built up
+   *
+   * @param dest
+   *          - where we're painting to
+   * @param thisCol
+   * @param lineStyle
+   */
+  private void paintSetOfPositions(final CanvasType dest, final Color thisCol,
+      final int lineStyle)
+  {
+    if (_ptCtr > 0)
+    {
+      dest.setColor(thisCol);
+      dest.setLineStyle(lineStyle);
+      final int[] poly = new int[_ptCtr];
+      System.arraycopy(_myPts, 0, poly, 0, _ptCtr);
+      dest.drawPolyline(poly);
+
+      dest.setLineStyle(CanvasType.SOLID);
+
+      // and reset the counter
+      _ptCtr = 0;
+    }
+  }
+
+  private void paintSingleTrackLabel(final CanvasType dest,
+      final List<FixWrapper> endPoints)
+  {
+    // check that we have found a location for the label
+    if (getLabelLocation() == null)
+    {
+      return;
+    }
+
+    // check that we have set the name for the label
+    if (getName() == null)
+    {
+      System.err.println("TRACK NAME MISSING");
+    }
+
+    // does the first label have a colour?
+    fixLabelColor();
+
+    // ok, sort out the correct location
+    final FixWrapper hostFix;
+    if (getNameAtStart() || endPoints.size() == 1)
+    {
+      // ok, we're choosing to use the start for the location. Or,
+      // we've only got one fix - in which case the end "is" the start
+      hostFix = endPoints.get(0);
+    }
+    else
+    {
+      hostFix = endPoints.get(1);
+    }
+
+    // sort out the location
+    setLabelLocation(hostFix.getLocation());
+
+    // and the relative location
+    // hmm, if we're plotting date labels at the ends,
+    // shift the track name so that it's opposite
+    Integer oldLoc = null;
+    if (this.getEndTimeLabels())
+    {
+      oldLoc = getNameLocation();
+
+      // is it auto-locate?
+      if (oldLoc == NullableLocationPropertyEditor.AUTO)
+      {
+        // ok, automatically locate it
+        final int theLoc = LabelLocationPropertyEditor.oppositeFor(hostFix
+            .getLabelLocation());
+        setNameLocation(theLoc);
+      }
+    }
+
+    // and paint it
+    paintLabel(dest);
+
+    // ok, restore the user-favourite location
+    if (oldLoc != null)
+    {
+      setNameLocation(oldLoc);
+    }
+  }
+
+  /**
+   * get the fix to paint itself
+   *
+   * @param dest
+   * @param lastLocation
+   * @param fw
+   */
+  protected void paintThisFix(final CanvasType dest,
+      final WorldLocation lastLocation, final FixWrapper fw)
+  {
+    fw.paintMe(dest, lastLocation, getTrackColorMode().colorFor(fw));
+  }
+
+  /**
+   * draw vector labels for any TMA tracks
+   *
+   * @param dest
+   */
+  private void paintVectorLabels(final CanvasType dest)
+  {
+
+    // cycle through the segments
+    final Enumeration<Editable> segments = _theSegments.elements();
+    while (segments.hasMoreElements())
+    {
+      final TrackSegment seg = (TrackSegment) segments.nextElement();
+
+      // is this segment visible?
+      if (!seg.getVisible())
+      {
+        // nope, jump to the next
+        continue;
+      }
+
+      // paint only visible planning segments
+      if (seg instanceof PlanningSegment)
+      {
+        final PlanningSegment ps = (PlanningSegment) seg;
+        ps.paintLabel(dest);
+      }
+      else if (seg instanceof CoreTMASegment)
+      {
+        final CoreTMASegment tma = (CoreTMASegment) seg;
+
+        // check the segment has some data
+        if (!seg.isEmpty())
+        {
+          final WorldLocation firstLoc = seg.first().getBounds().getCentre();
+          final WorldLocation lastLoc = seg.last().getBounds().getCentre();
+          final Font f = Defaults.getFont();
+          final Color c = getColor();
+
+          // tell the segment it's being stretched
+          final String spdTxt = MWC.Utilities.TextFormatting.GeneralFormat
+              .formatOneDecimalPlace(tma.getSpeed().getValueIn(WorldSpeed.Kts));
+
+          // copied this text from RelativeTMASegment
+          double courseVal = tma.getCourse();
+          if (courseVal < 0)
+          {
+            courseVal += 360;
+          }
+
+          String textLabel = "[" + spdTxt + " kts " + (int) courseVal
+              + "\u00B0]";
+
+          // ok, now plot it
+          CanvasTypeUtilities.drawLabelOnLine(dest, textLabel, f, c, firstLoc,
+              lastLoc, 1.2, true);
+          textLabel = tma.getName().replace(TextLabel.NEWLINE_MARKER, " ");
+          CanvasTypeUtilities.drawLabelOnLine(dest, textLabel, f, c, firstLoc,
+              lastLoc, 1.2, false);
+        }
+      }
+    }
+  }
+
+  // ////////////////////////////////////////////////////
+  // track-shifting operation
+  // /////////////////////////////////////////////////////
+
+  // /////////////////////////////////////////////////
+  // support for dragging the track around
+  // ////////////////////////////////////////////////
+
+  /**
+   * return the range from the nearest corner of the track
+   *
+   * @param other
+   *          the other location
+   * @return the range
+   */
+  @Override
+  public final double rangeFrom(final WorldLocation other)
+  {
+    double nearest = -1;
+
+    // do we have a track?
+    if (_myWorldArea != null)
+    {
+      // find the nearest point on the track
+      nearest = _myWorldArea.rangeFrom(other);
+    }
+
+    return nearest;
+  }
+
+  /**
+   * if a track segment is going to be split (and then deleted), re-attach any infills to one of the
+   * new segments
+   *
+   * @param toBeDeleted
+   *          the segment that will be split
+   * @param newBefore
+   *          the new first-half of the segment
+   * @param newAfter
+   *          the new second-half of the segment
+   */
+  private void reconnectInfills(final TrackSegment toBeDeleted,
+      final TrackSegment newBefore, final TrackSegment newAfter)
+  {
+    // ok, loop through our legs
+    final Enumeration<Editable> lIter = getSegments().elements();
+    while (lIter.hasMoreElements())
+    {
+      final TrackSegment thisLeg = (TrackSegment) lIter.nextElement();
+      if (thisLeg instanceof DynamicInfillSegment)
+      {
+        final DynamicInfillSegment infill = (DynamicInfillSegment) thisLeg;
+        if (toBeDeleted.equals(infill.getBeforeSegment()))
+        {
+          // connect to new after
+          infill.configure(newAfter, infill.getAfterSegment());
+        }
+        else if (toBeDeleted.equals(infill.getAfterSegment()))
+        {
+          // connect to new before
+          infill.configure(infill.getBeforeSegment(), newBefore);
+        }
+      }
+    }
+  }
+
+  /**
+   * remove the requested item from the track
+   *
+   * @param point
+   *          the point to remove
+   */
+  @Override
+  public void removeElement(final Editable point)
+  {
+    boolean modified = false;
+
+    // just see if it's a sensor which is trying to be removed
+    if (point instanceof SensorWrapper)
+    {
+      _mySensors.removeElement(point);
+
+      // tell the sensor wrapper to forget about us
+      final TacticalDataWrapper sw = (TacticalDataWrapper) point;
+      sw.setHost(null);
+
+      // remember that we've made a change
+      modified = true;
+    }
+    else if (point instanceof TMAWrapper)
+    {
+      _mySolutions.removeElement(point);
+
+      // tell the sensor wrapper to forget about us
+      final TacticalDataWrapper sw = (TacticalDataWrapper) point;
+      sw.setHost(null);
+
+      // remember that we've made a change
+      modified = true;
+    }
+    else if (point instanceof SensorContactWrapper)
+    {
+      // ok, cycle through our sensors, try to remove this contact...
+      final Enumeration<Editable> iter = _mySensors.elements();
+      while (iter.hasMoreElements())
+      {
+        final SensorWrapper sw = (SensorWrapper) iter.nextElement();
+        // try to remove it from this one...
+        sw.removeElement(point);
+
+        // remember that we've made a change
+        modified = true;
+      }
+    }
+    else if (point instanceof DynamicTrackShapeWrapper)
+    {
+      // ok, cycle through our sensors, try to remove this contact...
+      final Enumeration<Editable> iter = _myDynamicShapes.elements();
+      while (iter.hasMoreElements())
+      {
+        final DynamicTrackShapeSetWrapper sw =
+            (DynamicTrackShapeSetWrapper) iter.nextElement();
+        // try to remove it from this one...
+        sw.removeElement(point);
+
+        // remember that we've made a change
+        modified = true;
+      }
+    }
+    else if (point instanceof TrackSegment)
+    {
+      _theSegments.removeElement(point);
+
+      // and clear the parent item
+      final TrackSegment ts = (TrackSegment) point;
+      ts.setWrapper(null);
+
+      // we also need to stop listen for a child moving
+      ts.removePropertyChangeListener(CoreTMASegment.ADJUSTED,
+          _childTrackMovedListener);
+
+      // remember that we've made a change
+      modified = true;
+    }
+    else if (point.equals(_mySensors))
+    {
+      // ahh, the user is trying to delete all the solution, cycle through
+      // them
+      final Enumeration<Editable> iter = _mySensors.elements();
+      while (iter.hasMoreElements())
+      {
+        final Editable editable = iter.nextElement();
+
+        // tell the sensor wrapper to forget about us
+        final TacticalDataWrapper sw = (TacticalDataWrapper) editable;
+        sw.setHost(null);
+
+      }
+
+      // and empty them out
+      _mySensors.removeAllElements();
+
+      // remember that we've made a change
+      modified = true;
+    }
+    else if (point.equals(_myDynamicShapes))
+    {
+      // ahh, the user is trying to delete all the solution, cycle through
+      // them
+      final Enumeration<Editable> iter = _myDynamicShapes.elements();
+      while (iter.hasMoreElements())
+      {
+        final Editable editable = iter.nextElement();
+
+        // tell the sensor wrapper to forget about us
+        final DynamicTrackShapeSetWrapper sw =
+            (DynamicTrackShapeSetWrapper) editable;
+        sw.setHost(null);
+
+      }
+
+      // and empty them out
+      _myDynamicShapes.removeAllElements();
+
+      // remember that we've made a change
+      modified = true;
+    }
+    else if (point.equals(_mySolutions))
+    {
+      // ahh, the user is trying to delete all the solution, cycle through
+      // them
+      final Enumeration<Editable> iter = _mySolutions.elements();
+      while (iter.hasMoreElements())
+      {
+        final Editable editable = iter.nextElement();
+
+        // tell the sensor wrapper to forget about us
+        final TacticalDataWrapper sw = (TacticalDataWrapper) editable;
+        sw.setHost(null);
+
+      }
+
+      // and empty them out
+      _mySolutions.removeAllElements();
+
+      // remember that we've made a change
+      modified = true;
+    }
+    else if (point instanceof FixWrapper)
+    {
+      final FixWrapper fw = (FixWrapper) point;
+      // loop through the segments
+      final Enumeration<Editable> segments = _theSegments.elements();
+      while (segments.hasMoreElements())
+      {
+        final TrackSegment seg = (TrackSegment) segments.nextElement();
+        seg.removeElement(point);
+
+        // and stop listening to it (if it's a fix)
+        fw.removePropertyChangeListener(PlainWrapper.LOCATION_CHANGED,
+            _locationListener);
+
+        // remember that we've made a change
+        modified = true;
+
+        // we've also got to clear the cache
+        flushPeriodCache();
+        flushPositionCache();
+      }
+    }
+
+    if (modified)
+    {
+      setRelativePending();
+    }
+
+  }
+
+  /**
+   * pass through the track, resetting the labels back to their original DTG
+   */
+  @FireReformatted
+  public void resetLabels()
+  {
+    FormatTracks.formatTrack(this);
+  }
+
+  @Override
+  public Enumeration<Editable> segments()
+  {
+
+    final TreeSet<Editable> res = new TreeSet<Editable>();
+
+    // ok, we want to wrap our fast-data as a set of plottables
+    // see how many track segments we have
+    if (_theSegments.size() == 1)
+    {
+      // just the one, insert it
+      res.add(_theSegments.first());
+    }
+    else
+    {
+      // more than one, insert them as a tree
+      res.add(_theSegments);
+    }
+
+    return new TrackWrapper_Support.IteratorWrapper(res.iterator());
+  }
+
+  /**
+   * length of trail to draw
+   */
+  public final void setCustomTrailLength(final Duration len)
+  {
+    // just check that it's a non-null length
+    if (len != null)
+    {
+      if (len.getMillis() != 0)
+      {
+        _customTrailLength = len;
+      }
+      else
+      {
+        _customTrailLength = null;
+      }
+    }
+
+  }
+
+  /**
+   * length of trail to draw
+   */
+  public final void setCustomVectorStretch(final double stretch)
+  {
+    _customVectorStretch = stretch;
+  }
+
+  /**
+   * whether to show time labels at the start/end of the track
+   *
+   * @param endTimeLabels
+   *          yes/no
+   */
+  @FireReformatted
+  public void setEndTimeLabels(final boolean endTimeLabels)
+  {
+    this._endTimeLabels = endTimeLabels;
+  }
+
+  @Override
+  public final void setInterpolatePoints(final boolean val)
+  {
+    _interpolatePoints = val;
+
+    // note: when we switch interpolation on or off, it can change
+    // the fix that is to be returned from getNearestTo().
+    // So, we should clear the lastDTG cached value
+    _lastFix = null;
+  }
+
+  /**
+   * set the style used for plotting the lines for this track
+   *
+   * @param val
+   */
+  @Override
+  public void setLineStyle(final int val)
+  {
+    _lineStyle = val;
+  }
+
+  /**
+   * whether to link points
+   *
+   * @param linkPositions
+   */
+  public void setLinkPositions(final boolean linkPositions)
+  {
+    _linkPositions = linkPositions;
+  }
+
+  /**
+   * whether to show the track name at the start or end of the track
+   *
+   * @param val
+   *          yes no for <I>show label at start</I>
+   */
+  public final void setNameAtStart(final boolean val)
+  {
+    _LabelAtStart = val;
+  }
+
+  public void setPlotArrayCentre(final boolean plotArrayCentre)
+  {
+    _plotArrayCentre = plotArrayCentre;
+  }
+
+  private void setRelativePending()
+  {
+    _relativeUpdatePending = true;
+  }
+
+  /**
+   * set the data frequency (in seconds) for the track & sensor data
+   *
+   * @param theVal
+   *          frequency to use
+   */
+  @FireExtended
+  @Override
+  public final void setResampleDataAt(final HiResDate theVal)
+  {
+    this._lastDataFrequency = theVal;
+
+    // have a go at trimming the start time to a whole number of intervals
+    final long interval = theVal.getMicros();
+
+    // do we have a start time (we may just be being tested...)
+    if (this.getStartDTG() == null)
+    {
+      return;
+    }
+
+    final long currentStart = this.getStartDTG().getMicros();
+    long startTime = (currentStart / interval) * interval;
+
+    // just check we're in the range
+    if (startTime < currentStart)
+    {
+      startTime += interval;
+    }
+
+    // move back to millis
+    startTime /= 1000L;
+
+    // just check it's not a barking frequency
+    if (theVal.getDate().getTime() <= 0)
+    {
+      // ignore, we don't need to do anything for a zero or a -1
+    }
+    else
+    {
+
+      final SegmentList segments = _theSegments;
+      final Enumeration<Editable> theEnum = segments.elements();
+      while (theEnum.hasMoreElements())
+      {
+        final TrackSegment seg = (TrackSegment) theEnum.nextElement();
+        seg.decimate(theVal, this, startTime);
+      }
+
+      // start off with the sensor data
+      if (_mySensors != null)
+      {
+        for (final Enumeration<Editable> iterator = _mySensors
+            .elements(); iterator.hasMoreElements();)
+        {
+          final SensorWrapper thisS = (SensorWrapper) iterator.nextElement();
+          thisS.decimate(theVal, startTime);
+        }
+      }
+
+      // now the solutions
+      if (_mySolutions != null)
+      {
+        for (final Enumeration<Editable> iterator = _mySolutions
+            .elements(); iterator.hasMoreElements();)
+        {
+          final TMAWrapper thisT = (TMAWrapper) iterator.nextElement();
+          thisT.decimate(theVal, startTime);
+        }
+      }
+
+      // ok, also set the arrow, symbol, label frequencies
+      setLabelFrequency(getLabelFrequency());
+      setSymbolFrequency(getSymbolFrequency());
+      setArrowFrequency(getArrowFrequency());
+
+    }
+
+    // remember we may need to regenerate positions, if we're a TMA solution
+    final Editable firstLeg = getSegments().elements().nextElement();
+    if (firstLeg instanceof CoreTMASegment)
+    {
+      // setRelativePending();
+      sortOutRelativePositions();
+    }
+  }
+
+  // note we are putting a track-labelled wrapper around the colour
+  // parameter, to make the properties window less confusing
+  /**
+   * the colour of the points on the track
+   *
+   * @param theCol
+   *          the colour to use
+   */
+  @FireReformatted
+  public final void setTrackColor(final Color theCol)
+  {
+    setColor(theCol);
+  }
+
+  /**
+   * set the mode used to color the track
+   *
+   * @param trackColorMode
+   */
+  public void setTrackColorMode(final TrackColorMode trackColorMode)
+  {
+    this._trackColorMode = trackColorMode;
+  }
+
+  @Override
+  public void shift(final WorldLocation feature, final WorldVector vector)
+  {
+    feature.addToMe(vector);
+
+    // right, one of our fixes has moved. get the sensors to update
+    // themselves
+    fixMoved();
+  }
+
+  @Override
+  public void shift(final WorldVector vector)
+  {
+    boolean handled = false;
+    boolean updateAlreadyFired = false;
+
+    // check it contains a range
+    if (vector.getRange() > 0d)
+    {
+      // ok, move any tracks
+      final Enumeration<Editable> enumA = elements();
+      while (enumA.hasMoreElements())
+      {
+        final Object thisO = enumA.nextElement();
+        if (thisO instanceof TrackSegment)
+        {
+          final TrackSegment seg = (TrackSegment) thisO;
+          seg.shift(vector);
+        }
+        else if (thisO instanceof SegmentList)
+        {
+          final SegmentList list = (SegmentList) thisO;
+          final Collection<Editable> items = list.getData();
+          for (final Iterator<Editable> iterator = items.iterator(); iterator
+              .hasNext();)
+          {
+            final TrackSegment segment = (TrackSegment) iterator.next();
+            segment.shift(vector);
+          }
+        }
+      }
+
+      handled = true;
+
+      // ok, get the legs to re-generate themselves
+      updateAlreadyFired = sortOutRelativePositions();
+    }
+
+    // now update the other children - some
+    // are sensitive to ownship track
+    this.updateDependents(elements(), vector);
+
+    // did we move any dependents
+    if (handled && !updateAlreadyFired)
+    {
+      firePropertyChange(PlainWrapper.LOCATION_CHANGED, null,
+          getNameLocation());
+    }
+  }
+
+  /**
+   * if we've got a relative track segment, it only learns where its individual fixes are once
+   * they've been initialised. This is where we do it.
+   */
+  public boolean sortOutRelativePositions()
+  {
+    boolean moved = false;
+    boolean updateFired = false;
+    FixWrapper lastFix = null;
+
+    final Enumeration<Editable> segments = _theSegments.elements();
+    while (segments.hasMoreElements())
+    {
+      final TrackSegment seg = (TrackSegment) segments.nextElement();
+
+      // SPECIAL HANDLING, SEE IF IT'S A TMA SEGMENT TO BE PLOTTED IN
+      // RELATIVE MODE
+      final boolean isRelative = seg.getPlotRelative();
+      WorldLocation tmaLastLoc = null;
+      long tmaLastDTG = 0;
+
+      final Enumeration<Editable> fixWrappers = seg.elements();
+      while (fixWrappers.hasMoreElements())
+      {
+        final FixWrapper fw = (FixWrapper) fixWrappers.nextElement();
+
+        // now there's a chance that our fix has forgotten it's parent,
+        // particularly if it's the victim of a
+        // copy/paste operation. Tell it about it's children
+        fw.setTrackWrapper(this);
+
+        // ok, are we in relative?
+        if (isRelative)
+        {
+          final long thisTime = fw.getDateTimeGroup().getDate().getTime();
+
+          // ok, is this our first location?
+          if (tmaLastLoc == null)
+          {
+            final WorldLocation trackStart = seg.getTrackStart();
+            if (trackStart != null)
+            {
+              tmaLastLoc = new WorldLocation(trackStart);
+            }
+          }
+          else
+          {
+            // calculate a new vector
+            final long timeDelta = thisTime - tmaLastDTG;
+            if (lastFix != null)
+            {
+              final double courseRads;
+              final double speedKts;
+              if (seg instanceof CoreTMASegment)
+              {
+                final CoreTMASegment tmaSeg = (CoreTMASegment) seg;
+                courseRads = Math.toRadians(tmaSeg.getCourse());
+                speedKts = tmaSeg.getSpeed().getValueIn(WorldSpeed.Kts);
+              }
+              else
+              {
+                courseRads = lastFix.getCourse();
+                speedKts = lastFix.getSpeed();
+              }
+
+              // check it has a location.
+              final double depthM;
+              if (fw.getLocation() != null)
+              {
+                depthM = fw.getDepth();
+              }
+              else
+              {
+                // no location - we may be extending a TMA segment
+                depthM = tmaLastLoc.getDepth();
+              }
+
+              // use the value of depth as read in from the file
+              tmaLastLoc.setDepth(depthM);
+              final WorldVector thisVec = seg.vectorFor(timeDelta, speedKts,
+                  courseRads);
+              tmaLastLoc.addToMe(thisVec);
+            }
+          }
+          lastFix = fw;
+          tmaLastDTG = thisTime;
+
+          if (tmaLastLoc != null)
+          {
+            // have we found any movement yet?
+            if (!moved && fw.getLocation() != null && !fw.getLocation().equals(
+                tmaLastLoc))
+            {
+              moved = true;
+            }
+
+            // dump the location into the fix
+            fw.setFixLocationSilent(new WorldLocation(tmaLastLoc));
+          }
+        }
+      }
+    }
+
+    // did we do anything?
+    if (moved)
+    {
+      // get the child components to update,
+      // - including sending out a "moved" message
+      updateDependents(elements(), new WorldVector(0, 0, 0));
+
+      // also share the good news
+      firePropertyChange(PlainWrapper.LOCATION_CHANGED, null, System
+          .currentTimeMillis());
+
+      updateFired = true;
+    }
+
+    return updateFired;
+  }
+
+  /**
+   * split this whole track into two sub-tracks
+   *
+   * @param splitPoint
+   *          the point at which we perform the split
+   * @param splitBeforePoint
+   *          whether to put split before or after specified point
+   * @return a list of the new track segments (used for subsequent undo operations)
+   */
+  public Vector<TrackSegment> splitTrack(final FixWrapper splitPoint,
+      final boolean splitBeforePoint)
+  {
+    FixWrapper splitPnt = splitPoint;
+    TrackSegment relevantSegment = null;
+
+    // are we still in one section?
+    if (_theSegments.size() == 1)
+    {
+      relevantSegment = (TrackSegment) _theSegments.first();
+
+      // yup, looks like we're going to be splitting it.
+      // better give it a proper name
+      relevantSegment.setName(relevantSegment.startDTG().getDate().toString());
+    }
+    else
+    {
+      // ok, find which segment contains our data
+      final Enumeration<Editable> segments = _theSegments.elements();
+      while (segments.hasMoreElements())
+      {
+        final TrackSegment seg = (TrackSegment) segments.nextElement();
+        if (seg.getData().contains(splitPnt))
+        {
+          relevantSegment = seg;
+          break;
+        }
+      }
+    }
+
+    if (relevantSegment == null)
+    {
+      return null;
+    }
+
+    // hmm, if we're splitting after the point, we need to move along the
+    // bus by
+    // one
+    if (!splitBeforePoint)
+    {
+      final Collection<Editable> items = relevantSegment.getData();
+      final Iterator<Editable> theI = items.iterator();
+      Editable previous = null;
+      while (theI.hasNext())
+      {
+        final Editable thisE = theI.next();
+
+        // have we chosen to remember the previous item?
+        if (previous != null)
+        {
+          // yes, this must be the one we're after
+          splitPnt = (FixWrapper) thisE;
+          break;
+        }
+
+        // is this the one we're looking for?
+        if (thisE.equals(splitPnt))
+        {
+          // yup, remember it - we want to use the next value
+          previous = thisE;
+        }
+      }
+    }
+
+    // yup, do our first split
+    final SortedSet<Editable> p1 = relevantSegment.headSet(splitPnt);
+    final SortedSet<Editable> p2 = relevantSegment.tailSet(splitPnt);
+
+    // get our results ready
+    final TrackSegment ts1;
+    final TrackSegment ts2;
+
+    // aaah, just sort out if we are splitting a TMA segment, in which case
+    // we
+    // want to create two
+    // tma segments, not track segments
+    if (relevantSegment instanceof RelativeTMASegment)
+    {
+      final RelativeTMASegment theTMA = (RelativeTMASegment) relevantSegment;
+
+      // find the ownship location at the relevant time
+      WorldLocation secondLegOrigin = null;
+
+      // get the time of the split
+      final HiResDate splitTime = splitPnt.getDateTimeGroup();
+
+      // aah, sort out if we are splitting before or after.
+      final SensorWrapper sensor = theTMA.getReferenceSensor();
+      if (sensor != null)
+      {
+        final Watchable[] nearestF = sensor.getNearestTo(splitTime);
+        if ((nearestF != null) && (nearestF.length > 0))
+        {
+          final SensorContactWrapper scw = (SensorContactWrapper) nearestF[0];
+          secondLegOrigin = scw.getCalculatedOrigin(null);
+        }
+      }
+
+      // if we couldn't get a sensor origin, try for the track origin
+      if (secondLegOrigin == null)
+      {
+        final Watchable[] nearestF = theTMA.getReferenceTrack().getNearestTo(
+            splitTime);
+        if ((nearestF != null) && (nearestF.length > 0))
+        {
+          final Watchable firstMatch = nearestF[0];
+          secondLegOrigin = firstMatch.getLocation();
+        }
+      }
+
+      if (secondLegOrigin != null)
+      {
+        final WorldVector secondOffset = splitPnt.getLocation().subtract(
+            secondLegOrigin);
+
+        // put the lists back into plottable layers
+        final RelativeTMASegment tr1 = new RelativeTMASegment(theTMA, p1, theTMA
+            .getOffset());
+        final RelativeTMASegment tr2 = new RelativeTMASegment(theTMA, p2,
+            secondOffset);
+
+        // and store them
+        ts1 = tr1;
+        ts2 = tr2;
+      }
+      else
+      {
+        ts1 = null;
+        ts2 = null;
+      }
+
+    }
+    else if (relevantSegment instanceof AbsoluteTMASegment)
+    {
+      final AbsoluteTMASegment theTMA = (AbsoluteTMASegment) relevantSegment;
+
+      // aah, sort out if we are splitting before or after.
+
+      // find out the offset at the split point, so we can initiate it for
+      // the
+      // second part of the track
+      final Watchable[] matches = this.getNearestTo(splitPnt
+          .getDateTimeGroup());
+      if (matches.length > 0)
+      {
+        final WorldLocation origin = matches[0].getLocation();
+
+        final FixWrapper t1Start = (FixWrapper) p1.first();
+
+        // put the lists back into plottable layers
+        final AbsoluteTMASegment tr1 = new AbsoluteTMASegment(theTMA, p1,
+            t1Start.getLocation(), null, null);
+        final AbsoluteTMASegment tr2 = new AbsoluteTMASegment(theTMA, p2,
+            origin, null, null);
+
+        // and store them
+        ts1 = tr1;
+        ts2 = tr2;
+      }
+      else
+      {
+        ts1 = null;
+        ts2 = null;
+      }
+
+    }
+    else
+    {
+      // put the lists back into plottable layers
+      ts1 = new TrackSegment(p1);
+      ts2 = new TrackSegment(p2);
+    }
+
+    // just check we're safe
+    final Vector<TrackSegment> res;
+    if (ts1 != null && ts1.size() > 0 && ts2 != null && ts2.size() > 0)
+    {
+      // tell them who the daddy is
+      ts1.setWrapper(this);
+      ts2.setWrapper(this);
+
+      // ok. removing the host segment will delete any infills. So, be sure to re-attach them
+      reconnectInfills(relevantSegment, ts1, ts2);
+
+      // now clear the positions
+      removeElement(relevantSegment);
+
+      // and put back our new layers
+      add(ts1);
+      add(ts2);
+
+      // remember them
+      res = new Vector<TrackSegment>();
+      res.add(ts1);
+      res.add(ts2);
+    }
+    else
+    {
+      res = null;
+    }
+
+    return res;
+  }
+
+  @Override
+  public void tidyUpOnPaste(final Layers layers)
+  {
+    // we need to reinstate any transient objects
+    if (_locationListener == null)
+    {
+      _locationListener = createLocationListener();
+    }
+    if (_childTrackMovedListener == null)
+    {
+      _childTrackMovedListener = crateChildTrackMovedListener();
+    }
+
+    // ok, the TMA segments will no longer be firing adjusted events to us.
+    final SegmentList segs = this.getSegments();
+    final Enumeration<Editable> iter = segs.elements();
+    while (iter.hasMoreElements())
+    {
+      final TrackSegment ts = (TrackSegment) iter.nextElement();
+      this.removeElement(ts);
+
+      if (ts instanceof NeedsToKnowAboutLayers)
+      {
+        NeedsToKnowAboutLayers nn = (NeedsToKnowAboutLayers) ts;
+        nn.setLayers(layers);
+      }
+
+      this.add(ts);
+    }
+  }
+
+  /**
+   * extra parameter, so that jvm can produce a sensible name for this
+   *
+   * @return the track name, as a string
+   */
+  @Override
+  public final String toString()
+  {
+    return "Track:" + getName();
+  }
+
+  public void trimTo(final TimePeriod period)
+  {
+    if (_mySensors != null)
+    {
+      final Enumeration<Editable> iter = _mySensors.elements();
+      while (iter.hasMoreElements())
+      {
+        final SensorWrapper sw = (SensorWrapper) iter.nextElement();
+        sw.trimTo(period);
+      }
+    }
+
+    if (_myDynamicShapes != null)
+    {
+      final Enumeration<Editable> iter = _myDynamicShapes.elements();
+      while (iter.hasMoreElements())
+      {
+        final DynamicTrackShapeSetWrapper sw =
+            (DynamicTrackShapeSetWrapper) iter.nextElement();
+        sw.trimTo(period);
+      }
+    }
+
+    if (_mySolutions != null)
+    {
+      final Enumeration<Editable> iter = _mySolutions.elements();
+      while (iter.hasMoreElements())
+      {
+        final TMAWrapper sw = (TMAWrapper) iter.nextElement();
+        sw.trimTo(period);
+      }
+    }
+
+    if (_theSegments != null)
+    {
+      final Enumeration<Editable> segments = _theSegments.elements();
+      while (segments.hasMoreElements())
+      {
+        final TrackSegment seg = (TrackSegment) segments.nextElement();
+        seg.trimTo(period);
+      }
+    }
+  }
+
+  /**
+   * move the whole of the track be the provided offset
+   */
+  private final boolean updateDependents(final Enumeration<Editable> theEnum,
+      final WorldVector offset)
+  {
+    // keep track of if the track contains something that doesn't get
+    // dragged
+    boolean handledData = false;
+
+    // work through the elements
+    while (theEnum.hasMoreElements())
+    {
+      final Object thisO = theEnum.nextElement();
+      if (thisO instanceof DynamicInfillSegment)
+      {
+        final DynamicInfillSegment dd = (DynamicInfillSegment) thisO;
+        dd.reconstruct();
+
+        // ok - job well done
+        handledData = true;
+      }
+      else if (thisO instanceof TrackSegment)
+      {
+        // special case = we handle this higher
+        // up the call chain, since tracks
+        // have to move before any dependent children
+
+        // ok - job well done
+        handledData = true;
+      }
+      else if (thisO instanceof SegmentList)
+      {
+        final SegmentList list = (SegmentList) thisO;
+        final Collection<Editable> items = list.getData();
+        final IteratorWrapper enumer = new Plottables.IteratorWrapper(items
+            .iterator());
+        handledData = updateDependents(enumer, offset);
+      }
+      else if (thisO instanceof SensorWrapper)
+      {
+        final SensorWrapper sw = (SensorWrapper) thisO;
+        final Enumeration<Editable> enumS = sw.elements();
+        while (enumS.hasMoreElements())
+        {
+          final SensorContactWrapper scw = (SensorContactWrapper) enumS
+              .nextElement();
+          // does this fix have it's own origin?
+          final WorldLocation sensorOrigin = scw.getOrigin();
+
+          if (sensorOrigin == null)
+          {
+            // ok - get it to recalculate it
+            scw.clearCalculatedOrigin();
+
+            @SuppressWarnings("unused")
+            final WorldLocation newO = scw.getCalculatedOrigin(this);
+
+            // we don't use the newO - we're just
+            // triggering an update
+          }
+          else
+          {
+            // create new object to contain the updated location
+            final WorldLocation newSensorLocation = new WorldLocation(
+                sensorOrigin);
+            newSensorLocation.addToMe(offset);
+
+            // so the contact did have an origin, change it
+            scw.setOrigin(newSensorLocation);
+          }
+        } // looping through the contacts
+
+        // ok - job well done
+        handledData = true;
+
+      } // whether this is a sensor wrapper
+      else if (thisO instanceof TMAWrapper)
+      {
+        final TMAWrapper sw = (TMAWrapper) thisO;
+        final Enumeration<Editable> enumS = sw.elements();
+        while (enumS.hasMoreElements())
+        {
+          final TMAContactWrapper scw = (TMAContactWrapper) enumS.nextElement();
+
+          // does this fix have it's own origin?
+          final WorldLocation sensorOrigin = scw.getOrigin();
+
+          if (sensorOrigin != null)
+          {
+            // create new object to contain the updated location
+            final WorldLocation newSensorLocation = new WorldLocation(
+                sensorOrigin);
+            newSensorLocation.addToMe(offset);
+
+            // so the contact did have an origin, change it
+            scw.setOrigin(newSensorLocation);
+          }
+        } // looping through the contacts
+
+        // ok - job well done
+        handledData = true;
+
+      } // whether this is a TMA wrapper
+      else if (thisO instanceof BaseLayer)
+      {
+        // ok, loop through it
+        final BaseLayer bl = (BaseLayer) thisO;
+        handledData = updateDependents(bl.elements(), offset);
+      }
+    } // looping through this track
+
+    // ok, did we handle the data?
+    if (!handledData)
+    {
+      System.err.println("TrackWrapper problem; not able to shift:" + theEnum);
+    }
+
+    return handledData;
+  }
+
+  /**
+   * is this track visible between these time periods?
+   *
+   * @param start
+   *          start DTG
+   * @param end
+   *          end DTG
+   * @return yes/no
+   */
+  public final boolean visibleBetween(final HiResDate start,
+      final HiResDate end)
+  {
+    boolean visible = false;
+    if (getStartDTG().lessThan(end) && (getEndDTG().greaterThan(start)))
+    {
+      visible = true;
+    }
+
+    return visible;
+  }
+
+
+
+  public FixWrapper[] getFixes()
+  {
+    ArrayList<FixWrapper> fixes = new ArrayList<>();
+    Enumeration<Editable> iterator = getPositionIterator(); // to loop through positions
+    while (iterator.hasMoreElements()) // while there are more elements
+    {
+        // @type Debrief.Wrappers.FixWrapper
+        Editable fix = iterator.nextElement(); // get the next element
+        fixes.add((FixWrapper) fix);
+    }
+    return fixes.toArray(new FixWrapper[0]);
+  }
+  
+  public void removeFix(FixWrapper fixToRemove)
+  {
+    removeElement(fixToRemove);
+  }
+}