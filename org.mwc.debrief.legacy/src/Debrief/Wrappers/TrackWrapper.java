/*
 *    Debrief - the Open Source Maritime Analysis Application
 *    http://debrief.info
 *
 *    (C) 2000-2014, PlanetMayo Ltd
 *
 *    This library is free software; you can redistribute it and/or
 *    modify it under the terms of the Eclipse Public License v1.0
 *    (http://www.eclipse.org/legal/epl-v10.html)
 *
 *    This library is distributed in the hope that it will be useful,
 *    but WITHOUT ANY WARRANTY; without even the implied warranty of
 *    MERCHANTABILITY or FITNESS FOR A PARTICULAR PURPOSE. 
 */
// Revision 1.1  1999-01-31 13:33:08+00  sm11td
// Initial revision
//

package Debrief.Wrappers;

import java.awt.Color;
import java.awt.Font;
import java.awt.Point;
import java.beans.IntrospectionException;
import java.beans.MethodDescriptor;
import java.beans.PropertyChangeEvent;
import java.beans.PropertyChangeListener;
import java.beans.PropertyDescriptor;
import java.util.ArrayList;
import java.util.Collection;
import java.util.Enumeration;
import java.util.Iterator;
import java.util.List;
import java.util.SortedSet;
import java.util.TreeSet;
import java.util.Vector;

import Debrief.ReaderWriter.Replay.FormatTracks;
import Debrief.Wrappers.DynamicTrackShapes.DynamicTrackShapeSetWrapper;
import Debrief.Wrappers.DynamicTrackShapes.DynamicTrackShapeWrapper;
import Debrief.Wrappers.Track.AbsoluteTMASegment;
import Debrief.Wrappers.Track.CoreTMASegment;
import Debrief.Wrappers.Track.PlanningSegment;
import Debrief.Wrappers.Track.RelativeTMASegment;
import Debrief.Wrappers.Track.SplittableLayer;
import Debrief.Wrappers.Track.TrackSegment;
import Debrief.Wrappers.Track.TrackWrapper_Support;
import Debrief.Wrappers.Track.TrackWrapper_Support.FixSetter;
import Debrief.Wrappers.Track.TrackWrapper_Support.SegmentList;
import Debrief.Wrappers.Track.WormInHoleOffset;
import MWC.GUI.BaseLayer;
import MWC.GUI.CanvasType;
import MWC.GUI.DynamicPlottable;
import MWC.GUI.Editable;
import MWC.GUI.FireExtended;
import MWC.GUI.FireReformatted;
import MWC.GUI.Layer;
import MWC.GUI.Layer.ProvidesContiguousElements;
import MWC.GUI.Layers;
import MWC.GUI.MessageProvider;
import MWC.GUI.PlainWrapper;
import MWC.GUI.Plottable;
import MWC.GUI.Canvas.CanvasTypeUtilities;
import MWC.GUI.Properties.LabelLocationPropertyEditor;
import MWC.GUI.Properties.LineStylePropertyEditor;
import MWC.GUI.Properties.TimeFrequencyPropertyEditor;
import MWC.GUI.Shapes.DraggableItem;
import MWC.GUI.Shapes.HasDraggableComponents;
import MWC.GUI.Shapes.TextLabel;
import MWC.GUI.Shapes.Symbols.Vessels.WorldScaledSym;
import MWC.GenericData.HiResDate;
import MWC.GenericData.TimePeriod;
import MWC.GenericData.Watchable;
import MWC.GenericData.WatchableList;
import MWC.GenericData.WorldArea;
import MWC.GenericData.WorldDistance;
import MWC.GenericData.WorldDistance.ArrayLength;
import MWC.GenericData.WorldLocation;
import MWC.GenericData.WorldSpeed;
import MWC.GenericData.WorldVector;
import MWC.TacticalData.Fix;
import MWC.Utilities.TextFormatting.FormatRNDateTime;

/**
 * the TrackWrapper maintains the GUI and data attributes of the whole track iteself, but the
 * responsibility for the fixes within the track are demoted to the FixWrapper
 */
public class TrackWrapper extends MWC.GUI.PlainWrapper implements
    WatchableList, MWC.GUI.Layer, DraggableItem, HasDraggableComponents,
    ProvidesContiguousElements, ISecondaryTrack, DynamicPlottable
{

  // //////////////////////////////////////
  // member variables
  // //////////////////////////////////////

  /**
   * class containing editable details of a track
   */
  public final class trackInfo extends Editable.EditorType implements
      Editable.DynamicDescriptors
  {

    /**
     * constructor for this editor, takes the actual track as a parameter
     * 
     * @param data
     *          track being edited
     */
    public trackInfo(final TrackWrapper data)
    {
      super(data, data.getName(), "");
    }

    @Override
    public final MethodDescriptor[] getMethodDescriptors()
    {
      // just add the reset color field first
      final Class<TrackWrapper> c = TrackWrapper.class;

      final MethodDescriptor[] mds =
          {
              method(c, "exportThis", null, "Export Shape"),
              method(c, "resetLabels", null, "Reset DTG Labels"),
              method(c, "calcCourseSpeed", null/* no params */,
                  "Generate calculated Course and Speed")};

      return mds;
    }

    @Override
    public final String getName()
    {
      return super.getName();
    }

    @Override
    public final PropertyDescriptor[] getPropertyDescriptors()
    {
      try
      {
        PropertyDescriptor[] res =
            {
                displayExpertProp("SymbolType", "Symbol type",
                    "the type of symbol plotted for this label", FORMAT),
                displayExpertProp("LineThickness", "Line thickness",
                    "the width to draw this track", FORMAT),
                expertProp("Name", "the track name"),
                displayExpertProp("InterpolatePoints", "Interpolate points",
                    "whether to interpolate points between known data points",
                    SPATIAL),
                expertProp("Color", "the track color", FORMAT),
                displayExpertProp("EndTimeLabels", "Start/End time labels",
                    "Whether to label track start/end with 6-figure DTG",
                    VISIBILITY),
                displayExpertProp("SymbolColor", "Symbol color",
                    "the color of the symbol (when used)", FORMAT),
                displayExpertProp(
                    "PlotArrayCentre",
                    "Plot array centre",
                    "highlight the sensor array centre when non-zero array length provided",
                    VISIBILITY),
                displayExpertProp("TrackFont", "Track font",
                    "the track label font", FORMAT),
                displayExpertProp("NameVisible", "Name visible",
                    "show the track label", VISIBILITY),
                displayExpertProp("PositionsVisible", "Positions visible",
                    "show individual Positions", VISIBILITY),
                displayExpertProp("NameAtStart", "Name at start",
                    "whether to show the track name at the start (or end)",
                    VISIBILITY),
                displayExpertProp("LinkPositions", "Link positions",
                    "whether to join the track points", VISIBILITY),
                expertProp("Visible", "whether the track is visible",
                    VISIBILITY),
                displayExpertLongProp("NameLocation", "Name location",
                    "relative location of track label",
                    MWC.GUI.Properties.LocationPropertyEditor.class),
                displayExpertLongProp("LabelFrequency", "Label frequency",
                    "the label frequency",
                    MWC.GUI.Properties.TimeFrequencyPropertyEditor.class),
                displayExpertLongProp("SymbolFrequency", "Symbol frequency",
                    "the symbol frequency",
                    MWC.GUI.Properties.TimeFrequencyPropertyEditor.class),
                displayExpertLongProp("ResampleDataAt", "Resample data at",
                    "the data sample rate",
                    MWC.GUI.Properties.TimeFrequencyPropertyEditor.class),
                displayExpertLongProp("ArrowFrequency", "Arrow frequency",
                    "the direction marker frequency",
                    MWC.GUI.Properties.TimeFrequencyPropertyEditor.class),
                displayExpertLongProp("LineStyle", "Line style",
                    "the line style used to join track points",
                    MWC.GUI.Properties.LineStylePropertyEditor.class),

            };
        res[0]
            .setPropertyEditorClass(MWC.GUI.Shapes.Symbols.SymbolFactoryPropertyEditor.class);
        res[1]
            .setPropertyEditorClass(MWC.GUI.Properties.LineWidthPropertyEditor.class);

        // SPECIAL CASE: if we have a world scaled symbol, provide
        // editors for
        // the symbol size
        final TrackWrapper item = (TrackWrapper) this.getData();
        if (item._theSnailShape instanceof WorldScaledSym)
        {
          // yes = better create height/width editors
          final PropertyDescriptor[] res2 =
              new PropertyDescriptor[res.length + 2];
          System.arraycopy(res, 0, res2, 2, res.length);
          res2[0] =
              displayExpertProp("SymbolLength", "Symbol length",
                  "Length of symbol", FORMAT);
          res2[1] =
              displayExpertProp("SymbolWidth", "Symbol width",
                  "Width of symbol", FORMAT);

          // and now use the new value
          res = res2;
        }
        return res;
      }
      catch (final IntrospectionException e)
      {
        return super.getPropertyDescriptors();
      }
    }

  }

  private static final String SOLUTIONS_LAYER_NAME = "Solutions";

  public static final String SENSORS_LAYER_NAME = "Sensors";

  public static final String DYNAMIC_SHAPES_LAYER_NAME = "Dynamic Shapes";

  /**
   * keep track of versions - version id
   */
  static final long serialVersionUID = 1;

  /**
   * put the other objects into this one as children
   * 
   * @param wrapper
   *          whose going to receive it
   * @param theLayers
   *          the top level layers object
   * @param parents
   *          the track wrapppers containing the children
   * @param subjects
   *          the items to insert.
   */
  public static void groupTracks(final TrackWrapper target,
      final Layers theLayers, final Layer[] parents, final Editable[] subjects)
  {
    // ok, loop through the subjects, adding them onto the target
    for (int i = 0; i < subjects.length; i++)
    {
      final Layer thisL = (Layer) subjects[i];
      final TrackWrapper thisP = (TrackWrapper) parents[i];
      if (thisL != target)
      {
        // is it a plain segment?
        if (thisL instanceof TrackWrapper)
        {
          // pass down through the positions/segments
          final Enumeration<Editable> pts = thisL.elements();

          while (pts.hasMoreElements())
          {
            final Editable obj = pts.nextElement();

            if (obj instanceof SegmentList)
            {
              final SegmentList sl = (SegmentList) obj;

              final Enumeration<Editable> segs = sl.elements();
              while (segs.hasMoreElements())
              {
                final TrackSegment ts = (TrackSegment) segs.nextElement();

                // reset the name if we need to
                if (ts.getName().startsWith("Posi"))
                {
                  ts.setName(FormatRNDateTime.toString(ts.startDTG().getDate()
                      .getTime()));
                }

                target.add(ts);
              }
            }
            else
            {
              if (obj instanceof TrackSegment)
              {
                final TrackSegment ts = (TrackSegment) obj;

                // reset the name if we need to
                if (ts.getName().startsWith("Posi"))
                {
                  ts.setName(FormatRNDateTime.toString(ts.startDTG().getDate()
                      .getTime()));
                }

                // and remember it
                target.add(ts);
              }
            }
          }
        }
        else
        {
          // get it's data, and add it to the target
          target.add(thisL);
        }

        // and remove the layer from it's parent
        if (thisL instanceof TrackSegment)
        {
          thisP.removeElement(thisL);

          // does this just leave an empty husk?
          if (thisP.numFixes() == 0)
          {
            // may as well ditch it anyway
            theLayers.removeThisLayer(thisP);
          }
        }
        else
        {
          // we'll just remove it from the top level layer
          theLayers.removeThisLayer(thisL);
        }
      }
    }
  }

  /**
   * perform a merge of the supplied tracks.
   * 
   * @param target
   *          the final recipient of the other items
   * @param theLayers
   * @param parents
   *          the parent tracks for the supplied items
   * @param subjects
   *          the actual selected items
   * @return sufficient information to undo the merge
   */
  public static int mergeTracksInPlace(final Editable target,
      final Layers theLayers, final Layer[] parents, final Editable[] subjects)
  {
    // where we dump the new data points
    Layer receiver = (Layer) target;

    // check that the legs don't overlap
    String failedMsg = checkTheyAreNotOverlapping(subjects);

    // how did we get on?
    if (failedMsg != null)
    {
      MessageProvider.Base.Provider.show("Merge tracks", "Sorry, " + failedMsg
          + " overlap in time. Please correct this and retry",
          MessageProvider.ERROR);
      return MessageProvider.ERROR;
    }

    // right, if the target is a TMA track, we have to change it into a
    // proper
    // track, since
    // the merged tracks probably contain manoeuvres
    if (target instanceof CoreTMASegment)
    {
      final CoreTMASegment tma = (CoreTMASegment) target;
      final TrackSegment newSegment = new TrackSegment(tma);

      // now do some fancy footwork to remove the target from the wrapper,
      // and
      // replace it with our new segment
      newSegment.getWrapper().removeElement(target);
      newSegment.getWrapper().add(newSegment);

      // store the new segment into the receiver
      receiver = newSegment;
    }

    // ok, loop through the subjects, adding them onto the target
    for (int i = 0; i < subjects.length; i++)
    {
      final Layer thisL = (Layer) subjects[i];
      final TrackWrapper thisP = (TrackWrapper) parents[i];
      // is this the target item (note we're comparing against the item
      // passed
      // in, not our
      // temporary receiver, since the receiver may now be a tracksegment,
      // not a
      // TMA segment
      if (thisL != target)
      {
        // is it a plain segment?
        if (thisL instanceof TrackWrapper)
        {
          // pass down through the positions/segments
          final Enumeration<Editable> pts = thisL.elements();

          while (pts.hasMoreElements())
          {
            final Editable obj = pts.nextElement();
            if (obj instanceof SegmentList)
            {
              final SegmentList sl = (SegmentList) obj;
              final Enumeration<Editable> segs = sl.elements();
              while (segs.hasMoreElements())
              {
                final TrackSegment ts = (TrackSegment) segs.nextElement();
                receiver.add(ts);
              }
            }
            else
            {
              final Layer ts = (Layer) obj;
              receiver.append(ts);
            }
          }
        }
        else
        {
          // get it's data, and add it to the target
          receiver.append(thisL);
        }

        // and remove the layer from it's parent
        if (thisL instanceof TrackSegment)
        {
          thisP.removeElement(thisL);

          // does this just leave an empty husk?
          if (thisP.numFixes() == 0)
          {
            // may as well ditch it anyway
            theLayers.removeThisLayer(thisP);
          }

        }
        else
        {
          // we'll just remove it from the top level layer
          theLayers.removeThisLayer(thisL);
        }
      }

    }

    return MessageProvider.OK;
  }

  /**
   * perform a merge of the supplied tracks.
   * 
   * @param target
   *          the final recipient of the other items
   * @param theLayers
   * @param parents
   *          the parent tracks for the supplied items
   * @param subjects
   *          the actual selected items
   * @param _newName
   *          name to give to the merged object
   * @return sufficient information to undo the merge
   */
  public static int mergeTracks(final TrackWrapper recipient,
      final Layers theLayers, final Editable[] subjects)
  {
    // where we dump the new data points
    TrackWrapper newTrack = (TrackWrapper) recipient;

    // check that the legs don't overlap
    String failedMsg = checkTheyAreNotOverlapping(subjects);

    // how did we get on?
    if (failedMsg != null)
    {
      MessageProvider.Base.Provider.show("Merge tracks", "Sorry, " + failedMsg
          + " overlap in time. Please correct this and retry",
          MessageProvider.ERROR);
      return MessageProvider.ERROR;
    }

    // ok, loop through the subjects, adding them onto the target
    for (int i = 0; i < subjects.length; i++)
    {
      final Layer thisL = (Layer) subjects[i];

      // is it a plain segment?
      if (thisL instanceof TrackWrapper)
      {
        // pass down through the positions/segments
        final Enumeration<Editable> pts = thisL.elements();

        while (pts.hasMoreElements())
        {
          final Editable obj = pts.nextElement();
          if (obj instanceof SegmentList)
          {
            final SegmentList sl = (SegmentList) obj;
            TrackSegment newT = new TrackSegment();
            duplicateFixes(sl, newT);
            newTrack.add(newT);
          }
          else if (obj instanceof TrackSegment)
          {
            TrackSegment ts = (TrackSegment) obj;

            // ok, duplicate the fixes in this segment
            TrackSegment newT = new TrackSegment();
            duplicateFixes(ts, newT);

            // and add it to the new track
            newTrack.append(newT);
          }
        }
      }
      else if (thisL instanceof TrackSegment)
      {
        TrackSegment ts = (TrackSegment) thisL;

        // ok, duplicate the fixes in this segment
        TrackSegment newT = new TrackSegment();
        duplicateFixes(ts, newT);

        // and add it to the new track
        newTrack.append(newT);
      }
      else if (thisL instanceof SegmentList)
      {
        SegmentList sl = (SegmentList) thisL;
        TrackSegment newT = new TrackSegment();

        // ok, duplicate the fixes in this segment
        duplicateFixes(sl, newT);

        // and add it to the new track
        newTrack.append(newT);
      }
    }

    // and store the new track
    theLayers.addThisLayer(newTrack);

    return MessageProvider.OK;
  }

  private static void duplicateFixes(SegmentList sl, TrackSegment target)
  {
    final Enumeration<Editable> segs = sl.elements();
    while (segs.hasMoreElements())
    {
      final TrackSegment segment = (TrackSegment) segs.nextElement();

      if (segment instanceof CoreTMASegment)
      {
        CoreTMASegment ct = (CoreTMASegment) segment;
        TrackSegment newSeg = new TrackSegment(ct);
        duplicateFixes(newSeg, target);
      }
      else
      {
        duplicateFixes(segment, target);
      }
    }
  }

  private static void duplicateFixes(TrackSegment source, TrackSegment target)
  {
    // ok, retrieve the points in the track segment
    Enumeration<Editable> tsPts = source.elements();
    while (tsPts.hasMoreElements())
    {
      FixWrapper existingFix = (FixWrapper) tsPts.nextElement();
      FixWrapper newF = new FixWrapper(existingFix.getFix());

      // also duplicate the label
      newF.setLabel(existingFix.getLabel());

      target.addFix(newF);
    }
  }

  private static String checkTheyAreNotOverlapping(final Editable[] subjects)
  {
    // first, check they don't overlap.
    // start off by collecting the periods
    final TimePeriod[] _periods =
        new TimePeriod.BaseTimePeriod[subjects.length];
    for (int i = 0; i < subjects.length; i++)
    {
      final Editable editable = subjects[i];
      TimePeriod thisPeriod = null;
      if (editable instanceof TrackWrapper)
      {
        final TrackWrapper tw = (TrackWrapper) editable;
        thisPeriod =
            new TimePeriod.BaseTimePeriod(tw.getStartDTG(), tw.getEndDTG());
      }
      else if (editable instanceof TrackSegment)
      {
        final TrackSegment ts = (TrackSegment) editable;
        thisPeriod = new TimePeriod.BaseTimePeriod(ts.startDTG(), ts.endDTG());
      }
      _periods[i] = thisPeriod;
    }
    // now test them.
    String failedMsg = null;
    for (int i = 0; i < _periods.length; i++)
    {
      final TimePeriod timePeriod = _periods[i];
      for (int j = 0; j < _periods.length; j++)
      {
        final TimePeriod timePeriod2 = _periods[j];
        // check it's not us
        if (timePeriod2 != timePeriod)
        {
          if (timePeriod.overlaps(timePeriod2))
          {
            failedMsg =
                "'" + subjects[i].getName() + "' and '" + subjects[j].getName()
                    + "'";
            break;
          }
        }

      }

    }
    return failedMsg;
  }

  /**
   * whether to interpolate points in this track
   */
  private boolean _interpolatePoints = false;

  /**
   * flag used to ensure we don't call paintFixes() from two threads
   */
  transient boolean _paintingFixes = false;

  /**
   * the end of the track to plot the label
   */
  private boolean _LabelAtStart = true;

  private HiResDate _lastLabelFrequency = null;

  private HiResDate _lastSymbolFrequency = null;

  private HiResDate _lastArrowFrequency = null;

  private HiResDate _lastDataFrequency = new HiResDate(0,
      TimeFrequencyPropertyEditor.SHOW_ALL_FREQUENCY);

  /**
   * whether to show a time label at the start/end of the track
   * 
   */
  private boolean _endTimeLabels = true;

  /**
   * the width of this track
   */
  private int _lineWidth = 3;

  /**
   * the style of this line
   * 
   */
  private int _lineStyle = CanvasType.SOLID;

  /**
   * whether or not to link the Positions
   */
  private boolean _linkPositions;

  /**
   * whether to show a highlight for the array centre
   * 
   */
  private boolean _plotArrayCentre;

  /**
   * our editable details
   */
  protected transient Editable.EditorType _myEditor = null;

  /**
   * keep a list of points waiting to be plotted
   * 
   */
  transient int[] _myPts;

  /**
   * the sensor tracks for this vessel
   */
  final private BaseLayer _mySensors;

  /**
   * the dynamic shapes for this vessel
   */
  final private BaseLayer _myDynamicShapes;

  /**
   * the TMA solutions for this vessel
   */
  final private BaseLayer _mySolutions;

  /**
   * keep track of how far we are through our array of points
   * 
   */
  transient int _ptCtr = 0;

  /**
   * whether or not to show the Positions
   */
  private boolean _showPositions;

  /**
   * the label describing this track
   */
  private final MWC.GUI.Shapes.TextLabel _theLabel;

  /**
   * the list of wrappers we hold
   */
  protected SegmentList _thePositions;

  /**
   * the symbol to pass on to a snail plotter
   */
  private MWC.GUI.Shapes.Symbols.PlainSymbol _theSnailShape;

  /**
   * working ZERO location value, to reduce number of working values
   */
  final private WorldLocation _zeroLocation = new WorldLocation(0, 0, 0);

  // //////////////////////////////////////
  // member functions
  // //////////////////////////////////////

  transient private FixWrapper finisher;

  transient private HiResDate lastDTG;

  transient private FixWrapper lastFix;

  // for getNearestTo
  transient private FixWrapper nearestFix;

  /**
   * working parameters
   */
  // for getFixesBetween
  transient private FixWrapper starter;

  transient private TimePeriod _myTimePeriod;

  transient private WorldArea _myWorldArea;

  transient private final PropertyChangeListener _locationListener;

  // //////////////////////////////////////
  // constructors
  // //////////////////////////////////////
  /**
   * Wrapper for a Track (a series of position fixes). It combines the data with the formatting
   * details
   */
  public TrackWrapper()
  {
    _mySensors = new SplittableLayer(true);
    _mySensors.setName(SENSORS_LAYER_NAME);

    _myDynamicShapes = new SplittableLayer(true);
    _myDynamicShapes.setName(DYNAMIC_SHAPES_LAYER_NAME);

    _mySolutions = new BaseLayer(true);
    _mySolutions.setName(SOLUTIONS_LAYER_NAME);

    // create a property listener for when fixes are moved
    _locationListener = new PropertyChangeListener()
    {
      @Override
      public void propertyChange(final PropertyChangeEvent arg0)
      {
        fixMoved();
      }
    };

    _linkPositions = true;

    // start off with positions showing (although the default setting for a
    // fix
    // is to not show a symbol anyway). We need to make this "true" so that
    // when a fix position is set to visible it is not over-ridden by this
    // setting
    _showPositions = true;

    _theLabel = new MWC.GUI.Shapes.TextLabel(new WorldLocation(0, 0, 0), null);
    // set an initial location for the label
    _theLabel.setRelativeLocation(new Integer(
        MWC.GUI.Properties.LocationPropertyEditor.RIGHT));

    // initialise the symbol to use for plotting this track in snail mode
    _theSnailShape =
        MWC.GUI.Shapes.Symbols.SymbolFactory.createSymbol("Submarine");

    // declare our arrays
    _thePositions = new TrackWrapper_Support.SegmentList();
    _thePositions.setWrapper(this);
  }

  /**
   * add the indicated point to the track
   * 
   * @param point
   *          the point to add
   */
  @Override
  public void add(final MWC.GUI.Editable point)
  {
    boolean done = false;
    // see what type of object this is
    if (point instanceof FixWrapper)
    {
      final FixWrapper fw = (FixWrapper) point;
      fw.setTrackWrapper(this);
      addFix(fw);
      done = true;
    }
    // is this a sensor?
    else if (point instanceof SensorWrapper)
    {
      final SensorWrapper swr = (SensorWrapper) point;

      // see if we already have a sensor with this name
      SensorWrapper existing = null;
      Enumeration<Editable> enumer = _mySensors.elements();
      while (enumer.hasMoreElements())
      {
        SensorWrapper oldS = (SensorWrapper) enumer.nextElement();

        // does this have the same name?
        if (oldS.getName().equals(swr.getName()))
        {
          // yes - ok, remember it
          existing = oldS;

          // and append the data points
          existing.append(swr);
        }
      }

      // did we find it already?
      if (existing == null)
      {

        // nope, so store it
        _mySensors.add(swr);
      }

      // tell the sensor about us
      swr.setHost(this);

      // and the track name (if we're loading from REP it will already
      // know
      // the name, but if this data is being pasted in, it may start with
      // a different
      // parent track name - so override it here)
      swr.setTrackName(this.getName());

      // indicate success
      done = true;

    }
    // is this a dynamic shape?
    else if (point instanceof DynamicTrackShapeSetWrapper)
    {
      final DynamicTrackShapeSetWrapper swr =
          (DynamicTrackShapeSetWrapper) point;

      // just check we don't alraedy have it
      if (_myDynamicShapes.contains(swr))
      {
        MWC.Utilities.Errors.Trace
            .trace("Don't allow duplicate shape set name:" + swr.getName());
      }
      else
      {

        // add to our list
        _myDynamicShapes.add(swr);

        // tell the sensor about us
        swr.setHost(this);

        // indicate success
        done = true;
      }
    }
    // is this a TMA solution track?
    else if (point instanceof TMAWrapper)
    {
      final TMAWrapper twr = (TMAWrapper) point;
      // add to our list
      _mySolutions.add(twr);

      // tell the sensor about us
      twr.setHost(this);

      // and the track name (if we're loading from REP it will already
      // know
      // the name, but if this data is being pasted in, it may start with
      // a different
      // parent track name - so override it here)
      twr.setTrackName(this.getName());

      // indicate success
      done = true;

    }
    else if (point instanceof TrackSegment)
    {
      final TrackSegment seg = (TrackSegment) point;
      seg.setWrapper(this);
      _thePositions.addSegment((TrackSegment) point);
      done = true;

      // hey, sort out the positions
      sortOutRelativePositions();

      // special case - see if it's a relative TMA segment,
      // we many need some more sorting
      if (point instanceof RelativeTMASegment)
      {
        RelativeTMASegment rt = (RelativeTMASegment) point;

        // ok, try to update the layers. get the layers for an
        // existing segment
        SegmentList sl = this.getSegments();
        Enumeration<Editable> sEnum = sl.elements();
        while (sEnum.hasMoreElements())
        {
          TrackSegment thisS = (TrackSegment) sEnum.nextElement();
          if (thisS != rt)
          {
            // ok, it's not this one. try the layers
            if (thisS instanceof RelativeTMASegment)
            {
              final RelativeTMASegment oldR = (RelativeTMASegment) thisS;
              final Layers hisL = oldR.getLayers();
              if (hisL != rt.getLayers())
              {
                rt.updateLayers(hisL);
                break;
              }
            }
          }
        }
      }
    }
    else if (point instanceof Layer)
    {
      final Layer layer = (Layer) point;
      final Enumeration<Editable> items = layer.elements();
      while (items.hasMoreElements())
      {
        final Editable thisE = (Editable) items.nextElement();
        add(thisE);
      }

      // ok, it looks like it worked.
      done = true;
    }

    if (!done)
    {
      MWC.GUI.Dialogs.DialogFactory.showMessage("Add point",
          "Sorry it is not possible to add:" + point.getName() + " to "
              + this.getName());
    }
  }

  /**
   * append this other layer to ourselves (although we don't really bother with it)
   * 
   * @param other
   *          the layer to add to ourselves
   */
  @Override
  public void append(final Layer other)
  {
    // is it a track?
    if ((other instanceof TrackWrapper) || (other instanceof TrackSegment))
    {
      // yes, break it down.
      final java.util.Enumeration<Editable> iter = other.elements();
      while (iter.hasMoreElements())
      {
        final Editable nextItem = iter.nextElement();
        if (nextItem instanceof Layer)
        {
          append((Layer) nextItem);
        }
        else
        {
          add(nextItem);
        }
      }
    }
    else
    {
      // nope, just add it to us.
      add(other);
    }
  }

  /**
   * instruct this object to clear itself out, ready for ditching
   */
  @Override
  public final void closeMe()
  {
    // and my objects
    // first ask them to close themselves
    final Enumeration<Editable> it = getPositions();
    while (it.hasMoreElements())
    {
      final Object val = it.nextElement();
      if (val instanceof PlainWrapper)
      {
        final PlainWrapper pw = (PlainWrapper) val;
        pw.closeMe();
      }
    }

    // now ditch them
    _thePositions.removeAllElements();
    _thePositions = null;

    // and my objects
    // first ask the sensors to close themselves
    if (_mySensors != null)
    {
      final Enumeration<Editable> it2 = _mySensors.elements();
      while (it2.hasMoreElements())
      {
        final Object val = it2.nextElement();
        if (val instanceof PlainWrapper)
        {
          final PlainWrapper pw = (PlainWrapper) val;
          pw.closeMe();
        }
      }
      // now ditch them
      _mySensors.removeAllElements();
    }

    // and my objects
    // first ask the sensors to close themselves
    if (_myDynamicShapes != null)
    {
      final Enumeration<Editable> it2 = _myDynamicShapes.elements();
      while (it2.hasMoreElements())
      {
        final Object val = it2.nextElement();
        if (val instanceof PlainWrapper)
        {
          final PlainWrapper pw = (PlainWrapper) val;
          pw.closeMe();
        }
      }
      // now ditch them
      _myDynamicShapes.removeAllElements();
    }

    // now ask the solutions to close themselves
    if (_mySolutions != null)
    {
      final Enumeration<Editable> it2 = _mySolutions.elements();
      while (it2.hasMoreElements())
      {
        final Object val = it2.nextElement();
        if (val instanceof PlainWrapper)
        {
          final PlainWrapper pw = (PlainWrapper) val;
          pw.closeMe();
        }
      }
      // now ditch them
      _mySolutions.removeAllElements();
    }

    // and our utility objects
    finisher = null;
    lastFix = null;
    nearestFix = null;
    starter = null;

    // and our editor
    _myEditor = null;

    // now get the parent to close itself
    super.closeMe();
  }

  /**
   * switch the two track sections into one track section
   * 
   * @param res
   *          the previously split track sections
   */
  public void combineSections(final Vector<TrackSegment> res)
  {
    // ok, remember the first
    final TrackSegment keeper = res.firstElement();

    // now remove them all, adding them to the first
    final Iterator<TrackSegment> iter = res.iterator();
    while (iter.hasNext())
    {
      final TrackSegment pl = iter.next();
      if (pl != keeper)
      {
        keeper.append((Layer) pl);
      }

      _thePositions.removeElement(pl);
    }

    // and put the keepers back in
    _thePositions.addSegment(keeper);
  }

  /**
   * return our tiered data as a single series of elements
   * 
   * @return
   */
  @Override
  public Enumeration<Editable> contiguousElements()
  {
    final Vector<Editable> res = new Vector<Editable>(0, 1);

    if (_mySensors != null)
    {
      final Enumeration<Editable> iter = _mySensors.elements();
      while (iter.hasMoreElements())
      {
        final SensorWrapper sw = (SensorWrapper) iter.nextElement();
        // is it visible?
        if (sw.getVisible())
        {
          res.addAll(sw._myContacts);
        }
      }
    }

    if (_myDynamicShapes != null)
    {
      final Enumeration<Editable> iter = _myDynamicShapes.elements();
      while (iter.hasMoreElements())
      {
        final DynamicTrackShapeSetWrapper sw =
            (DynamicTrackShapeSetWrapper) iter.nextElement();
        // is it visible?
        if (sw.getVisible())
        {
          res.addAll(sw.getData());
        }
      }
    }

    if (_mySolutions != null)
    {
      final Enumeration<Editable> iter = _mySolutions.elements();
      while (iter.hasMoreElements())
      {
        final TMAWrapper sw = (TMAWrapper) iter.nextElement();
        if (sw.getVisible())
        {
          res.addAll(sw._myContacts);
        }
      }
    }

    if (_thePositions != null)
    {
      res.addAll(getRawPositions());
    }

    return res.elements();
  }

  /**
   * get an enumeration of the points in this track
   * 
   * @return the points in this track
   */
  @Override
  public Enumeration<Editable> elements()
  {
    final TreeSet<Editable> res = new TreeSet<Editable>();

    if (_mySensors.size() > 0)
    {
      res.add(_mySensors);
    }

    if (_myDynamicShapes.size() > 0)
    {
      res.add(_myDynamicShapes);
    }

    if (_mySolutions.size() > 0)
    {
      res.add(_mySolutions);
    }

    // ok, we want to wrap our fast-data as a set of plottables
    // see how many track segments we have
    if (_thePositions.size() == 1)
    {
      // just the one, insert it
      res.add(_thePositions.first());
    }
    else
    {
      // more than one, insert them as a tree
      res.add(_thePositions);
    }

    return new TrackWrapper_Support.IteratorWrapper(res.iterator());
  }

  /**
   * export this track to REPLAY file
   */
  @Override
  public final void exportShape()
  {
    // call the method in PlainWrapper
    this.exportThis();
  }

  /**
   * filter the list to the specified time period, then inform any listeners (such as the time
   * stepper)
   * 
   * @param start
   *          the start dtg of the period
   * @param end
   *          the end dtg of the period
   */
  @Override
  public final void filterListTo(final HiResDate start, final HiResDate end)
  {
    // TODO: DEBUG: REMOVE: remove this diagnostics message
<<<<<<< HEAD
    // Application.logStack2(Application.WARNING, "DEBUG: Filtering track");
=======
   // Application.logStack2(Application.WARNING, "DEBUG: Filtering track");
>>>>>>> 1e810b3f

    final Enumeration<Editable> fixWrappers = getPositions();
    while (fixWrappers.hasMoreElements())
    {
      final FixWrapper fw = (FixWrapper) fixWrappers.nextElement();
      final HiResDate dtg = fw.getTime();
      if ((dtg.greaterThanOrEqualTo(start)) && (dtg.lessThanOrEqualTo(end)))
      {
        fw.setVisible(true);
      }
      else
      {
        fw.setVisible(false);
      }
    }

    // now do the same for our sensor data
    if (_mySensors != null)
    {
      final Enumeration<Editable> iter = _mySensors.elements();
      while (iter.hasMoreElements())
      {
        final WatchableList sw = (WatchableList) iter.nextElement();
        sw.filterListTo(start, end);
      } // through the sensors
    } // whether we have any sensors

    // now do the same for our sensor arc data
    if (_myDynamicShapes != null)
    {
      final Enumeration<Editable> iter = _myDynamicShapes.elements();
      while (iter.hasMoreElements())
      {
        final WatchableList sw = (WatchableList) iter.nextElement();
        sw.filterListTo(start, end);
      } // through the sensor arcs
    } // whether we have any sensor arcs

    if (_mySolutions != null)
    {
      final Enumeration<Editable> iter = _mySolutions.elements();
      while (iter.hasMoreElements())
      {
        final WatchableList sw = (WatchableList) iter.nextElement();
        sw.filterListTo(start, end);
      } // through the sensors
    } // whether we have any sensors

    // do we have any property listeners?
    if (getSupport() != null)
    {
      final Debrief.GUI.Tote.StepControl.somePeriod newPeriod =
          new Debrief.GUI.Tote.StepControl.somePeriod(start, end);
      getSupport().firePropertyChange(WatchableList.FILTERED_PROPERTY, null,
          newPeriod);
    }
  }

  @Override
  public void findNearestHotSpotIn(final Point cursorPos,
      final WorldLocation cursorLoc, final ComponentConstruct currentNearest,
      final Layer parentLayer)
  {
    // initialise thisDist, since we're going to be over-writing it
    WorldDistance thisDist = new WorldDistance(0, WorldDistance.DEGS);

    // cycle through the fixes
    final Enumeration<Editable> fixes = getPositions();
    while (fixes.hasMoreElements())
    {
      final FixWrapper thisF = (FixWrapper) fixes.nextElement();

      // only check it if it's visible
      if (thisF.getVisible())
      {

        // how far away is it?
        thisDist = thisF.getLocation().rangeFrom(cursorLoc, thisDist);

        final WorldLocation fixLocation =
            new WorldLocation(thisF.getLocation())
            {
              private static final long serialVersionUID = 1L;

              @Override
              public void addToMe(final WorldVector delta)
              {
                super.addToMe(delta);
                thisF.setFixLocation(this);
              }
            };

        // try range
        currentNearest.checkMe(this, thisDist, null, parentLayer, fixLocation);
      }
    }

  }

  @Override
  public void findNearestHotSpotIn(final Point cursorPos,
      final WorldLocation cursorLoc, final LocationConstruct currentNearest,
      final Layer parentLayer, final Layers theData)
  {
    // initialise thisDist, since we're going to be over-writing it
    WorldDistance thisDist = new WorldDistance(0, WorldDistance.DEGS);

    // cycle through the fixes
    final Enumeration<Editable> fixes = getPositions();
    while (fixes.hasMoreElements())
    {
      final FixWrapper thisF = (FixWrapper) fixes.nextElement();

      if (thisF.getVisible())
      {
        // how far away is it?
        thisDist = thisF.getLocation().rangeFrom(cursorLoc, thisDist);

        // is it closer?
        currentNearest.checkMe(this, thisDist, null, parentLayer);
      }
    }
  }

  public void findNearestSegmentHotspotFor(final WorldLocation cursorLoc,
      final Point cursorPt, final LocationConstruct currentNearest)
  {
    // initialise thisDist, since we're going to be over-writing it
    WorldDistance thisDist;

    // cycle through the track segments
    final Collection<Editable> segments = _thePositions.getData();
    for (final Iterator<Editable> iterator = segments.iterator(); iterator
        .hasNext();)
    {
      final TrackSegment thisSeg = (TrackSegment) iterator.next();
      if (thisSeg.getVisible())
      {
        // how far away is it?

        thisDist =
            new WorldDistance(thisSeg.rangeFrom(cursorLoc), WorldDistance.DEGS);

        // is it closer?
        currentNearest.checkMe(thisSeg, thisDist, null, this);
      }

    }
  }

  /**
   * one of our fixes has moved. better tell any bits that rely on the locations of our bits
   * 
   * @param theFix
   *          the fix that moved
   */
  public void fixMoved()
  {
    if (_mySensors != null)
    {
      final Enumeration<Editable> iter = _mySensors.elements();
      while (iter.hasMoreElements())
      {
        final SensorWrapper nextS = (SensorWrapper) iter.nextElement();
        nextS.setHost(this);
      }
    }

    if (_myDynamicShapes != null)
    {
      final Enumeration<Editable> iter = _myDynamicShapes.elements();
      while (iter.hasMoreElements())
      {
        final DynamicTrackShapeSetWrapper nextS =
            (DynamicTrackShapeSetWrapper) iter.nextElement();
        nextS.setHost(this);
      }
    }
  }

  /**
   * return the arrow frequencies for the track
   * 
   * @return frequency in seconds
   */
  public final HiResDate getArrowFrequency()
  {
    return _lastArrowFrequency;
  }

  /**
   * calculate a position the specified distance back along the ownship track (note, we always
   * interpolate the parent track position)
   * 
   * @param searchTime
   *          the time we're looking at
   * @param sensorOffset
   *          how far back the sensor should be
   * @param wormInHole
   *          whether to plot a straight line back, or make sensor follow ownship
   * @return the location
   */
  public FixWrapper getBacktraceTo(final HiResDate searchTime,
      final ArrayLength sensorOffset, final boolean wormInHole)
  {
    FixWrapper res = null;

    if (wormInHole && sensorOffset != null)
    {
      res = WormInHoleOffset.getWormOffsetFor(this, searchTime, sensorOffset);
    }
    else
    {

      final boolean parentInterpolated = getInterpolatePoints();
      setInterpolatePoints(true);

      final MWC.GenericData.Watchable[] list = getNearestTo(searchTime);

      // and restore the interpolated value
      setInterpolatePoints(parentInterpolated);

      FixWrapper wa = null;
      if (list.length > 0)
      {
        wa = (FixWrapper) list[0];
      }

      // did we find it?
      if (wa != null)
      {
        // yes, store it
        res = new FixWrapper(wa.getFix().makeCopy());

        // ok, are we dealing with an offset?
        if (sensorOffset != null)
        {
          // get the current heading
          final double hdg = wa.getCourse();
          // and calculate where it leaves us
          final WorldVector vector = new WorldVector(hdg, sensorOffset, null);

          // now apply this vector to the origin
          res.setLocation(new WorldLocation(res.getLocation().add(vector)));
        }
      }

    }

    return res;
  }

  // //////////////////////////////////////
  // editing parameters
  // //////////////////////////////////////

  /**
   * what geographic area is covered by this track?
   * 
   * @return get the outer bounds of the area
   */
  @Override
  public final WorldArea getBounds()
  {
    // we no longer just return the bounds of the track, because a portion
    // of the track may have been made invisible.

    // instead, we will pass through the full dataset and find the outer
    // bounds
    // of the visible area
    WorldArea res = null;

    if (!getVisible())
    {
      // hey, we're invisible, return null
    }
    else
    {
      final Enumeration<Editable> it = getPositions();

      while (it.hasMoreElements())
      {
        final FixWrapper fw = (FixWrapper) it.nextElement();

        // is this point visible?
        if (fw.getVisible())
        {

          // has our data been initialised?
          if (res == null)
          {
            // no, initialise it
            res = new WorldArea(fw.getLocation(), fw.getLocation());
          }
          else
          {
            // yes, extend to include the new area
            res.extend(fw.getLocation());
          }
        }
      }

      // also extend to include our sensor data
      if (_mySensors != null)
      {
        final Enumeration<Editable> iter = _mySensors.elements();
        while (iter.hasMoreElements())
        {
          final PlainWrapper sw = (PlainWrapper) iter.nextElement();
          final WorldArea theseBounds = sw.getBounds();
          if (theseBounds != null)
          {
            if (res == null)
            {
              res = new WorldArea(theseBounds);
            }
            else
            {
              res.extend(sw.getBounds());
            }
          }
        } // step through the sensors
      } // whether we have any sensors

      // also extend to include our sensor data
      if (_myDynamicShapes != null)
      {
        final Enumeration<Editable> iter = _myDynamicShapes.elements();
        while (iter.hasMoreElements())
        {
          final Plottable sw = (Plottable) iter.nextElement();
          final WorldArea theseBounds = sw.getBounds();
          if (theseBounds != null)
          {
            if (res == null)
            {
              res = new WorldArea(theseBounds);
            }
            else
            {
              res.extend(sw.getBounds());
            }
          }
        } // step through the sensors
      }
      // and our solution data
      if (_mySolutions != null)
      {
        final Enumeration<Editable> iter = _mySolutions.elements();
        while (iter.hasMoreElements())
        {
          final PlainWrapper sw = (PlainWrapper) iter.nextElement();
          final WorldArea theseBounds = sw.getBounds();
          if (theseBounds != null)
          {
            if (res == null)
            {
              res = new WorldArea(theseBounds);
            }
            else
            {
              res.extend(sw.getBounds());
            }
          }
        } // step through the sensors
      } // whether we have any sensors

    } // whether we're visible

    // SPECIAL CASE: if we're a DR track, the positions all
    // have the same value
    if (res != null)
    {
      // have we ended up with an empty area?
      if (res.getHeight() == 0)
      {
        // ok - force a bounds update
        sortOutRelativePositions();

        // and retrieve the bounds of hte first segment
        res = this.getSegments().first().getBounds();
      }
    }

    return res;
  }

  /**
   * the time of the last fix
   * 
   * @return the DTG
   */
  @Override
  public final HiResDate getEndDTG()
  {
    HiResDate dtg = null;
    final TimePeriod res = getTimePeriod();
    if (res != null)
    {
      dtg = res.getEndDTG();
    }

    return dtg;
  }

  /**
   * the editable details for this track
   * 
   * @return the details
   */
  @Override
  public Editable.EditorType getInfo()
  {
    if (_myEditor == null)
    {
      _myEditor = new trackInfo(this);
    }

    return _myEditor;
  }

  /**
   * create a new, interpolated point between the two supplied
   * 
   * @param previous
   *          the previous point
   * @param next
   *          the next point
   * @return and interpolated point
   */
  private final FixWrapper getInterpolatedFix(final FixWrapper previous,
      final FixWrapper next, final HiResDate requestedDTG)
  {
    FixWrapper res = null;

    // do we have a start point
    if (previous == null)
    {
      res = next;
    }

    // hmm, or do we have an end point?
    if (next == null)
    {
      res = previous;
    }

    // did we find it?
    if (res == null)
    {
      res = FixWrapper.interpolateFix(previous, next, requestedDTG);
    }

    return res;
  }

  @Override
  public final boolean getInterpolatePoints()
  {
    return _interpolatePoints;
  }

  /**
   * get the set of fixes contained within this time period (inclusive of both end values)
   * 
   * @param start
   *          start DTG
   * @param end
   *          end DTG
   * @return series of fixes
   */
  @Override
  public final Collection<Editable> getItemsBetween(final HiResDate start,
      final HiResDate end)
  {
    //
    SortedSet<Editable> set = null;

    // does our track contain any data at all
    if (_thePositions.size() > 0)
    {

      // see if we have _any_ points in range
      if ((getStartDTG().greaterThan(end)) || (getEndDTG().lessThan(start)))
      {
        // don't bother with it.
      }
      else
      {

        // SPECIAL CASE! If we've been asked to show interpolated data
        // points,
        // then
        // we should produce a series of items between the indicated
        // times. How
        // about 1 minute resolution?
        if (getInterpolatePoints())
        {
          final long ourInterval = 1000 * 60; // one minute
          set = new TreeSet<Editable>();
          for (long newTime = start.getDate().getTime(); newTime < end
              .getDate().getTime(); newTime += ourInterval)
          {
            final HiResDate newD = new HiResDate(newTime);
            final Watchable[] nearestOnes = getNearestTo(newD);
            if (nearestOnes.length > 0)
            {
              final FixWrapper nearest = (FixWrapper) nearestOnes[0];
              set.add(nearest);
            }
          }
        }
        else
        {
          // bugger that - get the real data

          // have a go..
          if (starter == null)
          {
            starter = new FixWrapper(new Fix((start), _zeroLocation, 0.0, 0.0));
          }
          else
          {
            starter.getFix().setTime(new HiResDate(0, start.getMicros() - 1));
          }

          if (finisher == null)
          {
            finisher =
                new FixWrapper(new Fix(new HiResDate(0, end.getMicros() + 1),
                    _zeroLocation, 0.0, 0.0));
          }
          else
          {
            finisher.getFix().setTime(new HiResDate(0, end.getMicros() + 1));
          }

          // ok, ready, go for it.
          set = getPositionsBetween(starter, finisher);
        }

      }
    }

    return set;
  }

  /**
   * method to allow the setting of label frequencies for the track
   * 
   * @return frequency to use
   */
  public final HiResDate getLabelFrequency()
  {
    return this._lastLabelFrequency;
  }

  /**
   * what is the style used for plotting this track?
   * 
   * @return
   */
  public int getLineStyle()
  {
    return _lineStyle;
  }

  /**
   * the line thickness (convenience wrapper around width)
   * 
   * @return
   */
  @Override
  public int getLineThickness()
  {
    return _lineWidth;
  }

  /**
   * whether to link points
   * 
   * @return
   */
  public boolean getLinkPositions()
  {
    return _linkPositions;
  }

  /**
   * just have the one property listener - rather than an anonymous class
   * 
   * @return
   */
  public PropertyChangeListener getLocationListener()
  {
    return _locationListener;
  }

  /**
   * name of this Track (normally the vessel name)
   * 
   * @return the name
   */
  @Override
  public final String getName()
  {
    return _theLabel.getString();
  }

  /**
   * get our child segments
   * 
   * @return
   */
  public SegmentList getSegments()
  {
    return _thePositions;
  }

  /**
   * whether to show the track label at the start or end of the track
   * 
   * @return yes/no to indicate <I>At Start</I>
   */
  public final boolean getNameAtStart()
  {
    return _LabelAtStart;
  }

  /**
   * whether to show time labels at the start/end of the track
   * 
   * @return yes/no
   */
  public boolean getEndTimeLabels()
  {
    return _endTimeLabels;
  }

  /**
   * whether to show time labels at the start/end of the track
   * 
   * @param endTimeLabels
   *          yes/no
   */
  @FireReformatted
  public void setEndTimeLabels(boolean endTimeLabels)
  {
    this._endTimeLabels = endTimeLabels;
  }

  /**
   * the relative location of the label
   * 
   * @return the relative location
   */
  public final Integer getNameLocation()
  {
    return _theLabel.getRelativeLocation();
  }

  /**
   * whether the track label is visible or not
   * 
   * @return yes/no
   */
  public final boolean getNameVisible()
  {
    return _theLabel.getVisible();
  }

  /**
   * find the fix nearest to this time (or the first fix for an invalid time)
   * 
   * @param DTG
   *          the time of interest
   * @return the nearest fix
   */
  @Override
  public final Watchable[] getNearestTo(final HiResDate srchDTG)
  {
    /**
     * we need to end up with a watchable, not a fix, so we need to work our way through the fixes
     */
    FixWrapper res = null;

    // check that we do actually contain some data
    if (_thePositions.size() == 0)
    {
      return new MWC.GenericData.Watchable[]
      {};
    }

    // special case - if we've been asked for an invalid time value
    if (srchDTG == TimePeriod.INVALID_DATE)
    {
      final TrackSegment seg = (TrackSegment) _thePositions.first();
      final FixWrapper fix = (FixWrapper) seg.first();
      // just return our first location
      return new MWC.GenericData.Watchable[]
      {fix};
    }

    // see if this is the DTG we have just requestsed
    if ((srchDTG.equals(lastDTG)) && (lastFix != null))
    {
      res = lastFix;
    }
    else
    {
      final TrackSegment firstSeg = (TrackSegment) _thePositions.first();
      final TrackSegment lastSeg = (TrackSegment) _thePositions.last();

      if ((firstSeg != null) && (firstSeg.size() > 0))
      {

        // see if this DTG is inside our data range
        // in which case we will just return null
        final FixWrapper theFirst = (FixWrapper) firstSeg.first();
        final FixWrapper theLast = (FixWrapper) lastSeg.last();

        if ((srchDTG.greaterThan(theFirst.getTime()))
            && (srchDTG.lessThanOrEqualTo(theLast.getTime())))
        {
          // yes it's inside our data range, find the first fix
          // after the indicated point

          // right, increment the time, since we want to allow matching
          // points
          // HiResDate DTG = new HiResDate(0, srchDTG.getMicros() + 1);

          // see if we have to create our local temporary fix
          if (nearestFix == null)
          {
            nearestFix =
                new FixWrapper(new Fix(srchDTG, _zeroLocation, 0.0, 0.0));
          }
          else
          {
            nearestFix.getFix().setTime(srchDTG);
          }

          // right, we really should be filtering the list according to if
          // the
          // points are visible.
          // how do we do filters?

          // get the data. use tailSet, since it's inclusive...
          SortedSet<Editable> set = getRawPositions().tailSet(nearestFix);

          // see if the requested DTG was inside the range of the data
          if (!set.isEmpty() && (set.size() > 0))
          {
            res = (FixWrapper) set.first();

            // is this one visible?
            if (!res.getVisible())
            {

              // right, the one we found isn't visible. duplicate the
              // set, so that
              // we can remove items
              // without affecting the parent
              TreeSet<Editable> tmpSet = new TreeSet<Editable>(set);

              // ok, start looping back until we find one
              while ((!res.getVisible()) && (tmpSet.size() > 0))
              {
                // the first one wasn't, remove it
                tmpSet.remove(res);
                if (tmpSet.size() > 0)
                {
                  res = (FixWrapper) tmpSet.first();
                }
              }

              // SPECIAL CASE: when the time period is after
              // the end of the filtered period, the above logic will
              // result in the very last point on the list being
              // selected. In truth, the first point on the
              // list is closer to the requested time.
              // when this happens, return the first item in the
              // original list.
              if (tmpSet.size() == 0)
              {
                res = (FixWrapper) set.first();
              }

            }

          }

          // right, that's the first points on or before the indicated
          // DTG. Are we
          // meant
          // to be interpolating?
          if (res != null)
          {
            if (getInterpolatePoints())
            {
              // right - just check that we aren't actually on the
              // correct time
              // point.
              // HEY, USE THE ORIGINAL SEARCH TIME, NOT THE
              // INCREMENTED ONE,
              // SINCE WE DON'T WANT TO COMPARE AGAINST A MODIFIED
              // TIME

              if (!res.getTime().equals(srchDTG))
              {

                // right, we haven't found an actual data point.
                // Better calculate
                // one

                // hmm, better also find the point before our one.
                // the
                // headSet operation is exclusive - so we need to
                // find the one
                // after the first
                final SortedSet<Editable> otherSet =
                    getRawPositions().headSet(nearestFix);

                FixWrapper previous = null;

                if (!otherSet.isEmpty())
                {
                  previous = (FixWrapper) otherSet.last();
                }

                // did it work?
                if (previous != null)
                {
                  // cool, sort out the interpolated point USING
                  // THE ORIGINAL
                  // SEARCH TIME
                  res = getInterpolatedFix(previous, res, srchDTG);
                }
              }
            }
          }

        }
        else if (srchDTG.equals(theFirst.getDTG()))
        {
          // aaah, special case. just see if we're after a data point
          // that's the
          // same
          // as our start time
          res = theFirst;
        }
      }

      // and remember this fix
      lastFix = res;
      lastDTG = srchDTG;

    }

    if (res != null)
    {
      return new MWC.GenericData.Watchable[]
      {res};
    }
    else
    {
      return new MWC.GenericData.Watchable[]
      {};
    }

  }

  public boolean getPlotArrayCentre()
  {
    return _plotArrayCentre;
  }

  /**
   * get the position data, not all the sensor/contact/position data mixed together
   * 
   * @return
   */
  public final Enumeration<Editable> getPositions()
  {
    final SortedSet<Editable> res = getRawPositions();
    return new TrackWrapper_Support.IteratorWrapper(res.iterator());
  }

  private SortedSet<Editable> getPositionsBetween(final FixWrapper starter2,
      final FixWrapper finisher2)
  {
    // first get them all as one list
    final SortedSet<Editable> pts = getRawPositions();

    // now do the sort
    return pts.subSet(starter2, finisher2);
  }

  /**
   * whether positions are being shown
   * 
   * @return
   */
  public final boolean getPositionsVisible()
  {
    return _showPositions;
  }

  private SortedSet<Editable> getRawPositions()
  {
    SortedSet<Editable> res = null;

    // do we just have the one list?
    if (_thePositions.size() == 1)
    {
      final TrackSegment p = (TrackSegment) _thePositions.first();
      res = (SortedSet<Editable>) p.getData();
    }
    else
    {
      // loop through them
      res = new TreeSet<Editable>();
      final Enumeration<Editable> segs = _thePositions.elements();
      while (segs.hasMoreElements())
      {
        // get this segment
        final TrackSegment seg = (TrackSegment) segs.nextElement();

        // add all the points
        res.addAll(seg.getData());
      }
    }
    return res;
  }

  /**
   * method to allow the setting of data sampling frequencies for the track & sensor data
   * 
   * @return frequency to use
   */
  public final HiResDate getResampleDataAt()
  {
    return this._lastDataFrequency;
  }

  /**
   * get the list of sensors for this track
   */
  public final BaseLayer getSensors()
  {
    return _mySensors;
  }

  /**
   * get the list of sensor arcs for this track
   */
  public final BaseLayer getDynamicShapes()
  {
    return _myDynamicShapes;
  }

  /**
   * return the symbol to be used for plotting this track in snail mode
   */
  @Override
  public final MWC.GUI.Shapes.Symbols.PlainSymbol getSnailShape()
  {
    return _theSnailShape;
  }

  /**
   * get the list of sensors for this track
   */
  public final BaseLayer getSolutions()
  {
    return _mySolutions;
  }

  // //////////////////////////////////////
  // watchable (tote related) parameters
  // //////////////////////////////////////
  /**
   * the earliest fix in the track
   * 
   * @return the DTG
   */
  @Override
  public final HiResDate getStartDTG()
  {
    HiResDate res = null;
    final TimePeriod period = getTimePeriod();
    if (period != null)
    {
      res = period.getStartDTG();
    }

    return res;
  }

  /**
   * get the color used to plot the symbol
   * 
   * @return the color
   */
  public final Color getSymbolColor()
  {
    return _theSnailShape.getColor();
  }

  /**
   * return the symbol frequencies for the track
   * 
   * @return frequency in seconds
   */
  public final HiResDate getSymbolFrequency()
  {
    return _lastSymbolFrequency;
  }

  public WorldDistance getSymbolLength()
  {
    WorldDistance res = null;
    if (_theSnailShape instanceof WorldScaledSym)
    {
      final WorldScaledSym sym = (WorldScaledSym) _theSnailShape;
      res = sym.getLength();
    }
    return res;
  }

  /**
   * get the type of this symbol
   */
  public final String getSymbolType()
  {
    return _theSnailShape.getType();
  }

  public WorldDistance getSymbolWidth()
  {
    WorldDistance res = null;
    if (_theSnailShape instanceof WorldScaledSym)
    {
      final WorldScaledSym sym = (WorldScaledSym) _theSnailShape;
      res = sym.getWidth();
    }
    return res;
  }

  private TimePeriod getTimePeriod()
  {
    TimePeriod res = null;

    final Enumeration<Editable> segs = _thePositions.elements();
    while (segs.hasMoreElements())
    {
      final TrackSegment seg = (TrackSegment) segs.nextElement();

      // do we have a dtg?
      if ((seg.startDTG() != null) && (seg.endDTG() != null))
      {
        // yes, get calculating
        if (res == null)
        {
          res = new TimePeriod.BaseTimePeriod(seg.startDTG(), seg.endDTG());
        }
        else
        {
          res.extend(seg.startDTG());
          res.extend(seg.endDTG());
        }
      }
    }
    return res;
  }

  /**
   * the colour of the points on the track
   * 
   * @return the colour
   */
  public final Color getTrackColor()
  {
    return getColor();
  }

  /**
   * font handler
   * 
   * @return the font to use for the label
   */
  public final java.awt.Font getTrackFont()
  {
    return _theLabel.getFont();
  }

  /**
   * get the set of fixes contained within this time period which haven't been filtered, and which
   * have valid depths. The isVisible flag indicates whether a track has been filtered or not. We
   * also have the getVisibleFixesBetween method (below) which decides if a fix is visible if it is
   * set to Visible, and it's label or symbol are visible.
   * <p/>
   * We don't have to worry about a valid depth, since 3d doesn't show points with invalid depth
   * values
   * 
   * @param start
   *          start DTG
   * @param end
   *          end DTG
   * @return series of fixes
   */
  public final Collection<Editable> getUnfilteredItems(final HiResDate start,
      final HiResDate end)
  {

    // see if we have _any_ points in range
    if ((getStartDTG().greaterThan(end)) || (getEndDTG().lessThan(start)))
    {
      return null;
    }

    if (this.getVisible() == false)
    {
      return null;
    }

    // get ready for the output
    final Vector<Editable> res = new Vector<Editable>(0, 1);

    // put the data into a period
    final TimePeriod thePeriod = new TimePeriod.BaseTimePeriod(start, end);

    // step through our fixes
    final Enumeration<Editable> iter = getPositions();
    while (iter.hasMoreElements())
    {
      final FixWrapper fw = (FixWrapper) iter.nextElement();
      if (fw.getVisible())
      {
        // is it visible?
        if (thePeriod.contains(fw.getTime()))
        {
          // hey, it's valid - continue
          res.add(fw);
        }
      }
    }
    return res;
  }

  /**
   * whether this object has editor details
   * 
   * @return yes/no
   */
  @Override
  public final boolean hasEditor()
  {
    return true;
  }

  @Override
  public boolean hasOrderedChildren()
  {
    return false;
  }

  /**
   * quick accessor for how many fixes we have
   * 
   * @return
   */
  public int numFixes()
  {
    return getRawPositions().size();
  }

  private void checkPointsArray()
  {

    // is our points store long enough?
    if ((_myPts == null) || (_myPts.length < numFixes() * 2))
    {
      _myPts = new int[numFixes() * 2];
    }

    // reset the points counter
    _ptCtr = 0;

  }

  /**
   * paint this fix, overriding the label if necessary (since the user may wish to have 6-figure
   * DTGs at the start & end of the track
   * 
   * @param dest
   *          where we paint to
   * @param thisF
   *          the fix we're painting
   * @param isEndPoint
   *          whether point is one of the ends
   */
  private void paintIt(final CanvasType dest, final FixWrapper thisF,
      final boolean isEndPoint)
  {
    // have a look at the last fix. we defer painting the fix label,
    // because we want to know the id of the last visible fix, since
    // we may need to paint it's label in 6 DTG

    final boolean isVis = thisF.getLabelShowing();
    final String fmt = thisF.getLabelFormat();
    final String lblVal = thisF.getLabel();

    // are we plotting DTG at ends?
    if (isEndPoint)
    {
      // set the custom format for our end labels (6-fig DTG)
      thisF.setLabelFormat("ddHHmm");
      thisF.setLabelShowing(true);
    }

    // this next method just paints the fix. we've put the
    // call into paintThisFix so we can override the painting
    // in the CompositeTrackWrapper class
    paintThisFix(dest, thisF.getLocation(), thisF);

    // do we need to restore it?
    if (isEndPoint)
    {
      thisF.setLabelFormat(fmt);
      thisF.setLabelShowing(isVis);
      thisF.setLabel(lblVal);
    }
  }

  /**
   * paint the fixes for this track
   * 
   * @param dest
   * @return a collection containing the first & last visible fix
   */
  private List<FixWrapper> paintFixes(final CanvasType dest)
  {
    // collate a list of the start & end points
    final List<FixWrapper> endPoints = new ArrayList<FixWrapper>();

    // we need an array to store the polyline of points in. Check it's big
    // enough
    checkPointsArray();

    // java.awt.Point lastP = null;
    Color lastCol = null;
    final int defaultlineStyle = getLineStyle();

    WorldLocation lastLocation = null;
    FixWrapper lastFix = null;

    // cycle through the segments
    final Enumeration<Editable> segments = _thePositions.elements();
    while (segments.hasMoreElements())
    {
      final TrackSegment seg = (TrackSegment) segments.nextElement();

      // how shall we plot this segment?
      final int thisLineStyle;

      // is the parent using the default style?
      if (defaultlineStyle == CanvasType.SOLID)
      {
        // yes, let's override it, if the segment wants to
        thisLineStyle = seg.getLineStyle();
      }
      else
      {
        // no, we're using a custom style - don't override it.
        thisLineStyle = defaultlineStyle;
      }

      // SPECIAL HANDLING, SEE IF IT'S A TMA SEGMENT TO BE PLOTTED IN
      // RELATIVE MODE
      final boolean isRelative = seg.getPlotRelative();
      WorldLocation tmaLastLoc = null;
      long tmaLastDTG = 0;

      // if it's not a relative track, and it's not visible, we don't
      // need to work with ut
      if (!getVisible() && !isRelative)
      {
        continue;
      }

      // is this segment visible?
      if (!seg.getVisible())
      {
        continue;
      }

      final Enumeration<Editable> fixWrappers = seg.elements();
      while (fixWrappers.hasMoreElements())
      {
        final FixWrapper fw = (FixWrapper) fixWrappers.nextElement();

        // have a look at the last fix. we defer painting the fix label,
        // because we want to know the id of the last visible fix, since
        // we may need to paint it's label in 6 DTG
        if (getPositionsVisible() && lastFix != null && lastFix.getVisible())
        {
          // is this the first visible fix?
          boolean isFirstVisibleFix = endPoints.size() == 1;

          paintIt(dest, lastFix, getEndTimeLabels() && isFirstVisibleFix);
        }

        // now there's a chance that our fix has forgotten it's
        // parent,
        // particularly if it's the victim of a
        // copy/paste operation. Tell it about it's children
        fw.setTrackWrapper(this);

        // if it's not a relative track, and it's not visible, we don't
        // need to work with ut
        if (!getVisible() && !isRelative)
        {
          continue;
        }

        // is this fix visible?
        if (!fw.getVisible())
        {
          // nope. Don't join it to the last position.
          // ok, if we've built up a polygon, we need to write it
          // now
          paintSetOfPositions(dest, lastCol, thisLineStyle);
        }

        // do our job of identifying the first & last date value
        if (fw.getVisible())
        {
          // ok, see if this is the first one
          if (endPoints.size() == 0)
          {
            endPoints.add(fw);
          }
          else
          {
            // have we already got an end value?
            if (endPoints.size() == 2)
            {
              // yes, drop it
              endPoints.remove(1);
            }

            // store a new end value
            endPoints.add(fw);
          }
        }

        // Note: we're carrying on working with this position even
        // if it isn't visible,
        // since we need to use non-visible positions to build up a
        // DR track.

        // ok, are we in relative?
        if (isRelative)
        {
          final long thisTime = fw.getDateTimeGroup().getDate().getTime();

          // ok, is this our first location?
          if (tmaLastLoc == null)
          {
            tmaLastLoc = new WorldLocation(seg.getTrackStart());
            lastLocation = tmaLastLoc;
          }
          else
          {
            // calculate a new vector
            final long timeDelta = thisTime - tmaLastDTG;
            if (lastFix != null)
            {
              final double speedKts = lastFix.getSpeed();
              final double courseRads = lastFix.getCourse();
              final double depthM = lastFix.getDepth();
              // use the value of depth as read in from the
              // file
              tmaLastLoc.setDepth(depthM);
              final WorldVector thisVec =
                  seg.vectorFor(timeDelta, speedKts, courseRads);
              tmaLastLoc.addToMe(thisVec);
              lastLocation = tmaLastLoc;
            }
          }
          tmaLastDTG = thisTime;
          // dump the location into the fix
          fw.setFixLocationSilent(new WorldLocation(tmaLastLoc));
        }
        else
        {
          // this is an absolute position
          lastLocation = fw.getLocation();
        }

        // remember this fix, used for relative tracks
        lastFix = fw;

        // ok, we only do this writing to screen if the actual
        // position is visible
        if (!fw.getVisible())
          continue;

        final java.awt.Point thisP = dest.toScreen(lastLocation);

        // just check that there's enough GUI to create the plot
        // (i.e. has a point been returned)
        if (thisP == null)
        {
          return endPoints;
        }

        // are we
        if (getLinkPositions()
            && (getLineStyle() != LineStylePropertyEditor.UNCONNECTED))
        {
          // right, just check if we're a different colour to
          // the previous one
          final Color thisCol = fw.getColor();

          // do we know the previous colour
          if (lastCol == null)
          {
            lastCol = thisCol;
          }

          // is this to be joined to the previous one?
          if (fw.getLineShowing())
          {
            // so, grow the the polyline, unless we've got a
            // colour change...
            if (thisCol != lastCol)
            {
              // add our position to the list - so it
              // finishes on us
              _myPts[_ptCtr++] = thisP.x;
              _myPts[_ptCtr++] = thisP.y;

              // yup, better get rid of the previous
              // polygon
              paintSetOfPositions(dest, lastCol, thisLineStyle);
            }

            // double check we haven't been modified
            if (_ptCtr > _myPts.length)
            {
              continue;
            }

            // add our position to the list - we'll output
            // the polyline at the end
            _myPts[_ptCtr++] = thisP.x;
            _myPts[_ptCtr++] = thisP.y;
          }
          else
          {
            // nope, output however much line we've got so
            // far - since this
            // line won't be joined to future points
            paintSetOfPositions(dest, thisCol, thisLineStyle);

            // start off the next line
            _myPts[_ptCtr++] = thisP.x;
            _myPts[_ptCtr++] = thisP.y;
          }

          /*
           * set the colour of the track from now on to this colour, so that the "link" to the next
           * fix is set to this colour if left unchanged
           */
          dest.setColor(fw.getColor());

          // and remember the last colour
          lastCol = thisCol;

        }

      }// while fixWrappers has more elements

      // ok - paint the label for the last visible point
      if (getPositionsVisible())
      {
        // do we have end points?
        if (endPoints.size() > 1)
        {
          paintIt(dest, endPoints.get(1), getEndTimeLabels());
        }
      }

      // SPECIAL HANDLING, IF IT'S A TMA SEGMENT PLOT THE VECTOR LABEL
      //
      if (seg instanceof CoreTMASegment)
      {
        CoreTMASegment tma = (CoreTMASegment) seg;

        WorldLocation firstLoc = seg.first().getBounds().getCentre();
        WorldLocation lastLoc = seg.last().getBounds().getCentre();
        Font f = new Font("Sans Serif", Font.PLAIN, 11);
        Color c = _theLabel.getColor();

        // tell the segment it's being stretched
        final String spdTxt =
            MWC.Utilities.TextFormatting.GeneralFormat
                .formatOneDecimalPlace(tma.getSpeed()
                    .getValueIn(WorldSpeed.Kts));

        // copied this text from RelativeTMASegment
        double courseVal = tma.getCourse();
        if (courseVal < 0)
          courseVal += 360;

        String textLabel = "[" + spdTxt + " kts " + (int) courseVal + "\u00B0]";

        // ok, now plot it
        CanvasTypeUtilities.drawLabelOnLine(dest, textLabel, f, c, firstLoc,
            lastLoc, 1.2, true);
        textLabel = tma.getName().replace(TextLabel.NEWLINE_MARKER, " ");
        CanvasTypeUtilities.drawLabelOnLine(dest, textLabel, f, c, firstLoc,
            lastLoc, 1.2, false);
      }

      // ok, just see if we have any pending polylines to paint
      paintSetOfPositions(dest, lastCol, thisLineStyle);
    }

    return endPoints;
  }

  private void paintSingleTrackLabel(final CanvasType dest,
      List<FixWrapper> endPoints)
  {
    // check that we have found a location for the label
    if (_theLabel.getLocation() == null)
      return;

    // check that we have set the name for the label
    if (_theLabel.getString() == null)
    {
      _theLabel.setString(getName());
    }

    // does the first label have a colour?
    if (_theLabel.getColor() == null)
    {
      // check we have a colour
      Color labelColor = getColor();

      // did we ourselves have a colour?
      if (labelColor == null)
      {
        // nope - do we have any legs?
        final Enumeration<Editable> numer = this.getPositions();
        if (numer.hasMoreElements())
        {
          // ok, use the colour of the first point
          final FixWrapper pos = (FixWrapper) numer.nextElement();
          labelColor = pos.getColor();
        }
      }
      _theLabel.setColor(labelColor);
    }

    // ok, sort out the correct location
    final FixWrapper hostFix;
    if (getNameAtStart() || endPoints.size() == 1)
    {
      // ok, we're choosing to use the start for the location. Or,
      // we've only got one fix - in which case the end "is" the start
      hostFix = endPoints.get(0);
    }
    else
    {
      hostFix = endPoints.get(1);
    }

    // sort out the location
    _theLabel.setLocation(hostFix.getLocation());

    // and the relative location
    int theLoc =
        LabelLocationPropertyEditor.oppositeFor(hostFix.getLabelLocation());
    _theLabel.setRelativeLocation(theLoc);

    // and paint it
    _theLabel.paint(dest);
  }

  private void paintMultipleSegmentLabel(final CanvasType dest)
  {
    final Enumeration<Editable> posis = _thePositions.elements();
    while (posis.hasMoreElements())
    {
      final TrackSegment thisE = (TrackSegment) posis.nextElement();
      // is this segment visible?
      if (!thisE.getVisible())
      {
        continue;
      }

      // does it have visible data points?
      if (thisE.size() == 0)
      {
        continue;
      }

      // if this is a TMA segment, we plot the name 1/2 way along. If it isn't
      // we plot it at the start
      if (thisE instanceof CoreTMASegment)
      {
        // just move along - we plot the name
        // a the mid-point
      }
      else
      {

        // is the first track a DR track?
        if (thisE.getPlotRelative())
        {
          _theLabel.setFont(_theLabel.getFont().deriveFont(Font.ITALIC));
        }
        else if (_theLabel.getFont().isItalic())
        {
          _theLabel.setFont(_theLabel.getFont().deriveFont(Font.PLAIN));
        }

        final WorldLocation theLoc = thisE.getTrackStart();
        final String oldTxt = _theLabel.getString();
        _theLabel.setString(thisE.getName());
        // just see if this is a planning segment, with its own colors
        if (thisE instanceof PlanningSegment)
        {
          final PlanningSegment ps = (PlanningSegment) thisE;
          _theLabel.setColor(ps.getColor());
        }
        else
        {
          _theLabel.setColor(getColor());
        }
        _theLabel.setLocation(theLoc);
        _theLabel.paint(dest);
        _theLabel.setString(oldTxt);
      }

    }

  }

  /**
   * draw this track (we can leave the Positions to draw themselves)
   * 
   * @param dest
   *          the destination
   */
  @Override
  public final void paint(final CanvasType dest)
  {
    // check we are visible and have some track data, else we won't work
    if (!getVisible() || this.getStartDTG() == null)
    {
      return;
    }

    // set the thickness for this track
    dest.setLineWidth(_lineWidth);

    // and set the initial colour for this track
    if (getColor() != null)
      dest.setColor(getColor());

    // /////////////////////////////////////////////
    // firstly plot the solutions
    // /////////////////////////////////////////////
    if (_mySolutions.getVisible())
    {
      final Enumeration<Editable> iter = _mySolutions.elements();
      while (iter.hasMoreElements())
      {
        final TMAWrapper sw = (TMAWrapper) iter.nextElement();
        // just check that the sensor knows we're it's parent
        if (sw.getHost() == null)
        {
          sw.setHost(this);
        }
        // and do the paint
        sw.paint(dest);

      } // through the solutions
    } // whether the solutions are visible

    // /////////////////////////////////////////////
    // now plot the sensors
    // /////////////////////////////////////////////
    if (_mySensors.getVisible())
    {
      final Enumeration<Editable> iter = _mySensors.elements();
      while (iter.hasMoreElements())
      {
        final SensorWrapper sw = (SensorWrapper) iter.nextElement();
        // just check that the sensor knows we're it's parent
        if (sw.getHost() == null)
        {
          sw.setHost(this);
        }

        // and do the paint
        sw.paint(dest);

      } // through the sensors
    } // whether the sensor layer is visible

    // /////////////////////////////////////////////
    // and now the track itself
    // /////////////////////////////////////////////

    // just check if we are drawing anything at all
    if ((!getLinkPositions() || getLineStyle() == LineStylePropertyEditor.UNCONNECTED)
        && (!_showPositions))
    {
      return;
    }

    // ///////////////////////////////////////////
    // let the fixes draw themselves in
    // ///////////////////////////////////////////
    List<FixWrapper> endPoints = paintFixes(dest);
    final boolean plotted_anything = endPoints.size() > 0;

    // and draw the track label
    // still, we only plot the track label if we have plotted any
    // points
    if (getNameVisible() && plotted_anything)
    {
      // just see if we have multiple segments. if we do,
      // name them individually
      if (this._thePositions.size() <= 1)
      {
        paintSingleTrackLabel(dest, endPoints);
      }
      else
      {
        // we've got multiple segments, name them
        paintMultipleSegmentLabel(dest);
      }

    } // if the label is visible

    // paint vector label
    if (plotted_anything)
    {
      paintVectorLabel(dest);
    }
  }

  private void paintVectorLabel(final CanvasType dest)
  {
    if (getVisible())
    {
      final Enumeration<Editable> posis = _thePositions.elements();
      while (posis.hasMoreElements())
      {
        final TrackSegment thisE = (TrackSegment) posis.nextElement();
        // paint only visible planning segments
        if ((thisE instanceof PlanningSegment) && thisE.getVisible())
        {
          PlanningSegment ps = (PlanningSegment) thisE;
          ps.paintLabel(dest);
        }
      }
    }
  }

  /**
   * get the fix to paint itself
   * 
   * @param dest
   * @param lastLocation
   * @param fw
   */
  protected void paintThisFix(final CanvasType dest,
      final WorldLocation lastLocation, final FixWrapper fw)
  {
    fw.paintMe(dest, lastLocation, fw.getColor());
  }

  /**
   * this accessor is present for debug/testing purposes only. Do not use outside testing!
   * 
   * @return the list of screen locations about to be plotted
   */
  public int[] debug_GetPoints()
  {
    return _myPts;
  }

  /**
   * this accessor is present for debug/testing purposes only. Do not use outside testing!
   * 
   * @return the length of the list of screen points waiting to be plotted
   */
  public int debug_GetPointCtr()
  {
    return _ptCtr;
  }

  /**
   * paint any polyline that we've built up
   * 
   * @param dest
   *          - where we're painting to
   * @param thisCol
   * @param lineStyle
   */
  private void paintSetOfPositions(final CanvasType dest, final Color thisCol,
      final int lineStyle)
  {
    if (_ptCtr > 0)
    {
      dest.setColor(thisCol);
      dest.setLineStyle(lineStyle);
      final int[] poly = new int[_ptCtr];
      System.arraycopy(_myPts, 0, poly, 0, _ptCtr);
      dest.drawPolyline(poly);

      dest.setLineStyle(CanvasType.SOLID);

      // and reset the counter
      _ptCtr = 0;
    }
  }

  /**
   * return the range from the nearest corner of the track
   * 
   * @param other
   *          the other location
   * @return the range
   */
  @Override
  public final double rangeFrom(final WorldLocation other)
  {
    double nearest = -1;

    // do we have a track?
    if (_myWorldArea != null)
    {
      // find the nearest point on the track
      nearest = _myWorldArea.rangeFrom(other);
    }

    return nearest;
  }

  /**
   * remove the requested item from the track
   * 
   * @param point
   *          the point to remove
   */
  @Override
  public final void removeElement(final Editable point)
  {
    // just see if it's a sensor which is trying to be removed
    if (point instanceof SensorWrapper)
    {
      _mySensors.removeElement(point);

      // tell the sensor wrapper to forget about us
      final TacticalDataWrapper sw = (TacticalDataWrapper) point;
      sw.setHost(null);
    }
    else if (point instanceof TMAWrapper)
    {
      _mySolutions.removeElement(point);

      // tell the sensor wrapper to forget about us
      final TacticalDataWrapper sw = (TacticalDataWrapper) point;
      sw.setHost(null);
    }
    else if (point instanceof SensorContactWrapper)
    {
      // ok, cycle through our sensors, try to remove this contact...
      final Enumeration<Editable> iter = _mySensors.elements();
      while (iter.hasMoreElements())
      {
        final SensorWrapper sw = (SensorWrapper) iter.nextElement();
        // try to remove it from this one...
        sw.removeElement(point);
      }
    }
    else if (point instanceof DynamicTrackShapeWrapper)
    {
      // ok, cycle through our sensors, try to remove this contact...
      final Enumeration<Editable> iter = _myDynamicShapes.elements();
      while (iter.hasMoreElements())
      {
        final DynamicTrackShapeSetWrapper sw =
            (DynamicTrackShapeSetWrapper) iter.nextElement();
        // try to remove it from this one...
        sw.removeElement(point);
      }
    }
    else if (point instanceof TrackSegment)
    {
      _thePositions.removeElement(point);

      // and clear the parent item
      final TrackSegment ts = (TrackSegment) point;
      ts.setWrapper(null);
    }
    else if (point == _mySensors)
    {
      // ahh, the user is trying to delete all the solution, cycle through
      // them
      final Enumeration<Editable> iter = _mySensors.elements();
      while (iter.hasMoreElements())
      {
        final Editable editable = iter.nextElement();

        // tell the sensor wrapper to forget about us
        final TacticalDataWrapper sw = (TacticalDataWrapper) editable;
        sw.setHost(null);

      }

      // and empty them out
      _mySensors.removeAllElements();

    }
    else if (point == _myDynamicShapes)
    {
      // ahh, the user is trying to delete all the solution, cycle through
      // them
      final Enumeration<Editable> iter = _myDynamicShapes.elements();
      while (iter.hasMoreElements())
      {
        final Editable editable = iter.nextElement();

        // tell the sensor wrapper to forget about us
        final DynamicTrackShapeSetWrapper sw =
            (DynamicTrackShapeSetWrapper) editable;
        sw.setHost(null);

      }

      // and empty them out
      _myDynamicShapes.removeAllElements();

    }
    else if (point == _mySolutions)
    {
      // ahh, the user is trying to delete all the solution, cycle through
      // them
      final Enumeration<Editable> iter = _mySolutions.elements();
      while (iter.hasMoreElements())
      {
        final Editable editable = iter.nextElement();

        // tell the sensor wrapper to forget about us
        final TacticalDataWrapper sw = (TacticalDataWrapper) editable;
        sw.setHost(null);

      }

      // and empty them out
      _mySolutions.removeAllElements();

    }

    else
    {
      // loop through the segments
      final Enumeration<Editable> segments = _thePositions.elements();
      while (segments.hasMoreElements())
      {
        final TrackSegment seg = (TrackSegment) segments.nextElement();
        seg.removeElement(point);
        // and stop listening to it (if it's a fix)
        if (point instanceof FixWrapper)
        {
          final FixWrapper fw = (FixWrapper) point;
          fw.removePropertyChangeListener(PlainWrapper.LOCATION_CHANGED,
              _locationListener);
        }
      }
    }

  }

  // ////////////////////////////////////////////////////
  // LAYER support methods
  // /////////////////////////////////////////////////////

  /**
   * pass through the track, resetting the labels back to their original DTG
   */
  @FireReformatted
  public void resetLabels()
  {
    FormatTracks.formatTrack(this);
  }

  /**
   * how frequently symbols are placed on the track
   * 
   * @param theVal
   *          frequency in seconds
   */
  public final void setArrowFrequency(final HiResDate theVal)
  {
    this._lastArrowFrequency = theVal;

    // set the "showPositions" parameter, as long as we are
    // not setting the symbols off
    if (theVal.getMicros() != 0.0)
    {
      this.setPositionsVisible(true);
    }

    final FixSetter setSymbols = new FixSetter()
    {
      @Override
      public void execute(final FixWrapper fix, final boolean val)
      {
        fix.setArrowShowing(val);
      }
    };

    setFixes(setSymbols, theVal);
  }

  /**
   * set the colour of this track label
   * 
   * @param theCol
   *          the colour
   */
  @Override
  @FireReformatted
  public final void setColor(final Color theCol)
  {
    // do the parent
    super.setColor(theCol);

    // now do our processing
    _theLabel.setColor(theCol);
  }

  /**
   * the setter function which passes through the track
   */
  private void setFixes(final FixSetter setter, final HiResDate theVal)
  {
    if (theVal == null)
    {
      return;
    }
    final long freq = theVal.getMicros();

    // briefly check if we are revealing/hiding all times (ie if freq is 1
    // or 0)
    if (freq == TimeFrequencyPropertyEditor.SHOW_ALL_FREQUENCY)
    {
      // show all of the labels
      final Enumeration<Editable> iter = getPositions();
      while (iter.hasMoreElements())
      {
        final FixWrapper fw = (FixWrapper) iter.nextElement();
        setter.execute(fw, true);
      }
    }
    else
    {
      // no, we're not just blindly doing all of them. do them at the
      // correct
      // frequency

      // hide all of the labels/symbols first
      final Enumeration<Editable> enumA = getPositions();
      while (enumA.hasMoreElements())
      {
        final FixWrapper fw = (FixWrapper) enumA.nextElement();
        setter.execute(fw, false);
      }

      if (freq == 0)
      {
        // we can ignore this, since we have just hidden all of the
        // points
      }
      else
      {
        if (getStartDTG() != null)
        {
          // pass through the track setting the values

          // sort out the start and finish times
          long start_time = getStartDTG().getMicros();
          final long end_time = getEndDTG().getMicros();

          // first check that there is a valid time period between start
          // time
          // and end time
          if (start_time + freq < end_time)
          {
            long num = start_time / freq;

            // we need to add one to the quotient if it has rounded down
            if (start_time % freq == 0)
            {
              // start is at our freq, so we don't need to increment
              // it
            }
            else
            {
              num++;
            }

            // calculate new start time
            start_time = num * freq;
          }
          else
          {
            // there is not one of our 'intervals' between the start and
            // the end,
            // so use the start time
          }

          while (start_time <= end_time)
          {
            // right, increment the start time by one, because we were
            // getting the
            // fix immediately before the requested time
            final HiResDate thisDTG = new HiResDate(0, start_time);
            final MWC.GenericData.Watchable[] list = this.getNearestTo(thisDTG);
            // check we found some
            if (list.length > 0)
            {
              final FixWrapper fw = (FixWrapper) list[0];
              setter.execute(fw, true);
            }
            // produce the next time step
            start_time += freq;
          }
        }
      }

    }
  }

  @Override
  public final void setInterpolatePoints(final boolean val)
  {
    _interpolatePoints = val;
  }

  /**
   * set the label frequency (in seconds)
   * 
   * @param theVal
   *          frequency to use
   */
  public final void setLabelFrequency(final HiResDate theVal)
  {
    this._lastLabelFrequency = theVal;

    final FixSetter setLabel = new FixSetter()
    {
      @Override
      public void execute(final FixWrapper fix, final boolean val)
      {
        fix.setLabelShowing(val);
      }
    };
    setFixes(setLabel, theVal);
  }

  // ////////////////////////////////////////////////////
  // track-shifting operation
  // /////////////////////////////////////////////////////

  // /////////////////////////////////////////////////
  // support for dragging the track around
  // ////////////////////////////////////////////////

  /**
   * set the style used for plotting the lines for this track
   * 
   * @param val
   */
  public void setLineStyle(final int val)
  {
    _lineStyle = val;
  }

  /**
   * the line thickness (convenience wrapper around width)
   */
  public void setLineThickness(final int val)
  {
    _lineWidth = val;
  }

  /**
   * whether to link points
   * 
   * @param linkPositions
   */
  public void setLinkPositions(final boolean linkPositions)
  {
    _linkPositions = linkPositions;
  }

  /**
   * set the name of this track (normally the name of the vessel
   * 
   * @param theName
   *          the name as a String
   */
  @Override
  @FireReformatted
  public final void setName(final String theName)
  {
    _theLabel.setString(theName);
  }

  /**
   * whether to show the track name at the start or end of the track
   * 
   * @param val
   *          yes no for <I>show label at start</I>
   */
  public final void setNameAtStart(final boolean val)
  {
    _LabelAtStart = val;
  }

  /**
   * the relative location of the label
   * 
   * @param val
   *          the relative location
   */
  public final void setNameLocation(final Integer val)
  {
    _theLabel.setRelativeLocation(val);
  }

  /**
   * whether to show the track name
   * 
   * @param val
   *          yes/no
   */
  public final void setNameVisible(final boolean val)
  {
    _theLabel.setVisible(val);
  }

  public void setPlotArrayCentre(final boolean plotArrayCentre)
  {
    _plotArrayCentre = plotArrayCentre;
  }

  /**
   * whether to show the position fixes
   * 
   * @param val
   *          yes/no
   */
  public final void setPositionsVisible(final boolean val)
  {
    _showPositions = val;
  }

  /**
   * set the data frequency (in seconds) for the track & sensor data
   * 
   * @param theVal
   *          frequency to use
   */
  @FireExtended
  public final void setResampleDataAt(final HiResDate theVal)
  {
    this._lastDataFrequency = theVal;

    // have a go at trimming the start time to a whole number of intervals
    final long interval = theVal.getMicros();

    // do we have a start time (we may just be being tested...)
    if (this.getStartDTG() == null)
    {
      return;
    }

    final long currentStart = this.getStartDTG().getMicros();
    long startTime = (currentStart / interval) * interval;

    // just check we're in the range
    if (startTime < currentStart)
    {
      startTime += interval;
    }

    // just check it's not a barking frequency
    if (theVal.getDate().getTime() <= 0)
    {
      // ignore, we don't need to do anything for a zero or a -1
    }
    else
    {

      final SegmentList segments = _thePositions;
      final Enumeration<Editable> theEnum = segments.elements();
      while (theEnum.hasMoreElements())
      {
        final TrackSegment seg = (TrackSegment) theEnum.nextElement();
        seg.decimate(theVal, this, startTime);
      }

      // start off with the sensor data
      if (_mySensors != null)
      {
        for (final Enumeration<Editable> iterator = _mySensors.elements(); iterator
            .hasMoreElements();)
        {
          final SensorWrapper thisS = (SensorWrapper) iterator.nextElement();
          thisS.decimate(theVal, startTime);
        }
      }

      // now the solutions
      if (_mySolutions != null)
      {
        for (final Enumeration<Editable> iterator = _mySolutions.elements(); iterator
            .hasMoreElements();)
        {
          final TMAWrapper thisT = (TMAWrapper) iterator.nextElement();
          thisT.decimate(theVal, startTime);
        }
      }

    }
  }

  public final void setSymbolColor(final Color col)
  {
    _theSnailShape.setColor(col);
  }

  /**
   * how frequently symbols are placed on the track
   * 
   * @param theVal
   *          frequency in seconds
   */
  public final void setSymbolFrequency(final HiResDate theVal)
  {
    this._lastSymbolFrequency = theVal;

    // set the "showPositions" parameter, as long as we are
    // not setting the symbols off
    if (theVal == null)
    {
      return;
    }
    if (theVal.getMicros() != 0.0)
    {
      this.setPositionsVisible(true);
    }

    final FixSetter setSymbols = new FixSetter()
    {
      @Override
      public void execute(final FixWrapper fix, final boolean val)
      {
        fix.setSymbolShowing(val);
      }
    };

    setFixes(setSymbols, theVal);
  }

  public void setSymbolLength(final WorldDistance symbolLength)
  {
    if (_theSnailShape instanceof WorldScaledSym)
    {
      final WorldScaledSym sym = (WorldScaledSym) _theSnailShape;
      sym.setLength(symbolLength);
    }
  }

  public final void setSymbolType(final String val)
  {
    // is this the type of our symbol?
    if (val.equals(_theSnailShape.getType()))
    {
      // don't bother we're using it already
    }
    else
    {
      // remember the size of the symbol
      final double scale = _theSnailShape.getScaleVal();
      // remember the color of the symbol
      final Color oldCol = _theSnailShape.getColor();

      // replace our symbol with this new one
      _theSnailShape = MWC.GUI.Shapes.Symbols.SymbolFactory.createSymbol(val);
      _theSnailShape.setColor(oldCol);
      _theSnailShape.setScaleVal(scale);
    }
  }

  public void setSymbolWidth(final WorldDistance symbolWidth)
  {
    if (_theSnailShape instanceof WorldScaledSym)
    {
      final WorldScaledSym sym = (WorldScaledSym) _theSnailShape;
      sym.setHeight(symbolWidth);
    }
  }

  // note we are putting a track-labelled wrapper around the colour
  // parameter, to make the properties window less confusing
  /**
   * the colour of the points on the track
   * 
   * @param theCol
   *          the colour to use
   */
  @FireReformatted
  public final void setTrackColor(final Color theCol)
  {
    setColor(theCol);
  }

  /**
   * font handler
   * 
   * @param font
   *          the font to use for the label
   */
  public final void setTrackFont(final java.awt.Font font)
  {
    _theLabel.setFont(font);
  }

  @Override
  public void shift(final WorldLocation feature, final WorldVector vector)
  {
    feature.addToMe(vector);

    // right, one of our fixes has moved. get the sensors to update
    // themselves
    fixMoved();
  }

  @Override
  public void shift(final WorldVector vector)
  {
    this.shiftTrack(elements(), vector);
  }

  /**
   * move the whole of the track be the provided offset
   */
  public final void shiftTrack(final Enumeration<Editable> theEnum,
      final WorldVector offset)
  {
    Enumeration<Editable> enumA = theEnum;
    // keep track of if the track contains something that doesn't get
    // dragged
    boolean handledData = false;

    if (enumA == null)
    {
      enumA = elements();
    }

    while (enumA.hasMoreElements())
    {
      final Object thisO = enumA.nextElement();
      if (thisO instanceof TrackSegment)
      {
        final TrackSegment seg = (TrackSegment) thisO;
        seg.shift(offset);

        // ok - job well done
        handledData = true;

      }
      else if (thisO instanceof SegmentList)
      {
        final SegmentList list = (SegmentList) thisO;
        final Collection<Editable> items = list.getData();
        for (final Iterator<Editable> iterator = items.iterator(); iterator
            .hasNext();)
        {
          final TrackSegment segment = (TrackSegment) iterator.next();
          segment.shift(offset);
        }
        handledData = true;
      }
      else if (thisO instanceof SensorWrapper)
      {
        final SensorWrapper sw = (SensorWrapper) thisO;
        final Enumeration<Editable> enumS = sw.elements();
        while (enumS.hasMoreElements())
        {
          final SensorContactWrapper scw =
              (SensorContactWrapper) enumS.nextElement();
          // does this fix have it's own origin?
          final WorldLocation sensorOrigin = scw.getOrigin();

          if (sensorOrigin != null)
          {
            // create new object to contain the updated location
            final WorldLocation newSensorLocation =
                new WorldLocation(sensorOrigin);
            newSensorLocation.addToMe(offset);

            // so the contact did have an origin, change it
            scw.setOrigin(newSensorLocation);
          }
        } // looping through the contacts

        // ok - job well done
        handledData = true;

      } // whether this is a sensor wrapper
      else if (thisO instanceof TrackSegment)
      {
        final TrackSegment tw = (TrackSegment) thisO;
        final Enumeration<Editable> enumS = tw.elements();

        // fire recursively, smart-arse.
        shiftTrack(enumS, offset);

        // ok - job well done
        handledData = true;

      } // whether this is a sensor wrapper
    } // looping through this track

    // ok, did we handle the data?
    if (!handledData)
    {
      System.err.println("TrackWrapper problem; not able to shift:" + enumA);
    }
  }

  /**
   * if we've got a relative track segment, it only learns where its individual fixes are once
   * they've been initialised. This is where we do it.
   */
  public void sortOutRelativePositions()
  {
    final Enumeration<Editable> segments = _thePositions.elements();
    while (segments.hasMoreElements())
    {
      final TrackSegment seg = (TrackSegment) segments.nextElement();

      // SPECIAL HANDLING, SEE IF IT'S A TMA SEGMENT TO BE PLOTTED IN
      // RELATIVE MODE
      final boolean isRelative = seg.getPlotRelative();
      WorldLocation tmaLastLoc = null;
      long tmaLastDTG = 0;

      // if it's not a relative track, and it's not visible, we don't
      // need to
      // work with ut
      if (!isRelative)
      {
        continue;
      }

      final Enumeration<Editable> fixWrappers = seg.elements();
      while (fixWrappers.hasMoreElements())
      {
        final FixWrapper fw = (FixWrapper) fixWrappers.nextElement();

        // now there's a chance that our fix has forgotten it's parent,
        // particularly if it's the victim of a
        // copy/paste operation. Tell it about it's children
        fw.setTrackWrapper(this);

        // ok, are we in relative?
        if (isRelative)
        {
          final long thisTime = fw.getDateTimeGroup().getDate().getTime();

          // ok, is this our first location?
          if (tmaLastLoc == null)
          {
            tmaLastLoc = new WorldLocation(seg.getTrackStart());
          }
          else
          {
            // calculate a new vector
            final long timeDelta = thisTime - tmaLastDTG;
            if (lastFix != null)
            {
              final double speedKts = lastFix.getSpeed();
              final double courseRads = lastFix.getCourse();
              final double depthM = lastFix.getDepth();
              // use the value of depth as read in from the file
              tmaLastLoc.setDepth(depthM);
              final WorldVector thisVec =
                  seg.vectorFor(timeDelta, speedKts, courseRads);
              tmaLastLoc.addToMe(thisVec);
            }
          }
          lastFix = fw;
          tmaLastDTG = thisTime;

          // dump the location into the fix
          fw.setFixLocationSilent(new WorldLocation(tmaLastLoc));
        }
      }
    }
  }

  /**
   * split this whole track into two sub-tracks
   * 
   * @param splitPoint
   *          the point at which we perform the split
   * @param splitBeforePoint
   *          whether to put split before or after specified point
   * @return a list of the new track segments (used for subsequent undo operations)
   */
  public Vector<TrackSegment> splitTrack(final FixWrapper splitPoint,
      final boolean splitBeforePoint)
  {
    FixWrapper splitPnt = splitPoint;
    Vector<TrackSegment> res = null;
    TrackSegment relevantSegment = null;

    // are we still in one section?
    if (_thePositions.size() == 1)
    {
      relevantSegment = (TrackSegment) _thePositions.first();

      // yup, looks like we're going to be splitting it.
      // better give it a proper name
      relevantSegment.setName(relevantSegment.startDTG().getDate().toString());
    }
    else
    {
      // ok, find which segment contains our data
      final Enumeration<Editable> segments = _thePositions.elements();
      while (segments.hasMoreElements())
      {
        final TrackSegment seg = (TrackSegment) segments.nextElement();
        if (seg.getData().contains(splitPnt))
        {
          relevantSegment = seg;
          break;
        }
      }
    }

    if (relevantSegment == null)
    {
      throw new RuntimeException(
          "failed to provide relevant segment, alg will break");
    }

    // hmm, if we're splitting after the point, we need to move along the
    // bus by
    // one
    if (!splitBeforePoint)
    {
      final Collection<Editable> items = relevantSegment.getData();
      final Iterator<Editable> theI = items.iterator();
      Editable previous = null;
      while (theI.hasNext())
      {
        final Editable thisE = theI.next();

        // have we chosen to remember the previous item?
        if (previous != null)
        {
          // yes, this must be the one we're after
          splitPnt = (FixWrapper) thisE;
          break;
        }

        // is this the one we're looking for?
        if (thisE == splitPnt)
        {
          // yup, remember it - we want to use the next value
          previous = thisE;
        }
      }
    }

    // yup, do our first split
    final SortedSet<Editable> p1 = relevantSegment.headSet(splitPnt);
    final SortedSet<Editable> p2 = relevantSegment.tailSet(splitPnt);

    // get our results ready
    final TrackSegment ts1, ts2;

    // aaah, just sort out if we are splitting a TMA segment, in which case
    // we
    // want to create two
    // tma segments, not track segments
    if (relevantSegment instanceof RelativeTMASegment)
    {
      final RelativeTMASegment theTMA = (RelativeTMASegment) relevantSegment;

      // find the ownship location at the relevant time
      WorldLocation secondLegOrigin = null;

      // get the time of the split
      final HiResDate splitTime = splitPnt.getDateTimeGroup();

      // aah, sort out if we are splitting before or after.
      SensorWrapper sensor = theTMA.getReferenceSensor();
      if (sensor != null)
      {
        Watchable[] nearestF = sensor.getNearestTo(splitTime);
        if ((nearestF != null) && (nearestF.length > 0))
        {
          SensorContactWrapper scw = (SensorContactWrapper) nearestF[0];
          secondLegOrigin = scw.getCalculatedOrigin(null);
        }
      }

      // if we couldn't get a sensor origin, try for the track origin
      if (secondLegOrigin == null)
      {
        final Watchable firstMatch =
            theTMA.getReferenceTrack().getNearestTo(splitTime)[0];
        secondLegOrigin = firstMatch.getLocation();
      }
      final WorldVector secondOffset =
          splitPnt.getLocation().subtract(secondLegOrigin);

      // put the lists back into plottable layers
      final RelativeTMASegment tr1 =
          new RelativeTMASegment(theTMA, p1, theTMA.getOffset());
      final RelativeTMASegment tr2 =
          new RelativeTMASegment(theTMA, p2, secondOffset);

      // update the freq's
      tr1.setBaseFrequency(theTMA.getBaseFrequency());
      tr2.setBaseFrequency(theTMA.getBaseFrequency());

      // and store them
      ts1 = tr1;
      ts2 = tr2;

    }
    else if (relevantSegment instanceof AbsoluteTMASegment)
    {
      final AbsoluteTMASegment theTMA = (AbsoluteTMASegment) relevantSegment;

      // aah, sort out if we are splitting before or after.

      // find out the offset at the split point, so we can initiate it for
      // the
      // second part of the track
      final Watchable[] matches =
          this.getNearestTo(splitPnt.getDateTimeGroup());
      final WorldLocation origin = matches[0].getLocation();

      final FixWrapper t1Start = (FixWrapper) p1.first();

      // put the lists back into plottable layers
      final AbsoluteTMASegment tr1 =
          new AbsoluteTMASegment(theTMA, p1, t1Start.getLocation(), null, null);
      final AbsoluteTMASegment tr2 =
          new AbsoluteTMASegment(theTMA, p2, origin, null, null);

      // update the freq's
      tr1.setBaseFrequency(((CoreTMASegment) relevantSegment)
          .getBaseFrequency());
      tr2.setBaseFrequency(((CoreTMASegment) relevantSegment)
          .getBaseFrequency());

      // and store them
      ts1 = tr1;
      ts2 = tr2;

    }
    else
    {
      // put the lists back into plottable layers
      ts1 = new TrackSegment(p1);
      ts2 = new TrackSegment(p2);
    }

    // now clear the positions
    _thePositions.removeElement(relevantSegment);

    // and put back our new layers
    _thePositions.addSegment(ts1);
    _thePositions.addSegment(ts2);

    // remember them
    res = new Vector<TrackSegment>();
    res.add(ts1);
    res.add(ts2);

    return res;
  }

  /**
   * extra parameter, so that jvm can produce a sensible name for this
   * 
   * @return the track name, as a string
   */
  @Override
  public final String toString()
  {
    return "Track:" + getName();
  }

  /**
   * is this track visible between these time periods?
   * 
   * @param start
   *          start DTG
   * @param end
   *          end DTG
   * @return yes/no
   */
  public final boolean
      visibleBetween(final HiResDate start, final HiResDate end)
  {
    boolean visible = false;
    if (getStartDTG().lessThan(end) && (getEndDTG().greaterThan(start)))
    {
      visible = true;
    }

    return visible;
  }

  /**
   * Calculates Course & Speed for the track.
   */
  public void calcCourseSpeed()
  {
    // step through our fixes
    final Enumeration<Editable> iter = getPositions();
    FixWrapper prevFw = null;
    while (iter.hasMoreElements())
    {
      final FixWrapper currFw = (FixWrapper) iter.nextElement();
      if (prevFw == null)
        prevFw = currFw;
      else
      {
        // calculate the course
        final WorldVector wv =
            currFw.getLocation().subtract(prevFw.getLocation());
        prevFw.getFix().setCourse(wv.getBearing());

        // also, set the correct label alignment
        currFw.resetLabelLocation();

        // calculate the speed
        // get distance in meters
        final WorldDistance wd = new WorldDistance(wv);
        final double distance = wd.getValueIn(WorldDistance.METRES);
        // get time difference in seconds
        final long timeDifference =
            (currFw.getTime().getMicros() - prevFw.getTime().getMicros()) / 1000000;

        // get speed in meters per second and convert it to knots
        final WorldSpeed speed =
            new WorldSpeed(distance / timeDifference, WorldSpeed.M_sec);
        final double knots =
            WorldSpeed.convert(WorldSpeed.M_sec, WorldSpeed.Kts, speed
                .getValue());
        prevFw.setSpeed(knots);

        prevFw = currFw;
      }
    }

  }

  public void trimTo(TimePeriod period)
  {
    if (_mySensors != null)
    {
      final Enumeration<Editable> iter = _mySensors.elements();
      while (iter.hasMoreElements())
      {
        final SensorWrapper sw = (SensorWrapper) iter.nextElement();
        sw.trimTo(period);
      }
    }

    if (_myDynamicShapes != null)
    {
      final Enumeration<Editable> iter = _myDynamicShapes.elements();
      while (iter.hasMoreElements())
      {
        final DynamicTrackShapeSetWrapper sw =
            (DynamicTrackShapeSetWrapper) iter.nextElement();
        sw.trimTo(period);
      }
    }

    if (_mySolutions != null)
    {
      final Enumeration<Editable> iter = _mySolutions.elements();
      while (iter.hasMoreElements())
      {
        final TMAWrapper sw = (TMAWrapper) iter.nextElement();
        sw.trimTo(period);
      }
    }

    if (_thePositions != null)
    {
      final Enumeration<Editable> segments = _thePositions.elements();
      while (segments.hasMoreElements())
      {
        final TrackSegment seg = (TrackSegment) segments.nextElement();
        seg.trimTo(period);
      }
    }
  }

  @Override
  public Enumeration<Editable> segments()
  {
    return elements();
  }

  /**
   * accessor to determine if this is a relative track
   * 
   * @return
   */
  public boolean isTMATrack()
  {
    boolean res = false;
    if (_thePositions != null)
      if (_thePositions.size() > 0)
        if (_thePositions.first() instanceof CoreTMASegment)
        {
          res = true;
        }

    return res;
  }

  @Override
  public int compareTo(Plottable arg0)
  {
    Integer answer = null;

    // SPECIAL PROCESSING: we wish to push TMA tracks to the top of any
    // tracks shown in the outline view.

    // is he a track?
    if (arg0 instanceof TrackWrapper)
    {
      TrackWrapper other = (TrackWrapper) arg0;

      // yes, he's a track. See if we're a relative track
      boolean iAmTMA = isTMATrack();

      // is he relative?
      boolean heIsTMA = other.isTMATrack();

      if (heIsTMA)
      {
        // ok, he's a TMA segment. now we need to sort out if we are.
        if (iAmTMA)
        {
          // we're both relative, compare names
          answer = getName().compareTo(other.getName());
        }
        else
        {
          // only he is relative, he comes first
          answer = 1;
        }
      }
      else
      {
        // he's not relative. am I?
        if (iAmTMA)
        {
          // I am , so go first
          answer = -1;
        }
      }
    }
    else
    {
      // we're a track, they're not - put us at the end!
      answer = 1;
    }

    // if we haven't worked anything out yet, just use the parent implementation
    if (answer == null)
      answer = super.compareTo(arg0);

    return answer;
  }

  @Override
  public void paint(CanvasType dest, long time)
  {
    if (!getVisible())
      return;

    // set the thickness for this track
    dest.setLineWidth(_lineWidth);

    // and set the initial colour for this track
    if (getColor() != null)
      dest.setColor(getColor());

    // we plot only the dynamic arcs because they are MovingPlottable
    if (_myDynamicShapes.getVisible())
    {
      final Enumeration<Editable> iter = _myDynamicShapes.elements();
      while (iter.hasMoreElements())
      {
        final DynamicTrackShapeSetWrapper sw =
            (DynamicTrackShapeSetWrapper) iter.nextElement();

        // and do the paint
        sw.paint(dest, time);

      }
    }

  }

  public void addFix(FixWrapper theFix)
  {
    // do we have any track segments
    if (_thePositions.size() == 0)
    {
      // nope, add one
      final TrackSegment firstSegment = new TrackSegment();
      firstSegment.setName("Positions");
      _thePositions.addSegment(firstSegment);
    }

    // add fix to last track segment
    final TrackSegment last = (TrackSegment) _thePositions.last();
    last.addFix(theFix);

    // tell the fix about it's daddy
    theFix.setTrackWrapper(this);

    // and extend the start/end DTGs
    if (_myTimePeriod == null)
    {
      _myTimePeriod =
          new TimePeriod.BaseTimePeriod(theFix.getDateTimeGroup(), theFix
              .getDateTimeGroup());
    }
    else
    {
      _myTimePeriod.extend(theFix.getDateTimeGroup());
    }

    if (_myWorldArea == null)
    {
      _myWorldArea = new WorldArea(theFix.getLocation(), theFix.getLocation());
    }
    else
    {
      _myWorldArea.extend(theFix.getLocation());
    }

    // we want to listen out for the fix being moved. better listen in to it
    //
    // theFix.addPropertyChangeListener(PlainWrapper.LOCATION_CHANGED,
    // _locationListener);
  }
}
<|MERGE_RESOLUTION|>--- conflicted
+++ resolved
@@ -1267,11 +1267,7 @@
   public final void filterListTo(final HiResDate start, final HiResDate end)
   {
     // TODO: DEBUG: REMOVE: remove this diagnostics message
-<<<<<<< HEAD
-    // Application.logStack2(Application.WARNING, "DEBUG: Filtering track");
-=======
    // Application.logStack2(Application.WARNING, "DEBUG: Filtering track");
->>>>>>> 1e810b3f
 
     final Enumeration<Editable> fixWrappers = getPositions();
     while (fixWrappers.hasMoreElements())
@@ -4361,4 +4357,4 @@
     // theFix.addPropertyChangeListener(PlainWrapper.LOCATION_CHANGED,
     // _locationListener);
   }
-}
+}