--- conflicted
+++ resolved
@@ -1,164 +1,164 @@
-package com.planetmayo.debrief.satc.ui.contributions;
-
-import java.beans.PropertyChangeListener;
-import java.text.DecimalFormat;
-
-import javax.swing.DefaultBoundedRangeModel;
-
-import org.eclipse.core.databinding.DataBindingContext;
-import org.eclipse.core.databinding.beans.BeansObservables;
-import org.eclipse.core.databinding.conversion.IConverter;
-import org.eclipse.core.databinding.conversion.NumberToStringConverter;
-import org.eclipse.core.databinding.observable.value.IObservableValue;
-import org.eclipse.core.databinding.observable.value.WritableValue;
-import org.eclipse.jface.databinding.swt.WidgetProperties;
-import org.eclipse.nebula.widgets.formattedtext.DoubleFormatter;
-import org.eclipse.nebula.widgets.formattedtext.FormattedText;
-import org.eclipse.swt.SWT;
-import org.eclipse.swt.layout.FillLayout;
-import org.eclipse.swt.layout.GridData;
-import org.eclipse.swt.layout.GridLayout;
-import org.eclipse.swt.layout.RowData;
-import org.eclipse.swt.layout.RowLayout;
-import org.eclipse.swt.widgets.Composite;
-import org.eclipse.swt.widgets.Event;
-import org.eclipse.swt.widgets.Listener;
-import org.eclipse.swt.widgets.Scale;
-import org.eclipse.swt.widgets.Text;
-
-<<<<<<< HEAD
-import com.planetmayo.debrief.satc.model.GeoPoint;
-import com.planetmayo.debrief.satc.model.contributions.LocationForecastContribution;
-import com.planetmayo.debrief.satc.ui.PrefixSuffixLabelConverter;
-=======
-import com.planetmayo.debrief.satc.model.contributions.BaseContribution;
->>>>>>> c0ce00cb
-import com.planetmayo.debrief.satc.ui.UIUtils;
-
-public class LocationContributionPanel extends AnalystContributionPanel
-{
-
-	private BaseContribution contribution;
-	private DataBindingContext context;
-	private PropertyChangeListener titleChangeListener;
-
-	private Scale limitSlider;
-	private FormattedText latitude;
-	private FormattedText longitude;
-
-	public LocationContributionPanel(Composite parent,
-			BaseContribution contribution)
-	{
-		super(parent);
-		this.contribution = contribution;
-		initUI();
-	}
-
-	@Override
-	protected void bindValues()
-	{
-		final WritableValue latWriteable = new WritableValue();
-		final WritableValue lonWriteable = new WritableValue();
-		context = new DataBindingContext();
-		
-		bindCommonHeaderWidgets(context, contribution, null, new PrefixSuffixLabelConverter(String.class, " m"));
-		bindCommonDates(context, contribution);
-		
-		IObservableValue limitSliderValue = WidgetProperties.selection().observe(limitSlider);
-		IObservableValue limitLabelValue = WidgetProperties.text().observe(limitLabel);
-		IObservableValue limitValue = BeansObservables.observeValue(contribution, LocationForecastContribution.LIMIT);
-		context.bindValue(limitSliderValue, limitValue);
-		context.bindValue(limitLabelValue, limitValue, null,
-				UIUtils.converterStrategy(new PrefixSuffixLabelConverter(int.class, "Limit: ", " m")));
-		
-		IObservableValue latValue = BeansObservables.observeDetailValue(
-				BeansObservables.observeValue(contribution, LocationForecastContribution.ESTIMATE), GeoPoint.LAT, double.class);
-		context.bindValue(latWriteable, latValue);		
-		
-		IObservableValue lonValue = BeansObservables.observeDetailValue(
-				BeansObservables.observeValue(contribution, LocationForecastContribution.ESTIMATE), GeoPoint.LON, double.class);
-		context.bindValue(lonWriteable, lonValue);
-		latitude.getControl().addListener(SWT.Modify, new Listener()
-		{
-			
-			@Override
-			public void handleEvent(Event arg0)
-			{
-				latWriteable.setValue(latitude.getValue());
-			}
-		});
-	}
-
-	@Override
-	protected void createLimitAndEstimateSliders()
-	{
-		limitLabel = UIUtils.createLabel(bodyGroup, "Limit:", new GridData(GridData.HORIZONTAL_ALIGN_FILL));
-		limitSlider = new Scale(bodyGroup, SWT.HORIZONTAL);
-		limitSlider.setLayoutData(new GridData(GridData.FILL_HORIZONTAL));
-
-		GridLayout estimateLayout = new GridLayout(2, false);
-		estimateLayout.horizontalSpacing = 15;
-		Composite estimateComposite = UIUtils.createEmptyComposite(bodyGroup,
-				estimateLayout, new GridData(GridData.VERTICAL_ALIGN_FILL
-						| GridData.HORIZONTAL_ALIGN_FILL));
-		GridData gridData = new GridData();
-		gridData.verticalSpan = 2;
-		gridData.grabExcessVerticalSpace = true;
-		UIUtils.createLabel(estimateComposite, "Estimate", gridData);
-		UIUtils.createLabel(estimateComposite, "lat:", new GridData(
-				GridData.GRAB_VERTICAL | GridData.FILL_HORIZONTAL));
-		UIUtils.createLabel(estimateComposite, "lon:", new GridData(
-				GridData.GRAB_VERTICAL | GridData.FILL_HORIZONTAL));
-
-		Composite estimateGroup = UIUtils.createEmptyComposite(bodyGroup,
-				new RowLayout(SWT.VERTICAL), new GridData(
-						GridData.HORIZONTAL_ALIGN_FILL | GridData.GRAB_HORIZONTAL));
-		latitude = new FormattedText(estimateGroup);
-		latitude.setFormatter(new DoubleFormatter("-##0.00"));
-		latitude.getControl().setLayoutData(new RowData(100, SWT.DEFAULT));
-		longitude = new FormattedText(estimateGroup);
-		longitude.setFormatter(new DoubleFormatter("-##0.00"));
-		longitude.getControl().setLayoutData(new RowData(100, SWT.DEFAULT));
-	}
-
-	@Override
-	public void dispose()
-	{
-		super.dispose();
-		contribution.removePropertyChangeListener("name", titleChangeListener);
-		context.dispose();
-	}
-
-	@Override
-	protected void initializeWidgets()
-	{
-		titleChangeListener = attachTitleChangeListener(contribution,
-				"Location Forecast - ");
-		}
-	
-	private static class DecimalConverter implements IConverter {
-
-		@Override
-		public Object convert(Object arg0)
-		{
-			DecimalFormat format = new DecimalFormat("000.00");
-			return "-" + format.format(Math.abs((Double) arg0));
-		}
-
-		@Override
-		public Object getFromType()
-		{
-			return double.class;
-		}
-
-		@Override
-		public Object getToType()
-		{
-			return String.class;
-		}
-		
-		
-	}
-	
-	
-}
+package com.planetmayo.debrief.satc.ui.contributions;
+
+import java.beans.PropertyChangeListener;
+import java.text.DecimalFormat;
+
+import org.eclipse.core.databinding.DataBindingContext;
+import org.eclipse.core.databinding.beans.BeansObservables;
+import org.eclipse.core.databinding.beans.PojoObservables;
+import org.eclipse.core.databinding.conversion.IConverter;
+import org.eclipse.core.databinding.observable.value.IObservableValue;
+import org.eclipse.jface.databinding.swt.WidgetProperties;
+import org.eclipse.nebula.widgets.formattedtext.DoubleFormatter;
+import org.eclipse.nebula.widgets.formattedtext.FormattedText;
+import org.eclipse.swt.SWT;
+import org.eclipse.swt.layout.GridData;
+import org.eclipse.swt.layout.GridLayout;
+import org.eclipse.swt.layout.RowData;
+import org.eclipse.swt.layout.RowLayout;
+import org.eclipse.swt.widgets.Composite;
+import org.eclipse.swt.widgets.Event;
+import org.eclipse.swt.widgets.Listener;
+import org.eclipse.swt.widgets.Scale;
+
+import com.planetmayo.debrief.satc.model.GeoPoint;
+import com.planetmayo.debrief.satc.model.contributions.BaseContribution;
+import com.planetmayo.debrief.satc.model.contributions.LocationForecastContribution;
+import com.planetmayo.debrief.satc.ui.PrefixSuffixLabelConverter;
+import com.planetmayo.debrief.satc.ui.UIUtils;
+
+public class LocationContributionPanel extends AnalystContributionPanel
+{
+
+	private BaseContribution contribution;
+	private DataBindingContext context;
+	private PropertyChangeListener titleChangeListener;
+
+	private Scale limitSlider;
+	private FormattedText latitude;
+	private FormattedText longitude;
+
+	public LocationContributionPanel(Composite parent, BaseContribution contribution)
+	{
+		super(parent);
+		this.contribution = contribution;
+		initUI();
+	}
+
+	@Override
+	protected void bindValues()
+	{
+		context = new DataBindingContext();
+		
+		bindCommonHeaderWidgets(context, contribution, null, new PrefixSuffixLabelConverter(String.class, " m"));
+		bindCommonDates(context, contribution);
+		
+		IObservableValue limitSliderValue = WidgetProperties.selection().observe(limitSlider);
+		IObservableValue limitLabelValue = WidgetProperties.text().observe(limitLabel);
+		IObservableValue limitValue = BeansObservables.observeValue(contribution, LocationForecastContribution.LIMIT);
+		context.bindValue(limitSliderValue, limitValue);
+		context.bindValue(limitLabelValue, limitValue, null,
+				UIUtils.converterStrategy(new PrefixSuffixLabelConverter(int.class, "Limit: ", " m")));
+		
+		IObservableValue latValue = BeansObservables.observeDetailValue(
+				BeansObservables.observeValue(contribution, LocationForecastContribution.ESTIMATE), GeoPoint.LAT, double.class);
+		context.bindValue(PojoObservables.observeValue(latitude, "value"), latValue);
+		latitude.getControl().addListener(SWT.Modify, new Listener()
+		{			
+			@Override
+			public void handleEvent(Event event)
+			{
+				LocationForecastContribution temp = ((LocationForecastContribution) contribution);
+				GeoPoint geoPoint = new GeoPoint((Double) latitude.getValue(), temp.getEstimate().getLon());
+				temp.setEstimate(geoPoint);
+			}
+		});
+		
+		IObservableValue lonValue = BeansObservables.observeDetailValue(
+				BeansObservables.observeValue(contribution, LocationForecastContribution.ESTIMATE), GeoPoint.LON, double.class);
+		context.bindValue(PojoObservables.observeValue(longitude, "value"), lonValue);
+		longitude.getControl().addListener(SWT.Modify, new Listener()
+		{			
+			@Override
+			public void handleEvent(Event event)
+			{
+				LocationForecastContribution temp = ((LocationForecastContribution) contribution);
+				GeoPoint geoPoint = new GeoPoint(temp.getEstimate().getLat(), (Double) longitude.getValue());
+				temp.setEstimate(geoPoint);
+			}
+		});		
+	}
+
+	@Override
+	protected void createLimitAndEstimateSliders()
+	{
+		limitLabel = UIUtils.createLabel(bodyGroup, "Limit:", new GridData(GridData.HORIZONTAL_ALIGN_FILL));
+		limitSlider = new Scale(bodyGroup, SWT.HORIZONTAL);
+		limitSlider.setLayoutData(new GridData(GridData.FILL_HORIZONTAL));
+
+		GridLayout estimateLayout = new GridLayout(2, false);
+		estimateLayout.horizontalSpacing = 15;
+		Composite estimateComposite = UIUtils.createEmptyComposite(bodyGroup,
+				estimateLayout, new GridData(GridData.VERTICAL_ALIGN_FILL
+						| GridData.HORIZONTAL_ALIGN_FILL));
+		GridData gridData = new GridData();
+		gridData.verticalSpan = 2;
+		gridData.grabExcessVerticalSpace = true;
+		UIUtils.createLabel(estimateComposite, "Estimate", gridData);
+		UIUtils.createLabel(estimateComposite, "lat:", new GridData(
+				GridData.GRAB_VERTICAL | GridData.FILL_HORIZONTAL));
+		UIUtils.createLabel(estimateComposite, "lon:", new GridData(
+				GridData.GRAB_VERTICAL | GridData.FILL_HORIZONTAL));
+
+		Composite estimateGroup = UIUtils.createEmptyComposite(bodyGroup,
+				new RowLayout(SWT.VERTICAL), new GridData(
+						GridData.HORIZONTAL_ALIGN_FILL | GridData.GRAB_HORIZONTAL));
+		latitude = new FormattedText(estimateGroup);
+		latitude.setFormatter(new DoubleFormatter("-##0.00"));
+		latitude.getControl().setLayoutData(new RowData(100, SWT.DEFAULT));
+		longitude = new FormattedText(estimateGroup);
+		longitude.setFormatter(new DoubleFormatter("-##0.00"));
+		longitude.getControl().setLayoutData(new RowData(100, SWT.DEFAULT));
+	}
+
+	@Override
+	public void dispose()
+	{
+		super.dispose();
+		contribution.removePropertyChangeListener("name", titleChangeListener);
+		context.dispose();
+	}
+
+	@Override
+	protected void initializeWidgets()
+	{
+		titleChangeListener = attachTitleChangeListener(contribution,
+				"Location Forecast - ");
+		}
+	
+	private static class DecimalConverter implements IConverter {
+
+		@Override
+		public Object convert(Object arg0)
+		{
+			DecimalFormat format = new DecimalFormat("000.00");
+			return "-" + format.format(Math.abs((Double) arg0));
+		}
+
+		@Override
+		public Object getFromType()
+		{
+			return double.class;
+		}
+
+		@Override
+		public Object getToType()
+		{
+			return String.class;
+		}
+		
+		
+	}
+	
+	
+}