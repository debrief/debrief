--- conflicted
+++ resolved
@@ -26,7 +26,6 @@
 
 	interface TestHarnessUiBinder extends UiBinder<Widget, TestHarness> {
 	}
-<<<<<<< HEAD
 
 	@UiField
 	Button populate;
@@ -48,26 +47,14 @@
 	@UiField
 	Anchor one;
 
-	private SteppingGenerator _generator;
-=======
-	
-	@UiField Button populate;
-	
-	@SuppressWarnings("unused")
 	private TrackGenerator _generator;
->>>>>>> 6e89077b
 	private TestSupport _tester;
 
 	public TestHarness() {
 		initWidget(uiBinder.createAndBindUi(this));
 	}
 
-<<<<<<< HEAD
-	public void setGenerator(SteppingGenerator genny) {
-=======
-	public void setGenerator(TrackGenerator genny)
-	{
->>>>>>> 6e89077b
+	public void setGenerator(TrackGenerator genny) {
 		_generator = genny;
 	}
 
@@ -78,7 +65,7 @@
 
 	@UiHandler("clear")
 	void clearClick(ClickEvent e) {
-		// TODO _generator.clear() ??
+		_generator.clear();
 	}
 
 	@UiHandler("restart")
@@ -104,11 +91,13 @@
 	@UiHandler("play")
 	void playClick(ClickEvent e) {
 		// TODO implement play
+
 	}
 
 	@UiHandler("live")
 	void liveClick(ClickEvent e) {
 		// TODO TrackGenerator unavailable
+
 	}
 
 	@UiHandler("one")
