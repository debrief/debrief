package org.mwc.cmap.naturalearth.wrapper;

import java.awt.Dimension;
import java.beans.PropertyChangeEvent;
import java.beans.PropertyChangeListener;
import java.io.File;
import java.io.IOException;
import java.util.ArrayList;
import java.util.Enumeration;
import java.util.List;

import org.eclipse.core.runtime.IStatus;
import org.geotools.data.FileDataStore;
import org.geotools.data.FileDataStoreFinder;
import org.geotools.data.simple.SimpleFeatureSource;
import org.geotools.map.FeatureLayer;
import org.geotools.map.MapContent;
import org.geotools.styling.Style;
import org.mwc.cmap.gt2plot.data.GeoToolsLayer;
import org.mwc.cmap.gt2plot.proj.GtProjection;
import org.mwc.cmap.naturalearth.Activator;
import org.mwc.cmap.naturalearth.NaturalearthUtil;
import org.mwc.cmap.naturalearth.view.NEFeatureGroup;
import org.mwc.cmap.naturalearth.view.NEFeatureStore;
import org.mwc.cmap.naturalearth.view.NEFeatureStyle;
import org.mwc.cmap.naturalearth.view.NEResolution;

import MWC.Algorithms.Conversions;
import MWC.GUI.BaseLayer;
import MWC.GUI.Editable;
import MWC.GUI.Layer;
import MWC.GUI.Layer.InterestedInViewportChange;
import MWC.GUI.Layers;
import MWC.GUI.Layers.NeedsToKnowAboutLayers;
import MWC.GUI.Plottable;
import MWC.GUI.Shapes.ChartBoundsWrapper;
import MWC.GenericData.WorldArea;
import MWC.GenericData.WorldLocation;

public class NELayer extends GeoToolsLayer implements NeedsToKnowAboutLayers, InterestedInViewportChange,  BaseLayer.ProvidesRange
{

	private static final long serialVersionUID = 1L;

	private NEFeatureStore _myFeatures;
	private Layers _theLayers;

	List<FeatureLayer> _gtLayers = new ArrayList<FeatureLayer>();

	private NEResolution _currentRes;

	private double _scaleFactor;

	public NELayer(NEFeatureStore features)
	{
		super(ChartBoundsWrapper.NELAYER_TYPE, NATURAL_EARTH, null);
		setName(NATURAL_EARTH);
		_myFeatures = features;
	}

	@Override
	public void clearMap()
	{
		for (FeatureLayer layer : _gtLayers)
		{
			//layer.dispose();
			_myMap.removeLayer(layer);
		}
//		if (_myMap != null) {
//			_myMap.dispose();
//		}
		_gtLayers.clear();
		//_myMap = null;
	}

	@Override
	public void setMap(MapContent map)
	{
		// store the map object.  
		_myMap = map;
		GtProjection projection = (GtProjection) map.getUserData().get(GeoToolsLayer.DEBRIEF_PROJECTION);
		Dimension sArea = projection.getScreenArea();
		WorldArea wArea = projection.getDataArea();
		viewPortChange(sArea, wArea);
	}

	@Override
	protected org.geotools.map.Layer loadLayer(File openFile)
	{
		return null;
	}

	private void configureLayers(NEFeatureGroup group)
	{
		
		//if (group.getVisible())
		{

			Enumeration<Editable> children = group.elements();
			while (children.hasMoreElements())
			{
				Editable thisE = children.nextElement();

				// aah just check if this is actually a group
				if (thisE instanceof NEFeatureGroup)
				{
					NEFeatureGroup child = (NEFeatureGroup) thisE;
					//if (child.getVisible())
						configureLayers(child);
				}
				else
				{
					NEFeatureStyle feature = (NEFeatureStyle) thisE;
					//if (!feature.isVisible())
					//	continue;

					final NEFeatureStyle style = feature;

					FeatureLayer layer = addLayer(style);
					
					style.addListener(new Listener(layer, style));
				}
			}
		}
	}

	class Listener implements PropertyChangeListener {
		private NEFeatureStyle style;
		private FeatureLayer layer;
		public Listener(FeatureLayer layer, NEFeatureStyle style) {
			this.layer = layer;
			this.style = style;
		}
		@Override
		public void propertyChange(PropertyChangeEvent evt)
		{
			_myMap.removeLayer(layer);
			_gtLayers.remove(layer);
			
			addLayer(style);
		}
	
	}
	
	private SimpleFeatureSource getFeatureSource(NEFeatureStyle style)
	{
		String fileName = style.getFileName();
		String rootPath = Activator.getDefault().getLibraryPath();
		if (rootPath == null)
		{
			Activator.logError(IStatus.INFO, fileName + "DATA_FOLDER isn't set", null);
			return null;
		}
		if (fileName == null)
		{
			Activator.logError(IStatus.INFO, fileName + "style.getFileName() is null", null);
			return null;
		}
		fileName = rootPath + File.separator + fileName + ".shp";
		final File openFile = new File(fileName);
		if (!openFile.isFile())
		{
			Activator.logError(IStatus.INFO, fileName + " doesn't exist", null);
			return null;
		}
		SimpleFeatureSource featureSource;
		try
		{
			FileDataStore store = FileDataStoreFinder.getDataStore(openFile);
			
			featureSource = store.getFeatureSource();
			//Filter filter = ECQL.toFilter("BBOX(the_geom, -180, -80, 180, 84)");
			//features = featureSource.getFeatures( filter );
			//-180.0000, -80.0000, 180.0000, 84.0000
			//features = featureSource.getFeatures();
			//reprojectingFeatures = new ReprojectingFeatureCollection(features, CRS.decode("EPSG:4326"));
		}
		catch (IOException e)
		{
			Activator.logError(IStatus.INFO, "Can't load " + openFile.getAbsolutePath(), e);
			return null;
		}
		catch (Exception e)
		{
			Activator.logError(IStatus.INFO, "grabFeaturesInBoundingBox issue in " + openFile.getAbsolutePath(), e);
			return null;
		}
		return featureSource;
	}

	@Override
	public boolean getVisible()
	{
		return _myFeatures.getVisible();
	}

	@Override
	public double rangeFrom(WorldLocation other)
	{
		return  Plottable.INVALID_RANGE;
	}

	@Override
	public int compareTo(Plottable o)
	{
		return this.getName().compareTo(o.getName());
	}

	@Override
	public boolean hasEditor()
	{
		return _myFeatures.hasEditor();
	}

	@Override
	public EditorType getInfo()
	{
		return _myFeatures.getInfo();
	}

	@Override
	public void exportShape()
	{
	}

	@Override
	public void append(Layer other)
	{
	}

	@Override
	public WorldArea getBounds()
	{
		return null;
	}

	@Override
	public void setName(String val)
	{
	}

	@Override
	public String getName()
	{
		return NATURAL_EARTH;
	}

	@Override
	public String toString()
	{
		return getName();
	}

	@Override
	public boolean hasOrderedChildren()
	{
		return true;
	}

	@Override
	public int getLineThickness()
	{
		return 0;
	}

	@Override
	public void add(Editable point)
	{

	}

	@Override
	public void removeElement(Editable point)
	{

	}

	@Override
	public Enumeration<Editable> elements()
	{
		return _myFeatures.elements();
	}

	@Override
	public void setVisible(boolean val)
	{
		super.setVisible(val);
		_myFeatures.setVisible(val);
	}

	/**
	 * interface for layer objects that can be ordered, using their created
	 * (imported) date
	 * 
	 * @author ian
	 * 
	 */
	public static interface HasCreatedDate
	{
		public long getCreated();
	}

	public static boolean hasGoodPath()
	{
		final File dataPath = new File(Activator.getDefault().getLibraryPath());

		return dataPath.exists();
	}

	@Override
	public void setLayers(Layers parent)
	{
		_theLayers = parent;
	}

	/** method that gets called when the viewport changes.
	 * We handle this separately to screen refreshes since a viewport
	 * change may lead to loading data at a new resolution.
	 */
	public void viewPortChange(Dimension sArea, WorldArea wArea)
	{
		final double sWidPixels =  sArea.width;
		final double sWidInches = sWidPixels / 72d;  // presume 72 dpi
		final double sWidM = sWidInches * 2.54 / 100;
		final double sWidDegs = Conversions.m2Degs(sWidM);
		final double dWidDegs = wArea.getWidth(); 
		
		// store the scale factor, for when we redraw
		_scaleFactor = dWidDegs / sWidDegs;
		
		// ok, now sort out which dataset we're looking at 
		if (getVisible())
		{
			NEResolution thisR = _myFeatures.resolutionFor(_scaleFactor);
			
			if (thisR != _currentRes)
			{
				if (_currentRes != null)
				{					
					// tell the new res that it's active, so it can show highlight on its name
					_currentRes.setActive(false);
				}

				if (thisR != null)
				{
					thisR.setActive(true);
				}

				// remember this resolution
				_currentRes = thisR;

				// hmm, we also have to tell the layer manager that we have updated
				if (_theLayers != null)
					_theLayers.fireReformatted(this);
				
				clearMap();
				if (thisR != null)
				{
					NEFeatureGroup group = thisR;
					configureLayers(group);
				}
			}
		}
		
	}

<<<<<<< HEAD
	public NEFeatureStore getStore()
	{
		return _myFeatures;
=======
	private FeatureLayer addLayer(NEFeatureStyle style)
	{
		SimpleFeatureSource featureSource = getFeatureSource(style);
		Style sld = NaturalearthUtil.createStyle2(featureSource, style);
		FeatureLayer layer = new NEFeatureLayer(style, featureSource, sld);
		_myMap.addLayer(layer);
		_gtLayers.add(layer);
		return layer;
>>>>>>> 0b8eb458
	}

}<|MERGE_RESOLUTION|>--- conflicted
+++ resolved
@@ -81,7 +81,9 @@
 		GtProjection projection = (GtProjection) map.getUserData().get(GeoToolsLayer.DEBRIEF_PROJECTION);
 		Dimension sArea = projection.getScreenArea();
 		WorldArea wArea = projection.getDataArea();
-		viewPortChange(sArea, wArea);
+		if (sArea != null && wArea != null) {
+			viewPortChange(sArea, wArea);
+		}
 	}
 
 	@Override
@@ -364,11 +366,11 @@
 		
 	}
 
-<<<<<<< HEAD
 	public NEFeatureStore getStore()
 	{
 		return _myFeatures;
-=======
+	}
+
 	private FeatureLayer addLayer(NEFeatureStyle style)
 	{
 		SimpleFeatureSource featureSource = getFeatureSource(style);
@@ -377,7 +379,6 @@
 		_myMap.addLayer(layer);
 		_gtLayers.add(layer);
 		return layer;
->>>>>>> 0b8eb458
 	}
 
 }