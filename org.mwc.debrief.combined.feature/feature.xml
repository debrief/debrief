--- conflicted
+++ resolved
@@ -2,11 +2,7 @@
 <feature
       id="org.mwc.debrief.combined.feature"
       label="%featureName"
-<<<<<<< HEAD
-      version="1.0.348"
-=======
       version="1.0.349"
->>>>>>> 495f72de
       provider-name="MWC"
       plugin="org.mwc.debrief.core">
 
