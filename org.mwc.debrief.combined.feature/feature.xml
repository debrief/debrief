--- conflicted
+++ resolved
@@ -2,11 +2,7 @@
 <feature
       id="org.mwc.debrief.combined.feature"
       label="%featureName"
-<<<<<<< HEAD
-      version="1.0.457"
-=======
       version="1.1.5"
->>>>>>> 014b5705
       provider-name="MWC"
       plugin="org.mwc.debrief.core">
 
@@ -404,11 +400,6 @@
          version="0.0.0"
          unpack="false"/>
 
-<<<<<<< HEAD
-
-
-=======
->>>>>>> 014b5705
    <plugin
          id="org.apache.xml.resolver"
          download-size="0"
