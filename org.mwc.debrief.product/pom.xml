--- conflicted
+++ resolved
@@ -81,14 +81,7 @@
 			</plugin>
 		</plugins>
 	</build>
-<<<<<<< HEAD
-	
-	<dependencies>
-	
-	
-	</dependencies>
-<version>3.0.485</version>
-=======
+
 <version>3.0.486</version>
->>>>>>> 39d55a8e
+
 </project>