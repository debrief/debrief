--- conflicted
+++ resolved
@@ -10,13 +10,10 @@
 import org.geotools.swing.JMapPane;
 import org.geotools.swing.action.PanAction;
 import org.geotools.swing.action.ZoomInAction;
-<<<<<<< HEAD
 import org.geotools.swing.action.ZoomOutAction;
 import org.mwc.debrief.lite.gui.GeoToolMapProjection;
-=======
 import org.mwc.debrief.lite.gui.FitToWindow;
 import org.mwc.debrief.lite.gui.ZoomOut;
->>>>>>> 76b2e546
 import org.mwc.debrief.lite.map.GeoToolMapRenderer;
 import org.pushingpixels.flamingo.api.ribbon.JRibbon;
 import org.pushingpixels.flamingo.api.ribbon.JRibbonBand;
@@ -26,59 +23,29 @@
 import org.pushingpixels.flamingo.api.ribbon.resize.CoreRibbonResizePolicies.IconRibbonBandResizePolicy;
 import org.pushingpixels.flamingo.api.ribbon.resize.RibbonBandResizePolicy;
 
-<<<<<<< HEAD
 import MWC.GenericData.WorldArea;
-=======
 import MWC.GUI.Layers;
->>>>>>> 76b2e546
 
 public class DebriefRibbonView
 {
   protected static void addViewTab(final JRibbon ribbon,
-<<<<<<< HEAD
-      final GeoToolMapRenderer geoMapRenderer, final GeoToolMapProjection projection)
-  {
-    final JRibbonBand viewBand = new JRibbonBand("View", null);
-    final JMapPane mapPane = (JMapPane) geoMapRenderer.getMap();
-=======
-      final GeoToolMapRenderer _geoMapRenderer, final Layers layers)
+      final GeoToolMapRenderer _geoMapRenderer, final GeoToolMapProjection projection, final Layers layers)
   {
     final JRibbonBand viewBand = new JRibbonBand("View", null);
     final JMapPane mapPane = (JMapPane) _geoMapRenderer.getMap();
     final AbstractAction doFit = new FitToWindow(layers, mapPane);
-        
->>>>>>> 76b2e546
     viewBand.startGroup();
     MenuUtils.addCommand("Pan", "images/16/hand.png", new PanAction(mapPane),
         viewBand, RibbonElementPriority.TOP);
     final ZoomInAction zoomInAction = new ZoomInAction(mapPane);
     MenuUtils.addCommand("Zoom In", "images/16/zoomin.png", zoomInAction,
         viewBand, RibbonElementPriority.TOP);
-    viewBand.startGroup();
-<<<<<<< HEAD
-      
-    
-    ActionListener fitToWin = new ActionListener()
-    {
-      @Override
-      public void actionPerformed(ActionEvent e)
-      {
-        System.out.println("doing reset");
-        WorldArea area = projection.getDataArea();
-        projection.setDataArea(area);
-        geoMapRenderer.getMap().invalidate();
-        geoMapRenderer.getMap().repaint();
-//        new ResetAction(mapPane);
-      }
-    };
-    MenuUtils.addCommand("Fit to Window", "images/16/fit_to_win.png",
-        fitToWin, viewBand, null);
-=======
+
     MenuUtils.addCommand("Zoom Out", "images/16/zoomout.png", new ZoomOut(
         mapPane), viewBand, RibbonElementPriority.TOP);
     MenuUtils.addCommand("Fit to Window", "images/16/fit_to_win.png",
         doFit, viewBand, null);
->>>>>>> 76b2e546
+    viewBand.startGroup();
     final List<RibbonBandResizePolicy> policies = new ArrayList<>();
     policies.add(new CoreRibbonResizePolicies.Mirror(viewBand));
     policies.add(new CoreRibbonResizePolicies.Mid2Low(viewBand));
