--- conflicted
+++ resolved
@@ -1,91 +1,3 @@
-<<<<<<< HEAD
-/*
- *    Debrief - the Open Source Maritime Analysis Application
- *    http://debrief.info
- *
- *    (C) 2000-2018, Deep Blue C Technology Ltd
- *
- *    This library is free software; you can redistribute it and/or
- *    modify it under the terms of the Eclipse Public License v1.0
- *    (http://www.eclipse.org/legal/epl-v10.html)
- *
- *    This library is distributed in the hope that it will be useful,
- *    but WITHOUT ANY WARRANTY; without even the implied warranty of
- *    MERCHANTABILITY or FITNESS FOR A PARTICULAR PURPOSE.
- */
-package org.mwc.debrief.lite;
-
-import java.awt.MenuShortcut;
-
-import Debrief.GUI.Frames.Application;
-import Debrief.GUI.Frames.Session;
-import MWC.GUI.Tool;
-
-public class LiteApplication extends Application
-{
-  
-  @Override
-  protected void addMenuItem(final String theMenu, final String theLabel,
-      final Tool theTool, final MenuShortcut theShortCut)
-  {
-    throw new IllegalArgumentException("Not implemented");
-  }
-
-  @Override
-  protected void addMenuSeparator(final String theMenu)
-  {
-    throw new IllegalArgumentException("Not implemented");
-  }
-
-  @Override
-  protected void closeSessionGUI(final Session theSession)
-  {
-    throw new IllegalArgumentException("Not implemented");
-  }
-
-  @Override
-  public Session createSession()
-  {
-    throw new IllegalArgumentException("Not implemented");
-  }
-
-  @Override
-  public Session getCurrentSession()
-  {
-    throw new IllegalArgumentException("Not implemented");
-  }
-
-  @Override
-  public void logStack(final int status, final String text)
-  {
-    throw new IllegalArgumentException("Not implemented");
-  }
-
-  @Override
-  public void restoreCursor()
-  {
-    throw new IllegalArgumentException("Not implemented");
-  }
-
-  @Override
-  public void setCursor(final int theCursor)
-  {
-    throw new IllegalArgumentException("Not implemented");
-  }
-
-  @Override
-  protected void setTitleName(final String theStr)
-  {
-    throw new IllegalArgumentException("Not implemented");
-  }
-
-  @Override
-  protected void showSession(final Session theSession)
-  {
-    throw new IllegalArgumentException("Not implemented");
-  }
-
-=======
 /*
  *    Debrief - the Open Source Maritime Analysis Application
  *    http://debrief.info
@@ -216,5 +128,4 @@
   {
     return settings;
   }
->>>>>>> d69cb8d4
 }