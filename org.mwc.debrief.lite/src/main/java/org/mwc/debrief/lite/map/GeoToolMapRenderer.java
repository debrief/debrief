/*
 *    Debrief - the Open Source Maritime Analysis Application
 *    http://debrief.info
 *
 *    (C) 2000-2018, Deep Blue C Technology Ltd
 *
 *    This library is free software; you can redistribute it and/or
 *    modify it under the terms of the Eclipse Public License v1.0
 *    (http://www.eclipse.org/legal/epl-v10.html)
 *
 *    This library is distributed in the hope that it will be useful,
 *    but WITHOUT ANY WARRANTY; without even the implied warranty of
 *    MERCHANTABILITY or FITNESS FOR A PARTICULAR PURPOSE.
 */
package org.mwc.debrief.lite.map;

import java.awt.Component;
import java.awt.Cursor;
import java.awt.Graphics;
import java.io.File;
import java.io.IOException;
import java.util.ArrayList;
import java.util.List;

import org.geotools.data.FileDataStore;
import org.geotools.data.FileDataStoreFinder;
import org.geotools.data.simple.SimpleFeatureSource;
import org.geotools.geometry.DirectPosition2D;
import org.geotools.map.FeatureLayer;
import org.geotools.map.Layer;
import org.geotools.map.MapContent;
import org.geotools.referencing.CRS;
import org.geotools.renderer.lite.StreamingRenderer;
import org.geotools.styling.SLD;
import org.geotools.styling.Style;
import org.geotools.swing.JMapPane;
import org.geotools.swing.data.JFileDataStoreChooser;
import org.geotools.swing.event.MapMouseAdapter;
import org.geotools.swing.event.MapMouseEvent;
import org.geotools.swing.event.MapMouseListener;
import org.geotools.swing.tool.CursorTool;
import org.mwc.debrief.lite.DebriefLiteApp;
import org.opengis.feature.simple.SimpleFeatureType;
//import org.geotools.swing.tool.ScrollWheelTool;
import org.opengis.referencing.FactoryException;
import org.opengis.referencing.crs.CoordinateReferenceSystem;
import org.opengis.referencing.operation.MathTransform;

import MWC.GenericData.WorldLocation;
import MWC.Utilities.TextFormatting.BriefFormatLocation;

/**
 *
 * @author Unni Mana <unnivm@gmail.com>
 *
 */
public class GeoToolMapRenderer
{

  private static class CustomMapPane extends JMapPane
  {

    /**
     *
     */
    private static final long serialVersionUID = 1L;

    private final MouseDragLine dragLine;

    private final GeoToolMapRenderer _renderer;
    private final MapMouseListener mouseMotionListener = new MapMouseAdapter()
    {

      void handleMouseMovement(final MapMouseEvent ev)
      {

        final DirectPosition2D curPos = ev.getWorldPos();
        final WorldLocation current = new WorldLocation(curPos.getY(), curPos
            .getX(), 0);
        final String message = BriefFormatLocation.toString(current);
        DebriefLiteApp.updateStatusMessage(message);
      }

      @Override
      public void onMouseDragged(final MapMouseEvent arg0)
      {
        if (!(currentCursorTool instanceof RangeBearingTool))
        {
          handleMouseMovement(arg0);
        }
      }

      @Override
      public void onMouseEntered(final MapMouseEvent arg0)
      {
        handleMouseMovement(arg0);
      }

      @Override
      public void onMouseExited(final MapMouseEvent arg0)
      {
        handleMouseMovement(arg0);
      }

      @Override
      public void onMouseMoved(final MapMouseEvent arg0)
      {
        handleMouseMovement(arg0);
      }

      @Override
      public void onMouseWheelMoved(final MapMouseEvent arg0)
      {
        handleMouseMovement(arg0);
      }
    };

    public CustomMapPane(final GeoToolMapRenderer geoToolMapRenderer)
    {
      super();
      _renderer = geoToolMapRenderer;

      dragLine = new MouseDragLine(this);
      addMouseListener(dragLine);
      addMouseMotionListener(dragLine);
      addMouseListener(mouseMotionListener);
    }

    @Override
    protected void paintComponent(final Graphics arg0)
    {
      super.paintComponent(arg0);
      _renderer.paintEvent(arg0);
    }

    @Override
    public void setCursorTool(final CursorTool tool)
    {
      paramsLock.writeLock().lock();
      try
      {
        if (currentCursorTool != null)
        {
          mouseEventDispatcher.removeMouseListener(currentCursorTool);
        }

        currentCursorTool = tool;

        if (currentCursorTool == null)
        {
          setCursor(Cursor.getDefaultCursor());
          dragBox.setEnabled(false);
          dragLine.setEnabled(false);
        }
        else
        {
          setCursor(currentCursorTool.getCursor());
          dragLine.setEnabled(currentCursorTool instanceof RangeBearingTool);
          dragBox.setEnabled(currentCursorTool.drawDragBox());
          currentCursorTool.setMapPane(this);
          mouseEventDispatcher.addMouseListener(currentCursorTool);
        }

      }
      finally
      {
        paramsLock.writeLock().unlock();
      }
    }
  }

  public static interface MapRenderer
  {
    public void paint(final Graphics gc);
  }

  private JMapPane mapPane;

  private final MapContent mapContent;

  private Graphics graphics;

  private SimpleFeatureSource featureSource;

  private final List<MapRenderer> _myRenderers = new ArrayList<MapRenderer>();

<<<<<<< HEAD
  
  
  public GeoToolMapRenderer()
  {
    super();
    
    // Create a map content and add our shape file to it
    mapContent = new MapContent();
    mapContent.setTitle("Debrief Lite");
=======
  public GeoToolMapRenderer(MapContent mapContent2)
  {
    mapContent = mapContent2;
>>>>>>> c15cfe9d
  }

  public void addRenderer(final MapRenderer renderer)
  {
    _myRenderers.add(renderer);
  }

  public void createMapLayout()
  {
    mapPane = new CustomMapPane(this);
    final StreamingRenderer streamer = new StreamingRenderer();
    mapPane.setRenderer(streamer);
    mapPane.setMapContent(mapContent);
  }

  /**
   * returns java.awt.Graphics object
   *
   * @return
   */
  public Graphics getGraphicsContext()
  {
    return graphics;
  }

  public Component getMap()
  {
    return mapPane;
  }

  /**
   * return map component
   *
   * @return
   */
  public MapContent getMapComponent()
  {
    return mapContent;
  }

  /**
   * gets a MathTransform object
   *
   * @return MathTransform
   */
  public MathTransform getTransformObject()
  {
    final SimpleFeatureType schema = featureSource.getSchema();
    final CoordinateReferenceSystem dataCRS = schema
        .getCoordinateReferenceSystem();
    final CoordinateReferenceSystem worldCRS = mapContent
        .getCoordinateReferenceSystem();
    MathTransform transform = null;
    try
    {
      transform = CRS.findMathTransform(dataCRS, worldCRS);
    }
    catch (final FactoryException e)
    {
      e.printStackTrace();
    }
    return transform;
  }

  public void loadMapContent()
  {

    // this is for dev

    final String shape_path = "data/ne_10M_admin0_countries_89S.shp";

    File file = new File(shape_path);
    // System.out.println("Checking for shape file at:"+file.getAbsolutePath());
    if (!file.exists())
    {
      // System.out.println("File does not exist");
      file = JFileDataStoreChooser.showOpenFile("shp", null);
    }
    if (file == null)
    {
      return;
    }

    FileDataStore store;
    featureSource = null;
    try
    {
      store = FileDataStoreFinder.getDataStore(file);
      featureSource = store.getFeatureSource();
    }
    catch (final IOException e)
    {
      e.printStackTrace();
    }

<<<<<<< HEAD
    final Style style = SLD.createSimpleStyle(featureSource.getSchema());
    final Layer layer = new FeatureLayer(featureSource, style);
    mapContent.addLayer(layer);
=======
    // Create a map content and add our shape file to it
    mapContent.setTitle("Debrief Lite");

    final Style style = SLD.createSimpleStyle(featureSource.getSchema());
    final Layer layer = new FeatureLayer(featureSource, style);
    mapContent.addLayer(layer);

>>>>>>> c15cfe9d
  }

  private void paintEvent(final Graphics arg0)
  {
    for (final MapRenderer r : _myRenderers)
    {
      r.paint(arg0);
    }
  }

}
<|MERGE_RESOLUTION|>--- conflicted
+++ resolved
@@ -184,8 +184,6 @@
 
   private final List<MapRenderer> _myRenderers = new ArrayList<MapRenderer>();
 
-<<<<<<< HEAD
-  
   
   public GeoToolMapRenderer()
   {
@@ -194,11 +192,6 @@
     // Create a map content and add our shape file to it
     mapContent = new MapContent();
     mapContent.setTitle("Debrief Lite");
-=======
-  public GeoToolMapRenderer(MapContent mapContent2)
-  {
-    mapContent = mapContent2;
->>>>>>> c15cfe9d
   }
 
   public void addRenderer(final MapRenderer renderer)
@@ -294,19 +287,9 @@
       e.printStackTrace();
     }
 
-<<<<<<< HEAD
     final Style style = SLD.createSimpleStyle(featureSource.getSchema());
     final Layer layer = new FeatureLayer(featureSource, style);
     mapContent.addLayer(layer);
-=======
-    // Create a map content and add our shape file to it
-    mapContent.setTitle("Debrief Lite");
-
-    final Style style = SLD.createSimpleStyle(featureSource.getSchema());
-    final Layer layer = new FeatureLayer(featureSource, style);
-    mapContent.addLayer(layer);
-
->>>>>>> c15cfe9d
   }
 
   private void paintEvent(final Graphics arg0)
@@ -317,4 +300,4 @@
     }
   }
 
-}
+}