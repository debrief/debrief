/*
 *    Debrief - the Open Source Maritime Analysis Application
 *    http://debrief.info
 *
 *    (C) 2000-2018, Deep Blue C Technology Ltd
 *
 *    This library is free software; you can redistribute it and/or
 *    modify it under the terms of the Eclipse Public License v1.0
 *    (http://www.eclipse.org/legal/epl-v10.html)
 *
 *    This library is distributed in the hope that it will be useful,
 *    but WITHOUT ANY WARRANTY; without even the implied warranty of
 *    MERCHANTABILITY or FITNESS FOR A PARTICULAR PURPOSE.
 */
package org.mwc.debrief.lite.gui.custom.narratives;

import java.beans.PropertyChangeEvent;
import java.beans.PropertyChangeListener;
import java.util.ArrayList;
import java.util.Enumeration;
import java.util.HashMap;
import java.util.HashSet;
import java.util.List;
import java.util.Set;
import java.util.concurrent.Callable;

import org.mwc.debrief.lite.gui.custom.AbstractSelection;

import MWC.GUI.Editable;
import MWC.GenericData.HiResDate;
import MWC.TacticalData.NarrativeEntry;
import MWC.TacticalData.NarrativeWrapper;
import MWC.TacticalData.temporal.TimeManager;
import MWC.TacticalData.temporal.TimeProvider;

public class NarrativeConfigurationModel implements
    AbstractNarrativeConfiguration
{

  public static final String NARRATIVE_SELECTION = "NARRATIVE_SELECTION";

  public static final String NARRATIVE_HIGHLIGHT = "NARRATIVE_HIGHLIGHT";

  public static final String NARRATIVE_CHANGE = "NARRATIVE_CHANGED";

  private NarrativeEntry _currentHighLight;

  private boolean _wrapping = true;
  
  private int panelWidth = 0;

  private String _filterText;

  private Callable<Void> _repaintMethod;

  private TimeManager _timeManager;

  private final ArrayList<PropertyChangeListener> _stateListeners =
      new ArrayList<>();

  private final List<AbstractSelection<NarrativeEntry>> _narrativeSelection =
      new ArrayList<>();

  private final HashMap<NarrativeWrapper, Set<NarrativeEntry>> _narrativeWrappers =
      new HashMap<>();

  public NarrativeConfigurationModel(final TimeManager timeManager)
  {
    this._timeManager = timeManager;

    final PropertyChangeListener timeChangedListener =
        new PropertyChangeListener()
        {

          @Override
          public void propertyChange(PropertyChangeEvent evt)
          {
            highlightNarrative((HiResDate) evt.getNewValue());
          }
        };

    _timeManager.addListener(timeChangedListener,
        TimeProvider.TIME_CHANGED_PROPERTY_NAME);
  }

  @Override
  public void addNarrativeWrapper(final NarrativeWrapper narrativeWrapper)
  {
    _narrativeWrappers.put(narrativeWrapper, new HashSet<NarrativeEntry>());
  }

  @Override
  public void addPropertyChangeListener(final PropertyChangeListener listener)
  {
    this._stateListeners.add(listener);
  }

  @Override
  public Set<NarrativeEntry> getCurrentNarrativeEntries(
      final NarrativeWrapper narrativeWrapper)
  {
    return _narrativeWrappers.get(narrativeWrapper);
  }

  @Override
  public String getFilterText()
  {
    return _filterText;
  }

  @Override
  public List<AbstractSelection<NarrativeEntry>> getNarratives()
  {
    return _narrativeSelection;
  }

  @Override
  public Set<NarrativeWrapper> getRegisteredNarrativeWrapper()
  {
    return _narrativeWrappers.keySet();
  }

  @Override
  public void highlightNarrative(final HiResDate object)
  {
    NarrativeEntry narrative = null;
    long closestDistance = Long.MAX_VALUE;
    for (Set<NarrativeEntry> narrativeEntries : _narrativeWrappers.values())
    {
      for (NarrativeEntry narrativeEntry : narrativeEntries)
      {
        if (narrative == null || closestDistance > Math.abs(narrativeEntry
            .getDTG().getMicros() - object.getMicros()))
        {
          closestDistance = Math.abs(narrativeEntry.getDTG().getMicros()
              - object.getMicros());

          narrative = narrativeEntry;
        }
      }
    }
    if (narrative != null)
    {
      final boolean update = _currentHighLight == null || !_currentHighLight
          .equals(narrative);

      if (update)
      {
        final NarrativeEntry oldValue = _currentHighLight;
        final NarrativeEntry newValue = narrative;
        _currentHighLight = narrative;
        notifyListenersStateChanged(narrative, NARRATIVE_HIGHLIGHT, oldValue,
            newValue);
      }
    }
  }

  private void notifyListenersStateChanged(final Object source,
      final String property, final Object oldValue, final Object newValue)
  {
    for (final PropertyChangeListener event : _stateListeners)
    {
      event.propertyChange(new PropertyChangeEvent(source, property, oldValue,
          newValue));
    }
  }

  @Override
  public void registerNewNarrativeEntry(final NarrativeWrapper wrapper,
      final NarrativeEntry entry)
  {
    if (!_narrativeWrappers.containsKey(wrapper))
    {
      addNarrativeWrapper(wrapper);
    }
    _narrativeWrappers.get(wrapper).add(entry);
  }

  @Override
  public void removeNarrativeWrapper(final NarrativeWrapper narrativeWrapper)
  {
    _narrativeWrappers.remove(narrativeWrapper);
  }

  @Override
  public void setActiveNarrative(final NarrativeEntry narrative,
      final boolean check)
  {
    // TODO We should move this out of here
    Boolean oldValue = null;
    Boolean newValue = null;
    for (final AbstractSelection<NarrativeEntry> currentNarrative : _narrativeSelection)
    {
      if (currentNarrative.getItem().equals(narrative))
      {
        newValue = check;
        oldValue = currentNarrative.isSelected();
        currentNarrative.setSelected(newValue);
      }
    }

    if (newValue != null && !oldValue.equals(newValue))
    {
      // we have the element changed.
      notifyListenersStateChanged(narrative, NARRATIVE_SELECTION, oldValue,
          check);
    }
  }

  @Override
  public void setFilterText(final String text)
  {
    this._filterText = text;
  }

  @Override
  public void setNarrativeWrapper(final NarrativeWrapper narrativeWrapper)
  {
    final Enumeration<Editable> iter = narrativeWrapper.elements();
    while (iter.hasMoreElements())
    {
      final Editable nextItem = iter.nextElement();
      if (nextItem instanceof NarrativeEntry)
      {
        _narrativeSelection.add(new AbstractSelection<NarrativeEntry>(
            (NarrativeEntry) nextItem, true));
      }
    }
  }

  @Override
  public void unregisterNarrativeEntry(final NarrativeWrapper wrapper,
      final NarrativeEntry entry)
  {
    if (_narrativeWrappers.containsKey(wrapper))
    {
      _narrativeWrappers.get(wrapper).remove(entry);
    }
  }
  
  @Override
  public boolean isWrapping()
  {
    return _wrapping;
  }

  @Override
  public void setWrapping(final boolean wrapping)
  {
    _wrapping = wrapping;
  }

  @Override
<<<<<<< HEAD
  public TimeManager getTimeManager()
  {
    return _timeManager;
  }

  public void setRepaintMethod(final Callable<Void> repaint)
  {
    this._repaintMethod = repaint;
  }

  public NarrativeEntry getCurrentHighLight()
  {
    return _currentHighLight;
  }

  @Override
  public void repaintView()
  {
    try
    {
      _repaintMethod.call();
    }
    catch (Exception e)
    {
      // It should never happen
    }
=======
  public int getPanelWidth()
  {
    return panelWidth;
  }

  @Override
  public void setPanelWidth(int width)
  {
    this.panelWidth = width;
>>>>>>> 38820d22
  }
}<|MERGE_RESOLUTION|>--- conflicted
+++ resolved
@@ -251,7 +251,6 @@
   }
 
   @Override
-<<<<<<< HEAD
   public TimeManager getTimeManager()
   {
     return _timeManager;
@@ -278,7 +277,8 @@
     {
       // It should never happen
     }
-=======
+  }
+
   public int getPanelWidth()
   {
     return panelWidth;
@@ -288,6 +288,5 @@
   public void setPanelWidth(int width)
   {
     this.panelWidth = width;
->>>>>>> 38820d22
   }
 }