--- conflicted
+++ resolved
@@ -222,35 +222,7 @@
     });
 
     if (_stepControl != null && _stepControl.getLayers() != null)
-<<<<<<< HEAD
-    {
-
-      _stepControl.getLayers().addDataExtendedListener(new DataListener()
-      {
-
-        @Override
-        public void dataExtended(final Layers theData)
-        {
-          // not implemented
-        }
-
-        @Override
-        public void dataModified(final Layers theData, final Layer changedLayer)
-        {
-          updateXYPlot(operationComboBox);
-        }
-
-        @Override
-        public void dataReformatted(final Layers theData,
-            final Layer changedLayer)
-        {
-          // not implemented
-        }
-      });
-
-=======
     { 
->>>>>>> 98bf7f37
       final DataListener trackChangeListener = new DataListener()
       {
 
@@ -516,7 +488,6 @@
     notifyListenersStateChanged(this, STATE_PROPERTY, oldState, newState);
   }
 
-<<<<<<< HEAD
   private void updateSymbolButton(final String symbolOn, final String symbolOff,
       final JToggleButton showSymbolsButton, final boolean isSelected)
   {
@@ -530,7 +501,8 @@
     {
       showSymbolsButton.setSelected(isSelected);
     }
-=======
+  }
+
   private void assignTracks(final Layers layers)
   {
     final Enumeration<Editable> elem = layers
@@ -545,7 +517,6 @@
       }
     }
     selectTrackModel.setTracks(tracks);
->>>>>>> 98bf7f37
   }
 
   private void updateXYPlot(
