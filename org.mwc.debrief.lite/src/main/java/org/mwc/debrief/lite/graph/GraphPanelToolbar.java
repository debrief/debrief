/*
 *    Debrief - the Open Source Maritime Analysis Application
 *    http://debrief.info
 *
 *    (C) 2000-2018, Deep Blue C Technology Ltd
 *
 *    This library is free software; you can redistribute it and/or
 *    modify it under the terms of the Eclipse Public License v1.0
 *    (http://www.eclipse.org/legal/epl-v10.html)
 *
 *    This library is distributed in the hope that it will be useful,
 *    but WITHOUT ANY WARRANTY; without even the implied warranty of
 *    MERCHANTABILITY or FITNESS FOR A PARTICULAR PURPOSE.
 */
package org.mwc.debrief.lite.graph;

import java.awt.Color;
import java.awt.Component;
import java.awt.FlowLayout;
import java.awt.Point;
import java.awt.event.ActionEvent;
import java.awt.event.ActionListener;
import java.awt.event.ItemEvent;
import java.awt.event.ItemListener;
import java.awt.event.MouseEvent;
import java.awt.event.MouseListener;
import java.beans.PropertyChangeEvent;
import java.beans.PropertyChangeListener;
import java.io.File;
import java.net.URL;
import java.util.ArrayList;
import java.util.Arrays;
import java.util.Enumeration;
import java.util.List;
import java.util.Vector;

import javax.swing.ImageIcon;
import javax.swing.JButton;
import javax.swing.JComboBox;
import javax.swing.JComponent;
import javax.swing.JFileChooser;
import javax.swing.JPanel;
import javax.swing.JToggleButton;

import org.jfree.chart.annotations.XYTextAnnotation;
import org.jfree.data.time.TimeSeriesCollection;
import org.jfree.ui.TextAnchor;
import org.mwc.debrief.lite.gui.LiteStepControl;
import org.mwc.debrief.lite.gui.custom.AbstractTrackConfiguration;
import org.mwc.debrief.lite.gui.custom.AbstractTrackConfiguration.TrackWrapperSelect;
import org.mwc.debrief.lite.gui.custom.JSelectTrack;
import org.mwc.debrief.lite.gui.custom.JSelectTrackModel;
import org.mwc.debrief.lite.gui.custom.SimpleEditablePropertyPanel;

import Debrief.Tools.FilterOperations.ShowTimeVariablePlot3;
import Debrief.Tools.FilterOperations.ShowTimeVariablePlot3.CalculationHolder;
import Debrief.Tools.Tote.Calculations.atbCalc;
import Debrief.Tools.Tote.Calculations.bearingCalc;
import Debrief.Tools.Tote.Calculations.bearingRateCalc;
import Debrief.Tools.Tote.Calculations.courseCalc;
import Debrief.Tools.Tote.Calculations.depthCalc;
import Debrief.Tools.Tote.Calculations.rangeCalc;
import Debrief.Tools.Tote.Calculations.relBearingCalc;
import Debrief.Tools.Tote.Calculations.speedCalc;
import Debrief.Wrappers.TrackWrapper;
import MWC.GUI.Defaults;
import MWC.GUI.Editable;
import MWC.GUI.Layer;
import MWC.GUI.Layers;
import MWC.GUI.Layers.DataListener;
import MWC.GUI.JFreeChart.BearingRateFormatter;
import MWC.GUI.JFreeChart.CourseFormatter;
import MWC.GUI.JFreeChart.DepthFormatter;
import MWC.GUI.JFreeChart.NewFormattedJFreeChart;
import MWC.GUI.JFreeChart.RelBearingFormatter;
import MWC.GUI.JFreeChart.formattingOperation;
import MWC.GenericData.WatchableList;
import MWC.Utilities.XYPlot.XYPlotUtilities;

public class GraphPanelToolbar extends JPanel
{

  /**
   *
   */
  private static final long serialVersionUID = 8529947841065977007L;

  public static final String ACTIVE_STATE = "ACTIVE";

  public static final String INACTIVE_STATE = "INACTIVE";

  public static final String STATE_PROPERTY = "STATE";

  private ShowTimeVariablePlot3 _xytool;

  private final LiteStepControl _stepControl;

  private final List<JComponent> componentsToDisable = new ArrayList<>();

  private AbstractTrackConfiguration selectTrackModel;

  private String _state = INACTIVE_STATE;

  private final SimpleEditablePropertyPanel _xyPanel;

  private final String symbolOn = "icons/16/symbol_on.png";

  private final String symbolOff = "icons/16/symbol_off.png";

  private final JToggleButton showSymbolsButton;

  public PropertyChangeListener enableDisableButtons =
      new PropertyChangeListener()
      {

        @Override
        public void propertyChange(final PropertyChangeEvent event)
        {
          final boolean isActive = ACTIVE_STATE.equals(event.getNewValue());
          for (final JComponent component : componentsToDisable)
          {
            component.setEnabled(isActive);
          }
        }
      };

  private final ArrayList<PropertyChangeListener> stateListeners;

  public GraphPanelToolbar(final LiteStepControl stepControl,
      final SimpleEditablePropertyPanel xyPanel)
  {
    super(new FlowLayout(FlowLayout.LEFT));
    _stepControl = stepControl;
    _xyPanel = xyPanel;

    showSymbolsButton = createJToggleButton("Show Symbols", symbolOff);
    init();

    stateListeners = new ArrayList<>(Arrays.asList(enableDisableButtons));

    setState(INACTIVE_STATE);
  }

  private JButton createCommandButton(final String command, final String image)
  {
    final ImageIcon icon = getIcon(image);
    final JButton button = new JButton(icon);
    button.setToolTipText(command);
    return button;
  }

  private JToggleButton createJToggleButton(final String command,
      final String image)
  {
    final ImageIcon icon = getIcon(image);
    final JToggleButton button = new JToggleButton(icon);
    button.setToolTipText(command);
    return button;
  }

  private ImageIcon getIcon(final String image)
  {
    final URL imageIcon = getClass().getClassLoader().getResource(image);
    ImageIcon icon = null;
    try
    {
      icon = new ImageIcon(imageIcon);
    }
    catch (final Exception e)
    {
      throw new IllegalArgumentException("Icon missing:" + image);
    }
    return icon;
  }

  protected void init()
  {
    formattingOperation theFormatter = null;
    if (relBearingCalc.useUKFormat())
    {
      theFormatter = new RelBearingFormatter();
    }
    else
    {
      theFormatter = null;
    }

    final JComboBox<CalculationHolder> operationComboBox = new JComboBox<>(
        new CalculationHolder[]
        {new CalculationHolder(new depthCalc(), new DepthFormatter(), false, 0),
            new CalculationHolder(new courseCalc(), new CourseFormatter(),
                false, 360), new CalculationHolder(new speedCalc(), null, false,
                    0), new CalculationHolder(new rangeCalc(), null, true, 0),
            new CalculationHolder(new bearingCalc(), null, true, 180),
            new CalculationHolder(new bearingRateCalc(),
                new BearingRateFormatter(), true, 180), new CalculationHolder(
                    new relBearingCalc(), theFormatter, true, 180),
            new CalculationHolder(new atbCalc(), theFormatter, true, 180)});
    operationComboBox.setSize(50, 20);
    operationComboBox.addItemListener(new ItemListener()
    {

      @Override
      public void itemStateChanged(final ItemEvent event)
      {
        selectTrackModel.setOperation((CalculationHolder) event.getItem());
      }
    });

    final List<TrackWrapper> tracks = new ArrayList<>();
    selectTrackModel = new JSelectTrackModel(tracks,
        (CalculationHolder) operationComboBox.getSelectedItem());

    // Re-renderer listener.
    selectTrackModel.addPropertyChangeListener(new PropertyChangeListener()
    {
      @Override
      public void propertyChange(final PropertyChangeEvent arg0)
      {
<<<<<<< HEAD
        _xytool = new ShowTimeVariablePlot3(_xyPanel, _stepControl);
        final CalculationHolder operation =
            (CalculationHolder) operationComboBox.getSelectedItem();
        _xytool.setPreselectedOperation(operation);

        Vector<WatchableList> selectedTracksByUser = null;

        if (selectTrackModel != null && _stepControl != null && _stepControl
            .getStartTime() != null && _stepControl.getEndTime() != null)
        {
          _xytool.setPreselectedPrimaryTrack(selectTrackModel
              .getPrimaryTrack());
          final List<TrackWrapperSelect> tracks = selectTrackModel.getTracks();
          selectedTracksByUser = new Vector<>();
          for (final TrackWrapperSelect currentTrack : tracks)
          {
            if (currentTrack.selected)
            {
              selectedTracksByUser.add(currentTrack.track);
            }
          }

          if (!selectedTracksByUser.isEmpty() && (!operation
              .isARelativeCalculation() || selectTrackModel
                  .getPrimaryTrack() != null))
          {
            _xytool.setTracks(selectedTracksByUser);
            _xytool.setPeriod(_stepControl.getStartTime(), _stepControl
                .getEndTime());

            // _xytool
            _xytool.getData();
            
            _xytool.getGeneratedJFreeChart().addPropertyChangeListener(
                new PropertyChangeListener()
                {

                  @Override
                  public void propertyChange(PropertyChangeEvent evt)
                  {
                    if (NewFormattedJFreeChart.SYMBOL_PROPERTY.equals(evt
                        .getPropertyName()))
                    {
                      updateSymbolButton(symbolOn, symbolOff, showSymbolsButton,
                          evt.getNewValue().equals(true));
                    }
                  }
                });
            
            setState(ACTIVE_STATE);
          }
        }
      }
    });

    _stepControl.getLayers().addDataExtendedListener(new DataListener()
=======
        updateXYPlot(operationComboBox);
      }
    });

    // Adding listener for filtering.
    _stepControl.getLayers().addDataReformattedListener(new DataListener()
>>>>>>> 0c495f5f
    {

      @Override
      public void dataExtended(final Layers theData)
      {
        // not implemented
      }

      @Override
      public void dataModified(final Layers theData, final Layer changedLayer)
      {
<<<<<<< HEAD
        System.out.println("Called dataModified");
        _xytool = new ShowTimeVariablePlot3(_xyPanel, _stepControl);
        final CalculationHolder operation =
            (CalculationHolder) operationComboBox.getSelectedItem();
        _xytool.setPreselectedOperation(operation);

        Vector<WatchableList> selectedTracksByUser = null;

        if (selectTrackModel != null && _stepControl != null && _stepControl
            .getStartTime() != null && _stepControl.getEndTime() != null)
        {
          _xytool.setPreselectedPrimaryTrack(selectTrackModel
              .getPrimaryTrack());
          final List<TrackWrapperSelect> tracks = selectTrackModel.getTracks();
          selectedTracksByUser = new Vector<>();
          for (final TrackWrapperSelect currentTrack : tracks)
          {
            if (currentTrack.selected)
            {
              selectedTracksByUser.add(currentTrack.track);
            }
          }

          if (!selectedTracksByUser.isEmpty() && (!operation
              .isARelativeCalculation() || selectTrackModel
                  .getPrimaryTrack() != null))
          {
            _xytool.setTracks(selectedTracksByUser);
            _xytool.setPeriod(_stepControl.getStartTime(), _stepControl
                .getEndTime());

            // _xytool
            _xytool.getData();

            _xytool.getGeneratedJFreeChart().addPropertyChangeListener(
                new PropertyChangeListener()
                {

                  @Override
                  public void propertyChange(PropertyChangeEvent evt)
                  {
                    if (NewFormattedJFreeChart.SYMBOL_PROPERTY.equals(evt
                        .getPropertyName()))
                    {
                      updateSymbolButton(symbolOn, symbolOff, showSymbolsButton,
                          evt.getNewValue().equals(true));
                    }
                  }
                });
            setState(ACTIVE_STATE);
          }
        }
=======
        // not implemented
>>>>>>> 0c495f5f
      }

      @Override
      public void dataReformatted(final Layers theData,
          final Layer changedLayer)
      {
        updateXYPlot(operationComboBox);
      }
    });

    if (_stepControl != null && _stepControl.getLayers() != null)
    {

      final DataListener trackChangeListener = new DataListener()
      {

        @Override
        public void dataExtended(final Layers theData)
        {

        }

        @Override
        public void dataModified(final Layers theData, final Layer changedLayer)
        {
          tracks.clear();
          final Enumeration<Editable> elem = _stepControl.getLayers()
              .elements();
          while (elem.hasMoreElements())
          {
            final Editable nextItem = elem.nextElement();
            if (nextItem instanceof TrackWrapper)
            {
              tracks.add((TrackWrapper) nextItem);
            }
          }
          selectTrackModel.setTracks(tracks);
        }

        @Override
        public void dataReformatted(final Layers theData,
            final Layer changedLayer)
        {

        }
      };
      _stepControl.getLayers().addDataModifiedListener(trackChangeListener);

    }

    final JSelectTrack selectTrack = new JSelectTrack(selectTrackModel);

    final JButton fixToWindowsButton = createCommandButton(
        "Scale the graph to show all data", "icons/16/fit_to_win.png");
    fixToWindowsButton.addActionListener(new ActionListener()
    {

      @Override
      public void actionPerformed(final ActionEvent e)
      {
        _xytool.getGeneratedChartPanel().getChart().getPlot().zoom(.0);
      }
    });

    // final JToggleButton switchAxesButton = createJToggleButton("Switch axes",
    // "icons/16/swap_axis.png");
    // switchAxesButton.addActionListener(new ActionListener()
    // {
    //
    // @Override
    // public void actionPerformed(final ActionEvent e)
    // {
    // if (switchAxesButton.isSelected())
    // {
    // _xytool.getGeneratedChartPanel().getChart().getXYPlot()
    // .setOrientation(PlotOrientation.HORIZONTAL);
    // }
    // else
    // {
    // _xytool.getGeneratedChartPanel().getChart().getXYPlot()
    // .setOrientation(PlotOrientation.VERTICAL);
    // }
    // }
    // });
    showSymbolsButton.addActionListener(new ActionListener()
    {

      @Override
      public void actionPerformed(final ActionEvent e)
      {
        final boolean isSelected = showSymbolsButton.isSelected();
        _xytool.getGeneratedJFreeChart().setShowSymbols(isSelected);
        updateSymbolButton(symbolOn, symbolOff, showSymbolsButton, isSelected);
      }
    });
    final JToggleButton hideCrosshair = createJToggleButton(
        "Show the crosshair from the graph (for printing)", "icons/16/fix.png");

    final XYTextAnnotation _crosshairValueText = new XYTextAnnotation(" ", 0,
        0);
    _crosshairValueText.setTextAnchor(TextAnchor.TOP_LEFT);
    _crosshairValueText.setFont(Defaults.getFont());
    _crosshairValueText.setPaint(Color.black);
    _crosshairValueText.setBackgroundPaint(Color.white);
    hideCrosshair.addActionListener(new ActionListener()
    {

      @Override
      public void actionPerformed(final ActionEvent arg0)
      {
        _xytool.getGeneratedChartPanel().getChart().getXYPlot()
            .setDomainCrosshairVisible(hideCrosshair.isSelected());
        _xytool.getGeneratedChartPanel().getChart().getXYPlot()
            .setRangeCrosshairVisible(hideCrosshair.isSelected());

        if (hideCrosshair.isSelected())
        {
          _xytool.getGeneratedJFreeChart().getXYPlot().addAnnotation(
              _crosshairValueText);
          hideCrosshair.setToolTipText(
              "Hide the crosshair from the graph (for printing)");
        }
        else
        {
          _xytool.getGeneratedJFreeChart().getXYPlot().removeAnnotation(
              _crosshairValueText);
          hideCrosshair.setToolTipText(
              "Show the crosshair from the graph (for printing)");
        }

        _xytool.getGeneratedChartPanel().invalidate();
      }
    });
    // final JToggleButton expandButton = createJToggleButton(
    // "Expand Period covered in sync with scenario time",
    // "icons/16/clock.png");
    // expandButton.addActionListener(new ActionListener()
    // {
    //
    // @Override
    // public void actionPerformed(final ActionEvent e)
    // {
    // _xytool.getGeneratedXYPlot().setGrowWithTime(expandButton.isSelected());
    // _xytool.getGeneratedChartPanel().invalidate();
    // }
    // });
    final JButton wmfButton = createCommandButton(
        "Produce a WMF file of the graph", "icons/16/ex_2word_256_1.png");
    wmfButton.addActionListener(new ActionListener()
    {

      @Override
      public void actionPerformed(final ActionEvent arg0)
      {
        final JFileChooser fileChooser = new JFileChooser();
        fileChooser.setFileSelectionMode(JFileChooser.DIRECTORIES_ONLY);
        if (fileChooser.showSaveDialog(null) == JFileChooser.APPROVE_OPTION)
        {
          final File dir = fileChooser.getSelectedFile();

          _xytool.getGeneratedSwingPlot().doWMF(dir.getPath());
        }
      }
    });
    final JButton placeBitmapButton = createCommandButton(
        "Place a bitmap image of the graph on the clipboard",
        "icons/16/copy_to_clipboard.png");
    placeBitmapButton.addActionListener(new ActionListener()
    {

      @Override
      public void actionPerformed(final ActionEvent e)
      {
        org.mwc.debrief.lite.util.ClipboardUtils.copyToClipboard(_xytool
            .getGeneratedChartPanel());
      }
    });
    final JButton copyGraph = createCommandButton(
        "Copies the graph as a text matrix to the clipboard",
        "icons/16/export.png");
    copyGraph.addActionListener(new ActionListener()
    {

      @Override
      public void actionPerformed(final ActionEvent e)
      {
        final TimeSeriesCollection dataset = (TimeSeriesCollection) _xytool
            .getGeneratedXYPlot().getDataset();
        XYPlotUtilities.copyToClipboard(_xytool.getGeneratedChartPanel()
            .getName(), dataset);
      }
    });
    final JButton propertiesButton = createCommandButton(
        "Edit Chart Properties", "icons/16/properties.png");

    propertiesButton.addActionListener(new ActionListener()
    {

      @Override
      public void actionPerformed(final ActionEvent e)
      {
        _xyPanel.addEditor(_xytool.getGeneratedJFreeChart().getInfo(), null);
      }
    });

    final JComboBox<String> selectTracksLabel = new JComboBox<>(new String[]
    {"Select Tracks"});
    selectTracksLabel.setEnabled(true);
    selectTracksLabel.addMouseListener(new MouseListener()
    {

      @Override
      public void mouseClicked(final MouseEvent e)
      {

      }

      @Override
      public void mouseEntered(final MouseEvent e)
      {

      }

      @Override
      public void mouseExited(final MouseEvent e)
      {

      }

      @Override
      public void mousePressed(final MouseEvent e)
      {
        if (selectTracksLabel.isEnabled())
        {
          // Get the event source
          final Component component = (Component) e.getSource();

          selectTrack.show(component, 0, 0);

          // Get the location of the point 'on the screen'
          final Point p = component.getLocationOnScreen();

          selectTrack.setLocation(p.x, p.y + component.getHeight());
        }
      }

      @Override
      public void mouseReleased(final MouseEvent e)
      {

      }
    });

    add(operationComboBox);
    add(selectTracksLabel);

    add(fixToWindowsButton);
    add(showSymbolsButton);
    add(hideCrosshair);
    add(wmfButton);
    add(placeBitmapButton);
    add(copyGraph);
    add(propertiesButton);

    componentsToDisable.addAll(Arrays.asList(new JComponent[]
    {fixToWindowsButton, showSymbolsButton, hideCrosshair, wmfButton,
        placeBitmapButton, copyGraph, propertiesButton}));
  }

  private void notifyListenersStateChanged(final Object source,
      final String property, final String oldValue, final String newValue)
  {
    for (final PropertyChangeListener event : stateListeners)
    {
      event.propertyChange(new PropertyChangeEvent(source, property, oldValue,
          newValue));
    }
  }

  public void setState(final String newState)
  {
    final String oldState = _state;
    this._state = newState;

    notifyListenersStateChanged(this, STATE_PROPERTY, oldState, newState);
  }

<<<<<<< HEAD
  private void updateSymbolButton(final String symbolOn, final String symbolOff,
      final JToggleButton showSymbolsButton, final boolean isSelected)
  {
    showSymbolsButton.setIcon(new ImageIcon(isSelected ? getClass()
        .getClassLoader().getResource(symbolOn) : getClass().getClassLoader()
            .getResource(symbolOff)));
    showSymbolsButton.setToolTipText(isSelected ? "Hide Symbols"
        : "Show Symbols");
    
    if ( isSelected != showSymbolsButton.isSelected() )
    {
      showSymbolsButton.setSelected(isSelected);
=======
  private void updateXYPlot(
      final JComboBox<CalculationHolder> operationComboBox)
  {
    _xytool = new ShowTimeVariablePlot3(_xyPanel, _stepControl);
    final CalculationHolder operation = (CalculationHolder) operationComboBox
        .getSelectedItem();
    _xytool.setPreselectedOperation(operation);

    Vector<WatchableList> selectedTracksByUser = null;

    if (selectTrackModel != null && _stepControl != null && _stepControl
        .getStartTime() != null && _stepControl.getEndTime() != null)
    {
      _xytool.setPreselectedPrimaryTrack(selectTrackModel.getPrimaryTrack());
      final List<TrackWrapperSelect> tracks = selectTrackModel.getTracks();
      selectedTracksByUser = new Vector<>();
      for (final TrackWrapperSelect currentTrack : tracks)
      {
        if (currentTrack.selected)
        {
          selectedTracksByUser.add(currentTrack.track);
        }
      }

      if (!selectedTracksByUser.isEmpty() && (!operation
          .isARelativeCalculation() || selectTrackModel
              .getPrimaryTrack() != null))
      {
        _xytool.setTracks(selectedTracksByUser);
        _xytool.setPeriod(_stepControl.getStartTime(), _stepControl
            .getEndTime());

        // _xytool
        _xytool.getData();
        setState(ACTIVE_STATE);
      }
>>>>>>> 0c495f5f
    }
  }
}<|MERGE_RESOLUTION|>--- conflicted
+++ resolved
@@ -217,150 +217,34 @@
       @Override
       public void propertyChange(final PropertyChangeEvent arg0)
       {
-<<<<<<< HEAD
-        _xytool = new ShowTimeVariablePlot3(_xyPanel, _stepControl);
-        final CalculationHolder operation =
-            (CalculationHolder) operationComboBox.getSelectedItem();
-        _xytool.setPreselectedOperation(operation);
-
-        Vector<WatchableList> selectedTracksByUser = null;
-
-        if (selectTrackModel != null && _stepControl != null && _stepControl
-            .getStartTime() != null && _stepControl.getEndTime() != null)
-        {
-          _xytool.setPreselectedPrimaryTrack(selectTrackModel
-              .getPrimaryTrack());
-          final List<TrackWrapperSelect> tracks = selectTrackModel.getTracks();
-          selectedTracksByUser = new Vector<>();
-          for (final TrackWrapperSelect currentTrack : tracks)
-          {
-            if (currentTrack.selected)
-            {
-              selectedTracksByUser.add(currentTrack.track);
-            }
-          }
-
-          if (!selectedTracksByUser.isEmpty() && (!operation
-              .isARelativeCalculation() || selectTrackModel
-                  .getPrimaryTrack() != null))
-          {
-            _xytool.setTracks(selectedTracksByUser);
-            _xytool.setPeriod(_stepControl.getStartTime(), _stepControl
-                .getEndTime());
-
-            // _xytool
-            _xytool.getData();
-            
-            _xytool.getGeneratedJFreeChart().addPropertyChangeListener(
-                new PropertyChangeListener()
-                {
-
-                  @Override
-                  public void propertyChange(PropertyChangeEvent evt)
-                  {
-                    if (NewFormattedJFreeChart.SYMBOL_PROPERTY.equals(evt
-                        .getPropertyName()))
-                    {
-                      updateSymbolButton(symbolOn, symbolOff, showSymbolsButton,
-                          evt.getNewValue().equals(true));
-                    }
-                  }
-                });
-            
-            setState(ACTIVE_STATE);
-          }
-        }
-      }
-    });
-
-    _stepControl.getLayers().addDataExtendedListener(new DataListener()
-=======
         updateXYPlot(operationComboBox);
       }
     });
 
-    // Adding listener for filtering.
-    _stepControl.getLayers().addDataReformattedListener(new DataListener()
->>>>>>> 0c495f5f
-    {
-
-      @Override
-      public void dataExtended(final Layers theData)
-      {
-        // not implemented
-      }
-
-      @Override
-      public void dataModified(final Layers theData, final Layer changedLayer)
-      {
-<<<<<<< HEAD
-        System.out.println("Called dataModified");
-        _xytool = new ShowTimeVariablePlot3(_xyPanel, _stepControl);
-        final CalculationHolder operation =
-            (CalculationHolder) operationComboBox.getSelectedItem();
-        _xytool.setPreselectedOperation(operation);
-
-        Vector<WatchableList> selectedTracksByUser = null;
-
-        if (selectTrackModel != null && _stepControl != null && _stepControl
-            .getStartTime() != null && _stepControl.getEndTime() != null)
-        {
-          _xytool.setPreselectedPrimaryTrack(selectTrackModel
-              .getPrimaryTrack());
-          final List<TrackWrapperSelect> tracks = selectTrackModel.getTracks();
-          selectedTracksByUser = new Vector<>();
-          for (final TrackWrapperSelect currentTrack : tracks)
-          {
-            if (currentTrack.selected)
-            {
-              selectedTracksByUser.add(currentTrack.track);
-            }
-          }
-
-          if (!selectedTracksByUser.isEmpty() && (!operation
-              .isARelativeCalculation() || selectTrackModel
-                  .getPrimaryTrack() != null))
-          {
-            _xytool.setTracks(selectedTracksByUser);
-            _xytool.setPeriod(_stepControl.getStartTime(), _stepControl
-                .getEndTime());
-
-            // _xytool
-            _xytool.getData();
-
-            _xytool.getGeneratedJFreeChart().addPropertyChangeListener(
-                new PropertyChangeListener()
-                {
-
-                  @Override
-                  public void propertyChange(PropertyChangeEvent evt)
-                  {
-                    if (NewFormattedJFreeChart.SYMBOL_PROPERTY.equals(evt
-                        .getPropertyName()))
-                    {
-                      updateSymbolButton(symbolOn, symbolOff, showSymbolsButton,
-                          evt.getNewValue().equals(true));
-                    }
-                  }
-                });
-            setState(ACTIVE_STATE);
-          }
-        }
-=======
-        // not implemented
->>>>>>> 0c495f5f
-      }
-
-      @Override
-      public void dataReformatted(final Layers theData,
-          final Layer changedLayer)
-      {
-        updateXYPlot(operationComboBox);
-      }
-    });
-
     if (_stepControl != null && _stepControl.getLayers() != null)
     {
+
+      _stepControl.getLayers().addDataExtendedListener(new DataListener()
+      {
+        
+        @Override
+        public void dataReformatted(Layers theData, Layer changedLayer)
+        {
+          // not implemented
+        }
+        
+        @Override
+        public void dataModified(Layers theData, Layer changedLayer)
+        {
+          updateXYPlot(operationComboBox);
+        }
+        
+        @Override
+        public void dataExtended(Layers theData)
+        {
+          // not implemented
+        }
+      });
 
       final DataListener trackChangeListener = new DataListener()
       {
@@ -636,7 +520,7 @@
     notifyListenersStateChanged(this, STATE_PROPERTY, oldState, newState);
   }
 
-<<<<<<< HEAD
+
   private void updateSymbolButton(final String symbolOn, final String symbolOff,
       final JToggleButton showSymbolsButton, final boolean isSelected)
   {
@@ -649,7 +533,9 @@
     if ( isSelected != showSymbolsButton.isSelected() )
     {
       showSymbolsButton.setSelected(isSelected);
-=======
+    }
+  }
+  
   private void updateXYPlot(
       final JComboBox<CalculationHolder> operationComboBox)
   {
@@ -684,9 +570,25 @@
 
         // _xytool
         _xytool.getData();
+        
+        _xytool.getGeneratedJFreeChart().addPropertyChangeListener(
+            new PropertyChangeListener()
+            {
+
+              @Override
+              public void propertyChange(PropertyChangeEvent evt)
+              {
+                if (NewFormattedJFreeChart.SYMBOL_PROPERTY.equals(evt
+                    .getPropertyName()))
+                {
+                  updateSymbolButton(symbolOn, symbolOff, showSymbolsButton,
+                      evt.getNewValue().equals(true));
+                }
+              }
+            });
+
         setState(ACTIVE_STATE);
       }
->>>>>>> 0c495f5f
     }
   }
 }