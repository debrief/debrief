/*
 *    Debrief - the Open Source Maritime Analysis Application
 *    http://debrief.info
 *
 *    (C) 2000-2018, Deep Blue C Technology Ltd
 *
 *    This library is free software; you can redistribute it and/or
 *    modify it under the terms of the Eclipse Public License v1.0
 *    (http://www.eclipse.org/legal/epl-v10.html)
 *
 *    This library is distributed in the hope that it will be useful,
 *    but WITHOUT ANY WARRANTY; without even the implied warranty of
 *    MERCHANTABILITY or FITNESS FOR A PARTICULAR PURPOSE.
 */
package org.mwc.debrief.lite.graph;

import java.awt.Color;
import java.awt.Component;
import java.awt.FlowLayout;
import java.awt.Point;
import java.awt.event.ActionEvent;
import java.awt.event.ActionListener;
import java.awt.event.ItemEvent;
import java.awt.event.ItemListener;
import java.awt.event.MouseEvent;
import java.awt.event.MouseListener;
import java.beans.PropertyChangeEvent;
import java.beans.PropertyChangeListener;
import java.io.File;
import java.net.URL;
import java.util.ArrayList;
import java.util.Arrays;
import java.util.Enumeration;
import java.util.List;
import java.util.Vector;

import javax.swing.ImageIcon;
import javax.swing.JButton;
import javax.swing.JComboBox;
import javax.swing.JComponent;
import javax.swing.JFileChooser;
import javax.swing.JPanel;
import javax.swing.JToggleButton;

import org.jfree.chart.annotations.XYTextAnnotation;
import org.jfree.data.time.TimeSeriesCollection;
import org.jfree.ui.TextAnchor;
import org.mwc.debrief.lite.gui.LiteStepControl;
import org.mwc.debrief.lite.gui.custom.AbstractTrackConfiguration;
import org.mwc.debrief.lite.gui.custom.AbstractTrackConfiguration.TrackWrapperSelect;
import org.mwc.debrief.lite.gui.custom.JSelectTrack;
import org.mwc.debrief.lite.gui.custom.JSelectTrackModel;
import org.mwc.debrief.lite.gui.custom.SimpleEditablePropertyPanel;

import Debrief.Tools.FilterOperations.ShowTimeVariablePlot3;
import Debrief.Tools.FilterOperations.ShowTimeVariablePlot3.CalculationHolder;
import Debrief.Tools.Tote.Calculations.atbCalc;
import Debrief.Tools.Tote.Calculations.bearingCalc;
import Debrief.Tools.Tote.Calculations.bearingRateCalc;
import Debrief.Tools.Tote.Calculations.courseCalc;
import Debrief.Tools.Tote.Calculations.depthCalc;
import Debrief.Tools.Tote.Calculations.rangeCalc;
import Debrief.Tools.Tote.Calculations.relBearingCalc;
import Debrief.Tools.Tote.Calculations.speedCalc;
import Debrief.Wrappers.TrackWrapper;
import MWC.GUI.Defaults;
import MWC.GUI.Editable;
import MWC.GUI.Layer;
import MWC.GUI.Layers;
import MWC.GUI.Layers.DataListener;
import MWC.GUI.JFreeChart.BearingRateFormatter;
import MWC.GUI.JFreeChart.CourseFormatter;
import MWC.GUI.JFreeChart.DepthFormatter;
import MWC.GUI.JFreeChart.RelBearingFormatter;
import MWC.GUI.JFreeChart.formattingOperation;
import MWC.GenericData.WatchableList;
import MWC.Utilities.XYPlot.XYPlotUtilities;

public class GraphPanelToolbar extends JPanel
{

  /**
   *
   */
  private static final long serialVersionUID = 8529947841065977007L;

  public static final String ACTIVE_STATE = "ACTIVE";

  public static final String INACTIVE_STATE = "INACTIVE";

  public static final String STATE_PROPERTY = "STATE";

  private ShowTimeVariablePlot3 _xytool;

  private final LiteStepControl _stepControl;

  private final List<JComponent> componentsToDisable = new ArrayList<>();

  private AbstractTrackConfiguration selectTrackModel;

  private String _state = INACTIVE_STATE;

  private final SimpleEditablePropertyPanel _xyPanel;

  public PropertyChangeListener enableDisableButtons =
      new PropertyChangeListener()
      {

        @Override
        public void propertyChange(final PropertyChangeEvent event)
        {
          final boolean isActive = ACTIVE_STATE.equals(event.getNewValue());
          for (final JComponent component : componentsToDisable)
          {
            component.setEnabled(isActive);
          }
        }
      };

  private final ArrayList<PropertyChangeListener> stateListeners;

  public GraphPanelToolbar(final LiteStepControl stepControl,
      final SimpleEditablePropertyPanel xyPanel)
  {
    super(new FlowLayout(FlowLayout.LEFT));
    _stepControl = stepControl;
    _xyPanel = xyPanel;
    init();

    stateListeners = new ArrayList<>(Arrays.asList(enableDisableButtons));

    setState(INACTIVE_STATE);
  }

  private JButton createCommandButton(final String command, final String image)
  {
    final ImageIcon icon = getIcon(image);
    final JButton button = new JButton(icon);
    button.setToolTipText(command);
    return button;
  }

  private JToggleButton createJToggleButton(final String command,
      final String image)
  {
    final ImageIcon icon = getIcon(image);
    final JToggleButton button = new JToggleButton(icon);
    button.setToolTipText(command);
    return button;
  }

  private ImageIcon getIcon(final String image)
  {
    final URL imageIcon = getClass().getClassLoader().getResource(image);
    ImageIcon icon = null;
    try
    {
      icon = new ImageIcon(imageIcon);
    }
    catch (final Exception e)
    {
      throw new IllegalArgumentException("Icon missing:" + image);
    }
    return icon;
  }

  protected void init()
  {
    formattingOperation theFormatter = null;
    if (relBearingCalc.useUKFormat())
    {
      theFormatter = new RelBearingFormatter();
    }
    else
    {
      theFormatter = null;
    }

    final JComboBox<CalculationHolder> operationComboBox = new JComboBox<>(
        new CalculationHolder[]
        {new CalculationHolder(new depthCalc(), new DepthFormatter(), false, 0),
            new CalculationHolder(new courseCalc(), new CourseFormatter(),
                false, 360), new CalculationHolder(new speedCalc(), null, false,
                    0), new CalculationHolder(new rangeCalc(), null, true, 0),
            new CalculationHolder(new bearingCalc(), null, true, 180),
            new CalculationHolder(new bearingRateCalc(),
                new BearingRateFormatter(), true, 180), new CalculationHolder(
                    new relBearingCalc(), theFormatter, true, 180),
            new CalculationHolder(new atbCalc(), theFormatter, true, 180)});
    operationComboBox.setSize(50, 20);
    operationComboBox.addItemListener(new ItemListener()
    {

      @Override
      public void itemStateChanged(final ItemEvent event)
      {
        selectTrackModel.setOperation((CalculationHolder) event.getItem());
      }
    });

    final List<TrackWrapper> tracks = new ArrayList<>();
    selectTrackModel = new JSelectTrackModel(tracks,
        (CalculationHolder) operationComboBox.getSelectedItem());

    // Re-renderer listener.
    selectTrackModel.addPropertyChangeListener(new PropertyChangeListener()
    {
      @Override
      public void propertyChange(final PropertyChangeEvent arg0)
      {
<<<<<<< HEAD
        _xytool = new ShowTimeVariablePlot3(_xyPanel, _stepControl);
        final CalculationHolder operation =
            (CalculationHolder) operationComboBox.getSelectedItem();
        _xytool.setPreselectedOperation(operation);

        Vector<WatchableList> selectedTracksByUser = null;

        if (selectTrackModel != null && _stepControl != null && _stepControl
            .getStartTime() != null && _stepControl.getEndTime() != null)
        {
          _xytool.setPreselectedPrimaryTrack(selectTrackModel
              .getPrimaryTrack());
          final List<TrackWrapperSelect> tracks = selectTrackModel.getTracks();
          selectedTracksByUser = new Vector<>();
          for (final TrackWrapperSelect currentTrack : tracks)
          {
            if (currentTrack.selected)
            {
              selectedTracksByUser.add(currentTrack.track);
            }
          }

          if (!selectedTracksByUser.isEmpty() && (!operation
              .isARelativeCalculation() || selectTrackModel
                  .getPrimaryTrack() != null))
          {
            _xytool.setTracks(selectedTracksByUser);
            _xytool.setPeriod(_stepControl.getStartTime(), _stepControl
                .getEndTime());

            // _xytool
            _xytool.getData();
            setState(ACTIVE_STATE);
          }else
          {
            _xyPanel.reset();
          }
        }
=======
        updateXYPlot(operationComboBox);
>>>>>>> 0c495f5f
      }
    });

    // Adding listener for filtering.
    _stepControl.getLayers().addDataReformattedListener(new DataListener()
    {

      @Override
      public void dataExtended(final Layers theData)
      {
        // not implemented
      }

      @Override
      public void dataModified(final Layers theData, final Layer changedLayer)
      {
        // not implemented
      }

      @Override
      public void dataReformatted(final Layers theData,
          final Layer changedLayer)
      {
        updateXYPlot(operationComboBox);
      }
    });

    if (_stepControl != null && _stepControl.getLayers() != null)
    {

      final DataListener trackChangeListener = new DataListener()
      {

        @Override
        public void dataExtended(final Layers theData)
        {

        }

        @Override
        public void dataModified(final Layers theData, final Layer changedLayer)
        {
          tracks.clear();
          final Enumeration<Editable> elem = _stepControl.getLayers()
              .elements();
          while (elem.hasMoreElements())
          {
            final Editable nextItem = elem.nextElement();
            if (nextItem instanceof TrackWrapper)
            {
              tracks.add((TrackWrapper) nextItem);
            }
          }
          selectTrackModel.setTracks(tracks);
        }

        @Override
        public void dataReformatted(final Layers theData,
            final Layer changedLayer)
        {

        }
      };
      _stepControl.getLayers().addDataModifiedListener(trackChangeListener);

    }

    final JSelectTrack selectTrack = new JSelectTrack(selectTrackModel);

    final JButton fixToWindowsButton = createCommandButton(
        "Scale the graph to show all data", "icons/16/fit_to_win.png");
    fixToWindowsButton.addActionListener(new ActionListener()
    {

      @Override
      public void actionPerformed(final ActionEvent e)
      {
        _xytool.getGeneratedChartPanel().getChart().getPlot().zoom(.0);
      }
    });

    // final JToggleButton switchAxesButton = createJToggleButton("Switch axes",
    // "icons/16/swap_axis.png");
    // switchAxesButton.addActionListener(new ActionListener()
    // {
    //
    // @Override
    // public void actionPerformed(final ActionEvent e)
    // {
    // if (switchAxesButton.isSelected())
    // {
    // _xytool.getGeneratedChartPanel().getChart().getXYPlot()
    // .setOrientation(PlotOrientation.HORIZONTAL);
    // }
    // else
    // {
    // _xytool.getGeneratedChartPanel().getChart().getXYPlot()
    // .setOrientation(PlotOrientation.VERTICAL);
    // }
    // }
    // });

    final String symbolOn = "icons/16/symbol_on.png";
    final String symbolOff = "icons/16/symbol_off.png";
    final JToggleButton showSymbolsButton = createJToggleButton("Show Symbols",
        symbolOff);
    showSymbolsButton.addActionListener(new ActionListener()
    {

      @Override
      public void actionPerformed(final ActionEvent e)
      {
        final boolean isSelected = showSymbolsButton.isSelected();
        _xytool.getGeneratedJFreeChart().setShowSymbols(isSelected);
        showSymbolsButton.setIcon(new ImageIcon(isSelected ? getClass()
            .getClassLoader().getResource(symbolOn) : getClass()
                .getClassLoader().getResource(symbolOff)));
        showSymbolsButton.setToolTipText(isSelected ? "Hide Symbols"
            : "Show Symbols");
      }
    });
    final JToggleButton hideCrosshair = createJToggleButton(
        "Show the crosshair from the graph (for printing)", "icons/16/fix.png");

    final XYTextAnnotation _crosshairValueText = new XYTextAnnotation(" ", 0,
        0);
    _crosshairValueText.setTextAnchor(TextAnchor.TOP_LEFT);
    _crosshairValueText.setFont(Defaults.getFont());
    _crosshairValueText.setPaint(Color.black);
    _crosshairValueText.setBackgroundPaint(Color.white);
    hideCrosshair.addActionListener(new ActionListener()
    {

      @Override
      public void actionPerformed(final ActionEvent arg0)
      {
        _xytool.getGeneratedChartPanel().getChart().getXYPlot()
            .setDomainCrosshairVisible(hideCrosshair.isSelected());
        _xytool.getGeneratedChartPanel().getChart().getXYPlot()
            .setRangeCrosshairVisible(hideCrosshair.isSelected());

        if (hideCrosshair.isSelected())
        {
          _xytool.getGeneratedJFreeChart().getXYPlot().addAnnotation(
              _crosshairValueText);
          hideCrosshair.setToolTipText("Hide the crosshair from the graph (for printing)");
        }
        else
        {
          _xytool.getGeneratedJFreeChart().getXYPlot().removeAnnotation(
              _crosshairValueText);
          hideCrosshair.setToolTipText("Show the crosshair from the graph (for printing)");
        }

        _xytool.getGeneratedChartPanel().invalidate();
      }
    });
    // final JToggleButton expandButton = createJToggleButton(
    // "Expand Period covered in sync with scenario time",
    // "icons/16/clock.png");
    // expandButton.addActionListener(new ActionListener()
    // {
    //
    // @Override
    // public void actionPerformed(final ActionEvent e)
    // {
    // _xytool.getGeneratedXYPlot().setGrowWithTime(expandButton.isSelected());
    // _xytool.getGeneratedChartPanel().invalidate();
    // }
    // });
    final JButton wmfButton = createCommandButton(
        "Produce a WMF file of the graph", "icons/16/ex_2word_256_1.png");
    wmfButton.addActionListener(new ActionListener()
    {

      @Override
      public void actionPerformed(final ActionEvent arg0)
      {
        final JFileChooser fileChooser = new JFileChooser();
        fileChooser.setFileSelectionMode(JFileChooser.DIRECTORIES_ONLY);
        if (fileChooser.showSaveDialog(null) == JFileChooser.APPROVE_OPTION)
        {
          final File dir = fileChooser.getSelectedFile();

          _xytool.getGeneratedSwingPlot().doWMF(dir.getPath());
        }
      }
    });
    final JButton placeBitmapButton = createCommandButton(
        "Place a bitmap image of the graph on the clipboard",
        "icons/16/copy_to_clipboard.png");
    placeBitmapButton.addActionListener(new ActionListener()
    {

      @Override
      public void actionPerformed(final ActionEvent e)
      {
        org.mwc.debrief.lite.util.ClipboardUtils.copyToClipboard(_xytool
            .getGeneratedChartPanel());
      }
    });
    final JButton copyGraph = createCommandButton(
        "Copies the graph as a text matrix to the clipboard",
        "icons/16/export.png");
    copyGraph.addActionListener(new ActionListener()
    {

      @Override
      public void actionPerformed(final ActionEvent e)
      {
        final TimeSeriesCollection dataset = (TimeSeriesCollection) _xytool
            .getGeneratedXYPlot().getDataset();
        XYPlotUtilities.copyToClipboard(_xytool.getGeneratedChartPanel()
            .getName(), dataset);
      }
    });
    final JButton propertiesButton = createCommandButton(
        "Edit Chart Properties", "icons/16/properties.png");

    propertiesButton.addActionListener(new ActionListener()
    {

      @Override
      public void actionPerformed(final ActionEvent e)
      {
        _xyPanel.addEditor(_xytool.getGeneratedJFreeChart().getInfo(), null);
      }
    });

    final JComboBox<String> selectTracksLabel = new JComboBox<>(new String[]
    {"Select Tracks"});
    selectTracksLabel.setEnabled(true);
    selectTracksLabel.addMouseListener(new MouseListener()
    {

      @Override
      public void mouseClicked(final MouseEvent e)
      {

      }

      @Override
      public void mouseEntered(final MouseEvent e)
      {

      }

      @Override
      public void mouseExited(final MouseEvent e)
      {

      }

      @Override
      public void mousePressed(final MouseEvent e)
      {
        if (selectTracksLabel.isEnabled())
        {
          // Get the event source
          final Component component = (Component) e.getSource();

          selectTrack.show(component, 0, 0);

          // Get the location of the point 'on the screen'
          final Point p = component.getLocationOnScreen();

          selectTrack.setLocation(p.x, p.y + component.getHeight());
        }
      }

      @Override
      public void mouseReleased(final MouseEvent e)
      {

      }
    });

    add(operationComboBox);
    add(selectTracksLabel);

    add(fixToWindowsButton);
    add(showSymbolsButton);
    add(hideCrosshair);
    add(wmfButton);
    add(placeBitmapButton);
    add(copyGraph);
    add(propertiesButton);

    componentsToDisable.addAll(Arrays.asList(new JComponent[]
    {fixToWindowsButton, showSymbolsButton, hideCrosshair, wmfButton,
        placeBitmapButton, copyGraph, propertiesButton}));
  }

  private void notifyListenersStateChanged(final Object source,
      final String property, final String oldValue, final String newValue)
  {
    for (final PropertyChangeListener event : stateListeners)
    {
      event.propertyChange(new PropertyChangeEvent(source, property, oldValue,
          newValue));
    }
  }

  public void setState(final String newState)
  {
    final String oldState = _state;
    this._state = newState;

    notifyListenersStateChanged(this, STATE_PROPERTY, oldState, newState);
  }

  private void updateXYPlot(
      final JComboBox<CalculationHolder> operationComboBox)
  {
    _xytool = new ShowTimeVariablePlot3(_xyPanel, _stepControl);
    final CalculationHolder operation = (CalculationHolder) operationComboBox
        .getSelectedItem();
    _xytool.setPreselectedOperation(operation);

    Vector<WatchableList> selectedTracksByUser = null;

    if (selectTrackModel != null && _stepControl != null && _stepControl
        .getStartTime() != null && _stepControl.getEndTime() != null)
    {
      _xytool.setPreselectedPrimaryTrack(selectTrackModel.getPrimaryTrack());
      final List<TrackWrapperSelect> tracks = selectTrackModel.getTracks();
      selectedTracksByUser = new Vector<>();
      for (final TrackWrapperSelect currentTrack : tracks)
      {
        if (currentTrack.selected)
        {
          selectedTracksByUser.add(currentTrack.track);
        }
      }

      if (!selectedTracksByUser.isEmpty() && (!operation
          .isARelativeCalculation() || selectTrackModel
              .getPrimaryTrack() != null))
      {
        _xytool.setTracks(selectedTracksByUser);
        _xytool.setPeriod(_stepControl.getStartTime(), _stepControl
            .getEndTime());

        // _xytool
        _xytool.getData();
        setState(ACTIVE_STATE);
      }
    }
  }
}<|MERGE_RESOLUTION|>--- conflicted
+++ resolved
@@ -208,48 +208,7 @@
       @Override
       public void propertyChange(final PropertyChangeEvent arg0)
       {
-<<<<<<< HEAD
-        _xytool = new ShowTimeVariablePlot3(_xyPanel, _stepControl);
-        final CalculationHolder operation =
-            (CalculationHolder) operationComboBox.getSelectedItem();
-        _xytool.setPreselectedOperation(operation);
-
-        Vector<WatchableList> selectedTracksByUser = null;
-
-        if (selectTrackModel != null && _stepControl != null && _stepControl
-            .getStartTime() != null && _stepControl.getEndTime() != null)
-        {
-          _xytool.setPreselectedPrimaryTrack(selectTrackModel
-              .getPrimaryTrack());
-          final List<TrackWrapperSelect> tracks = selectTrackModel.getTracks();
-          selectedTracksByUser = new Vector<>();
-          for (final TrackWrapperSelect currentTrack : tracks)
-          {
-            if (currentTrack.selected)
-            {
-              selectedTracksByUser.add(currentTrack.track);
-            }
-          }
-
-          if (!selectedTracksByUser.isEmpty() && (!operation
-              .isARelativeCalculation() || selectTrackModel
-                  .getPrimaryTrack() != null))
-          {
-            _xytool.setTracks(selectedTracksByUser);
-            _xytool.setPeriod(_stepControl.getStartTime(), _stepControl
-                .getEndTime());
-
-            // _xytool
-            _xytool.getData();
-            setState(ACTIVE_STATE);
-          }else
-          {
-            _xyPanel.reset();
-          }
-        }
-=======
         updateXYPlot(operationComboBox);
->>>>>>> 0c495f5f
       }
     });
 
@@ -395,13 +354,15 @@
         {
           _xytool.getGeneratedJFreeChart().getXYPlot().addAnnotation(
               _crosshairValueText);
-          hideCrosshair.setToolTipText("Hide the crosshair from the graph (for printing)");
+          hideCrosshair.setToolTipText(
+              "Hide the crosshair from the graph (for printing)");
         }
         else
         {
           _xytool.getGeneratedJFreeChart().getXYPlot().removeAnnotation(
               _crosshairValueText);
-          hideCrosshair.setToolTipText("Show the crosshair from the graph (for printing)");
+          hideCrosshair.setToolTipText(
+              "Show the crosshair from the graph (for printing)");
         }
 
         _xytool.getGeneratedChartPanel().invalidate();
@@ -597,6 +558,10 @@
         _xytool.getData();
         setState(ACTIVE_STATE);
       }
+      else
+      {
+        _xyPanel.reset();
+      }
     }
   }
 }