--- conflicted
+++ resolved
@@ -164,45 +164,6 @@
     return icon;
   }
 
-  private void updateXYPlot(
-      final JComboBox<CalculationHolder> operationComboBox)
-  {
-    _xytool = new ShowTimeVariablePlot3(_xyPanel, _stepControl);
-    final CalculationHolder operation = (CalculationHolder) operationComboBox
-        .getSelectedItem();
-    _xytool.setPreselectedOperation(operation);
-
-    Vector<WatchableList> selectedTracksByUser = null;
-
-    if (selectTrackModel != null && _stepControl != null && _stepControl
-        .getStartTime() != null && _stepControl.getEndTime() != null)
-    {
-      _xytool.setPreselectedPrimaryTrack(selectTrackModel.getPrimaryTrack());
-      final List<TrackWrapperSelect> tracks = selectTrackModel.getTracks();
-      selectedTracksByUser = new Vector<>();
-      for (final TrackWrapperSelect currentTrack : tracks)
-      {
-        if (currentTrack.selected)
-        {
-          selectedTracksByUser.add(currentTrack.track);
-        }
-      }
-
-      if (!selectedTracksByUser.isEmpty() && (!operation
-          .isARelativeCalculation() || selectTrackModel
-              .getPrimaryTrack() != null))
-      {
-        _xytool.setTracks(selectedTracksByUser);
-        _xytool.setPeriod(_stepControl.getStartTime(), _stepControl
-            .getEndTime());
-
-        // _xytool
-        _xytool.getData();
-        setState(ACTIVE_STATE);
-      }
-    }
-  }
-
   protected void init()
   {
     formattingOperation theFormatter = null;
@@ -250,57 +211,29 @@
         updateXYPlot(operationComboBox);
       }
     });
-<<<<<<< HEAD
-    
-=======
-
-    // Adding listener for filtering.
-    _stepControl.getLayers().addDataReformattedListener(new DataListener()
-    {
-
-      @Override
-      public void dataExtended(final Layers theData)
-      {
-        // not implemented
-      }
-
-      @Override
-      public void dataModified(final Layers theData, final Layer changedLayer)
-      {
-        // not implemented
-      }
-
-      @Override
-      public void dataReformatted(final Layers theData,
-          final Layer changedLayer)
-      {
-        updateXYPlot(operationComboBox);
-      }
-    });
->>>>>>> 0c495f5f
 
     if (_stepControl != null && _stepControl.getLayers() != null)
-    {
+    { 
       final DataListener trackChangeListener = new DataListener()
       {
 
         @Override
         public void dataExtended(final Layers theData)
         {
-          assignTraks(theData);
+          assignTracks(theData);
         }
 
         @Override
         public void dataModified(final Layers theData, final Layer changedLayer)
         {
-          assignTraks(theData);
+          assignTracks(theData);
         }
 
         @Override
         public void dataReformatted(final Layers theData,
             final Layer changedLayer)
         {
-          assignTraks(theData);
+          assignTracks(theData);
         }
       };
       _stepControl.getLayers().addDataModifiedListener(trackChangeListener);
@@ -553,8 +486,7 @@
     notifyListenersStateChanged(this, STATE_PROPERTY, oldState, newState);
   }
 
-<<<<<<< HEAD
-  private void assignTraks(final Layers layers)
+  private void assignTracks(final Layers layers)
   {
     final Enumeration<Editable> elem = layers
         .elements();
@@ -568,7 +500,8 @@
       }
     }
     selectTrackModel.setTracks(tracks);
-=======
+  }
+
   private void updateXYPlot(
       final JComboBox<CalculationHolder> operationComboBox)
   {
@@ -606,6 +539,5 @@
         setState(ACTIVE_STATE);
       }
     }
->>>>>>> 0c495f5f
   }
 }