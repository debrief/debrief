
package org.mwc.debrief.lite.map;

import java.awt.Cursor;
import java.awt.Point;
import java.awt.Toolkit;
import java.awt.event.MouseEvent;

import javax.swing.ImageIcon;
import javax.swing.JLabel;

import org.geotools.geometry.DirectPosition2D;
import org.geotools.referencing.crs.DefaultGeographicCRS;
import org.geotools.swing.AbstractMapPane;
import org.geotools.swing.event.MapMouseEvent;
import org.geotools.swing.tool.AbstractZoomTool;
import org.opengis.geometry.MismatchedDimensionException;
import org.opengis.referencing.operation.MathTransform;
import org.opengis.referencing.operation.TransformException;

import Debrief.GUI.Frames.Application;
import MWC.Algorithms.Conversions;
import MWC.GUI.ToolParent;
import MWC.GenericData.WorldDistance;
import MWC.GenericData.WorldLocation;
import MWC.GenericData.WorldVector;

/**
 * A cursor tool to display the measured range and bearing between two points
 *
 * @author Ian Mayo - from Michael Bedward's Zoom In tool
 */
public class RangeBearingTool extends AbstractZoomTool
{

  public static class RangeBearingMeasure
  {
    private static final String DEGREE_SYMBOL = "\u00b0";
    private final WorldDistance distance;
    private double bearing;

    public RangeBearingMeasure(final WorldDistance distance,
        final double bearing)
    {
      this.distance = distance;
      this.bearing = bearing;
    }

    public int getIntBearing()
    {
      return (int) bearing;
    }

    public String getLongFormat()
    {
      return "Range:" + (int) distance.getValueIn(RangeBearingTool.bearingUnit)
          + WorldDistance.getLabelFor(RangeBearingTool.bearingUnit) + " Brg:"
          + (int) bearing + DEGREE_SYMBOL;
    }

    public int getPrintBearing()
    {
      // +360 just in case... :)
      return (getIntBearing() + 360) % 180 - 90;
    }

    public String getShortFormat()
    {
      return (int) distance.getValueIn(RangeBearingTool.bearingUnit)
          + WorldDistance.getLabelFor(RangeBearingTool.bearingUnit) + " "
          + (int) bearing + DEGREE_SYMBOL;
    }

    public void normalizeBearing()
    {
      if (bearing < 0)
      {
        bearing += 360d;
      }
    }
  }

  /** Tool name */
  public static final String TOOL_NAME = "Rng/Brg";

  /** Tool tip text */
  public static final String TOOL_TIP =
      "Measure Range/Bearing between dragged points";

  /** Cursor */
  public static final String CURSOR_IMAGE =
      "/org/geotools/swing/icons/pointer.png";

  /** Cursor hotspot coordinates */
  public static final Point CURSOR_HOTSPOT = new Point(0, 0);

  /** Icon for the control */
  public static final String ICON_IMAGE =
      "/org/geotools/swing/icons/mActionPan.png";

  // Unit which is getting displayed now.
  private static int bearingUnit = WorldDistance.YARDS;

  public static int getBearingUnit()
  {
    return bearingUnit;
  }

  private final Cursor cursor;

  private WorldLocation startPos;

  private final JLabel _statusBar;

  private final MathTransform _transform;

  /**
   * Button that we have pressed. It is used to filter multiple mouse clicking.
   */
  private int buttonPressed = -1;

  /**
   * True if it is getting dragged now
   */
  private boolean dragging = false;

  private final MouseDragLine dragLine;

  /**
   * Constructor
   *
   * @param statusBar
   */
  public RangeBearingTool(final JLabel statusBar, final MathTransform transform,
      final AbstractMapPane abstractMapPane)
  {
    final Toolkit tk = Toolkit.getDefaultToolkit();
    final ImageIcon imgIcon = new ImageIcon(getClass().getResource(
        CURSOR_IMAGE));
    cursor = tk.createCustomCursor(imgIcon.getImage(), CURSOR_HOTSPOT,
        TOOL_NAME);
    _statusBar = statusBar;
    _transform = transform;

    dragLine = new MouseDragLine(abstractMapPane);
  }

  /**
   * Returns true to indicate that this tool draws a box on the map display when the mouse is being
   * dragged to show the zoom-in area
   */
  @Override
  public boolean drawDragBox()
  {
    return false;
  }

  public void eraseOldDrawing()
  {
    dragLine.eraseOldDrawing();
  }

  /**
   * Get the mouse cursor for this tool
   */
  @Override
  public Cursor getCursor()
  {
    return cursor;
  }

  /**
   * Records that the mouse is being dragged
   *
   * @param ev
   *          the mouse event
   */
  @Override
  public void onMouseDragged(final MapMouseEvent ev)
  {
    if (ev.getButton() != MouseEvent.BUTTON3)
    {
      // ok, sort out the range and bearing
      final DirectPosition2D curPos = ev.getWorldPos();

      // mouse pos in Map coordinates
      if (ev.getWorldPos()
          .getCoordinateReferenceSystem() != DefaultGeographicCRS.WGS84)
      {
        try
        {
          _transform.transform(curPos, curPos);
        }
        catch (MismatchedDimensionException | TransformException e)
        {
          Application.logError2(ToolParent.ERROR,
              "Failure in projection transform", e);
        }
      }

      final WorldLocation current = new WorldLocation(curPos.getY(), curPos
          .getX(), 0);

      // now the delta
      final WorldVector delta = current.subtract(startPos);
      final WorldDistance distance = new WorldDistance(delta.getRange(),
          WorldDistance.DEGS);
      final double bearing = Conversions.Rads2Degs(delta.getBearing());

      final RangeBearingMeasure rangeBearing = new RangeBearingMeasure(distance,
          bearing);
      rangeBearing.normalizeBearing();
      final String msg = rangeBearing.getLongFormat();
      if (_statusBar != null)
      {
        _statusBar.setText(msg);
      }

      // Now we draw the line
      dragLine.mouseDragged(ev, rangeBearing);
    }
  }

  /**
   * Records the map position of the mouse event in case this button press is the beginning of a
   * mouse drag
   *
   * @param ev
   *          the mouse event
   */
  @Override
  public void onMousePressed(final MapMouseEvent ev)
  {
    if (!dragging && ev.getButton() != MouseEvent.BUTTON3)
    {
      final DirectPosition2D startPosWorld = ev.getWorldPos();

      if (ev.getWorldPos()
          .getCoordinateReferenceSystem() != DefaultGeographicCRS.WGS84)
      {
        try
        {
          _transform.transform(startPosWorld, startPosWorld);
        }
        catch (MismatchedDimensionException | TransformException e)
        {
          Application.logError2(ToolParent.ERROR,
              "Failure in projection transform", e);
        }
      }

      startPos = new WorldLocation(startPosWorld.getY(), startPosWorld.getX(),
          0);
      buttonPressed = ev.getButton();
      dragging = true;

      dragLine.mousePressed(ev);
    }
  }

  /**
   * If the mouse was dragged, determines the bounds of the box that the user defined and passes
   * this to the mapPane's {@code setDisplayArea} method.
   *
   * @param ev
   *          the mouse event
   */
  @Override
  public void onMouseReleased(final MapMouseEvent ev)
  {
    if (dragging && ev != null && ev.getButton() == buttonPressed && ev
        .getButton() != MouseEvent.BUTTON3)
    {
      dragging = false;
      buttonPressed = -1;
      startPos = null;

      dragLine.mouseReleased(ev);
    }
  }

<<<<<<< HEAD
  public static void setBearingUnit(final int bearingUnit)
=======
  public void setBearingUnit(final int bearingUnit)
>>>>>>> b9dd8d9e
  {
    RangeBearingTool.bearingUnit = bearingUnit;
  }
}<|MERGE_RESOLUTION|>--- conflicted
+++ resolved
@@ -279,11 +279,7 @@
     }
   }
 
-<<<<<<< HEAD
   public static void setBearingUnit(final int bearingUnit)
-=======
-  public void setBearingUnit(final int bearingUnit)
->>>>>>> b9dd8d9e
   {
     RangeBearingTool.bearingUnit = bearingUnit;
   }
