--- conflicted
+++ resolved
@@ -210,25 +210,14 @@
           WorldDistance.DEGS);
       final double bearing = Conversions.Rads2Degs(delta.getBearing());
 
-<<<<<<< HEAD
-    final RangeBearingMeasure rangeBearing = new RangeBearingMeasure(distance,
-        bearing, this);
-    rangeBearing.normalizeBearing();
-    final String msg = rangeBearing.getLongFormat();
-    if (_statusBar != null)
-    {
-      _statusBar.setText(msg);
-    }
-=======
       final RangeBearingMeasure rangeBearing = new RangeBearingMeasure(distance,
-          bearing);
+          bearing, this);
       rangeBearing.normalizeBearing();
       final String msg = rangeBearing.getLongFormat();
       if (_statusBar != null)
       {
         _statusBar.setText(msg);
       }
->>>>>>> 7f67b21c
 
       // Now we draw the line
       dragLine.mouseDragged(ev, rangeBearing);
