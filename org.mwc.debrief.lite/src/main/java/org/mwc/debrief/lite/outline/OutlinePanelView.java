<<<<<<< HEAD
/*
 *    Debrief - the Open Source Maritime Analysis Application
 *    http://debrief.info
 *
 *    (C) 2000-2018, Deep Blue C Technology Ltd
 *
 *    This library is free software; you can redistribute it and/or
 *    modify it under the terms of the Eclipse Public License v1.0
 *    (http://www.eclipse.org/legal/epl-v10.html)
 *
 *    This library is distributed in the hope that it will be useful,
 *    but WITHOUT ANY WARRANTY; without even the implied warranty of
 *    MERCHANTABILITY or FITNESS FOR A PARTICULAR PURPOSE.
 */
package org.mwc.debrief.lite.outline;

import static Debrief.GUI.Views.LogicHelpers.getClipboardNotEmptyTest;
import static Debrief.GUI.Views.LogicHelpers.getIsFixesTest;
import static Debrief.GUI.Views.LogicHelpers.getIsLayerTest;
import static Debrief.GUI.Views.LogicHelpers.getIsShapesTest;
import static Debrief.GUI.Views.LogicHelpers.getIsTrackTest;
import static Debrief.GUI.Views.LogicHelpers.getNotEmptyTest;
import static Debrief.GUI.Views.LogicHelpers.getNotLayerTest;
import static Debrief.GUI.Views.LogicHelpers.getNotNarrativeTest;
import static Debrief.GUI.Views.LogicHelpers.getOnlyOneTest;
import static Debrief.GUI.Views.LogicHelpers.getSelectionEmptyTest;

import java.awt.BorderLayout;
import java.awt.Color;
import java.awt.Component;
import java.awt.FlowLayout;
import java.awt.FontMetrics;
import java.awt.datatransfer.Clipboard;
import java.awt.datatransfer.ClipboardOwner;
import java.awt.datatransfer.DataFlavor;
import java.awt.datatransfer.Transferable;
import java.awt.datatransfer.UnsupportedFlavorException;
import java.awt.event.ActionEvent;
import java.awt.event.ActionListener;
import java.awt.event.MouseAdapter;
import java.awt.event.MouseEvent;
import java.io.IOException;
import java.net.URL;
import java.util.ArrayList;
import java.util.HashMap;
import java.util.Map;

import javax.swing.AbstractCellEditor;
import javax.swing.BorderFactory;
import javax.swing.Box;
import javax.swing.Icon;
import javax.swing.ImageIcon;
import javax.swing.JButton;
import javax.swing.JLabel;
import javax.swing.JPanel;
import javax.swing.JTree;
import javax.swing.SwingUtilities;
import javax.swing.UIManager;
import javax.swing.border.Border;
import javax.swing.event.TreeSelectionEvent;
import javax.swing.event.TreeSelectionListener;
import javax.swing.tree.DefaultMutableTreeNode;
import javax.swing.tree.DefaultTreeCellRenderer;
import javax.swing.tree.TreeCellEditor;
import javax.swing.tree.TreeNode;
import javax.swing.tree.TreePath;

import org.mwc.debrief.lite.menu.OutlineViewSelection;
import org.mwc.debrief.lite.properties.PropertiesDialog;

import Debrief.GUI.CoreImageHelper;
import Debrief.GUI.DebriefImageHelper;
import Debrief.GUI.Views.LogicHelpers.And;
import Debrief.GUI.Views.LogicHelpers.EnabledTest;
import Debrief.GUI.Views.LogicHelpers.Helper;
import Debrief.GUI.Views.LogicHelpers.Or;
import Debrief.Wrappers.FixWrapper;
import Debrief.Wrappers.TrackWrapper;
import MWC.GUI.BaseLayer;
import MWC.GUI.CanEnumerate;
import MWC.GUI.Editable;
import MWC.GUI.HasEditables;
import MWC.GUI.Layer;
import MWC.GUI.Plottable;
import MWC.GUI.PlottableSelection;
import MWC.GUI.Plottables;
import MWC.GUI.ToolParent;
import MWC.GUI.LayerManager.Swing.SwingLayerManager;
import MWC.GUI.Tools.Swing.MyMetalToolBarUI.ToolbarOwner;
import MWC.GUI.Undo.UndoBuffer;

/**
 * @author Ayesha <ayesha.ma@gmail.com>
 *
 */
public class OutlinePanelView extends SwingLayerManager implements
    ClipboardOwner, Helper
{

  /**
   * 
   */
  private static final long serialVersionUID = 1L;

  private UndoBuffer _undoBuffer;
  private Clipboard _clipboard;
  private ArrayList<ButtonEnabler> _enablers = new ArrayList<ButtonEnabler>();
  private Transferable _cutContents;
  private TreePath _theCutParent; 

  private static class ButtonEnabler
  {
    private final Component _button;
    private final EnabledTest _test;
    private final String _title;

    private ButtonEnabler(final String title, final Component button, final EnabledTest test)
    {
      _title = title;
      _button = button;
      _test = test;
    }
    
    private ButtonEnabler(final JButton button, final EnabledTest test)
    {
      this(button.getToolTipText(), button, test);
    }
    
    @Override
    public String toString()
    {
      return _title;
    }
    
    private void refresh(final Helper helper)
    {
      _button.setEnabled(_test.isEnabled(helper));
    }
  }
  
  public OutlinePanelView(UndoBuffer undoBuffer, Clipboard clipboard)
  {
    _undoBuffer = undoBuffer;
    _clipboard = clipboard;
  }

  public static void main(String[] args)
  {
    final EnabledTest hasData = new EnabledTest("Has data")
    {
      @Override
      public boolean isEnabled(final Helper helper)
      {
        return !helper.getSelection().isEmpty();
      }
    };

    final EnabledTest isEmpty = new EnabledTest("Is empty")
    {
      @Override
      public boolean isEnabled(final Helper helper)
      {
        return helper.getSelection().isEmpty();
      }
    };
    final EnabledTest notEmpty = new EnabledTest("Not empty")
    {
      @Override
      public boolean isEnabled(final Helper helper)
      {
        return !helper.getSelection().isEmpty();
      }
    };
    final EnabledTest onlyOne = new EnabledTest("Only one")
    {
      @Override
      public boolean isEnabled(final Helper helper)
      {
        return helper.getSelection().size() == 1;
      }
    };
    Helper helper1 = new Helper() {

      @Override
      public ArrayList<Plottable> getSelection()
      {
        ArrayList<Plottable> res = new ArrayList<Plottable>();
        res.add(new BaseLayer());
        return res;
      }

      @Override
      public ArrayList<Plottable> getClipboardContents()
      {
        return new ArrayList<Plottable>();
      }};

      Helper helper2 = new Helper() {

        @Override
        public ArrayList<Plottable> getSelection()
        {
          ArrayList<Plottable> res = new ArrayList<Plottable>();
          res.add(new BaseLayer());
          res.add(new BaseLayer());
          return res;
        }

        @Override
        public ArrayList<Plottable> getClipboardContents()
        {
          return new ArrayList<Plottable>();
        }};

    System.out.println(new And(hasData, isEmpty).isEnabled(helper1));
    System.out.println(new Or(hasData, isEmpty).isEnabled(helper1));
    System.out.println(new And(notEmpty, onlyOne).isEnabled(helper1));
    System.out.println(new And(notEmpty, onlyOne).isEnabled(helper2));
  }

  @Override
  protected void initForm()
  {
    super.initForm(true);
    JPanel commandBar = new JPanel();
    commandBar.setBackground(Color.LIGHT_GRAY);
    commandBar.setLayout(new FlowLayout(FlowLayout.RIGHT));
    
    // sort out the logical tests
    final EnabledTest notEmpty = getNotEmptyTest();
    final EnabledTest onlyOne = getOnlyOneTest();
    final EnabledTest clipboardNotEmpty = getClipboardNotEmptyTest();
    final EnabledTest selectionIsTrack = getIsTrackTest();
    final EnabledTest selectionIsLayer = getIsLayerTest();
    final EnabledTest clipboardIsFixes = getIsFixesTest();
    final EnabledTest clipboardIsShapes = getIsShapesTest();
    final EnabledTest isEmpty = getSelectionEmptyTest();
    final EnabledTest notNarrative = getNotNarrativeTest();
    final EnabledTest notIsLayer = getNotLayerTest();
        
    final JButton editButton = createCommandButton("Edit",
        "icons/24/edit.png");
    _enablers.add(new ButtonEnabler(editButton, new And(notEmpty, onlyOne)));
    editButton.setEnabled(false);
    commandBar.add(editButton);
    
    final JButton cutButton =  createCommandButton("Cut",
        "icons/24/cut.png");
    _enablers.add(new ButtonEnabler(cutButton, new And(notEmpty, notNarrative,notIsLayer)));
    cutButton.setEnabled(false);
    commandBar.add(cutButton);
    
    final JButton copyButton = createCommandButton("Copy",
        "icons/24/copy_to_clipboard.png");
    _enablers.add(new ButtonEnabler(copyButton, new And(notEmpty, notNarrative,notIsLayer)));
    copyButton.setEnabled(false);
    commandBar.add(copyButton);

    final JButton pasteButton = createCommandButton("Paste",
        "icons/24/paste.png");
    _enablers.add(new ButtonEnabler(pasteButton, new And(
        clipboardNotEmpty, new Or(new And(
            selectionIsTrack, clipboardIsFixes), new And(
                selectionIsLayer, clipboardIsShapes)))));
    pasteButton.setEnabled(false);
    commandBar.add(pasteButton);    

    final JButton addLayerButton = createCommandButton("Add Layer",
        "icons/24/add.png");
    _enablers.add(new ButtonEnabler(addLayerButton, isEmpty));
    commandBar.add(addLayerButton);

    final JButton deleteButton = createCommandButton("Delete",
        "icons/24/remove.png");
    deleteButton.setToolTipText("Delete");
    _enablers.add(new ButtonEnabler(deleteButton, notEmpty));
    deleteButton.setEnabled(false);
    commandBar.add(deleteButton);

    final JButton refreshViewButton = createCommandButton("Update View",
        "icons/24/repaint.png");
    refreshViewButton.setToolTipText("Update View");
    refreshViewButton.addActionListener(new ActionListener()
    {

      @Override
      public void actionPerformed(ActionEvent e)
      {
        doReset();
      }
    });
    commandBar.add(refreshViewButton);
    final Helper me = this;
    _myTree.addTreeSelectionListener(new TreeSelectionListener()
    {
      @Override
      public void valueChanged(TreeSelectionEvent e)
      {
        final ArrayList<Plottable> sel = me.getSelection();
        final ArrayList<Plottable> clip = me.getClipboardContents();
        Helper helper = new Helper()
        {
          @Override
          public ArrayList<Plottable> getSelection()
          {
            return sel;
          }

          @Override
          public ArrayList<Plottable> getClipboardContents()
          {
            return clip;
          }
        };
        
        for(final ButtonEnabler t: _enablers)
        {
          t.refresh(helper);
        }
      }
    });
    pasteButton.addActionListener(new ActionListener()
    {
      @Override
      public void actionPerformed(ActionEvent e)
      {
        /*if(_cutContents!=null) {
          restoreCutContents();
        }*/
        doPaste();

      }
    });
    editButton.addActionListener(new ActionListener()
    {

      @Override
      public void actionPerformed(ActionEvent e)
      {
        int selectionCount = _myTree.getSelectionCount();
        if (selectionCount == 1)
        {
          TreePath selectionPath = _myTree.getSelectionPath();
          if (selectionPath != null)
          {
            Object node = selectionPath.getLastPathComponent();
            if (node instanceof DefaultMutableTreeNode)
            {
              editThis((DefaultMutableTreeNode) node);
            }
          }
        }

      }
    });
    addLayerButton.addActionListener(new ActionListener()
    {

      @Override
      public void actionPerformed(ActionEvent e)
      {
        addLayer();

      }
    });
    cutButton.addActionListener(new ActionListener()
    {
      
      @Override
      public void actionPerformed(ActionEvent e)
      {
        int selectionCount = _myTree.getSelectionCount();
        if (selectionCount > 0)
        {
          TreePath selectionPath[] = _myTree.getSelectionPaths();
          /*if(_cutContents!=null) {
            restoreCutContents();
          }*/
          doCut(selectionPath);
        }
      }
    });
    copyButton.addActionListener(new ActionListener()
    {

      @Override
      public void actionPerformed(ActionEvent e)
      {
        int selectionCount = _myTree.getSelectionCount();
        if (selectionCount > 0)
        {
          TreePath selectionPath[] = _myTree.getSelectionPaths();
          /*if(_cutContents!=null) {
            restoreCutContents();
          }*/
          doCopy(selectionPath,true);
        }
      }
    });
    deleteButton.addActionListener(new ActionListener()
    {
      
      @Override
      public void actionPerformed(ActionEvent e)
      {
        if(_cutContents!=null) {
          restoreCutContents();
        }
        doDelete();
      }
    });

    add(commandBar, BorderLayout.NORTH);
    setCellRenderer(new OutlineRenderer());
    setCellEditor(new OutlineCellEditor());
  }

  private JButton createCommandButton(String command, String image)
  {
    URL imageIcon = getClass().getClassLoader().getResource(image);
    ImageIcon icon = null;
    try
    {
      icon = new ImageIcon(imageIcon);
    }
    catch (Exception e)
    {
      System.err.println("Failed to find icon:" + image);
      e.printStackTrace();
    }
    final JButton button = new JButton(icon);
    button.setToolTipText(command);
    return button;
  }

  protected void doCopy(TreePath[] selectionPaths,boolean isCopy)
  {
    Plottable[] plottables = new Plottable[selectionPaths.length];
    int i = 0;
    for (TreePath path : selectionPaths)
    {
      plottables[i++] = (Plottable) ((DefaultMutableTreeNode) path
          .getLastPathComponent()).getUserObject();
    }
    OutlineViewSelection selection = new OutlineViewSelection(plottables, isCopy);
    _clipboard.setContents(selection, this);

  }

  protected void doDelete()
  {
    final TreePath[] selectionPaths = _myTree.getSelectionPaths();
    boolean modified = false;
    if (selectionPaths != null)
    {
      for (final TreePath item : selectionPaths)
      {
        Object component = item.getLastPathComponent();
        if (component instanceof PlottableNode)
        {
          PlottableNode node = (PlottableNode) component;
          Object object = node.getUserObject();
          if(object instanceof Plottable)
          {
            int pathCount = item.getPathCount();
            // ok, delete it, get the parent
            DefaultMutableTreeNode parentNode = (DefaultMutableTreeNode) _myTree
                .getSelectionPath().getPathComponent(pathCount - 2);
            Object parent = parentNode.getUserObject();
            if(parent instanceof Layer)
            {
              Layer layer = (Layer) parent;
              layer.removeElement((Editable) object);
              modified = true;
            }
            else
            {
              // ok, the parent isn't a layer. In that case this must
              // be a top level layer
              getData().removeThisLayer((Layer) object);
              modified = true;
            }
          }
        }
      }
    }

    if(modified)
    {
      doReset();
    }

  }

  protected void doCut(TreePath[] selectionPaths)
  {
    //restore any contents that were cut 
    //previously before starting the new one.
    doCopy(selectionPaths,false);
    //parent object is the destination
    rememberCutContents();
    doDelete();
    //if the next action is not paste then undo delete
  }

  private void restoreCutContents() {
    Transferable tr = _cutContents;
    ArrayList<Plottable> plottables = getContentsFromTransferable(tr);
    final CanEnumerate destination;
    if(_theCutParent!=null && plottables!=null && !plottables.isEmpty()) {
      Object obj = ((DefaultMutableTreeNode)_theCutParent.getLastPathComponent()).getUserObject();
      if(obj instanceof String) {
        destination = null;
      }
      else {
        destination = (CanEnumerate)obj;
      }
    }
    else {
      destination = null;
    }
    for(Plottable theData:plottables) {
      addBackData(theData,destination);
    }
    _cutContents = null;
    _theCutParent = null;
    _myData.fireModified(null);
}


  private void rememberCutContents()
  {
    if (_clipboard != null)
    {
      // copy in the new data
      _cutContents = _clipboard.getContents(this);
      _theCutParent = _myTree.getSelectionPath().getParentPath();
    }
  }

  protected void doPaste()
  {
    final DefaultMutableTreeNode node = (DefaultMutableTreeNode) _myTree
        .getSelectionPath().getLastPathComponent();
    final Editable editable = (Editable) node.getUserObject();
    final CanEnumerate destination;
    if (editable instanceof BaseLayer)
    {
      destination = (BaseLayer) editable;
    }
    else if (editable instanceof TrackWrapper)
    {
      destination = (TrackWrapper) editable;
    }
    else
    {
      destination = null;
    }

    final Transferable tr = _clipboard.getContents(this);
    final OutlineViewSelection os = (OutlineViewSelection) tr;
    final boolean _isCopy = os.isACopy();
    ArrayList<Plottable> plottables = getClipboardContents();
    // see if there is currently a plottable on the clipboard
    // see if it is a layer or not
    if(!plottables.isEmpty())
    {
      for (Plottable theData : plottables)
      {
        addBackData(theData,destination);
      }
      _myData.fireExtended(plottables.get(0), (HasEditables)destination);
    }
    if (!_isCopy)
    {
      // clear the clipboard
      _clipboard.setContents(new Transferable() {
        public DataFlavor[] getTransferDataFlavors() {
          return new DataFlavor[0];
        }

        public boolean isDataFlavorSupported(DataFlavor flavor) {
          return false;
        }

        public Object getTransferData(DataFlavor flavor) throws UnsupportedFlavorException {
          throw new UnsupportedFlavorException(flavor);
        }
      },this);
      //_clipboard.setContents(null, this);
    }
    
    
    

  }
  
  /**
   * have a fresh pass through the data
   */
  public void updateData(final Layer changedLayer, final Plottable newItem)
  {
    _myTree.setExpandsSelectedPaths(true);
    // find out which node is currently visible
    if (changedLayer != null && newItem != null)
    {
      DefaultMutableTreeNode rootNode = getTreeNode(null, changedLayer
          .getName(), changedLayer);
      if(rootNode!=null) {
        final DefaultMutableTreeNode itemNode;
        if(rootNode.getUserObject() instanceof Layer){
          //used class name instead of instanceof as otherwise
          //there will be cyclic dependency in eclipse manifest.
         
          if(newItem instanceof FixWrapper) {
            rootNode = (DefaultMutableTreeNode)rootNode.getFirstChild();
          }
          itemNode = getTreeNode(rootNode, newItem.getName(),
        
            newItem);
        }
        else {
          //if not a layer but a trackwrapper
          DefaultMutableTreeNode firstChild = (DefaultMutableTreeNode)rootNode.getFirstChild();
          if(firstChild != null) {
            itemNode = getTreeNode((DefaultMutableTreeNode)rootNode.getFirstChild(), newItem.getName(),
              
              newItem);
          }
          else {
            itemNode = null;
          }
        }
        if(itemNode!=null) {
          final TreePath _treePath = new TreePath(itemNode.getPath());
          SwingUtilities.invokeLater(new Runnable()
          {

            @Override
            public void run()
            {
              _myTree.expandPath(_treePath);
              _myTree.scrollPathToVisible(_treePath);
              _myTree.makeVisible(_treePath);
              _myTree.setSelectionPath(_treePath);
            }
          });
        }
      }
    }
    else if (changedLayer != null)
    {
      final DefaultMutableTreeNode rootNode = getTreeNode(null, changedLayer
          .getName(), changedLayer);
      if(rootNode!=null) {
        final TreePath _treePath = new TreePath(rootNode.getPath());
        SwingUtilities.invokeLater(new Runnable()
        {

          @Override
          public void run()
          {
            _myTree.expandPath(_treePath);
            _myTree.scrollPathToVisible(_treePath);
            _myTree.makeVisible(_treePath);
            _myTree.setSelectionPath(_treePath);
          }
        });
      }
    }
  }


  private void addBackData(Plottable theData, CanEnumerate destination)
  {
    if (theData instanceof Layer)
    {
      pasteLayer(destination, (Layer) theData);
    }
    else
    {
      //renameIfNecessary((Editable)theData, destination);
      if (destination instanceof Layer)
      {
        ((Layer) destination).add(theData);
      }
      else
      {
        ((TrackWrapper) destination).add(theData);
      }
    }
    
  }

  public void pasteLayer(final CanEnumerate destination, final Layer theData)
  {
    if (destination instanceof BaseLayer)
    {
      ((Layer) destination).add(theData);
    }
    else
    {
      if (_myData.findLayer(theData.getName()) == null)
      {
        // just add it
        if (theData instanceof FixWrapper)
          _myData.addThisLayerDoNotResize((Layer) theData);
      }
      else
      {
        // adjust the name
        final Layer newLayer = (Layer) theData;

        final String theName = newLayer.getName();

        // does the layer end in a digit?
        final char id = theName.charAt(theName.length() - 1);
        final String idStr = new String("" + id);
        int val = 1;

        String newName = null;
        try
        {
          val = Integer.parseInt(idStr);
          newName = theName.substring(0, theName.length() - 2) + " " + val;

          while (_myData.findLayer(newName) != null)
          {
            val++;
            newName = theName.substring(0, theName.length() - 2) + " " + val;
          }
        }
        catch (final java.lang.NumberFormatException f)
        {
          newName = theName + " " + val;
          while (_myData.findLayer(newName) != null)
          {
            val++;
            newName = theName + " " + val;
          }
        }

        // ignore, there isn't a number, just add a 1
        newLayer.setName(newName);

        // just drop it in at the top level
        _myData.addThisLayerDoNotResize((Layer) theData);
      }
    }

  }

  private class OutlineRenderer extends DefaultTreeCellRenderer
  {
    /**
     * 
     */
    private static final long serialVersionUID = 1L;
    private Icon visibilityIconEnabled;
    private Icon visibilityIconDisabled;
    @SuppressWarnings("unused")
    private int _xOffset = 0;
    private final Component strut = Box.createHorizontalStrut(5);
    private final JPanel panel = new JPanel();
    private JLabel visibility = new JLabel();
    private Border border = BorderFactory.createEmptyBorder(4, 2, 2, 4);
    private Map<String, ImageIcon> iconMap = new HashMap<String, ImageIcon>();

    public OutlineRenderer()
    {
      panel.setBackground(UIManager.getColor("Tree.textBackground"));
      setOpaque(false);
      panel.setOpaque(false);
      panel.setLayout(new FlowLayout(FlowLayout.LEFT, 0, 0));

      visibility.setOpaque(false);
      visibilityIconEnabled = new ImageIcon(getClass().getClassLoader()
          .getResource("icons/16/visible-eye.png"));
      visibilityIconDisabled = new ImageIcon(getClass().getClassLoader()
          .getResource("icons/16/invisible-eye.png"));
      panel.add(visibility);
      panel.add(strut);
      panel.add(this);
      panel.setBorder(border);
    }

    public JLabel getVisibilityLabel()
    {
      return visibility;
    }

    @Override
    public Component getTreeCellRendererComponent(JTree tree, Object node,
        boolean selected, boolean expanded, boolean leaf, int row,
        boolean hasFocus)
    {
      super.getTreeCellRendererComponent(tree, node, selected, expanded, leaf,
          row, hasFocus);
      if (node instanceof DefaultMutableTreeNode)
      {
        final DefaultMutableTreeNode tn = (DefaultMutableTreeNode) node;
        final Object data = tn.getUserObject();
        if (data instanceof Plottable)
        {
          final Plottable pl = (Plottable) tn.getUserObject();
          DebriefImageHelper helper = new DebriefImageHelper();
          String icon = helper.getImageFor(pl);
          if (icon == null)
          {
            String imageKey = CoreImageHelper.getImageKeyFor(pl);
            icon = "icons/16/" + imageKey;
          }
          if (icon != null)
          {
            // do we have this image in the cache?
            ImageIcon match = iconMap.get(icon);
            if (match == null)
            {
              // ok, we'll have to create it
              URL iconURL = DebriefImageHelper.class.getClassLoader()
                  .getResource(icon);
              if (iconURL == null)
              {
                System.err.println("Can't find icon:" + icon);
              }
              else
              {
                match = new ImageIcon(iconURL);
                iconMap.put(icon, match);
              }
            }

            // have we generated one?
            if (match != null)
            {
              // ok, use it
              setIcon(match);
            }

          }
          setVisibility(pl.getVisible());
        }
      }

      panel.doLayout();
      return panel;
    }

    public void paint(final java.awt.Graphics g)
    {
      super.paint(g);

      // get the location of the check box, to check our ticking
      if (g != null)
      {
        try
        {
          final FontMetrics fm = g.getFontMetrics();
          _xOffset = fm.stringWidth(getText()) + strut.getPreferredSize().width;
        }
        finally
        {
          // g.dispose();
        }
      }
    }

    private void setVisibility(boolean visible)
    {
      if (visible)
      {
        visibility.setIcon(visibilityIconEnabled);
      }
      else
      {
        visibility.setIcon(visibilityIconDisabled);
      }
    }

  }

  private class OutlineCellEditor extends AbstractCellEditor implements
      TreeCellEditor
  {

    /**
     * 
     */
    private static final long serialVersionUID = 1L;
    private JLabel visibilityLabel;
    private OutlineRenderer renderer;
    private DefaultMutableTreeNode lastEditedNode;

    public OutlineCellEditor()
    {
      renderer = new OutlineRenderer();
      visibilityLabel = renderer.getVisibilityLabel();

      visibilityLabel.addMouseListener(new MouseAdapter()
      {
        public void mousePressed(final MouseEvent e)
        {
          final Plottable pl = (Plottable) lastEditedNode.getUserObject();
          final PlottableNode pln = (PlottableNode) lastEditedNode;
          boolean newVisibility = !pl.getVisible();
          changeVisOfThisElement(pl, newVisibility, pln.getParentLayer());
          pln.setSelected(newVisibility);
          renderer.setVisibility(newVisibility);
          stopCellEditing();
        }
      });
    }

    public Component getTreeCellEditorComponent(final JTree tree,
        final Object value, final boolean selected, final boolean expanded,
        final boolean leaf, final int row)
    {
      lastEditedNode = (DefaultMutableTreeNode) value;

      return renderer.getTreeCellRendererComponent(tree, value, selected,
          expanded, leaf, row, true); // hasFocus ignored
    }

    public Object getCellEditorValue()
    {
      return lastEditedNode.getUserObject();
    }

  }

  protected void editThis(final TreeNode node)
  {
    System.out.println("Editing...");
    if (node instanceof DefaultMutableTreeNode)
    {
      final DefaultMutableTreeNode tn = (DefaultMutableTreeNode) node;
      final Object data = tn.getUserObject();
      if (data instanceof MWC.GUI.Editable)
      {
        final Editable editable = (Editable) data;
        if (editable.hasEditor())
        {
          // get the toolparent object
          final ToolParent tp = getToolParent();

          // did we get a valid toolparent?
          if (tp != null)
          {
            // set it to busy
            tp.setCursor(java.awt.Cursor.WAIT_CURSOR);
          }
          DefaultMutableTreeNode parent = (DefaultMutableTreeNode) tn
              .getParent();
          final Object parentData = parent.getUserObject();
          ToolbarOwner owner = null;
          if (parentData instanceof ToolbarOwner)
          {
            owner = (ToolbarOwner) parentData;
          }
          PropertiesDialog dialog = new PropertiesDialog(editable, _myData,
              _undoBuffer, tp, owner);
          dialog.setSize(400, 500);
          dialog.setLocationRelativeTo(null);
          dialog.setVisible(true);
          if (tp != null)
          {
            tp.restoreCursor();
          }
        }
      }
    }

  }

  @Override
  public void lostOwnership(Clipboard clipboard, Transferable contents)
  {
    // do nothing

  }

  @Override
  public ArrayList<Plottable> getSelection()
  {
    final ArrayList<Plottable> res = new ArrayList<Plottable>();
    final TreePath[] selectionPaths = _myTree.getSelectionPaths();
    if (selectionPaths != null)
    {
      for (final TreePath item : selectionPaths)
      {
        Object component = item.getLastPathComponent();
        if (component instanceof PlottableNode)
        {
          PlottableNode node = (PlottableNode) component;
          Object object = node.getUserObject();
          if(object instanceof Plottable)
          {
            res.add((Plottable) object);
          }
        }
      }
    }
    return res;
  }

  public ArrayList<Plottable> getContentsFromTransferable(final Transferable tr){
    final ArrayList<Plottable> res = new ArrayList<Plottable>();
    if (tr != null && tr.isDataFlavorSupported(
        PlottableSelection.PlottableFlavor))
    {
      if (tr instanceof OutlineViewSelection)
      {
        // extract the plottable
        Object objectToPaste = null;
        try
        {
          objectToPaste = tr.getTransferData(
              PlottableSelection.PlottableFlavor);
        }
        catch (UnsupportedFlavorException e)
        {
          e.printStackTrace();
        }
        catch (IOException e)
        {
          e.printStackTrace();
        }

        final Plottable[] plottables;
        if (objectToPaste != null)
        {
          if (objectToPaste instanceof Plottable[])
          {
            plottables = (Plottable[]) objectToPaste;
          }
          else
          {
            plottables = new Plottables[1];
            plottables[0] = (Plottable) objectToPaste;
          }
          // get the contents
          for (Plottable theData : plottables)
          {
            res.add(theData);
          }
        }
      }
    }
    return res;

  }
  
  @Override
  public ArrayList<Plottable> getClipboardContents()
  {
    
    Transferable tr = _clipboard.getContents(this);
    // see if there is currently a plottable on the clipboard
    return getContentsFromTransferable(tr);
  }
}
=======
/*
 *    Debrief - the Open Source Maritime Analysis Application
 *    http://debrief.info
 *
 *    (C) 2000-2018, Deep Blue C Technology Ltd
 *
 *    This library is free software; you can redistribute it and/or
 *    modify it under the terms of the Eclipse Public License v1.0
 *    (http://www.eclipse.org/legal/epl-v10.html)
 *
 *    This library is distributed in the hope that it will be useful,
 *    but WITHOUT ANY WARRANTY; without even the implied warranty of
 *    MERCHANTABILITY or FITNESS FOR A PARTICULAR PURPOSE.
 */
package org.mwc.debrief.lite.outline;

import static Debrief.GUI.Views.LogicHelpers.getClipboardNotEmptyTest;
import static Debrief.GUI.Views.LogicHelpers.getIsFixesTest;
import static Debrief.GUI.Views.LogicHelpers.getIsLayerTest;
import static Debrief.GUI.Views.LogicHelpers.getIsShapesTest;
import static Debrief.GUI.Views.LogicHelpers.getIsTrackTest;
import static Debrief.GUI.Views.LogicHelpers.getNotEmptyTest;
import static Debrief.GUI.Views.LogicHelpers.getNotLayerTest;
import static Debrief.GUI.Views.LogicHelpers.getNotNarrativeTest;
import static Debrief.GUI.Views.LogicHelpers.getOnlyOneTest;
import static Debrief.GUI.Views.LogicHelpers.getSelectionEmptyTest;

import java.awt.BorderLayout;
import java.awt.Color;
import java.awt.Component;
import java.awt.FlowLayout;
import java.awt.FontMetrics;
import java.awt.Toolkit;
import java.awt.datatransfer.Clipboard;
import java.awt.datatransfer.ClipboardOwner;
import java.awt.datatransfer.Transferable;
import java.awt.datatransfer.UnsupportedFlavorException;
import java.awt.event.ActionEvent;
import java.awt.event.ActionListener;
import java.awt.event.KeyEvent;
import java.awt.event.MouseAdapter;
import java.awt.event.MouseEvent;
import java.io.IOException;
import java.net.URL;
import java.util.ArrayList;
import java.util.HashMap;
import java.util.Map;

import javax.swing.AbstractAction;
import javax.swing.AbstractCellEditor;
import javax.swing.Action;
import javax.swing.BorderFactory;
import javax.swing.Box;
import javax.swing.Icon;
import javax.swing.ImageIcon;
import javax.swing.JButton;
import javax.swing.JComponent;
import javax.swing.JLabel;
import javax.swing.JPanel;
import javax.swing.JTree;
import javax.swing.KeyStroke;
import javax.swing.SwingUtilities;
import javax.swing.UIManager;
import javax.swing.border.Border;
import javax.swing.event.TreeSelectionEvent;
import javax.swing.event.TreeSelectionListener;
import javax.swing.tree.DefaultMutableTreeNode;
import javax.swing.tree.DefaultTreeCellRenderer;
import javax.swing.tree.TreeCellEditor;
import javax.swing.tree.TreeNode;
import javax.swing.tree.TreePath;

import org.mwc.debrief.lite.menu.OutlineViewSelection;
import org.mwc.debrief.lite.properties.PropertiesDialog;

import Debrief.GUI.CoreImageHelper;
import Debrief.GUI.DebriefImageHelper;
import Debrief.GUI.Views.LogicHelpers.And;
import Debrief.GUI.Views.LogicHelpers.EnabledTest;
import Debrief.GUI.Views.LogicHelpers.Helper;
import Debrief.GUI.Views.LogicHelpers.Or;
import Debrief.Wrappers.FixWrapper;
import Debrief.Wrappers.TrackWrapper;
import MWC.GUI.BaseLayer;
import MWC.GUI.CanEnumerate;
import MWC.GUI.Editable;
import MWC.GUI.HasEditables;
import MWC.GUI.Layer;
import MWC.GUI.Plottable;
import MWC.GUI.PlottableSelection;
import MWC.GUI.Plottables;
import MWC.GUI.ToolParent;
import MWC.GUI.LayerManager.Swing.SwingLayerManager;
import MWC.GUI.Tools.Swing.MyMetalToolBarUI.ToolbarOwner;
import MWC.GUI.Undo.UndoBuffer;

/**
 * @author Ayesha <ayesha.ma@gmail.com>
 *
 */
public class OutlinePanelView extends SwingLayerManager implements
    ClipboardOwner, Helper
{

  private static class ButtonEnabler
  {
    private final Component _button;
    private final EnabledTest _test;
    private final String _title;

    private ButtonEnabler(final JButton button, final EnabledTest test)
    {
      this(button.getToolTipText(), button, test);
    }

    private ButtonEnabler(final String title, final Component button,
        final EnabledTest test)
    {
      _title = title;
      _button = button;
      _test = test;
    }

    private void refresh(final Helper helper)
    {
      _button.setEnabled(_test.isEnabled(helper));
    }

    @Override
    public String toString()
    {
      return _title;
    }
  }

  private class OutlineCellEditor extends AbstractCellEditor implements
      TreeCellEditor
  {

    /**
     *
     */
    private static final long serialVersionUID = 1L;
    private final JLabel visibilityLabel;
    private final OutlineRenderer renderer;
    private DefaultMutableTreeNode lastEditedNode;

    public OutlineCellEditor()
    {
      renderer = new OutlineRenderer();
      visibilityLabel = renderer.getVisibilityLabel();

      visibilityLabel.addMouseListener(new MouseAdapter()
      {
        @Override
        public void mousePressed(final MouseEvent e)
        {
          final Plottable pl = (Plottable) lastEditedNode.getUserObject();
          final PlottableNode pln = (PlottableNode) lastEditedNode;
          final boolean newVisibility = !pl.getVisible();
          changeVisOfThisElement(pl, newVisibility, pln.getParentLayer());
          pln.setSelected(newVisibility);
          renderer.setVisibility(newVisibility);
          stopCellEditing();
        }
      });
    }

    @Override
    public Object getCellEditorValue()
    {
      return lastEditedNode.getUserObject();
    }

    @Override
    public Component getTreeCellEditorComponent(final JTree tree,
        final Object value, final boolean selected, final boolean expanded,
        final boolean leaf, final int row)
    {
      lastEditedNode = (DefaultMutableTreeNode) value;

      return renderer.getTreeCellRendererComponent(tree, value, selected,
          expanded, leaf, row, true); // hasFocus ignored
    }

  }

  private class OutlineRenderer extends DefaultTreeCellRenderer
  {
    /**
     *
     */
    private static final long serialVersionUID = 1L;
    private final Icon visibilityIconEnabled;
    private final Icon visibilityIconDisabled;
    @SuppressWarnings("unused")
    private int _xOffset = 0;
    private final Component strut = Box.createHorizontalStrut(5);
    private final JPanel panel = new JPanel();
    private final JLabel visibility = new JLabel();
    private final Border border = BorderFactory.createEmptyBorder(4, 2, 2, 4);
    private final Map<String, ImageIcon> iconMap =
        new HashMap<String, ImageIcon>();

    public OutlineRenderer()
    {
      panel.setBackground(UIManager.getColor("Tree.textBackground"));
      setOpaque(false);
      panel.setOpaque(false);
      panel.setLayout(new FlowLayout(FlowLayout.LEFT, 0, 0));

      visibility.setOpaque(false);
      visibilityIconEnabled = new ImageIcon(getClass().getClassLoader()
          .getResource("icons/16/visible-eye.png"));
      visibilityIconDisabled = new ImageIcon(getClass().getClassLoader()
          .getResource("icons/16/invisible-eye.png"));
      panel.add(visibility);
      panel.add(strut);
      panel.add(this);
      panel.setBorder(border);
    }

    @Override
    public Component getTreeCellRendererComponent(final JTree tree,
        final Object node, final boolean selected, final boolean expanded,
        final boolean leaf, final int row, final boolean hasFocus)
    {
      super.getTreeCellRendererComponent(tree, node, selected, expanded, leaf,
          row, hasFocus);
      if (node instanceof DefaultMutableTreeNode)
      {
        final DefaultMutableTreeNode tn = (DefaultMutableTreeNode) node;
        final Object data = tn.getUserObject();
        if (data instanceof Plottable)
        {
          final Plottable pl = (Plottable) tn.getUserObject();
          final DebriefImageHelper helper = new DebriefImageHelper();
          String icon = helper.getImageFor(pl);
          if (icon == null)
          {
            final String imageKey = CoreImageHelper.getImageKeyFor(pl);
            icon = "icons/16/" + imageKey;
          }
          if (icon != null)
          {
            // do we have this image in the cache?
            ImageIcon match = iconMap.get(icon);
            if (match == null)
            {
              // ok, we'll have to create it
              final URL iconURL = DebriefImageHelper.class.getClassLoader()
                  .getResource(icon);
              if (iconURL == null)
              {
                System.err.println("Can't find icon:" + icon);
              }
              else
              {
                match = new ImageIcon(iconURL);
                iconMap.put(icon, match);
              }
            }

            // have we generated one?
            if (match != null)
            {
              // ok, use it
              setIcon(match);
            }

          }
          setVisibility(pl.getVisible());
        }
      }

      panel.doLayout();
      return panel;
    }

    public JLabel getVisibilityLabel()
    {
      return visibility;
    }

    @Override
    public void paint(final java.awt.Graphics g)
    {
      super.paint(g);

      // get the location of the check box, to check our ticking
      if (g != null)
      {
        try
        {
          final FontMetrics fm = g.getFontMetrics();
          _xOffset = fm.stringWidth(getText()) + strut.getPreferredSize().width;
        }
        finally
        {
          // g.dispose();
        }
      }
    }

    private void setVisibility(final boolean visible)
    {
      if (visible)
      {
        visibility.setIcon(visibilityIconEnabled);
      }
      else
      {
        visibility.setIcon(visibilityIconDisabled);
      }
    }

  }

  /**
   *
   */
  private static final long serialVersionUID = 1L;

  public static void main(final String[] args)
  {
    final EnabledTest hasData = new EnabledTest("Has data")
    {
      @Override
      public boolean isEnabled(final Helper helper)
      {
        return !helper.getSelection().isEmpty();
      }
    };

    final EnabledTest isEmpty = new EnabledTest("Is empty")
    {
      @Override
      public boolean isEnabled(final Helper helper)
      {
        return helper.getSelection().isEmpty();
      }
    };
    final EnabledTest notEmpty = new EnabledTest("Not empty")
    {
      @Override
      public boolean isEnabled(final Helper helper)
      {
        return !helper.getSelection().isEmpty();
      }
    };
    final EnabledTest onlyOne = new EnabledTest("Only one")
    {
      @Override
      public boolean isEnabled(final Helper helper)
      {
        return helper.getSelection().size() == 1;
      }
    };
    final Helper helper1 = new Helper()
    {

      @Override
      public ArrayList<Plottable> getClipboardContents()
      {
        return new ArrayList<Plottable>();
      }

      @Override
      public ArrayList<Plottable> getSelection()
      {
        final ArrayList<Plottable> res = new ArrayList<Plottable>();
        res.add(new BaseLayer());
        return res;
      }
    };

    final Helper helper2 = new Helper()
    {

      @Override
      public ArrayList<Plottable> getClipboardContents()
      {
        return new ArrayList<Plottable>();
      }

      @Override
      public ArrayList<Plottable> getSelection()
      {
        final ArrayList<Plottable> res = new ArrayList<Plottable>();
        res.add(new BaseLayer());
        res.add(new BaseLayer());
        return res;
      }
    };

    System.out.println(new And(hasData, isEmpty).isEnabled(helper1));
    System.out.println(new Or(hasData, isEmpty).isEnabled(helper1));
    System.out.println(new And(notEmpty, onlyOne).isEnabled(helper1));
    System.out.println(new And(notEmpty, onlyOne).isEnabled(helper2));
  }

  private final UndoBuffer _undoBuffer;

  private final Clipboard _clipboard;

  private final ArrayList<ButtonEnabler> _enablers =
      new ArrayList<ButtonEnabler>();

  private Transferable _cutContents;

  private TreePath _theCutParent;

  public OutlinePanelView(final UndoBuffer undoBuffer,
      final Clipboard clipboard)
  {
    _undoBuffer = undoBuffer;
    _clipboard = clipboard;
  }

  private void addBackData(final Plottable theData,
      final CanEnumerate destination)
  {
    if (theData instanceof Layer)
    {
      pasteLayer(destination, (Layer) theData);
    }
    else
    {
      // renameIfNecessary((Editable)theData, destination);
      if (destination instanceof Layer)
      {
        ((Layer) destination).add(theData);
      }
      else
      {
        if (_cutContents != null)
        {
          restoreCutContents();
        }
        doDelete();
        _myTree.setSelectionPath(null);
      }
    }

  }

  private JButton createCommandButton(final String command, final String image)
  {
    final URL imageIcon = getClass().getClassLoader().getResource(image);
    ImageIcon icon = null;
    try
    {
      icon = new ImageIcon(imageIcon);
    }
    catch (final Exception e)
    {
      System.err.println("Failed to find icon:" + image);
      e.printStackTrace();
    }
    final JButton button = new JButton(icon);
    button.setToolTipText(command);
    return button;
  }

  protected void doCopy(final TreePath[] selectionPaths)
  {
    final Plottable[] plottables = new Plottable[selectionPaths.length];
    int i = 0;
    for (final TreePath path : selectionPaths)
    {
      plottables[i++] = (Plottable) ((DefaultMutableTreeNode) path
          .getLastPathComponent()).getUserObject();
    }
    final OutlineViewSelection selection = new OutlineViewSelection(plottables,
        true);
    _clipboard.setContents(selection, this);

  }

  protected void doCut(final TreePath[] selectionPaths)
  {
    // restore any contents that were cut
    // previously before starting the new one.
    doCopy(selectionPaths);
    // parent object is the destination
    rememberCutContents();
    doDelete();
    // if the next action is not paste then undo delete
  }

  protected void doDelete()
  {
    final TreePath[] selectionPaths = _myTree.getSelectionPaths();
    boolean modified = false;
    if (selectionPaths != null)
    {
      for (final TreePath item : selectionPaths)
      {
        final Object component = item.getLastPathComponent();
        if (component instanceof PlottableNode)
        {
          final PlottableNode node = (PlottableNode) component;
          final Object object = node.getUserObject();
          if (object instanceof Plottable)
          {
            final int pathCount = item.getPathCount();
            // ok, delete it, get the parent
            final DefaultMutableTreeNode parentNode =
                (DefaultMutableTreeNode) _myTree.getSelectionPath()
                    .getPathComponent(pathCount - 2);
            final Object parent = parentNode.getUserObject();
            if (parent instanceof Layer)
            {
              final Layer layer = (Layer) parent;
              layer.removeElement((Editable) object);
              modified = true;
            }
            else
            {
              // ok, the parent isn't a layer. In that case this must
              // be a top level layer
              getData().removeThisLayer((Layer) object);
              modified = true;
            }
          }
        }
      }
    }

    if (modified)
    {
      doReset();
    }

  }

  protected void doPaste()
  {
    final DefaultMutableTreeNode node = (DefaultMutableTreeNode) _myTree
        .getSelectionPath().getLastPathComponent();
    final Editable editable = (Editable) node.getUserObject();
    final CanEnumerate destination;
    if (editable instanceof BaseLayer)
    {
      destination = (BaseLayer) editable;
    }
    else if (editable instanceof TrackWrapper)
    {
      destination = (TrackWrapper) editable;
    }
    else
    {
      destination = null;
    }

    final Transferable tr = _clipboard.getContents(this);
    final OutlineViewSelection os = (OutlineViewSelection) tr;
    final boolean _isCopy = os.isACopy();
    final ArrayList<Plottable> plottables = getClipboardContents();
    // see if there is currently a plottable on the clipboard
    // see if it is a layer or not
    if (!plottables.isEmpty())
    {
      for (final Plottable theData : plottables)
      {
        addBackData(theData, destination);
      }
      _myData.fireExtended(plottables.get(0), (HasEditables) destination);
    }
    if (!_isCopy)
    {
      // clear the clipboard
      _clipboard.setContents(null, null);
    }

  }

  @Override
  protected void editThis(final TreeNode node)
  {
    System.out.println("Editing...");
    if (node instanceof DefaultMutableTreeNode)
    {
      final DefaultMutableTreeNode tn = (DefaultMutableTreeNode) node;
      final Object data = tn.getUserObject();
      if (data instanceof MWC.GUI.Editable)
      {
        final Editable editable = (Editable) data;
        if (editable.hasEditor())
        {
          // get the toolparent object
          final ToolParent tp = getToolParent();

          // did we get a valid toolparent?
          if (tp != null)
          {
            // set it to busy
            tp.setCursor(java.awt.Cursor.WAIT_CURSOR);
          }
          final DefaultMutableTreeNode parent = (DefaultMutableTreeNode) tn
              .getParent();
          final Object parentData = parent.getUserObject();
          ToolbarOwner owner = null;
          if (parentData instanceof ToolbarOwner)
          {
            owner = (ToolbarOwner) parentData;
          }
          final PropertiesDialog dialog = new PropertiesDialog(editable,
              _myData, _undoBuffer, tp, owner);
          dialog.setSize(400, 500);
          dialog.setLocationRelativeTo(null);
          dialog.setVisible(true);
          if (tp != null)
          {
            tp.restoreCursor();
          }
        }
      }
    }

  }

  @Override
  public ArrayList<Plottable> getClipboardContents()
  {

    final Transferable tr = _clipboard.getContents(this);
    // see if there is currently a plottable on the clipboard
    return getContentsFromTransferable(tr);
  }

  public ArrayList<Plottable> getContentsFromTransferable(final Transferable tr)
  {
    final ArrayList<Plottable> res = new ArrayList<Plottable>();
    if (tr != null && tr.isDataFlavorSupported(
        PlottableSelection.PlottableFlavor))
    {
      if (tr instanceof OutlineViewSelection)
      {
        // extract the plottable
        Object objectToPaste = null;
        try
        {
          objectToPaste = tr.getTransferData(
              PlottableSelection.PlottableFlavor);
        }
        catch (final UnsupportedFlavorException e)
        {
          e.printStackTrace();
        }
        catch (final IOException e)
        {
          e.printStackTrace();
        }

        final Plottable[] plottables;
        if (objectToPaste != null)
        {
          if (objectToPaste instanceof Plottable[])
          {
            plottables = (Plottable[]) objectToPaste;
          }
          else
          {
            plottables = new Plottables[1];
            plottables[0] = (Plottable) objectToPaste;
          }
          // get the contents
          for (final Plottable theData : plottables)
          {
            res.add(theData);
          }
        }
      }
    }
    return res;

  }

  @Override
  public ArrayList<Plottable> getSelection()
  {
    final ArrayList<Plottable> res = new ArrayList<Plottable>();
    final TreePath[] selectionPaths = _myTree.getSelectionPaths();
    if (selectionPaths != null)
    {
      for (final TreePath item : selectionPaths)
      {
        final Object component = item.getLastPathComponent();
        if (component instanceof PlottableNode)
        {
          final PlottableNode node = (PlottableNode) component;
          final Object object = node.getUserObject();
          if (object instanceof Plottable)
          {
            res.add((Plottable) object);
          }
        }
      }
    }
    return res;
  }

  @Override
  protected void initForm()
  {
    super.initForm(true);
    final JPanel commandBar = new JPanel();
    commandBar.setBackground(Color.LIGHT_GRAY);
    commandBar.setLayout(new FlowLayout(FlowLayout.RIGHT));

    // sort out the logical tests
    final EnabledTest notEmpty = getNotEmptyTest();
    final EnabledTest onlyOne = getOnlyOneTest();
    final EnabledTest clipboardNotEmpty = getClipboardNotEmptyTest();
    final EnabledTest selectionIsTrack = getIsTrackTest();
    final EnabledTest selectionIsLayer = getIsLayerTest();
    final EnabledTest clipboardIsFixes = getIsFixesTest();
    final EnabledTest clipboardIsShapes = getIsShapesTest();
    final EnabledTest isEmpty = getSelectionEmptyTest();
    final EnabledTest notNarrative = getNotNarrativeTest();
    final EnabledTest notIsLayer = getNotLayerTest();

    final JButton editButton = createCommandButton("Edit", "icons/24/edit.png");
    _enablers.add(new ButtonEnabler(editButton, new And(notEmpty, onlyOne)));
    editButton.setEnabled(false);
    editButton.setMnemonic(KeyEvent.VK_ENTER);
    commandBar.add(editButton);

    final JButton cutButton = createCommandButton("Cut", "icons/24/cut.png");
    _enablers.add(new ButtonEnabler(cutButton, new And(notEmpty, notNarrative,
        notIsLayer)));
    cutButton.setEnabled(false);
    cutButton.setMnemonic(KeyEvent.VK_X);
    commandBar.add(cutButton);

    final JButton copyButton = createCommandButton("Copy",
        "icons/24/copy_to_clipboard.png");
    _enablers.add(new ButtonEnabler(copyButton, new And(notEmpty, notNarrative,
        notIsLayer)));
    copyButton.setEnabled(false);
    copyButton.setMnemonic(KeyEvent.VK_C);
    commandBar.add(copyButton);

    final JButton pasteButton = createCommandButton("Paste",
        "icons/24/paste.png");
    _enablers.add(new ButtonEnabler(pasteButton, new And(clipboardNotEmpty,
        new Or(new And(selectionIsTrack, clipboardIsFixes), new And(
            selectionIsLayer, clipboardIsShapes)))));
    pasteButton.setEnabled(false);
    pasteButton.setMnemonic(KeyEvent.VK_V);
    commandBar.add(pasteButton);

    final JButton addLayerButton = createCommandButton("Add Layer",
        "icons/24/add.png");
    _enablers.add(new ButtonEnabler(addLayerButton, isEmpty));
    commandBar.add(addLayerButton);

    final JButton deleteButton = createCommandButton("Delete",
        "icons/24/remove.png");
    deleteButton.setToolTipText("Delete");
    deleteButton.setMnemonic(KeyEvent.VK_DELETE);
    _enablers.add(new ButtonEnabler(deleteButton, notEmpty));
    deleteButton.setEnabled(false);
    commandBar.add(deleteButton);

    final JButton refreshViewButton = createCommandButton("Update View",
        "icons/24/repaint.png");
    refreshViewButton.setToolTipText("Update View");
    refreshViewButton.addActionListener(new ActionListener()
    {

      @Override
      public void actionPerformed(final ActionEvent e)
      {
        doReset();
      }
    });
    commandBar.add(refreshViewButton);
    final Helper me = this;
    _myTree.addTreeSelectionListener(new TreeSelectionListener()
    {
      @Override
      public void valueChanged(final TreeSelectionEvent e)
      {
        final ArrayList<Plottable> sel = me.getSelection();
        final ArrayList<Plottable> clip = me.getClipboardContents();
        final Helper helper = new Helper()
        {
          @Override
          public ArrayList<Plottable> getClipboardContents()
          {
            return clip;
          }

          @Override
          public ArrayList<Plottable> getSelection()
          {
            return sel;
          }
        };

        for (final ButtonEnabler t : _enablers)
        {
          t.refresh(helper);
        }
      }
    });
    final Action pasteAction = new AbstractAction()
    {

      /**
       *
       */
      private static final long serialVersionUID = 1L;

      @Override
      public void actionPerformed(final ActionEvent e)
      {
        if (_cutContents != null)
        {
          restoreCutContents();
        }
        doPaste();

      }
    };
    pasteButton.getInputMap(JComponent.WHEN_IN_FOCUSED_WINDOW).put(KeyStroke
        .getKeyStroke(KeyEvent.VK_V, Toolkit.getDefaultToolkit()
            .getMenuShortcutKeyMask()), "paste");
    pasteButton.getActionMap().put("paste", pasteAction);
    pasteButton.addActionListener(pasteAction);

    final Action editAction = new AbstractAction()
    {

      /**
       *
       */
      private static final long serialVersionUID = 1L;

      @Override
      public void actionPerformed(final ActionEvent e)
      {
        final int selectionCount = _myTree.getSelectionCount();
        if (selectionCount == 1)
        {
          final TreePath selectionPath = _myTree.getSelectionPath();
          if (selectionPath != null)
          {
            final Object node = selectionPath.getLastPathComponent();
            if (node instanceof DefaultMutableTreeNode)
            {
              editThis((DefaultMutableTreeNode) node);
            }
          }
        }

      }
    };
    editButton.getInputMap(JComponent.WHEN_IN_FOCUSED_WINDOW).put(KeyStroke
        .getKeyStroke(KeyEvent.VK_ENTER, Toolkit.getDefaultToolkit()
            .getMenuShortcutKeyMask()), "edit");
    editButton.getActionMap().put("edit", editAction);
    editButton.addActionListener(editAction);
    addLayerButton.addActionListener(new ActionListener()
    {

      @Override
      public void actionPerformed(final ActionEvent e)
      {
        addLayer();

      }
    });

    final Action cutAction = new AbstractAction()
    {

      /**
       *
       */
      private static final long serialVersionUID = 1L;

      @Override
      public void actionPerformed(final ActionEvent e)
      {
        final int selectionCount = _myTree.getSelectionCount();
        if (selectionCount > 0)
        {
          final TreePath selectionPath[] = _myTree.getSelectionPaths();
          if (_cutContents != null)
          {
            restoreCutContents();
          }
          doCut(selectionPath);
        }
      }
    };
    cutButton.getInputMap(JComponent.WHEN_IN_FOCUSED_WINDOW).put(KeyStroke
        .getKeyStroke(KeyEvent.VK_X, Toolkit.getDefaultToolkit()
            .getMenuShortcutKeyMask()), "cut");
    cutButton.getActionMap().put("cut", cutAction);
    cutButton.addActionListener(cutAction);
    final Action copyAction = new AbstractAction()
    {

      /**
       *
       */
      private static final long serialVersionUID = 1L;

      @Override
      public void actionPerformed(final ActionEvent e)
      {
        final int selectionCount = _myTree.getSelectionCount();
        if (selectionCount > 0)
        {
          final TreePath selectionPath[] = _myTree.getSelectionPaths();
          if (_cutContents != null)
          {
            restoreCutContents();
          }
          doCopy(selectionPath);
          _myTree.setSelectionPath(null);
        }
      }
    };
    copyButton.getInputMap(JComponent.WHEN_IN_FOCUSED_WINDOW).put(KeyStroke
        .getKeyStroke(KeyEvent.VK_C, Toolkit.getDefaultToolkit()
            .getMenuShortcutKeyMask()), "copy");
    copyButton.getActionMap().put("copy", copyAction);
    copyButton.addActionListener(copyAction);
    final Action deleteAction = new AbstractAction()
    {

      /**
       *
       */
      private static final long serialVersionUID = 1L;

      @Override
      public void actionPerformed(final ActionEvent e)
      {
        if (_cutContents != null)
        {
          restoreCutContents();
        }
        doDelete();
      }
    };
    deleteButton.getInputMap(JComponent.WHEN_IN_FOCUSED_WINDOW).put(KeyStroke
        .getKeyStroke("DELETE"), "delete");
    deleteButton.getActionMap().put("delete", deleteAction);
    deleteButton.addActionListener(deleteAction);
    add(commandBar, BorderLayout.NORTH);
    setCellRenderer(new OutlineRenderer());
    setCellEditor(new OutlineCellEditor());
  }

  @Override
  public void lostOwnership(final Clipboard clipboard,
      final Transferable contents)
  {
    // do nothing

  }

  public void pasteLayer(final CanEnumerate destination, final Layer theData)
  {
    if (destination instanceof BaseLayer)
    {
      ((Layer) destination).add(theData);
    }
    else
    {
      if (_myData.findLayer(theData.getName()) == null)
      {
        // just add it
        if (theData instanceof FixWrapper)
          _myData.addThisLayerDoNotResize(theData);
      }
      else
      {
        // adjust the name
        final Layer newLayer = theData;

        final String theName = newLayer.getName();

        // does the layer end in a digit?
        final char id = theName.charAt(theName.length() - 1);
        final String idStr = new String("" + id);
        int val = 1;

        String newName = null;
        try
        {
          val = Integer.parseInt(idStr);
          newName = theName.substring(0, theName.length() - 2) + " " + val;

          while (_myData.findLayer(newName) != null)
          {
            val++;
            newName = theName.substring(0, theName.length() - 2) + " " + val;
          }
        }
        catch (final java.lang.NumberFormatException f)
        {
          newName = theName + " " + val;
          while (_myData.findLayer(newName) != null)
          {
            val++;
            newName = theName + " " + val;
          }
        }

        // ignore, there isn't a number, just add a 1
        newLayer.setName(newName);

        // just drop it in at the top level
        _myData.addThisLayerDoNotResize(theData);
      }
    }

  }

  private void rememberCutContents()
  {
    if (_clipboard != null)
    {
      // copy in the new data
      _cutContents = _clipboard.getContents(this);
      _theCutParent = _myTree.getSelectionPath().getParentPath();
    }
  }

  private void restoreCutContents()
  {
    final Transferable tr = _cutContents;
    final ArrayList<Plottable> plottables = getContentsFromTransferable(tr);
    final CanEnumerate destination;
    if (_theCutParent != null && plottables != null && !plottables.isEmpty())
    {
      final Object obj = ((DefaultMutableTreeNode) _theCutParent
          .getLastPathComponent()).getUserObject();
      if (obj instanceof String)
      {
        destination = null;
      }
      else
      {
        destination = (CanEnumerate) obj;
      }
    }
    else
    {
      destination = null;
    }
    for (final Plottable theData : plottables)
    {
      addBackData(theData, destination);
    }
    _cutContents = null;
    _theCutParent = null;
    _myData.fireModified(null);
  }

  /**
   * have a fresh pass through the data
   */
  public void updateData(final Layer changedLayer, final Plottable newItem)
  {
    _myTree.setExpandsSelectedPaths(true);
    // find out which node is currently visible
    if (changedLayer != null && newItem != null)
    {
      DefaultMutableTreeNode rootNode = getTreeNode(null, changedLayer
          .getName(), changedLayer);
      if (rootNode != null)
      {
        final DefaultMutableTreeNode itemNode;
        if (rootNode.getUserObject() instanceof Layer)
        {
          // used class name instead of instanceof as otherwise
          // there will be cyclic dependency in eclipse manifest.

          if (newItem instanceof FixWrapper)
          {
            rootNode = (DefaultMutableTreeNode) rootNode.getFirstChild();
          }
          itemNode = getTreeNode(rootNode, newItem.getName(),

              newItem);
        }
        else
        {
          // if not a layer but a trackwrapper
          final DefaultMutableTreeNode firstChild =
              (DefaultMutableTreeNode) rootNode.getFirstChild();
          if (firstChild != null)
          {
            itemNode = getTreeNode((DefaultMutableTreeNode) rootNode
                .getFirstChild(), newItem.getName(),

                newItem);
          }
          else
          {
            itemNode = null;
          }
        }
        if (itemNode != null)
        {
          final TreePath _treePath = new TreePath(itemNode.getPath());
          SwingUtilities.invokeLater(new Runnable()
          {

            @Override
            public void run()
            {
              _myTree.expandPath(_treePath);
              _myTree.scrollPathToVisible(_treePath);
              _myTree.makeVisible(_treePath);
              _myTree.setSelectionPath(_treePath);
            }
          });
        }
      }
    }
    else if (changedLayer != null)
    {
      final DefaultMutableTreeNode rootNode = getTreeNode(null, changedLayer
          .getName(), changedLayer);
      if (rootNode != null)
      {
        final TreePath _treePath = new TreePath(rootNode.getPath());
        SwingUtilities.invokeLater(new Runnable()
        {

          @Override
          public void run()
          {
            _myTree.expandPath(_treePath);
            _myTree.scrollPathToVisible(_treePath);
            _myTree.makeVisible(_treePath);
            _myTree.setSelectionPath(_treePath);
          }
        });
      }
    }
  }
}
>>>>>>> 0ecea81e
<|MERGE_RESOLUTION|>--- conflicted
+++ resolved
@@ -1,1066 +1,3 @@
-<<<<<<< HEAD
-/*
- *    Debrief - the Open Source Maritime Analysis Application
- *    http://debrief.info
- *
- *    (C) 2000-2018, Deep Blue C Technology Ltd
- *
- *    This library is free software; you can redistribute it and/or
- *    modify it under the terms of the Eclipse Public License v1.0
- *    (http://www.eclipse.org/legal/epl-v10.html)
- *
- *    This library is distributed in the hope that it will be useful,
- *    but WITHOUT ANY WARRANTY; without even the implied warranty of
- *    MERCHANTABILITY or FITNESS FOR A PARTICULAR PURPOSE.
- */
-package org.mwc.debrief.lite.outline;
-
-import static Debrief.GUI.Views.LogicHelpers.getClipboardNotEmptyTest;
-import static Debrief.GUI.Views.LogicHelpers.getIsFixesTest;
-import static Debrief.GUI.Views.LogicHelpers.getIsLayerTest;
-import static Debrief.GUI.Views.LogicHelpers.getIsShapesTest;
-import static Debrief.GUI.Views.LogicHelpers.getIsTrackTest;
-import static Debrief.GUI.Views.LogicHelpers.getNotEmptyTest;
-import static Debrief.GUI.Views.LogicHelpers.getNotLayerTest;
-import static Debrief.GUI.Views.LogicHelpers.getNotNarrativeTest;
-import static Debrief.GUI.Views.LogicHelpers.getOnlyOneTest;
-import static Debrief.GUI.Views.LogicHelpers.getSelectionEmptyTest;
-
-import java.awt.BorderLayout;
-import java.awt.Color;
-import java.awt.Component;
-import java.awt.FlowLayout;
-import java.awt.FontMetrics;
-import java.awt.datatransfer.Clipboard;
-import java.awt.datatransfer.ClipboardOwner;
-import java.awt.datatransfer.DataFlavor;
-import java.awt.datatransfer.Transferable;
-import java.awt.datatransfer.UnsupportedFlavorException;
-import java.awt.event.ActionEvent;
-import java.awt.event.ActionListener;
-import java.awt.event.MouseAdapter;
-import java.awt.event.MouseEvent;
-import java.io.IOException;
-import java.net.URL;
-import java.util.ArrayList;
-import java.util.HashMap;
-import java.util.Map;
-
-import javax.swing.AbstractCellEditor;
-import javax.swing.BorderFactory;
-import javax.swing.Box;
-import javax.swing.Icon;
-import javax.swing.ImageIcon;
-import javax.swing.JButton;
-import javax.swing.JLabel;
-import javax.swing.JPanel;
-import javax.swing.JTree;
-import javax.swing.SwingUtilities;
-import javax.swing.UIManager;
-import javax.swing.border.Border;
-import javax.swing.event.TreeSelectionEvent;
-import javax.swing.event.TreeSelectionListener;
-import javax.swing.tree.DefaultMutableTreeNode;
-import javax.swing.tree.DefaultTreeCellRenderer;
-import javax.swing.tree.TreeCellEditor;
-import javax.swing.tree.TreeNode;
-import javax.swing.tree.TreePath;
-
-import org.mwc.debrief.lite.menu.OutlineViewSelection;
-import org.mwc.debrief.lite.properties.PropertiesDialog;
-
-import Debrief.GUI.CoreImageHelper;
-import Debrief.GUI.DebriefImageHelper;
-import Debrief.GUI.Views.LogicHelpers.And;
-import Debrief.GUI.Views.LogicHelpers.EnabledTest;
-import Debrief.GUI.Views.LogicHelpers.Helper;
-import Debrief.GUI.Views.LogicHelpers.Or;
-import Debrief.Wrappers.FixWrapper;
-import Debrief.Wrappers.TrackWrapper;
-import MWC.GUI.BaseLayer;
-import MWC.GUI.CanEnumerate;
-import MWC.GUI.Editable;
-import MWC.GUI.HasEditables;
-import MWC.GUI.Layer;
-import MWC.GUI.Plottable;
-import MWC.GUI.PlottableSelection;
-import MWC.GUI.Plottables;
-import MWC.GUI.ToolParent;
-import MWC.GUI.LayerManager.Swing.SwingLayerManager;
-import MWC.GUI.Tools.Swing.MyMetalToolBarUI.ToolbarOwner;
-import MWC.GUI.Undo.UndoBuffer;
-
-/**
- * @author Ayesha <ayesha.ma@gmail.com>
- *
- */
-public class OutlinePanelView extends SwingLayerManager implements
-    ClipboardOwner, Helper
-{
-
-  /**
-   * 
-   */
-  private static final long serialVersionUID = 1L;
-
-  private UndoBuffer _undoBuffer;
-  private Clipboard _clipboard;
-  private ArrayList<ButtonEnabler> _enablers = new ArrayList<ButtonEnabler>();
-  private Transferable _cutContents;
-  private TreePath _theCutParent; 
-
-  private static class ButtonEnabler
-  {
-    private final Component _button;
-    private final EnabledTest _test;
-    private final String _title;
-
-    private ButtonEnabler(final String title, final Component button, final EnabledTest test)
-    {
-      _title = title;
-      _button = button;
-      _test = test;
-    }
-    
-    private ButtonEnabler(final JButton button, final EnabledTest test)
-    {
-      this(button.getToolTipText(), button, test);
-    }
-    
-    @Override
-    public String toString()
-    {
-      return _title;
-    }
-    
-    private void refresh(final Helper helper)
-    {
-      _button.setEnabled(_test.isEnabled(helper));
-    }
-  }
-  
-  public OutlinePanelView(UndoBuffer undoBuffer, Clipboard clipboard)
-  {
-    _undoBuffer = undoBuffer;
-    _clipboard = clipboard;
-  }
-
-  public static void main(String[] args)
-  {
-    final EnabledTest hasData = new EnabledTest("Has data")
-    {
-      @Override
-      public boolean isEnabled(final Helper helper)
-      {
-        return !helper.getSelection().isEmpty();
-      }
-    };
-
-    final EnabledTest isEmpty = new EnabledTest("Is empty")
-    {
-      @Override
-      public boolean isEnabled(final Helper helper)
-      {
-        return helper.getSelection().isEmpty();
-      }
-    };
-    final EnabledTest notEmpty = new EnabledTest("Not empty")
-    {
-      @Override
-      public boolean isEnabled(final Helper helper)
-      {
-        return !helper.getSelection().isEmpty();
-      }
-    };
-    final EnabledTest onlyOne = new EnabledTest("Only one")
-    {
-      @Override
-      public boolean isEnabled(final Helper helper)
-      {
-        return helper.getSelection().size() == 1;
-      }
-    };
-    Helper helper1 = new Helper() {
-
-      @Override
-      public ArrayList<Plottable> getSelection()
-      {
-        ArrayList<Plottable> res = new ArrayList<Plottable>();
-        res.add(new BaseLayer());
-        return res;
-      }
-
-      @Override
-      public ArrayList<Plottable> getClipboardContents()
-      {
-        return new ArrayList<Plottable>();
-      }};
-
-      Helper helper2 = new Helper() {
-
-        @Override
-        public ArrayList<Plottable> getSelection()
-        {
-          ArrayList<Plottable> res = new ArrayList<Plottable>();
-          res.add(new BaseLayer());
-          res.add(new BaseLayer());
-          return res;
-        }
-
-        @Override
-        public ArrayList<Plottable> getClipboardContents()
-        {
-          return new ArrayList<Plottable>();
-        }};
-
-    System.out.println(new And(hasData, isEmpty).isEnabled(helper1));
-    System.out.println(new Or(hasData, isEmpty).isEnabled(helper1));
-    System.out.println(new And(notEmpty, onlyOne).isEnabled(helper1));
-    System.out.println(new And(notEmpty, onlyOne).isEnabled(helper2));
-  }
-
-  @Override
-  protected void initForm()
-  {
-    super.initForm(true);
-    JPanel commandBar = new JPanel();
-    commandBar.setBackground(Color.LIGHT_GRAY);
-    commandBar.setLayout(new FlowLayout(FlowLayout.RIGHT));
-    
-    // sort out the logical tests
-    final EnabledTest notEmpty = getNotEmptyTest();
-    final EnabledTest onlyOne = getOnlyOneTest();
-    final EnabledTest clipboardNotEmpty = getClipboardNotEmptyTest();
-    final EnabledTest selectionIsTrack = getIsTrackTest();
-    final EnabledTest selectionIsLayer = getIsLayerTest();
-    final EnabledTest clipboardIsFixes = getIsFixesTest();
-    final EnabledTest clipboardIsShapes = getIsShapesTest();
-    final EnabledTest isEmpty = getSelectionEmptyTest();
-    final EnabledTest notNarrative = getNotNarrativeTest();
-    final EnabledTest notIsLayer = getNotLayerTest();
-        
-    final JButton editButton = createCommandButton("Edit",
-        "icons/24/edit.png");
-    _enablers.add(new ButtonEnabler(editButton, new And(notEmpty, onlyOne)));
-    editButton.setEnabled(false);
-    commandBar.add(editButton);
-    
-    final JButton cutButton =  createCommandButton("Cut",
-        "icons/24/cut.png");
-    _enablers.add(new ButtonEnabler(cutButton, new And(notEmpty, notNarrative,notIsLayer)));
-    cutButton.setEnabled(false);
-    commandBar.add(cutButton);
-    
-    final JButton copyButton = createCommandButton("Copy",
-        "icons/24/copy_to_clipboard.png");
-    _enablers.add(new ButtonEnabler(copyButton, new And(notEmpty, notNarrative,notIsLayer)));
-    copyButton.setEnabled(false);
-    commandBar.add(copyButton);
-
-    final JButton pasteButton = createCommandButton("Paste",
-        "icons/24/paste.png");
-    _enablers.add(new ButtonEnabler(pasteButton, new And(
-        clipboardNotEmpty, new Or(new And(
-            selectionIsTrack, clipboardIsFixes), new And(
-                selectionIsLayer, clipboardIsShapes)))));
-    pasteButton.setEnabled(false);
-    commandBar.add(pasteButton);    
-
-    final JButton addLayerButton = createCommandButton("Add Layer",
-        "icons/24/add.png");
-    _enablers.add(new ButtonEnabler(addLayerButton, isEmpty));
-    commandBar.add(addLayerButton);
-
-    final JButton deleteButton = createCommandButton("Delete",
-        "icons/24/remove.png");
-    deleteButton.setToolTipText("Delete");
-    _enablers.add(new ButtonEnabler(deleteButton, notEmpty));
-    deleteButton.setEnabled(false);
-    commandBar.add(deleteButton);
-
-    final JButton refreshViewButton = createCommandButton("Update View",
-        "icons/24/repaint.png");
-    refreshViewButton.setToolTipText("Update View");
-    refreshViewButton.addActionListener(new ActionListener()
-    {
-
-      @Override
-      public void actionPerformed(ActionEvent e)
-      {
-        doReset();
-      }
-    });
-    commandBar.add(refreshViewButton);
-    final Helper me = this;
-    _myTree.addTreeSelectionListener(new TreeSelectionListener()
-    {
-      @Override
-      public void valueChanged(TreeSelectionEvent e)
-      {
-        final ArrayList<Plottable> sel = me.getSelection();
-        final ArrayList<Plottable> clip = me.getClipboardContents();
-        Helper helper = new Helper()
-        {
-          @Override
-          public ArrayList<Plottable> getSelection()
-          {
-            return sel;
-          }
-
-          @Override
-          public ArrayList<Plottable> getClipboardContents()
-          {
-            return clip;
-          }
-        };
-        
-        for(final ButtonEnabler t: _enablers)
-        {
-          t.refresh(helper);
-        }
-      }
-    });
-    pasteButton.addActionListener(new ActionListener()
-    {
-      @Override
-      public void actionPerformed(ActionEvent e)
-      {
-        /*if(_cutContents!=null) {
-          restoreCutContents();
-        }*/
-        doPaste();
-
-      }
-    });
-    editButton.addActionListener(new ActionListener()
-    {
-
-      @Override
-      public void actionPerformed(ActionEvent e)
-      {
-        int selectionCount = _myTree.getSelectionCount();
-        if (selectionCount == 1)
-        {
-          TreePath selectionPath = _myTree.getSelectionPath();
-          if (selectionPath != null)
-          {
-            Object node = selectionPath.getLastPathComponent();
-            if (node instanceof DefaultMutableTreeNode)
-            {
-              editThis((DefaultMutableTreeNode) node);
-            }
-          }
-        }
-
-      }
-    });
-    addLayerButton.addActionListener(new ActionListener()
-    {
-
-      @Override
-      public void actionPerformed(ActionEvent e)
-      {
-        addLayer();
-
-      }
-    });
-    cutButton.addActionListener(new ActionListener()
-    {
-      
-      @Override
-      public void actionPerformed(ActionEvent e)
-      {
-        int selectionCount = _myTree.getSelectionCount();
-        if (selectionCount > 0)
-        {
-          TreePath selectionPath[] = _myTree.getSelectionPaths();
-          /*if(_cutContents!=null) {
-            restoreCutContents();
-          }*/
-          doCut(selectionPath);
-        }
-      }
-    });
-    copyButton.addActionListener(new ActionListener()
-    {
-
-      @Override
-      public void actionPerformed(ActionEvent e)
-      {
-        int selectionCount = _myTree.getSelectionCount();
-        if (selectionCount > 0)
-        {
-          TreePath selectionPath[] = _myTree.getSelectionPaths();
-          /*if(_cutContents!=null) {
-            restoreCutContents();
-          }*/
-          doCopy(selectionPath,true);
-        }
-      }
-    });
-    deleteButton.addActionListener(new ActionListener()
-    {
-      
-      @Override
-      public void actionPerformed(ActionEvent e)
-      {
-        if(_cutContents!=null) {
-          restoreCutContents();
-        }
-        doDelete();
-      }
-    });
-
-    add(commandBar, BorderLayout.NORTH);
-    setCellRenderer(new OutlineRenderer());
-    setCellEditor(new OutlineCellEditor());
-  }
-
-  private JButton createCommandButton(String command, String image)
-  {
-    URL imageIcon = getClass().getClassLoader().getResource(image);
-    ImageIcon icon = null;
-    try
-    {
-      icon = new ImageIcon(imageIcon);
-    }
-    catch (Exception e)
-    {
-      System.err.println("Failed to find icon:" + image);
-      e.printStackTrace();
-    }
-    final JButton button = new JButton(icon);
-    button.setToolTipText(command);
-    return button;
-  }
-
-  protected void doCopy(TreePath[] selectionPaths,boolean isCopy)
-  {
-    Plottable[] plottables = new Plottable[selectionPaths.length];
-    int i = 0;
-    for (TreePath path : selectionPaths)
-    {
-      plottables[i++] = (Plottable) ((DefaultMutableTreeNode) path
-          .getLastPathComponent()).getUserObject();
-    }
-    OutlineViewSelection selection = new OutlineViewSelection(plottables, isCopy);
-    _clipboard.setContents(selection, this);
-
-  }
-
-  protected void doDelete()
-  {
-    final TreePath[] selectionPaths = _myTree.getSelectionPaths();
-    boolean modified = false;
-    if (selectionPaths != null)
-    {
-      for (final TreePath item : selectionPaths)
-      {
-        Object component = item.getLastPathComponent();
-        if (component instanceof PlottableNode)
-        {
-          PlottableNode node = (PlottableNode) component;
-          Object object = node.getUserObject();
-          if(object instanceof Plottable)
-          {
-            int pathCount = item.getPathCount();
-            // ok, delete it, get the parent
-            DefaultMutableTreeNode parentNode = (DefaultMutableTreeNode) _myTree
-                .getSelectionPath().getPathComponent(pathCount - 2);
-            Object parent = parentNode.getUserObject();
-            if(parent instanceof Layer)
-            {
-              Layer layer = (Layer) parent;
-              layer.removeElement((Editable) object);
-              modified = true;
-            }
-            else
-            {
-              // ok, the parent isn't a layer. In that case this must
-              // be a top level layer
-              getData().removeThisLayer((Layer) object);
-              modified = true;
-            }
-          }
-        }
-      }
-    }
-
-    if(modified)
-    {
-      doReset();
-    }
-
-  }
-
-  protected void doCut(TreePath[] selectionPaths)
-  {
-    //restore any contents that were cut 
-    //previously before starting the new one.
-    doCopy(selectionPaths,false);
-    //parent object is the destination
-    rememberCutContents();
-    doDelete();
-    //if the next action is not paste then undo delete
-  }
-
-  private void restoreCutContents() {
-    Transferable tr = _cutContents;
-    ArrayList<Plottable> plottables = getContentsFromTransferable(tr);
-    final CanEnumerate destination;
-    if(_theCutParent!=null && plottables!=null && !plottables.isEmpty()) {
-      Object obj = ((DefaultMutableTreeNode)_theCutParent.getLastPathComponent()).getUserObject();
-      if(obj instanceof String) {
-        destination = null;
-      }
-      else {
-        destination = (CanEnumerate)obj;
-      }
-    }
-    else {
-      destination = null;
-    }
-    for(Plottable theData:plottables) {
-      addBackData(theData,destination);
-    }
-    _cutContents = null;
-    _theCutParent = null;
-    _myData.fireModified(null);
-}
-
-
-  private void rememberCutContents()
-  {
-    if (_clipboard != null)
-    {
-      // copy in the new data
-      _cutContents = _clipboard.getContents(this);
-      _theCutParent = _myTree.getSelectionPath().getParentPath();
-    }
-  }
-
-  protected void doPaste()
-  {
-    final DefaultMutableTreeNode node = (DefaultMutableTreeNode) _myTree
-        .getSelectionPath().getLastPathComponent();
-    final Editable editable = (Editable) node.getUserObject();
-    final CanEnumerate destination;
-    if (editable instanceof BaseLayer)
-    {
-      destination = (BaseLayer) editable;
-    }
-    else if (editable instanceof TrackWrapper)
-    {
-      destination = (TrackWrapper) editable;
-    }
-    else
-    {
-      destination = null;
-    }
-
-    final Transferable tr = _clipboard.getContents(this);
-    final OutlineViewSelection os = (OutlineViewSelection) tr;
-    final boolean _isCopy = os.isACopy();
-    ArrayList<Plottable> plottables = getClipboardContents();
-    // see if there is currently a plottable on the clipboard
-    // see if it is a layer or not
-    if(!plottables.isEmpty())
-    {
-      for (Plottable theData : plottables)
-      {
-        addBackData(theData,destination);
-      }
-      _myData.fireExtended(plottables.get(0), (HasEditables)destination);
-    }
-    if (!_isCopy)
-    {
-      // clear the clipboard
-      _clipboard.setContents(new Transferable() {
-        public DataFlavor[] getTransferDataFlavors() {
-          return new DataFlavor[0];
-        }
-
-        public boolean isDataFlavorSupported(DataFlavor flavor) {
-          return false;
-        }
-
-        public Object getTransferData(DataFlavor flavor) throws UnsupportedFlavorException {
-          throw new UnsupportedFlavorException(flavor);
-        }
-      },this);
-      //_clipboard.setContents(null, this);
-    }
-    
-    
-    
-
-  }
-  
-  /**
-   * have a fresh pass through the data
-   */
-  public void updateData(final Layer changedLayer, final Plottable newItem)
-  {
-    _myTree.setExpandsSelectedPaths(true);
-    // find out which node is currently visible
-    if (changedLayer != null && newItem != null)
-    {
-      DefaultMutableTreeNode rootNode = getTreeNode(null, changedLayer
-          .getName(), changedLayer);
-      if(rootNode!=null) {
-        final DefaultMutableTreeNode itemNode;
-        if(rootNode.getUserObject() instanceof Layer){
-          //used class name instead of instanceof as otherwise
-          //there will be cyclic dependency in eclipse manifest.
-         
-          if(newItem instanceof FixWrapper) {
-            rootNode = (DefaultMutableTreeNode)rootNode.getFirstChild();
-          }
-          itemNode = getTreeNode(rootNode, newItem.getName(),
-        
-            newItem);
-        }
-        else {
-          //if not a layer but a trackwrapper
-          DefaultMutableTreeNode firstChild = (DefaultMutableTreeNode)rootNode.getFirstChild();
-          if(firstChild != null) {
-            itemNode = getTreeNode((DefaultMutableTreeNode)rootNode.getFirstChild(), newItem.getName(),
-              
-              newItem);
-          }
-          else {
-            itemNode = null;
-          }
-        }
-        if(itemNode!=null) {
-          final TreePath _treePath = new TreePath(itemNode.getPath());
-          SwingUtilities.invokeLater(new Runnable()
-          {
-
-            @Override
-            public void run()
-            {
-              _myTree.expandPath(_treePath);
-              _myTree.scrollPathToVisible(_treePath);
-              _myTree.makeVisible(_treePath);
-              _myTree.setSelectionPath(_treePath);
-            }
-          });
-        }
-      }
-    }
-    else if (changedLayer != null)
-    {
-      final DefaultMutableTreeNode rootNode = getTreeNode(null, changedLayer
-          .getName(), changedLayer);
-      if(rootNode!=null) {
-        final TreePath _treePath = new TreePath(rootNode.getPath());
-        SwingUtilities.invokeLater(new Runnable()
-        {
-
-          @Override
-          public void run()
-          {
-            _myTree.expandPath(_treePath);
-            _myTree.scrollPathToVisible(_treePath);
-            _myTree.makeVisible(_treePath);
-            _myTree.setSelectionPath(_treePath);
-          }
-        });
-      }
-    }
-  }
-
-
-  private void addBackData(Plottable theData, CanEnumerate destination)
-  {
-    if (theData instanceof Layer)
-    {
-      pasteLayer(destination, (Layer) theData);
-    }
-    else
-    {
-      //renameIfNecessary((Editable)theData, destination);
-      if (destination instanceof Layer)
-      {
-        ((Layer) destination).add(theData);
-      }
-      else
-      {
-        ((TrackWrapper) destination).add(theData);
-      }
-    }
-    
-  }
-
-  public void pasteLayer(final CanEnumerate destination, final Layer theData)
-  {
-    if (destination instanceof BaseLayer)
-    {
-      ((Layer) destination).add(theData);
-    }
-    else
-    {
-      if (_myData.findLayer(theData.getName()) == null)
-      {
-        // just add it
-        if (theData instanceof FixWrapper)
-          _myData.addThisLayerDoNotResize((Layer) theData);
-      }
-      else
-      {
-        // adjust the name
-        final Layer newLayer = (Layer) theData;
-
-        final String theName = newLayer.getName();
-
-        // does the layer end in a digit?
-        final char id = theName.charAt(theName.length() - 1);
-        final String idStr = new String("" + id);
-        int val = 1;
-
-        String newName = null;
-        try
-        {
-          val = Integer.parseInt(idStr);
-          newName = theName.substring(0, theName.length() - 2) + " " + val;
-
-          while (_myData.findLayer(newName) != null)
-          {
-            val++;
-            newName = theName.substring(0, theName.length() - 2) + " " + val;
-          }
-        }
-        catch (final java.lang.NumberFormatException f)
-        {
-          newName = theName + " " + val;
-          while (_myData.findLayer(newName) != null)
-          {
-            val++;
-            newName = theName + " " + val;
-          }
-        }
-
-        // ignore, there isn't a number, just add a 1
-        newLayer.setName(newName);
-
-        // just drop it in at the top level
-        _myData.addThisLayerDoNotResize((Layer) theData);
-      }
-    }
-
-  }
-
-  private class OutlineRenderer extends DefaultTreeCellRenderer
-  {
-    /**
-     * 
-     */
-    private static final long serialVersionUID = 1L;
-    private Icon visibilityIconEnabled;
-    private Icon visibilityIconDisabled;
-    @SuppressWarnings("unused")
-    private int _xOffset = 0;
-    private final Component strut = Box.createHorizontalStrut(5);
-    private final JPanel panel = new JPanel();
-    private JLabel visibility = new JLabel();
-    private Border border = BorderFactory.createEmptyBorder(4, 2, 2, 4);
-    private Map<String, ImageIcon> iconMap = new HashMap<String, ImageIcon>();
-
-    public OutlineRenderer()
-    {
-      panel.setBackground(UIManager.getColor("Tree.textBackground"));
-      setOpaque(false);
-      panel.setOpaque(false);
-      panel.setLayout(new FlowLayout(FlowLayout.LEFT, 0, 0));
-
-      visibility.setOpaque(false);
-      visibilityIconEnabled = new ImageIcon(getClass().getClassLoader()
-          .getResource("icons/16/visible-eye.png"));
-      visibilityIconDisabled = new ImageIcon(getClass().getClassLoader()
-          .getResource("icons/16/invisible-eye.png"));
-      panel.add(visibility);
-      panel.add(strut);
-      panel.add(this);
-      panel.setBorder(border);
-    }
-
-    public JLabel getVisibilityLabel()
-    {
-      return visibility;
-    }
-
-    @Override
-    public Component getTreeCellRendererComponent(JTree tree, Object node,
-        boolean selected, boolean expanded, boolean leaf, int row,
-        boolean hasFocus)
-    {
-      super.getTreeCellRendererComponent(tree, node, selected, expanded, leaf,
-          row, hasFocus);
-      if (node instanceof DefaultMutableTreeNode)
-      {
-        final DefaultMutableTreeNode tn = (DefaultMutableTreeNode) node;
-        final Object data = tn.getUserObject();
-        if (data instanceof Plottable)
-        {
-          final Plottable pl = (Plottable) tn.getUserObject();
-          DebriefImageHelper helper = new DebriefImageHelper();
-          String icon = helper.getImageFor(pl);
-          if (icon == null)
-          {
-            String imageKey = CoreImageHelper.getImageKeyFor(pl);
-            icon = "icons/16/" + imageKey;
-          }
-          if (icon != null)
-          {
-            // do we have this image in the cache?
-            ImageIcon match = iconMap.get(icon);
-            if (match == null)
-            {
-              // ok, we'll have to create it
-              URL iconURL = DebriefImageHelper.class.getClassLoader()
-                  .getResource(icon);
-              if (iconURL == null)
-              {
-                System.err.println("Can't find icon:" + icon);
-              }
-              else
-              {
-                match = new ImageIcon(iconURL);
-                iconMap.put(icon, match);
-              }
-            }
-
-            // have we generated one?
-            if (match != null)
-            {
-              // ok, use it
-              setIcon(match);
-            }
-
-          }
-          setVisibility(pl.getVisible());
-        }
-      }
-
-      panel.doLayout();
-      return panel;
-    }
-
-    public void paint(final java.awt.Graphics g)
-    {
-      super.paint(g);
-
-      // get the location of the check box, to check our ticking
-      if (g != null)
-      {
-        try
-        {
-          final FontMetrics fm = g.getFontMetrics();
-          _xOffset = fm.stringWidth(getText()) + strut.getPreferredSize().width;
-        }
-        finally
-        {
-          // g.dispose();
-        }
-      }
-    }
-
-    private void setVisibility(boolean visible)
-    {
-      if (visible)
-      {
-        visibility.setIcon(visibilityIconEnabled);
-      }
-      else
-      {
-        visibility.setIcon(visibilityIconDisabled);
-      }
-    }
-
-  }
-
-  private class OutlineCellEditor extends AbstractCellEditor implements
-      TreeCellEditor
-  {
-
-    /**
-     * 
-     */
-    private static final long serialVersionUID = 1L;
-    private JLabel visibilityLabel;
-    private OutlineRenderer renderer;
-    private DefaultMutableTreeNode lastEditedNode;
-
-    public OutlineCellEditor()
-    {
-      renderer = new OutlineRenderer();
-      visibilityLabel = renderer.getVisibilityLabel();
-
-      visibilityLabel.addMouseListener(new MouseAdapter()
-      {
-        public void mousePressed(final MouseEvent e)
-        {
-          final Plottable pl = (Plottable) lastEditedNode.getUserObject();
-          final PlottableNode pln = (PlottableNode) lastEditedNode;
-          boolean newVisibility = !pl.getVisible();
-          changeVisOfThisElement(pl, newVisibility, pln.getParentLayer());
-          pln.setSelected(newVisibility);
-          renderer.setVisibility(newVisibility);
-          stopCellEditing();
-        }
-      });
-    }
-
-    public Component getTreeCellEditorComponent(final JTree tree,
-        final Object value, final boolean selected, final boolean expanded,
-        final boolean leaf, final int row)
-    {
-      lastEditedNode = (DefaultMutableTreeNode) value;
-
-      return renderer.getTreeCellRendererComponent(tree, value, selected,
-          expanded, leaf, row, true); // hasFocus ignored
-    }
-
-    public Object getCellEditorValue()
-    {
-      return lastEditedNode.getUserObject();
-    }
-
-  }
-
-  protected void editThis(final TreeNode node)
-  {
-    System.out.println("Editing...");
-    if (node instanceof DefaultMutableTreeNode)
-    {
-      final DefaultMutableTreeNode tn = (DefaultMutableTreeNode) node;
-      final Object data = tn.getUserObject();
-      if (data instanceof MWC.GUI.Editable)
-      {
-        final Editable editable = (Editable) data;
-        if (editable.hasEditor())
-        {
-          // get the toolparent object
-          final ToolParent tp = getToolParent();
-
-          // did we get a valid toolparent?
-          if (tp != null)
-          {
-            // set it to busy
-            tp.setCursor(java.awt.Cursor.WAIT_CURSOR);
-          }
-          DefaultMutableTreeNode parent = (DefaultMutableTreeNode) tn
-              .getParent();
-          final Object parentData = parent.getUserObject();
-          ToolbarOwner owner = null;
-          if (parentData instanceof ToolbarOwner)
-          {
-            owner = (ToolbarOwner) parentData;
-          }
-          PropertiesDialog dialog = new PropertiesDialog(editable, _myData,
-              _undoBuffer, tp, owner);
-          dialog.setSize(400, 500);
-          dialog.setLocationRelativeTo(null);
-          dialog.setVisible(true);
-          if (tp != null)
-          {
-            tp.restoreCursor();
-          }
-        }
-      }
-    }
-
-  }
-
-  @Override
-  public void lostOwnership(Clipboard clipboard, Transferable contents)
-  {
-    // do nothing
-
-  }
-
-  @Override
-  public ArrayList<Plottable> getSelection()
-  {
-    final ArrayList<Plottable> res = new ArrayList<Plottable>();
-    final TreePath[] selectionPaths = _myTree.getSelectionPaths();
-    if (selectionPaths != null)
-    {
-      for (final TreePath item : selectionPaths)
-      {
-        Object component = item.getLastPathComponent();
-        if (component instanceof PlottableNode)
-        {
-          PlottableNode node = (PlottableNode) component;
-          Object object = node.getUserObject();
-          if(object instanceof Plottable)
-          {
-            res.add((Plottable) object);
-          }
-        }
-      }
-    }
-    return res;
-  }
-
-  public ArrayList<Plottable> getContentsFromTransferable(final Transferable tr){
-    final ArrayList<Plottable> res = new ArrayList<Plottable>();
-    if (tr != null && tr.isDataFlavorSupported(
-        PlottableSelection.PlottableFlavor))
-    {
-      if (tr instanceof OutlineViewSelection)
-      {
-        // extract the plottable
-        Object objectToPaste = null;
-        try
-        {
-          objectToPaste = tr.getTransferData(
-              PlottableSelection.PlottableFlavor);
-        }
-        catch (UnsupportedFlavorException e)
-        {
-          e.printStackTrace();
-        }
-        catch (IOException e)
-        {
-          e.printStackTrace();
-        }
-
-        final Plottable[] plottables;
-        if (objectToPaste != null)
-        {
-          if (objectToPaste instanceof Plottable[])
-          {
-            plottables = (Plottable[]) objectToPaste;
-          }
-          else
-          {
-            plottables = new Plottables[1];
-            plottables[0] = (Plottable) objectToPaste;
-          }
-          // get the contents
-          for (Plottable theData : plottables)
-          {
-            res.add(theData);
-          }
-        }
-      }
-    }
-    return res;
-
-  }
-  
-  @Override
-  public ArrayList<Plottable> getClipboardContents()
-  {
-    
-    Transferable tr = _clipboard.getContents(this);
-    // see if there is currently a plottable on the clipboard
-    return getContentsFromTransferable(tr);
-  }
-}
-=======
 /*
  *    Debrief - the Open Source Maritime Analysis Application
  *    http://debrief.info
@@ -1633,7 +570,21 @@
     if (!_isCopy)
     {
       // clear the clipboard
-      _clipboard.setContents(null, null);
+      _clipboard.setContents(new Transferable() {
+        public DataFlavor[] getTransferDataFlavors() {
+          return new DataFlavor[0];
+        }
+
+        public boolean isDataFlavorSupported(DataFlavor flavor) {
+          return false;
+        }
+
+        public Object getTransferData(DataFlavor flavor) throws UnsupportedFlavorException {
+          throw new UnsupportedFlavorException(flavor);
+        }
+      },this);
+      //_clipboard.setContents(null, this);
+
     }
 
   }
@@ -1880,10 +831,10 @@
       @Override
       public void actionPerformed(final ActionEvent e)
       {
-        if (_cutContents != null)
+        /*if (_cutContents != null)
         {
           restoreCutContents();
-        }
+        }*/
         doPaste();
 
       }
@@ -1952,10 +903,10 @@
         if (selectionCount > 0)
         {
           final TreePath selectionPath[] = _myTree.getSelectionPaths();
-          if (_cutContents != null)
+          /*if (_cutContents != null)
           {
             restoreCutContents();
-          }
+          }*/
           doCut(selectionPath);
         }
       }
@@ -1980,10 +931,10 @@
         if (selectionCount > 0)
         {
           final TreePath selectionPath[] = _myTree.getSelectionPaths();
-          if (_cutContents != null)
+          /*if (_cutContents != null)
           {
             restoreCutContents();
-          }
+          }*/
           doCopy(selectionPath);
           _myTree.setSelectionPath(null);
         }
@@ -2005,10 +956,10 @@
       @Override
       public void actionPerformed(final ActionEvent e)
       {
-        if (_cutContents != null)
+        /*if (_cutContents != null)
         {
           restoreCutContents();
-        }
+        }*/
         doDelete();
       }
     };
@@ -2212,5 +1163,4 @@
       }
     }
   }
-}
->>>>>>> 0ecea81e
+}