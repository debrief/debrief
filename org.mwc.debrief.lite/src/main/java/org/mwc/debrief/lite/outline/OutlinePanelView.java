/*
 *    Debrief - the Open Source Maritime Analysis Application
 *    http://debrief.info
 *
 *    (C) 2000-2018, Deep Blue C Technology Ltd
 *
 *    This library is free software; you can redistribute it and/or
 *    modify it under the terms of the Eclipse Public License v1.0
 *    (http://www.eclipse.org/legal/epl-v10.html)
 *
 *    This library is distributed in the hope that it will be useful,
 *    but WITHOUT ANY WARRANTY; without even the implied warranty of
 *    MERCHANTABILITY or FITNESS FOR A PARTICULAR PURPOSE.
 */
package org.mwc.debrief.lite.outline;

import static Debrief.GUI.Views.LogicHelpers.getClipboardNotEmptyTest;
import static Debrief.GUI.Views.LogicHelpers.getIsFixesTest;
import static Debrief.GUI.Views.LogicHelpers.getIsLayerTest;
import static Debrief.GUI.Views.LogicHelpers.getIsShapesTest;
import static Debrief.GUI.Views.LogicHelpers.getIsTrackTest;
import static Debrief.GUI.Views.LogicHelpers.getNotEmptyTest;
import static Debrief.GUI.Views.LogicHelpers.getNotLayerTest;
import static Debrief.GUI.Views.LogicHelpers.getNotNarrativeTest;
import static Debrief.GUI.Views.LogicHelpers.getOnlyOneTest;
import static Debrief.GUI.Views.LogicHelpers.getSelectionEmptyTest;

import java.awt.BorderLayout;
import java.awt.Color;
import java.awt.Component;
import java.awt.FlowLayout;
import java.awt.FontMetrics;
import java.awt.Toolkit;
import java.awt.datatransfer.Clipboard;
import java.awt.datatransfer.ClipboardOwner;
import java.awt.datatransfer.DataFlavor;
import java.awt.datatransfer.Transferable;
import java.awt.datatransfer.UnsupportedFlavorException;
import java.awt.event.ActionEvent;
import java.awt.event.ActionListener;
import java.awt.event.KeyEvent;
import java.awt.event.MouseAdapter;
import java.awt.event.MouseEvent;
import java.io.IOException;
import java.net.URL;
import java.util.ArrayList;
import java.util.HashMap;
import java.util.Map;

import javax.swing.AbstractAction;
import javax.swing.AbstractCellEditor;
import javax.swing.Action;
import javax.swing.BorderFactory;
import javax.swing.Box;
import javax.swing.Icon;
import javax.swing.ImageIcon;
import javax.swing.JButton;
import javax.swing.JComponent;
import javax.swing.JLabel;
import javax.swing.JOptionPane;
import javax.swing.JPanel;
import javax.swing.JTree;
import javax.swing.KeyStroke;
import javax.swing.SwingUtilities;
import javax.swing.UIManager;
import javax.swing.border.Border;
import javax.swing.event.TreeSelectionEvent;
import javax.swing.event.TreeSelectionListener;
import javax.swing.tree.DefaultMutableTreeNode;
import javax.swing.tree.DefaultTreeCellRenderer;
import javax.swing.tree.TreeCellEditor;
import javax.swing.tree.TreeNode;
import javax.swing.tree.TreePath;

import org.mwc.debrief.lite.menu.OutlineViewSelection;
import org.mwc.debrief.lite.properties.PropertiesDialog;

import Debrief.GUI.CoreImageHelper;
import Debrief.GUI.DebriefImageHelper;
import Debrief.GUI.Views.LogicHelpers.And;
import Debrief.GUI.Views.LogicHelpers.EnabledTest;
import Debrief.GUI.Views.LogicHelpers.Helper;
import Debrief.GUI.Views.LogicHelpers.Or;
import Debrief.Wrappers.FixWrapper;
import Debrief.Wrappers.TrackWrapper;
import MWC.GUI.BaseLayer;
import MWC.GUI.CanEnumerate;
import MWC.GUI.Editable;
import MWC.GUI.HasEditables;
import MWC.GUI.Layer;
import MWC.GUI.Plottable;
import MWC.GUI.PlottableSelection;
import MWC.GUI.Plottables;
import MWC.GUI.ToolParent;
import MWC.GUI.LayerManager.Swing.SwingLayerManager;
import MWC.GUI.Tools.Swing.MyMetalToolBarUI.ToolbarOwner;
import MWC.GUI.Undo.UndoBuffer;

/**
 * @author Ayesha <ayesha.ma@gmail.com>
 *
 */
public class OutlinePanelView extends SwingLayerManager implements
    ClipboardOwner, Helper
{

  private static class ButtonEnabler
  {
    private final Component _button;
    private final EnabledTest _test;
    private final String _title;

    private ButtonEnabler(final JButton button, final EnabledTest test)
    {
      this(button.getToolTipText(), button, test);
    }

    private ButtonEnabler(final String title, final Component button,
        final EnabledTest test)
    {
      _title = title;
      _button = button;
      _test = test;
    }

    private void refresh(final Helper helper)
    {
      _button.setEnabled(_test.isEnabled(helper));
    }

    @Override
    public String toString()
    {
      return _title;
    }
  }

  private class OutlineCellEditor extends AbstractCellEditor implements
      TreeCellEditor
  {

    /**
     *
     */
    private static final long serialVersionUID = 1L;
    private final JLabel visibilityLabel;
    private final OutlineRenderer renderer;
    private DefaultMutableTreeNode lastEditedNode;

    public OutlineCellEditor()
    {
      renderer = new OutlineRenderer();
      visibilityLabel = renderer.getVisibilityLabel();

      visibilityLabel.addMouseListener(new MouseAdapter()
      {
        @Override
        public void mousePressed(final MouseEvent e)
        {
          final Plottable pl = (Plottable) lastEditedNode.getUserObject();
          final PlottableNode pln = (PlottableNode) lastEditedNode;
          final boolean newVisibility = !pl.getVisible();
          changeVisOfThisElement(pl, newVisibility, pln.getParentLayer());
          pln.setSelected(newVisibility);
          renderer.setVisibility(newVisibility);
          stopCellEditing();
        }
      });
    }

    @Override
    public Object getCellEditorValue()
    {
      return lastEditedNode.getUserObject();
    }

    @Override
    public Component getTreeCellEditorComponent(final JTree tree,
        final Object value, final boolean selected, final boolean expanded,
        final boolean leaf, final int row)
    {
      lastEditedNode = (DefaultMutableTreeNode) value;

      return renderer.getTreeCellRendererComponent(tree, value, selected,
          expanded, leaf, row, true); // hasFocus ignored
    }

  }

  private class OutlineRenderer extends DefaultTreeCellRenderer
  {
    /**
     *
     */
    private static final long serialVersionUID = 1L;
    private final Icon visibilityIconEnabled;
    private final Icon visibilityIconDisabled;
    @SuppressWarnings("unused")
    private int _xOffset = 0;
    private final Component strut = Box.createHorizontalStrut(5);
    private final JPanel panel = new JPanel();
    private final JLabel visibility = new JLabel();
    private final Border border = BorderFactory.createEmptyBorder(4, 2, 2, 4);
    private final Map<String, ImageIcon> iconMap =
        new HashMap<String, ImageIcon>();

    public OutlineRenderer()
    {
      panel.setBackground(UIManager.getColor("Tree.textBackground"));
      setOpaque(false);
      panel.setOpaque(false);
      panel.setLayout(new FlowLayout(FlowLayout.LEFT, 0, 0));

      visibility.setOpaque(false);
      visibilityIconEnabled = new ImageIcon(getClass().getClassLoader()
          .getResource("icons/16/visible-eye.png"));
      visibilityIconDisabled = new ImageIcon(getClass().getClassLoader()
          .getResource("icons/16/invisible-eye.png"));
      panel.add(visibility);
      panel.add(strut);
      panel.add(this);
      panel.setBorder(border);
    }

    @Override
    public Component getTreeCellRendererComponent(final JTree tree,
        final Object node, final boolean selected, final boolean expanded,
        final boolean leaf, final int row, final boolean hasFocus)
    {
      super.getTreeCellRendererComponent(tree, node, selected, expanded, leaf,
          row, hasFocus);
      if (node instanceof DefaultMutableTreeNode)
      {
        final DefaultMutableTreeNode tn = (DefaultMutableTreeNode) node;
        final Object data = tn.getUserObject();
        if (data instanceof Plottable)
        {
          final Plottable pl = (Plottable) tn.getUserObject();
          final DebriefImageHelper helper = new DebriefImageHelper();
          String icon = helper.getImageFor(pl);
          if (icon == null)
          {
            final String imageKey = CoreImageHelper.getImageKeyFor(pl);
            icon = "icons/16/" + imageKey;
          }
          if (icon != null)
          {
            // do we have this image in the cache?
            ImageIcon match = iconMap.get(icon);
            if (match == null)
            {
              // ok, we'll have to create it
              final URL iconURL = DebriefImageHelper.class.getClassLoader()
                  .getResource(icon);
              if (iconURL == null)
              {
                System.err.println("Can't find icon:" + icon);
              }
              else
              {
                match = new ImageIcon(iconURL);
                iconMap.put(icon, match);
              }
            }

            // have we generated one?
            if (match != null)
            {
              // ok, use it
              setIcon(match);
            }

          }
          setVisibility(pl.getVisible());
        }
      }

      panel.doLayout();
      return panel;
    }

    public JLabel getVisibilityLabel()
    {
      return visibility;
    }

    @Override
    public void paint(final java.awt.Graphics g)
    {
      super.paint(g);

      // get the location of the check box, to check our ticking
      if (g != null)
      {
        try
        {
          final FontMetrics fm = g.getFontMetrics();
          _xOffset = fm.stringWidth(getText()) + strut.getPreferredSize().width;
        }
        finally
        {
          // g.dispose();
        }
      }
    }

    private void setVisibility(final boolean visible)
    {
      if (visible)
      {
        visibility.setIcon(visibilityIconEnabled);
      }
      else
      {
        visibility.setIcon(visibilityIconDisabled);
      }
    }

  }

  /**
   *
   */
  private static final long serialVersionUID = 1L;

  public static void main(final String[] args)
  {
    final EnabledTest hasData = new EnabledTest("Has data")
    {
      @Override
      public boolean isEnabled(final Helper helper)
      {
        return !helper.getSelection().isEmpty();
      }
    };

    final EnabledTest isEmpty = new EnabledTest("Is empty")
    {
      @Override
      public boolean isEnabled(final Helper helper)
      {
        return helper.getSelection().isEmpty();
      }
    };
    final EnabledTest notEmpty = new EnabledTest("Not empty")
    {
      @Override
      public boolean isEnabled(final Helper helper)
      {
        return !helper.getSelection().isEmpty();
      }
    };
    final EnabledTest onlyOne = new EnabledTest("Only one")
    {
      @Override
      public boolean isEnabled(final Helper helper)
      {
        return helper.getSelection().size() == 1;
      }
    };
    final Helper helper1 = new Helper()
    {

      @Override
      public ArrayList<Plottable> getClipboardContents()
      {
        return new ArrayList<Plottable>();
      }

      @Override
      public ArrayList<Plottable> getSelection()
      {
        final ArrayList<Plottable> res = new ArrayList<Plottable>();
        res.add(new BaseLayer());
        return res;
      }
    };

    final Helper helper2 = new Helper()
    {

      @Override
      public ArrayList<Plottable> getClipboardContents()
      {
        return new ArrayList<Plottable>();
      }

      @Override
      public ArrayList<Plottable> getSelection()
      {
        final ArrayList<Plottable> res = new ArrayList<Plottable>();
        res.add(new BaseLayer());
        res.add(new BaseLayer());
        return res;
      }
    };

    System.out.println(new And(hasData, isEmpty).isEnabled(helper1));
    System.out.println(new Or(hasData, isEmpty).isEnabled(helper1));
    System.out.println(new And(notEmpty, onlyOne).isEnabled(helper1));
    System.out.println(new And(notEmpty, onlyOne).isEnabled(helper2));
  }

  private final UndoBuffer _undoBuffer;

  private final Clipboard _clipboard;

  private final ArrayList<ButtonEnabler> _enablers =
      new ArrayList<ButtonEnabler>();

  private Transferable _cutContents;

  private TreePath _theCutParent;

  public OutlinePanelView(final UndoBuffer undoBuffer,
      final Clipboard clipboard)
  {
    _undoBuffer = undoBuffer;
    _clipboard = clipboard;
  }

  private void addBackData(final Plottable theData,
      final CanEnumerate destination)
  {
    if (theData instanceof Layer)
    {
      pasteLayer(destination, (Layer) theData);
    }
    else
    {
      try {
        if (destination instanceof Layer)
        {
          ((Layer) destination).add(theData);
        }
        else
        {
          if (_cutContents != null)
          {
            restoreCutContents();
          }
          doDelete();
          _myTree.setSelectionPath(null);
        }
      }
      catch (RuntimeException re)
      {
        JOptionPane.showMessageDialog(null, re.getMessage(),
            "Error while pasting", JOptionPane.ERROR_MESSAGE);
      }
      catch (Exception e)
      {
        System.err.println("Error occured while pasting:" + e.getMessage());
      }
    }

  }

  private JButton createCommandButton(final String command, final String image)
  {
    final URL imageIcon = getClass().getClassLoader().getResource(image);
    ImageIcon icon = null;
    try
    {
      icon = new ImageIcon(imageIcon);
    }
    catch (final Exception e)
    {
      System.err.println("Failed to find icon:" + image);
      e.printStackTrace();
    }
    final JButton button = new JButton(icon);
    button.setToolTipText(command);
    return button;
  }

  protected void doCopy(final TreePath[] selectionPaths)
  {
    final Plottable[] plottables = new Plottable[selectionPaths.length];
    int i = 0;
    for (final TreePath path : selectionPaths)
    {
      plottables[i++] = (Plottable) ((DefaultMutableTreeNode) path
          .getLastPathComponent()).getUserObject();
    }
    final OutlineViewSelection selection = new OutlineViewSelection(plottables,
        true);
    _clipboard.setContents(selection, this);

  }

  protected void doDelete()
  {
    final TreePath[] selectionPaths = _myTree.getSelectionPaths();
    if (selectionPaths != null)
    {
      for (final TreePath item : selectionPaths)
      {
        final Object component = item.getLastPathComponent();
        if (component instanceof PlottableNode)
        {
          final PlottableNode node = (PlottableNode) component;
          final Object object = node.getUserObject();
          if (object instanceof Plottable)
          {
            final int pathCount = item.getPathCount();
            // ok, delete it, get the parent
            final DefaultMutableTreeNode parentNode =
                (DefaultMutableTreeNode) _myTree.getSelectionPath()
                    .getPathComponent(pathCount - 2);
            final Object parent = parentNode.getUserObject();
            if (parent instanceof Layer)
            {
              final Layer layer = (Layer) parent;
              layer.removeElement((Editable) object);
            }
            else
            {
              // ok, the parent isn't a layer. In that case this must
              // be a top level layer
              getData().removeThisLayer((Layer) object);
            }
          }
        }
      }
      _myTree.setSelectionPath(null);
    }
<<<<<<< HEAD
=======
    
    if (modified)
    {
      doReset();
    }

  }

  protected void doPaste()
  {
    final DefaultMutableTreeNode node = (DefaultMutableTreeNode) _myTree
        .getSelectionPath().getLastPathComponent();
    final Editable editable = (Editable) node.getUserObject();
    final CanEnumerate destination;
    if (editable instanceof BaseLayer)
    {
      destination = (BaseLayer) editable;
    }
    else if (editable instanceof TrackWrapper)
    {
      destination = (TrackWrapper) editable;
    }
    else
    {
      destination = null;
    }

    final Transferable tr = _clipboard.getContents(this);
    final OutlineViewSelection os = (OutlineViewSelection) tr;
    final boolean _isCopy = os.isACopy();
    final ArrayList<Plottable> plottables = getClipboardContents();
    // see if there is currently a plottable on the clipboard
    // see if it is a layer or not
    if (!plottables.isEmpty())
    {
      for (final Plottable theData : plottables)
      {
        addBackData(theData, destination);
      }
      _myData.fireExtended(plottables.get(0), (HasEditables) destination);
    }
    if (!_isCopy)
    {
      // clear the clipboard
      _clipboard.setContents(new Transferable()
      {
        public DataFlavor[] getTransferDataFlavors()
        {
          return new DataFlavor[0];
        }

        public boolean isDataFlavorSupported(DataFlavor flavor)
        {
          return false;
        }

        public Object getTransferData(DataFlavor flavor)
            throws UnsupportedFlavorException
        {
          throw new UnsupportedFlavorException(flavor);
        }
      }, this);
    }
>>>>>>> 7c1bf8b9
  }
  
  @Override
  protected void editThis(final TreeNode node)
  {
    if (node instanceof DefaultMutableTreeNode)
    {
      final DefaultMutableTreeNode tn = (DefaultMutableTreeNode) node;
      final Object data = tn.getUserObject();
      if (data instanceof MWC.GUI.Editable)
      {
        final Editable editable = (Editable) data;
        if (editable.hasEditor())
        {
          // get the toolparent object
          final ToolParent tp = getToolParent();

          // did we get a valid toolparent?
          if (tp != null)
          {
            // set it to busy
            tp.setCursor(java.awt.Cursor.WAIT_CURSOR);
          }
          final DefaultMutableTreeNode parent = (DefaultMutableTreeNode) tn
              .getParent();
          final Object parentData = parent.getUserObject();
          ToolbarOwner owner = null;
          if (parentData instanceof ToolbarOwner)
          {
            owner = (ToolbarOwner) parentData;
          }
          final PropertiesDialog dialog = new PropertiesDialog(editable
              .getInfo(), _myData, _undoBuffer, tp, owner);
          dialog.setSize(400, 500);
          dialog.setLocationRelativeTo(null);
          dialog.setVisible(true);
          if (tp != null)
          {
            tp.restoreCursor();
          }
        }
      }
    }
  }

  @Override
  public ArrayList<Plottable> getClipboardContents()
  {
    final Transferable tr = _clipboard.getContents(this);
    // see if there is currently a plottable on the clipboard
    return getContentsFromTransferable(tr);
  }

  public ArrayList<Plottable> getContentsFromTransferable(final Transferable tr)
  {
    final ArrayList<Plottable> res = new ArrayList<Plottable>();
    if (tr != null && tr.isDataFlavorSupported(
        PlottableSelection.PlottableFlavor))
    {
      if (tr instanceof OutlineViewSelection)
      {
        // extract the plottable
        Object objectToPaste = null;
        try
        {
          objectToPaste = tr.getTransferData(
              PlottableSelection.PlottableFlavor);
        }
        catch (final UnsupportedFlavorException e)
        {
          e.printStackTrace();
        }
        catch (final IOException e)
        {
          e.printStackTrace();
        }

        final Plottable[] plottables;
        if (objectToPaste != null)
        {
          if (objectToPaste instanceof Plottable[])
          {
            plottables = (Plottable[]) objectToPaste;
          }
          else
          {
            plottables = new Plottables[1];
            plottables[0] = (Plottable) objectToPaste;
          }
          // get the contents
          for (final Plottable theData : plottables)
          {
            res.add(theData);
          }
        }
      }
    }
    return res;

  }

  @Override
  public ArrayList<Plottable> getSelection()
  {
    final ArrayList<Plottable> res = new ArrayList<Plottable>();
    final TreePath[] selectionPaths = _myTree.getSelectionPaths();
    if (selectionPaths != null)
    {
      for (final TreePath item : selectionPaths)
      {
        final Object component = item.getLastPathComponent();
        if (component instanceof PlottableNode)
        {
          final PlottableNode node = (PlottableNode) component;
          final Object object = node.getUserObject();
          if (object instanceof Plottable)
          {
            res.add((Plottable) object);
          }
        }
      }
    }
    return res;
  }

  @Override
  protected void initForm()
  {
    super.initForm(true);
    final JPanel commandBar = new JPanel();
    commandBar.setBackground(Color.LIGHT_GRAY);
    commandBar.setLayout(new FlowLayout(FlowLayout.RIGHT));

    // sort out the logical tests
    final EnabledTest notEmpty = getNotEmptyTest();
    final EnabledTest onlyOne = getOnlyOneTest();
    final EnabledTest clipboardNotEmpty = getClipboardNotEmptyTest();
    final EnabledTest selectionIsTrack = getIsTrackTest();
    final EnabledTest selectionIsLayer = getIsLayerTest();
    final EnabledTest clipboardIsFixes = getIsFixesTest();
    final EnabledTest clipboardIsShapes = getIsShapesTest();
    final EnabledTest isEmpty = getSelectionEmptyTest();
    final EnabledTest notNarrative = getNotNarrativeTest();
    final EnabledTest notIsLayer = getNotLayerTest();

    final JButton editButton = createCommandButton("Edit", "icons/24/edit.png");
    _enablers.add(new ButtonEnabler(editButton, new And(notEmpty, onlyOne)));
    editButton.setEnabled(false);
    editButton.setMnemonic(KeyEvent.VK_ENTER);
    commandBar.add(editButton);

    final JButton cutButton = createCommandButton("Cut", "icons/24/cut.png");
    _enablers.add(new ButtonEnabler(cutButton, new And(notEmpty, notNarrative,
        notIsLayer)));
    cutButton.setEnabled(false);
    cutButton.setMnemonic(KeyEvent.VK_X);
    commandBar.add(cutButton);

    final JButton copyButton = createCommandButton("Copy",
        "icons/24/copy_to_clipboard.png");
    _enablers.add(new ButtonEnabler(copyButton, new And(notEmpty, notNarrative,
        notIsLayer)));
    copyButton.setEnabled(false);
    copyButton.setMnemonic(KeyEvent.VK_C);
    commandBar.add(copyButton);

    final JButton pasteButton = createCommandButton("Paste",
        "icons/24/paste.png");
    _enablers.add(new ButtonEnabler(pasteButton, new And(clipboardNotEmpty,
        new Or(new And(selectionIsTrack, clipboardIsFixes), new And(
            selectionIsLayer, clipboardIsShapes)))));
    pasteButton.setEnabled(false);
    pasteButton.setMnemonic(KeyEvent.VK_V);
    commandBar.add(pasteButton);

    final JButton addLayerButton = createCommandButton("Add Layer",
        "icons/24/add.png");
    //_enablers.add(new ButtonEnabler(addLayerButton, new Or(isEmpty,notEmpty)));
    commandBar.add(addLayerButton);

    final JButton deleteButton = createCommandButton("Delete",
        "icons/24/remove.png");
    deleteButton.setToolTipText("Delete");
    deleteButton.setMnemonic(KeyEvent.VK_DELETE);
    _enablers.add(new ButtonEnabler(deleteButton, notEmpty));
    deleteButton.setEnabled(false);
    commandBar.add(deleteButton);

    final JButton refreshViewButton = createCommandButton("Update View",
        "icons/24/repaint.png");
    refreshViewButton.setToolTipText("Update View");
    refreshViewButton.addActionListener(new ActionListener()
    {

      @Override
      public void actionPerformed(final ActionEvent e)
      {
        doReset();
      }
    });
    commandBar.add(refreshViewButton);
    final Helper me = this;
    _myTree.addTreeSelectionListener(new TreeSelectionListener()
    {
      @Override
      public void valueChanged(final TreeSelectionEvent e)
      {
        final ArrayList<Plottable> sel = me.getSelection();
        final ArrayList<Plottable> clip = me.getClipboardContents();
        final Helper helper = new Helper()
        {
          @Override
          public ArrayList<Plottable> getClipboardContents()
          {
            return clip;
          }

          @Override
          public ArrayList<Plottable> getSelection()
          {
            return sel;
          }
        };

        for (final ButtonEnabler t : _enablers)
        {
          t.refresh(helper);
        }
      }
    });
    final Action pasteAction = new PasteAction();
    pasteButton.getInputMap(JComponent.WHEN_IN_FOCUSED_WINDOW).put(KeyStroke
        .getKeyStroke(KeyEvent.VK_V, Toolkit.getDefaultToolkit()
            .getMenuShortcutKeyMask()), "paste");
    pasteButton.getActionMap().put("paste", pasteAction);
    pasteButton.addActionListener(pasteAction);

    final Action editAction = new AbstractAction()
    {

      /**
       *
       */
      private static final long serialVersionUID = 1L;

      @Override
      public void actionPerformed(final ActionEvent e)
      {
        final int selectionCount = _myTree.getSelectionCount();
        if (selectionCount == 1)
        {
          final TreePath selectionPath = _myTree.getSelectionPath();
          if (selectionPath != null)
          {
            final Object node = selectionPath.getLastPathComponent();
            if (node instanceof DefaultMutableTreeNode)
            {
              editThis((DefaultMutableTreeNode) node);
            }
          }
        }

      }
    };
    editButton.getInputMap(JComponent.WHEN_IN_FOCUSED_WINDOW).put(KeyStroke
        .getKeyStroke(KeyEvent.VK_ENTER, Toolkit.getDefaultToolkit()
            .getMenuShortcutKeyMask()), "edit");
    editButton.getActionMap().put("edit", editAction);
    editButton.addActionListener(editAction);
    final MWC.GUI.Tools.Action addLayerAction = new AddLayerAction();
    addLayerButton.addActionListener((ActionListener)addLayerAction);
    final Action cutAction = new DeleteAction(true);
    cutButton.getInputMap(JComponent.WHEN_IN_FOCUSED_WINDOW).put(KeyStroke
        .getKeyStroke(KeyEvent.VK_X, Toolkit.getDefaultToolkit()
            .getMenuShortcutKeyMask()), "cut");
    cutButton.getActionMap().put("cut", cutAction);
    cutButton.addActionListener(cutAction);
    final Action copyAction = new AbstractAction()
    {

      /**
       *
       */
      private static final long serialVersionUID = 1L;

      @Override
      public void actionPerformed(final ActionEvent e)
      {
        final int selectionCount = _myTree.getSelectionCount();
        if (selectionCount > 0)
        {
          final TreePath selectionPath[] = _myTree.getSelectionPaths();
          doCopy(selectionPath);
          _myTree.setSelectionPath(null);
        }
      }
    };
    copyButton.getInputMap(JComponent.WHEN_IN_FOCUSED_WINDOW).put(KeyStroke
        .getKeyStroke(KeyEvent.VK_C, Toolkit.getDefaultToolkit()
            .getMenuShortcutKeyMask()), "copy");
    copyButton.getActionMap().put("copy", copyAction);
    copyButton.addActionListener(copyAction);
<<<<<<< HEAD
    Action deleteAction = new DeleteAction(false);
=======
    final Action deleteAction = new AbstractAction()
    {

      /**
       *
       */
      private static final long serialVersionUID = 1L;

      @Override
      public void actionPerformed(final ActionEvent e)
      {
        doDelete();
      }
    };
    copyButton.setEnabled(false);
    deleteButton.setEnabled(false);
    pasteButton.setEnabled(false);
    editButton.setEnabled(false);
    cutButton.setEnabled(false);
>>>>>>> 7c1bf8b9
    deleteButton.getInputMap(JComponent.WHEN_IN_FOCUSED_WINDOW).put(KeyStroke
        .getKeyStroke("DELETE"), "delete");
    deleteButton.getActionMap().put("delete", deleteAction);
    deleteButton.addActionListener(deleteAction);
    add(commandBar, BorderLayout.NORTH);
    setCellRenderer(new OutlineRenderer());
    setCellEditor(new OutlineCellEditor());
  }

  @Override
  public void lostOwnership(final Clipboard clipboard,
      final Transferable contents)
  {
    // do nothing

  }

  public void pasteLayer(final CanEnumerate destination, final Layer theData)
  {
    if (destination instanceof BaseLayer)
    {
      ((Layer) destination).add(theData);
    }
    else
    {
      if (_myData.findLayer(theData.getName()) == null)
      {
        // just add it
        if (theData instanceof FixWrapper)
          _myData.addThisLayerDoNotResize(theData);
      }
      else
      {
        // adjust the name
        final Layer newLayer = theData;

        final String theName = newLayer.getName();

        // does the layer end in a digit?
        final char id = theName.charAt(theName.length() - 1);
        final String idStr = new String("" + id);
        int val = 1;

        String newName = null;
        try
        {
          val = Integer.parseInt(idStr);
          newName = theName.substring(0, theName.length() - 2) + " " + val;

          while (_myData.findLayer(newName) != null)
          {
            val++;
            newName = theName.substring(0, theName.length() - 2) + " " + val;
          }
        }
        catch (final java.lang.NumberFormatException f)
        {
          newName = theName + " " + val;
          while (_myData.findLayer(newName) != null)
          {
            val++;
            newName = theName + " " + val;
          }
        }

        // ignore, there isn't a number, just add a 1
        newLayer.setName(newName);

        // just drop it in at the top level
        _myData.addThisLayerDoNotResize(theData);
      }
    }

  }

  private void restoreCutContents()
  {
    final Transferable tr = _cutContents;
    final ArrayList<Plottable> plottables = getContentsFromTransferable(tr);
    final CanEnumerate destination;
    if (_theCutParent != null && plottables != null && !plottables.isEmpty())
    {
      final Object obj = ((DefaultMutableTreeNode) _theCutParent
          .getLastPathComponent()).getUserObject();
      if (obj instanceof String)
      {
        destination = null;
      }
      else
      {
        destination = (CanEnumerate) obj;
      }
    }
    else
    {
      destination = null;
    }
    for (final Plottable theData : plottables)
    {
      addBackData(theData, destination);
    }
    _cutContents = null;
    _theCutParent = null;
    _myData.fireModified(null);
  }

  /**
   * have a fresh pass through the data
   */
  public void updateData(final Layer changedLayer, final Plottable newItem)
  {
    _myTree.setExpandsSelectedPaths(true);
    // find out which node is currently visible
    if (changedLayer != null && newItem != null)
    {
      DefaultMutableTreeNode rootNode = getTreeNode(null, changedLayer
          .getName(), changedLayer);
      if (rootNode != null)
      {
        final DefaultMutableTreeNode itemNode;
        if (rootNode.getUserObject() instanceof Layer)
        {
          // used class name instead of instanceof as otherwise
          // there will be cyclic dependency in eclipse manifest.

          if (newItem instanceof FixWrapper)
          {
            rootNode = (DefaultMutableTreeNode) rootNode.getFirstChild();
          }
          itemNode = getTreeNode(rootNode, newItem.getName(),
              newItem);
        }
        else
        {
          // if not a layer but a trackwrapper
          final DefaultMutableTreeNode firstChild =
              (DefaultMutableTreeNode) rootNode.getFirstChild();
          if (firstChild != null)
          {
            itemNode = getTreeNode((DefaultMutableTreeNode) rootNode
                .getFirstChild(), newItem.getName(),

                newItem);
          }
          else
          {
            itemNode = null;
          }
        }
        if (itemNode != null)
        {
          final TreePath _treePath = new TreePath(itemNode.getPath());
          SwingUtilities.invokeLater(new Runnable()
          {
            @Override
            public void run()
            {
              _myTree.expandPath(_treePath);
              _myTree.scrollPathToVisible(_treePath);
              _myTree.makeVisible(_treePath);
              _myTree.setSelectionPath(_treePath);
            }
          });
        }
      }
    }
    else if (changedLayer != null)
    {
      final DefaultMutableTreeNode rootNode = getTreeNode(null, changedLayer
          .getName(), changedLayer);
      if (rootNode != null)
      {
        final TreePath _treePath = new TreePath(rootNode.getPath());
        SwingUtilities.invokeLater(new Runnable()
        {
          @Override
          public void run()
          {
            _myTree.expandPath(_treePath);
            _myTree.scrollPathToVisible(_treePath);
            _myTree.makeVisible(_treePath);
            _myTree.setSelectionPath(_treePath);
          }
        });
      }
    }
  }
  @SuppressWarnings("serial")
  final class AddLayerAction extends AbstractAction implements MWC.GUI.Tools.Action
  {
    private Layer layerToAdd;
    @Override
    public void actionPerformed(ActionEvent e)
    {
      layerToAdd = addLayer();
      _undoBuffer.add(this);
    }
    @Override
    public void undo()
    {
      _myData.removeThisLayer(layerToAdd);
    }
    
    @Override
    public boolean isUndoable()
    {
      return true;
    }
    
    @Override
    public boolean isRedoable()
    {
      return true;
    }
    
    @Override
    public void execute()
    {
      _myData.addThisLayer(layerToAdd);
    }
  };
  @SuppressWarnings("serial")
  final class DeleteAction extends AbstractAction implements MWC.GUI.Tools.Action,ClipboardOwner
  {
    private Plottable itemToDelete;
    private Layer parentItem;
    private Plottable[] data;
    private Transferable _oldData;
    boolean _isCut;
    DeleteAction(boolean isCut){
      _isCut = isCut;
    }
    @Override
    public void actionPerformed(ActionEvent e)
    {
      final TreePath[] selectionPaths = _myTree.getSelectionPaths();
      if(_isCut)
      {
        final Plottable[] plottables = new Plottable[selectionPaths.length];
        int i = 0;
        for (final TreePath path : selectionPaths)
        {
          plottables[i++] = (Plottable) ((DefaultMutableTreeNode) path
              .getLastPathComponent()).getUserObject();
        }
        data = plottables;
      }
      
      if (selectionPaths != null)
      {
        
        for (final TreePath item : selectionPaths)
        {
          final Object component = item.getLastPathComponent();
          if (component instanceof PlottableNode)
          {
            final PlottableNode node = (PlottableNode) component;
            final Object object = node.getUserObject();
            if (object instanceof Plottable)
            {
              final int pathCount = item.getPathCount();
              // ok, delete it, get the parent
              final DefaultMutableTreeNode parentNode =
                  (DefaultMutableTreeNode) _myTree.getSelectionPath()
                  .getPathComponent(pathCount - 2);
              final Object parent = parentNode.getUserObject();

              if (parent instanceof Layer)
              {
                final Layer layer = (Layer) parent;
                parentItem = layer;
                itemToDelete = (Plottable)object;
              }
              else
              {
                // ok, the parent isn't a layer. In that case this must
                // be a top level layer
                parentItem = null;
                itemToDelete = (Plottable)object;
              }
              execute();
              _undoBuffer.add(this);
            }
          }
        }
      }
    }

    @Override
    public void lostOwnership(Clipboard clipboard, Transferable contents)
    {
      //do nothing
      
    }

    @Override
    public boolean isUndoable()
    {
      return true;
    }

    @Override
    public boolean isRedoable()
    {
      return true;
    }

    @Override
    public void undo()
    {
      if(parentItem!=null) {
        parentItem.add(itemToDelete);
        _myData.fireExtended(itemToDelete,parentItem);
      }
      else {
        if(itemToDelete instanceof Layer) {
          _myData.addThisLayer((Layer)itemToDelete);
          _myData.fireExtended();
        }
      }
      if(_isCut) {
        restoreOld();
      }
      
    }

    @Override
    public void execute()
    {
      if(_isCut) {
       storeOld();
        _clipboard.setContents(new OutlineViewSelection(data,true), this);
      }
      if(parentItem!=null) {
        parentItem.removeElement((Editable) itemToDelete);
        _myData.fireModified(parentItem);
      }
      else {
        getData().removeThisLayer((Layer) itemToDelete);
        _myData.fireExtended();
      }
      
      
    }
    private void restoreOld() {
      _clipboard.setContents(_oldData, this);
    }
    private void storeOld()
    {
      _oldData = _clipboard.getContents(this);
    }
  }
  @SuppressWarnings("serial")
  final class PasteAction extends AbstractAction implements MWC.GUI.Tools.Action,ClipboardOwner
  {
    private ArrayList<Plottable> lastPastedItems = new ArrayList<>();
    private Layer destination;
    private boolean _isCopy;

    @Override
    public void actionPerformed(ActionEvent e)
    {
      final DefaultMutableTreeNode node = (DefaultMutableTreeNode) _myTree
          .getSelectionPath().getLastPathComponent();
      final Editable editable = (Editable) node.getUserObject();
      if (editable instanceof BaseLayer)
      {
        destination = (BaseLayer) editable;
      }
      else if (editable instanceof TrackWrapper)
      {
        destination = (TrackWrapper) editable;
      }
      else
      {
        destination = null;
      }

      final Transferable tr = _clipboard.getContents(this);
      final OutlineViewSelection os = (OutlineViewSelection) tr;
      _isCopy = os.isACopy();
      final ArrayList<Plottable> plottables = getClipboardContents();
      lastPastedItems = plottables;
      execute();
      _undoBuffer.add(this);
    }
    @Override
    public void undo()
    {
      for(Plottable item:lastPastedItems) {
        destination.removeElement(item);
      }
      _myData.fireExtended(lastPastedItems.get(0), (HasEditables) destination);
    }
    
    @Override
    public boolean isUndoable()
    {
      return true;
    }
    
    @Override
    public boolean isRedoable()
    {
      return true;
    }
    @Override
    public void execute()
    {
      doPaste();
    }
    @Override
    public void lostOwnership(Clipboard clipboard, Transferable contents)
    {
     //do nothing 
    }
    protected void doPaste()
    {
      // see if there is currently a plottable on the clipboard
      // see if it is a layer or not
      if (!lastPastedItems.isEmpty())
      {
        for (final Plottable theData : lastPastedItems)
        {
          addBackData(theData, (CanEnumerate)destination);
        }
        
        _myData.fireExtended(lastPastedItems.get(0), (HasEditables) destination);
      }
      if (!_isCopy)
      {
        // clear the clipboard
        _clipboard.setContents(new Transferable()
        {
          public DataFlavor[] getTransferDataFlavors()
          {
            return new DataFlavor[0];
          }

          public boolean isDataFlavorSupported(DataFlavor flavor)
          {
            return false;
          }

          public Object getTransferData(DataFlavor flavor)
              throws UnsupportedFlavorException
          {
            throw new UnsupportedFlavorException(flavor);
          }
        }, this);
      }
    }
  };
  

    
  
}<|MERGE_RESOLUTION|>--- conflicted
+++ resolved
@@ -524,15 +524,11 @@
         }
       }
       _myTree.setSelectionPath(null);
-    }
-<<<<<<< HEAD
-=======
-    
+    }   
     if (modified)
     {
       doReset();
     }
-
   }
 
   protected void doPaste()
@@ -590,7 +586,6 @@
         }
       }, this);
     }
->>>>>>> 7c1bf8b9
   }
   
   @Override
@@ -893,29 +888,12 @@
             .getMenuShortcutKeyMask()), "copy");
     copyButton.getActionMap().put("copy", copyAction);
     copyButton.addActionListener(copyAction);
-<<<<<<< HEAD
     Action deleteAction = new DeleteAction(false);
-=======
-    final Action deleteAction = new AbstractAction()
-    {
-
-      /**
-       *
-       */
-      private static final long serialVersionUID = 1L;
-
-      @Override
-      public void actionPerformed(final ActionEvent e)
-      {
-        doDelete();
-      }
-    };
     copyButton.setEnabled(false);
     deleteButton.setEnabled(false);
     pasteButton.setEnabled(false);
     editButton.setEnabled(false);
     cutButton.setEnabled(false);
->>>>>>> 7c1bf8b9
     deleteButton.getInputMap(JComponent.WHEN_IN_FOCUSED_WINDOW).put(KeyStroke
         .getKeyStroke("DELETE"), "delete");
     deleteButton.getActionMap().put("delete", deleteAction);
