--- conflicted
+++ resolved
@@ -17,8 +17,10 @@
 import org.mwc.debrief.lite.gui.DebriefLiteToolParent;
 import org.mwc.debrief.lite.map.GeoToolMapRenderer;
 import org.pushingpixels.flamingo.api.ribbon.JRibbon;
+import org.pushingpixels.flamingo.api.ribbon.JRibbonFrame;
 
 import MWC.GUI.Layers;
+import MWC.GUI.Properties.PropertiesPanel;
 
 /**
  * @author Ayesha <ayesha.ma@gmail.com>
@@ -31,20 +33,11 @@
       final GeoToolMapRenderer geoMapRenderer)
   {
     // add menus here
-<<<<<<< HEAD
-    DebriefRibbonFile.addFileTab(theRibbon, _geoMapRenderer);
-    DebriefRibbonView.addViewTab(theRibbon, _geoMapRenderer);
-    DebriefRibbonInsert.addInsertTab(theRibbon, _geoMapRenderer, _theLayers,
-        _theProperties, _toolParent);
-    DebriefRibbonTimeController.addTimeControllerTab(theRibbon,
-        _geoMapRenderer);
-    theRibbon.setApplicationMenu(new RibbonAppMenuProvider().createApplicationMenu());
-=======
     DebriefRibbonFile.addFileTab(ribbon, geoMapRenderer);
     DebriefRibbonView.addViewTab(ribbon, geoMapRenderer);
     DebriefRibbonInsert.addInsertTab(ribbon, geoMapRenderer, layers,
         null, parent);
     DebriefRibbonTimeController.addTimeControllerTab(ribbon, geoMapRenderer);
->>>>>>> 0e35837c
+    ribbon.setApplicationMenu(new RibbonAppMenuProvider().createApplicationMenu());
   }
 }