--- conflicted
+++ resolved
@@ -36,21 +36,14 @@
       final DebriefLiteToolParent parent,
       final GeoToolMapRenderer geoMapRenderer,
       final LiteStepControl stepControl, TimeManager timeManager,
-<<<<<<< HEAD
-      final PlotOperations operations, final Session session, final GeoToolMapProjection projection, final UndoBuffer undoBuffer)
+
+      final PlotOperations operations, final Session session, final UndoBuffer undoBuffer, final Runnable resetAction, final GeoToolMapProjection projection)
 
   {
     // add menus here
-    DebriefRibbonFile.addFileTab(ribbon, geoMapRenderer, session);
+    DebriefRibbonFile.addFileTab(ribbon, geoMapRenderer, session, resetAction);
     DebriefRibbonView.addViewTab(ribbon, geoMapRenderer, layers, projection);
-=======
-      final PlotOperations operations, final Session session,
-      final UndoBuffer undoBuffer, final Runnable resetAction)
-  {
-    // add menus here
-    DebriefRibbonFile.addFileTab(ribbon, geoMapRenderer, session, resetAction);
-    DebriefRibbonView.addViewTab(ribbon, geoMapRenderer, layers);
->>>>>>> 8902d77f
+
     DebriefRibbonInsert.addInsertTab(ribbon, geoMapRenderer, layers, null,
         parent);
     DebriefRibbonTimeController.addTimeControllerTab(ribbon, geoMapRenderer,
