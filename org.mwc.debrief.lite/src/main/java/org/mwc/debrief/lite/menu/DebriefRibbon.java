/*
 *    Debrief - the Open Source Maritime Analysis Application
 *    http://debrief.info
 *
 *    (C) 2000-2018, Deep Blue C Technology Ltd
 *
 *    This library is free software; you can redistribute it and/or
 *    modify it under the terms of the Eclipse Public License v1.0
 *    (http://www.eclipse.org/legal/epl-v10.html)
 *
 *    This library is distributed in the hope that it will be useful,
 *    but WITHOUT ANY WARRANTY; without even the implied warranty of
 *    MERCHANTABILITY or FITNESS FOR A PARTICULAR PURPOSE.
 */
package org.mwc.debrief.lite.menu;

import org.mwc.debrief.lite.gui.DebriefLiteToolParent;
import org.mwc.debrief.lite.gui.GeoToolMapProjection;
import org.mwc.debrief.lite.gui.LiteStepControl;
import org.mwc.debrief.lite.map.GeoToolMapRenderer;
import org.pushingpixels.flamingo.api.ribbon.JRibbon;

import Debrief.GUI.Frames.Session;
import MWC.GUI.Layers;
import MWC.TacticalData.temporal.PlotOperations;
import MWC.TacticalData.temporal.TimeManager;

/**
 * @author Ayesha <ayesha.ma@gmail.com>
 *
 */
public class DebriefRibbon
{
  public DebriefRibbon(final JRibbon ribbon, final Layers layers,
      final DebriefLiteToolParent parent,
<<<<<<< HEAD
      final GeoToolMapRenderer geoMapRenderer, final LiteStepControl stepControl, TimeManager timeManager, GeoToolMapProjection projection)
  {
    // add menus here
    DebriefRibbonFile.addFileTab(ribbon, geoMapRenderer);
    DebriefRibbonView.addViewTab(ribbon, geoMapRenderer, projection, layers);
    DebriefRibbonInsert.addInsertTab(ribbon, geoMapRenderer, layers,
        null, parent);
    DebriefRibbonTimeController.addTimeControllerTab(ribbon, geoMapRenderer, stepControl, timeManager);
=======
      final GeoToolMapRenderer geoMapRenderer,
      final LiteStepControl stepControl, TimeManager timeManager,
      final PlotOperations operations, final Session session)

  {
    // add menus here
    DebriefRibbonFile.addFileTab(ribbon, geoMapRenderer, session);
    DebriefRibbonView.addViewTab(ribbon, geoMapRenderer, layers);
    DebriefRibbonInsert.addInsertTab(ribbon, geoMapRenderer, layers, null,
        parent);
    DebriefRibbonTimeController.addTimeControllerTab(ribbon, geoMapRenderer,
        stepControl, timeManager, operations);
>>>>>>> a3178707
  }
}<|MERGE_RESOLUTION|>--- conflicted
+++ resolved
@@ -33,28 +33,17 @@
 {
   public DebriefRibbon(final JRibbon ribbon, final Layers layers,
       final DebriefLiteToolParent parent,
-<<<<<<< HEAD
-      final GeoToolMapRenderer geoMapRenderer, final LiteStepControl stepControl, TimeManager timeManager, GeoToolMapProjection projection)
-  {
-    // add menus here
-    DebriefRibbonFile.addFileTab(ribbon, geoMapRenderer);
-    DebriefRibbonView.addViewTab(ribbon, geoMapRenderer, projection, layers);
-    DebriefRibbonInsert.addInsertTab(ribbon, geoMapRenderer, layers,
-        null, parent);
-    DebriefRibbonTimeController.addTimeControllerTab(ribbon, geoMapRenderer, stepControl, timeManager);
-=======
       final GeoToolMapRenderer geoMapRenderer,
       final LiteStepControl stepControl, TimeManager timeManager,
-      final PlotOperations operations, final Session session)
+      final PlotOperations operations, final Session session, final GeoToolMapProjection projection)
 
   {
     // add menus here
     DebriefRibbonFile.addFileTab(ribbon, geoMapRenderer, session);
-    DebriefRibbonView.addViewTab(ribbon, geoMapRenderer, layers);
+    DebriefRibbonView.addViewTab(ribbon, geoMapRenderer, layers, projection);
     DebriefRibbonInsert.addInsertTab(ribbon, geoMapRenderer, layers, null,
         parent);
     DebriefRibbonTimeController.addTimeControllerTab(ribbon, geoMapRenderer,
         stepControl, timeManager, operations);
->>>>>>> a3178707
   }
 }