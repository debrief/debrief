--- conflicted
+++ resolved
@@ -22,10 +22,7 @@
 
 import Debrief.GUI.Frames.Session;
 import MWC.GUI.Layers;
-<<<<<<< HEAD
-=======
 import MWC.GUI.Undo.UndoBuffer;
->>>>>>> fd5c5744
 import MWC.TacticalData.temporal.PlotOperations;
 import MWC.TacticalData.temporal.TimeManager;
 
@@ -39,27 +36,15 @@
       final DebriefLiteToolParent parent,
       final GeoToolMapRenderer geoMapRenderer,
       final LiteStepControl stepControl, TimeManager timeManager,
-<<<<<<< HEAD
-      final PlotOperations operations, final Session session, final GeoToolMapProjection projection)
-=======
-      final PlotOperations operations, final Session session, final UndoBuffer undoBuffer)
->>>>>>> fd5c5744
+      final PlotOperations operations, final Session session, final GeoToolMapProjection projection, final UndoBuffer undoBuffer)
 
   {
     // add menus here
     DebriefRibbonFile.addFileTab(ribbon, geoMapRenderer, session);
-<<<<<<< HEAD
     DebriefRibbonView.addViewTab(ribbon, geoMapRenderer, layers, projection);
     DebriefRibbonInsert.addInsertTab(ribbon, geoMapRenderer, layers, null,
         parent);
     DebriefRibbonTimeController.addTimeControllerTab(ribbon, geoMapRenderer,
-        stepControl, timeManager, operations);
-=======
-    DebriefRibbonView.addViewTab(ribbon, geoMapRenderer, layers);
-    DebriefRibbonInsert.addInsertTab(ribbon, geoMapRenderer, layers, null,
-        parent);
-    DebriefRibbonTimeController.addTimeControllerTab(ribbon, geoMapRenderer,
         stepControl, timeManager, operations, layers, undoBuffer);
->>>>>>> fd5c5744
   }
 }