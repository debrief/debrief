/*
 *    Debrief - the Open Source Maritime Analysis Application
 *    http://debrief.info
 *
 *    (C) 2000-2018, Deep Blue C Technology Ltd
 *
 *    This library is free software; you can redistribute it and/or
 *    modify it under the terms of the Eclipse Public License v1.0
 *    (http://www.eclipse.org/legal/epl-v10.html)
 *
 *    This library is distributed in the hope that it will be useful,
 *    but WITHOUT ANY WARRANTY; without even the implied warranty of
 *    MERCHANTABILITY or FITNESS FOR A PARTICULAR PURPOSE.
 */
package org.mwc.debrief.lite.menu;

<<<<<<< HEAD
=======
import java.awt.Color;
import java.awt.Dimension;
import java.awt.GridBagConstraints;
import java.awt.GridBagLayout;
import java.awt.Toolkit;
import java.awt.datatransfer.Clipboard;
import java.awt.datatransfer.ClipboardOwner;
import java.awt.datatransfer.DataFlavor;
import java.awt.datatransfer.Transferable;
import java.awt.datatransfer.UnsupportedFlavorException;
import java.awt.event.ActionEvent;
import java.awt.image.RenderedImage;
import java.io.IOException;
import java.text.SimpleDateFormat;
import java.util.ArrayList;
import java.util.Date;
import java.util.GregorianCalendar;
import java.util.List;

import javax.swing.AbstractAction;
import javax.swing.Box;
import javax.swing.BoxLayout;
import javax.swing.JComponent;
import javax.swing.JLabel;
import javax.swing.JPanel;
import javax.swing.UIManager;
import javax.swing.event.ChangeEvent;
import javax.swing.event.ChangeListener;
import javax.swing.plaf.ColorUIResource;
import javax.swing.plaf.InsetsUIResource;

import org.geotools.geometry.jts.ReferencedEnvelope;
import org.geotools.swing.JMapPane;
>>>>>>> d479d822
import org.mwc.debrief.lite.gui.DebriefLiteToolParent;
import org.mwc.debrief.lite.gui.custom.RangeSlider;
import org.mwc.debrief.lite.map.GeoToolMapRenderer;
import org.pushingpixels.flamingo.api.ribbon.JRibbon;
import org.pushingpixels.flamingo.api.ribbon.JRibbonFrame;

import MWC.GUI.Layers;
import MWC.GUI.Properties.PropertiesPanel;

/**
 * @author Ayesha <ayesha.ma@gmail.com>
 *
 */
public class DebriefRibbon
{
  private PropertiesPanel _theProperties;
  private final Layers _theLayers;
  private final DebriefLiteToolParent _toolParent;
  private final JRibbonFrame theFrame;
  private JRibbon theRibbon;
  private final GeoToolMapRenderer _geoMapRenderer;

  public DebriefRibbon(final JRibbonFrame frame, final Layers layers,
      final DebriefLiteToolParent parent,
      final GeoToolMapRenderer geoMapRenderer)
  {
    _theLayers = layers;
    _toolParent = parent;
    theFrame = frame;
    _geoMapRenderer = geoMapRenderer;
  }

  public void addMenus()
  {
    theRibbon = theFrame.getRibbon();
<<<<<<< HEAD

    // add menus here
    DebriefRibbonFile.addFileTab(theRibbon, _geoMapRenderer);
    DebriefRibbonView.addViewTab(theRibbon, _geoMapRenderer);
    DebriefRibbonInsert.addInsertTab(theRibbon, _geoMapRenderer, _theLayers,
        _theProperties, _toolParent);
    DebriefRibbonTimeController.addTimeControllerTab(theRibbon,
        _geoMapRenderer);
=======

    /**
     * some of our tools are interested in the visible data area. But, we can't determine it when
     * they're generated. Instead of providing a world area, we provide an object that is capable of
     * providing the _Current_ visible data area
     */
    final BoundsProvider bounds = new BoundsProvider()
    {
      @Override
      public WorldArea getViewport()
      {
        final ReferencedEnvelope env = _geoMapRenderer.getMapComponent()
            .getViewport().getBounds();
        final WorldLocation tl = new WorldLocation(env.getMaxY(), env.getMinX(),
            0);
        final WorldLocation br = new WorldLocation(env.getMinY(), env.getMaxX(),
            0);
        final WorldArea res = new WorldArea(tl, br);
        return res;
      }

      @Override
      public WorldArea getBounds()
      {
        return _theLayers.getBounds();
      }
    };

    // add menus here
    addFileMenuTasks();
    addViewMenuTasks();
    addDrawingTasks(bounds);
    addTimeControllerTasks();

  }

  private void addFileMenuTasks()
  {
    JRibbonBand fileMenu = new JRibbonBand("File", null);
    MenuUtils.addCommand("New", "images/16/new.png", new NewFileAction(),
        fileMenu, RibbonElementPriority.MEDIUM);
    MenuUtils.addCommand("New (default plot)", "images/16/new.png",
        new NewFileAction(), fileMenu, RibbonElementPriority.MEDIUM);
    MenuUtils.addCommand("Open Plot", "images/16/open.png", new NewFileAction(),
        fileMenu, RibbonElementPriority.MEDIUM);
    fileMenu.setResizePolicies(getStandardRestrictivePolicies(fileMenu));
    JRibbonBand exitMenu = new JRibbonBand("Exit", null);
    MenuUtils.addCommand("Exit", "images/16/exit.png", new AbstractAction()
    {

      /**
       * 
       */
      private static final long serialVersionUID = 1L;

      @Override
      public void actionPerformed(ActionEvent e)
      {
        exit();

      }
    }, exitMenu, RibbonElementPriority.MEDIUM);
    exitMenu.setResizePolicies(getStandardRestrictivePolicies(exitMenu));

    JRibbonBand importMenu = new JRibbonBand("Import / Export", null);
    MenuUtils.addCommand("Import Replay", "images/16/import.png",
        new NewFileAction(), importMenu, RibbonElementPriority.MEDIUM);
    importMenu.setResizePolicies(getStandardRestrictivePolicies(importMenu));
    MenuUtils.addCommand("Copy Plot to PNG", "images/16/import.png",
        new CopyPlotAsPNG(_geoMapRenderer), importMenu,
        RibbonElementPriority.MEDIUM);
    fileMenu.setPreferredSize(new Dimension(150, 50));
    importMenu.setPreferredSize(new Dimension(50, 50));
    RibbonTask fileTask = new RibbonTask("File", fileMenu, importMenu,
        exitMenu);
    theRibbon.addTask(fileTask);
    fileMenu.setPreferredSize(new Dimension(50, 50));

  }

  protected void exit()
  {
    // _dropSupport.removeFileDropListener(this);
    System.exit(0);

  }

  private List<RibbonBandResizePolicy> getStandardRestrictivePolicies(
      JRibbonBand ribbonBand)
  {
    List<RibbonBandResizePolicy> policies = new ArrayList<>();
    policies.add(new CoreRibbonResizePolicies.Mirror(ribbonBand));
    // policies.add(new CoreRibbonResizePolicies.Mid2Low(ribbonBand));
    policies.add(new IconRibbonBandResizePolicy(ribbonBand));
    return policies;
  }

  private void addViewMenuTasks()
  {
    JRibbonBand viewMenu = new JRibbonBand("View", null);
    _geoMapRenderer.addMapTool(viewMenu, theRibbon);
  }

  private void addDrawingTasks(final BoundsProvider bounds)
  {
    JRibbonBand drawingMenu = new JRibbonBand("Shapes", null);

    JRibbonBand chartfeaturesMenu = new JRibbonBand("Decorations", null);
    final Layer decs = _theLayers.findLayer(Layers.CHART_FEATURES);
    FlamingoCommand scaleCmd = MenuUtils.addCommand("Scale",
        "images/16/scale.png", new CreateScale(_toolParent, _theProperties,
            decs, _theLayers, bounds), chartfeaturesMenu, null);
    chartfeaturesMenu.startGroup("Time Marker");
    JCommandButton tmaCmd = MenuUtils.addCommandButton("Absolute", null,
        new NewFileAction(), CommandButtonDisplayState.MEDIUM);
    chartfeaturesMenu.addRibbonComponent(new JRibbonComponent(tmaCmd));
    JCommandButton tmrCmd = MenuUtils.addCommandButton("Relative", null,
        new NewFileAction(), CommandButtonDisplayState.MEDIUM);
    chartfeaturesMenu.addRibbonComponent(new JRibbonComponent(tmrCmd));
    chartfeaturesMenu.startGroup("Grid");
    JCommandButton grid4wCmd = MenuUtils.addCommandButton("4W Grid",
        "images/16/grid4w.png", new NewFileAction(),
        CommandButtonDisplayState.MEDIUM);
    chartfeaturesMenu.addRibbonComponent(new JRibbonComponent(grid4wCmd));
    JCommandButton gridCmd = MenuUtils.addCommandButton("Grid",
        "images/16/grid.png", new CreateGrid(_toolParent, _theProperties, decs,
            _theLayers, bounds), CommandButtonDisplayState.MEDIUM);
    chartfeaturesMenu.addRibbonComponent(new JRibbonComponent(gridCmd));
    JCommandButton localGridCmd = MenuUtils.addCommandButton("Local Grid",
        "images/16/local_grid.png", new CreateLocalGrid(_toolParent,
            _theProperties, decs, _theLayers, bounds),
        CommandButtonDisplayState.MEDIUM);
    chartfeaturesMenu.addRibbonComponent(new JRibbonComponent(localGridCmd));
    JRibbonBand referenceDataMenu = new JRibbonBand("Reference Data", null);
    FlamingoCommand coastlineCmd = MenuUtils.addCommand("Coastline",
        "images/16/coast.png", new CreateCoast(_toolParent, _theProperties,
            decs, _theLayers, bounds), referenceDataMenu,
        RibbonElementPriority.MEDIUM);
    FlamingoCommand chartLibraryCmd = MenuUtils.addCommand("Chart Lib",
        "images/16/coast.png", new CreateCoast(_toolParent, _theProperties,
            decs, _theLayers, bounds), referenceDataMenu,
        RibbonElementPriority.MEDIUM);
    FlamingoCommand naturalEarthCmd = MenuUtils.addCommand("Natural Earth",
        "images/16/coast.png", new CreateCoast(_toolParent, _theProperties,
            decs, _theLayers, bounds), referenceDataMenu,
        RibbonElementPriority.MEDIUM);
    referenceDataMenu.setResizePolicies(getStandardRestrictivePolicies(
        referenceDataMenu));

    chartfeaturesMenu.setResizePolicies(getStandardRestrictivePolicies(
        chartfeaturesMenu));
    drawingMenu.startGroup("Core");
    JCommandButton ellipseShapeCmd = MenuUtils.addCommandButton("Ellipse",
        "images/16/ellipse.png", new CreateShape(_toolParent, _theProperties,
            _theLayers, "Ellipse", "images/ellipse_add.png", bounds)
        {
          protected ShapeWrapper getShape(final WorldLocation centre)
          {
            return new ShapeWrapper("new ellipse", new EllipseShape(centre, 0,
                new WorldDistance(0, WorldDistance.DEGS), new WorldDistance(0,
                    WorldDistance.DEGS)), DebriefColors.RED, null);
          }
        }, CommandButtonDisplayState.FIT_TO_ICON);
    JCommandButton polygonCmd = MenuUtils.addCommandButton("Polygon",
        "images/16/polygon.png", new CreateShape(_toolParent, _theProperties,
            _theLayers, "Polygon", "images/polygon_add.png", bounds)
        {
          protected ShapeWrapper getShape(final WorldLocation centre)
          {
            return new ShapeWrapper("new polygon", new PolygonShape(null),
                DebriefColors.RED, null);
          }
        }, CommandButtonDisplayState.FIT_TO_ICON);

    JCommandButton lineCmd = MenuUtils.addCommandButton("Line",
        "images/16/line.png", new CreateShape(_toolParent, _theProperties,
            _theLayers, "Line", "images/line_add.png", bounds)
        {
          protected ShapeWrapper getShape(final WorldLocation centre)
          {
            return new ShapeWrapper("new line", new LineShape(centre, centre
                .add(new WorldVector(MWC.Algorithms.Conversions.Degs2Rads(45.0),
                    0.05, 0))), DebriefColors.RED, null);
          }
        }, CommandButtonDisplayState.FIT_TO_ICON);
    JCommandButton rectCmd = MenuUtils.addCommandButton("Rectangle",
        "images/16/rectangle.png", new CreateShape(_toolParent, _theProperties,
            _theLayers, "Rectangle", "images/rectangle_add.png", bounds)
        {
          protected ShapeWrapper getShape(final WorldLocation centre)
          {
            return new ShapeWrapper("new rectangle", new RectangleShape(centre,
                centre.add(new WorldVector(MWC.Algorithms.Conversions.Degs2Rads(
                    45), 0.05, 0))), DebriefColors.RED, null);
          }
        }, CommandButtonDisplayState.FIT_TO_ICON);
    JCommandButton circleCmd = MenuUtils.addCommandButton("Circle",
        "images/16/circle.png", new CreateShape(_toolParent, _theProperties,
            _theLayers, "Circle", "images/circle_add.png", bounds)
        {
          protected ShapeWrapper getShape(final WorldLocation centre)
          {
            return new ShapeWrapper("new circle", new CircleShape(centre, 4000),
                DebriefColors.RED, null);
          }
        }, CommandButtonDisplayState.FIT_TO_ICON);
    JCommandButton arcCmd = MenuUtils.addCommandButton("Arc",
        "images/arc_add.png", new CreateShape(_toolParent, _theProperties,
            _theLayers, "Arc", "images/arc_add.png", bounds)
        {
          protected ShapeWrapper getShape(final WorldLocation centre)
          {
            return new ShapeWrapper("new arc", new ArcShape(centre,
                new WorldDistance(4000, WorldDistance.YARDS), 135, 90, true,
                false), DebriefColors.RED, null);
          }
        }, CommandButtonDisplayState.FIT_TO_ICON);

    JCommandButtonStrip shapesStrip = new JCommandButtonStrip();
    shapesStrip.add(ellipseShapeCmd);
    shapesStrip.add(polygonCmd);
    shapesStrip.add(rectCmd);
    shapesStrip.add(circleCmd);
    shapesStrip.add(lineCmd);
    shapesStrip.add(arcCmd);
    drawingMenu.addRibbonComponent(new JRibbonComponent(shapesStrip));

    drawingMenu.setResizePolicies(getStandardRestrictivePolicies(drawingMenu));
    RibbonTask drawingTask = new RibbonTask("Insert", chartfeaturesMenu,
        referenceDataMenu, drawingMenu);
    theRibbon.addTask(drawingTask);
  }

  private void addTimeControllerTasks()
  {
    JRibbonBand timeMenu = new JRibbonBand("Time", null);
    MenuUtils.addCommand("Play", null, new NewFileAction(), timeMenu,
        RibbonElementPriority.MEDIUM);
    MenuUtils.addCommand("Record", "images/16/zoomin.png", new NewFileAction(),
        timeMenu, RibbonElementPriority.MEDIUM);
    timeMenu.setResizePolicies(getStandardRestrictivePolicies(timeMenu));

    JRibbonBand timePeriod = new JRibbonBand("Filter to time", null);

    // Now we create the components for the sliders
    final JLabel minimumValue = new JLabel(" ");
    final JLabel maximumValue = new JLabel(" ");
    RangeSlider slider = new RangeSlider(new GregorianCalendar(2013, 0, 0),
        new GregorianCalendar(2013, 1, 15));
    slider.addChangeListener(new ChangeListener()
    {
      @Override
      public void stateChanged(ChangeEvent e)
      {
        // TODO Do we represent the filter using the format specified by user?
        RangeSlider slider = (RangeSlider) e.getSource();
        SimpleDateFormat formatter = new SimpleDateFormat("MMddyy");

        minimumValue.setText(formatter.format(new Date((long) slider.getValue()
            * 1000L)));
        maximumValue.setText(formatter.format(new Date((long) slider
            .getUpperValue() * 1000L)));
      }
    });

    JPanel sliderPanel = new JPanel();
    sliderPanel.setLayout(new BoxLayout(sliderPanel, BoxLayout.Y_AXIS));
    sliderPanel.setPreferredSize(new Dimension(200, 200));
    
    // Label's panel
    JPanel valuePanel = new JPanel();
    valuePanel.setLayout(new BoxLayout(valuePanel, BoxLayout.X_AXIS));
    
    valuePanel.add(minimumValue);
    valuePanel.add(Box.createGlue());
    valuePanel.add(maximumValue);
    valuePanel.setPreferredSize(new Dimension(200,200));

    MenuUtils.addComponent(slider, timePeriod);
    MenuUtils.addComponent(valuePanel, timePeriod);
    
    RibbonTask timeTask = new RibbonTask("Control", timeMenu, timePeriod);

    theRibbon.addTask(timeTask);
  }

  private static class CopyPlotAsPNG extends AbstractAction
  {

    /**
     * 
     */
    private static final long serialVersionUID = 1L;

    private final GeoToolMapRenderer mapRenderer;

    public CopyPlotAsPNG(final GeoToolMapRenderer _geoMapRenderer)
    {
      mapRenderer = _geoMapRenderer;
    }

    @Override
    public void actionPerformed(ActionEvent e)
    {
      final JMapPane map = (JMapPane) mapRenderer.getMap();
      final RenderedImage image = map.getBaseImage();

      if (image != null)
      {
        Transferable t = new Transferable()
        {

          public DataFlavor[] getTransferDataFlavors()
          {
            return new DataFlavor[]
            {DataFlavor.imageFlavor};
          }

          public boolean isDataFlavorSupported(DataFlavor flavor)
          {
            if (flavor == DataFlavor.imageFlavor)
              return true;
            return false;
          }

          public Object getTransferData(DataFlavor flavor)
              throws UnsupportedFlavorException, IOException
          {
            if (isDataFlavorSupported(flavor))
            {
              return image;
            }
            return null;
          }

        };

        ClipboardOwner co = new ClipboardOwner()
        {

          public void lostOwnership(Clipboard clipboard, Transferable contents)
          {
          }

        };
        Clipboard cb = Toolkit.getDefaultToolkit().getSystemClipboard();
        cb.setContents(t, co);
      }
    }
>>>>>>> d479d822
  }

  public void setProperties(final PropertiesPanel properties)
  {
    _theProperties = properties;
  }

}
<|MERGE_RESOLUTION|>--- conflicted
+++ resolved
@@ -14,44 +14,7 @@
  */
 package org.mwc.debrief.lite.menu;
 
-<<<<<<< HEAD
-=======
-import java.awt.Color;
-import java.awt.Dimension;
-import java.awt.GridBagConstraints;
-import java.awt.GridBagLayout;
-import java.awt.Toolkit;
-import java.awt.datatransfer.Clipboard;
-import java.awt.datatransfer.ClipboardOwner;
-import java.awt.datatransfer.DataFlavor;
-import java.awt.datatransfer.Transferable;
-import java.awt.datatransfer.UnsupportedFlavorException;
-import java.awt.event.ActionEvent;
-import java.awt.image.RenderedImage;
-import java.io.IOException;
-import java.text.SimpleDateFormat;
-import java.util.ArrayList;
-import java.util.Date;
-import java.util.GregorianCalendar;
-import java.util.List;
-
-import javax.swing.AbstractAction;
-import javax.swing.Box;
-import javax.swing.BoxLayout;
-import javax.swing.JComponent;
-import javax.swing.JLabel;
-import javax.swing.JPanel;
-import javax.swing.UIManager;
-import javax.swing.event.ChangeEvent;
-import javax.swing.event.ChangeListener;
-import javax.swing.plaf.ColorUIResource;
-import javax.swing.plaf.InsetsUIResource;
-
-import org.geotools.geometry.jts.ReferencedEnvelope;
-import org.geotools.swing.JMapPane;
->>>>>>> d479d822
 import org.mwc.debrief.lite.gui.DebriefLiteToolParent;
-import org.mwc.debrief.lite.gui.custom.RangeSlider;
 import org.mwc.debrief.lite.map.GeoToolMapRenderer;
 import org.pushingpixels.flamingo.api.ribbon.JRibbon;
 import org.pushingpixels.flamingo.api.ribbon.JRibbonFrame;
@@ -85,7 +48,6 @@
   public void addMenus()
   {
     theRibbon = theFrame.getRibbon();
-<<<<<<< HEAD
 
     // add menus here
     DebriefRibbonFile.addFileTab(theRibbon, _geoMapRenderer);
@@ -94,357 +56,6 @@
         _theProperties, _toolParent);
     DebriefRibbonTimeController.addTimeControllerTab(theRibbon,
         _geoMapRenderer);
-=======
-
-    /**
-     * some of our tools are interested in the visible data area. But, we can't determine it when
-     * they're generated. Instead of providing a world area, we provide an object that is capable of
-     * providing the _Current_ visible data area
-     */
-    final BoundsProvider bounds = new BoundsProvider()
-    {
-      @Override
-      public WorldArea getViewport()
-      {
-        final ReferencedEnvelope env = _geoMapRenderer.getMapComponent()
-            .getViewport().getBounds();
-        final WorldLocation tl = new WorldLocation(env.getMaxY(), env.getMinX(),
-            0);
-        final WorldLocation br = new WorldLocation(env.getMinY(), env.getMaxX(),
-            0);
-        final WorldArea res = new WorldArea(tl, br);
-        return res;
-      }
-
-      @Override
-      public WorldArea getBounds()
-      {
-        return _theLayers.getBounds();
-      }
-    };
-
-    // add menus here
-    addFileMenuTasks();
-    addViewMenuTasks();
-    addDrawingTasks(bounds);
-    addTimeControllerTasks();
-
-  }
-
-  private void addFileMenuTasks()
-  {
-    JRibbonBand fileMenu = new JRibbonBand("File", null);
-    MenuUtils.addCommand("New", "images/16/new.png", new NewFileAction(),
-        fileMenu, RibbonElementPriority.MEDIUM);
-    MenuUtils.addCommand("New (default plot)", "images/16/new.png",
-        new NewFileAction(), fileMenu, RibbonElementPriority.MEDIUM);
-    MenuUtils.addCommand("Open Plot", "images/16/open.png", new NewFileAction(),
-        fileMenu, RibbonElementPriority.MEDIUM);
-    fileMenu.setResizePolicies(getStandardRestrictivePolicies(fileMenu));
-    JRibbonBand exitMenu = new JRibbonBand("Exit", null);
-    MenuUtils.addCommand("Exit", "images/16/exit.png", new AbstractAction()
-    {
-
-      /**
-       * 
-       */
-      private static final long serialVersionUID = 1L;
-
-      @Override
-      public void actionPerformed(ActionEvent e)
-      {
-        exit();
-
-      }
-    }, exitMenu, RibbonElementPriority.MEDIUM);
-    exitMenu.setResizePolicies(getStandardRestrictivePolicies(exitMenu));
-
-    JRibbonBand importMenu = new JRibbonBand("Import / Export", null);
-    MenuUtils.addCommand("Import Replay", "images/16/import.png",
-        new NewFileAction(), importMenu, RibbonElementPriority.MEDIUM);
-    importMenu.setResizePolicies(getStandardRestrictivePolicies(importMenu));
-    MenuUtils.addCommand("Copy Plot to PNG", "images/16/import.png",
-        new CopyPlotAsPNG(_geoMapRenderer), importMenu,
-        RibbonElementPriority.MEDIUM);
-    fileMenu.setPreferredSize(new Dimension(150, 50));
-    importMenu.setPreferredSize(new Dimension(50, 50));
-    RibbonTask fileTask = new RibbonTask("File", fileMenu, importMenu,
-        exitMenu);
-    theRibbon.addTask(fileTask);
-    fileMenu.setPreferredSize(new Dimension(50, 50));
-
-  }
-
-  protected void exit()
-  {
-    // _dropSupport.removeFileDropListener(this);
-    System.exit(0);
-
-  }
-
-  private List<RibbonBandResizePolicy> getStandardRestrictivePolicies(
-      JRibbonBand ribbonBand)
-  {
-    List<RibbonBandResizePolicy> policies = new ArrayList<>();
-    policies.add(new CoreRibbonResizePolicies.Mirror(ribbonBand));
-    // policies.add(new CoreRibbonResizePolicies.Mid2Low(ribbonBand));
-    policies.add(new IconRibbonBandResizePolicy(ribbonBand));
-    return policies;
-  }
-
-  private void addViewMenuTasks()
-  {
-    JRibbonBand viewMenu = new JRibbonBand("View", null);
-    _geoMapRenderer.addMapTool(viewMenu, theRibbon);
-  }
-
-  private void addDrawingTasks(final BoundsProvider bounds)
-  {
-    JRibbonBand drawingMenu = new JRibbonBand("Shapes", null);
-
-    JRibbonBand chartfeaturesMenu = new JRibbonBand("Decorations", null);
-    final Layer decs = _theLayers.findLayer(Layers.CHART_FEATURES);
-    FlamingoCommand scaleCmd = MenuUtils.addCommand("Scale",
-        "images/16/scale.png", new CreateScale(_toolParent, _theProperties,
-            decs, _theLayers, bounds), chartfeaturesMenu, null);
-    chartfeaturesMenu.startGroup("Time Marker");
-    JCommandButton tmaCmd = MenuUtils.addCommandButton("Absolute", null,
-        new NewFileAction(), CommandButtonDisplayState.MEDIUM);
-    chartfeaturesMenu.addRibbonComponent(new JRibbonComponent(tmaCmd));
-    JCommandButton tmrCmd = MenuUtils.addCommandButton("Relative", null,
-        new NewFileAction(), CommandButtonDisplayState.MEDIUM);
-    chartfeaturesMenu.addRibbonComponent(new JRibbonComponent(tmrCmd));
-    chartfeaturesMenu.startGroup("Grid");
-    JCommandButton grid4wCmd = MenuUtils.addCommandButton("4W Grid",
-        "images/16/grid4w.png", new NewFileAction(),
-        CommandButtonDisplayState.MEDIUM);
-    chartfeaturesMenu.addRibbonComponent(new JRibbonComponent(grid4wCmd));
-    JCommandButton gridCmd = MenuUtils.addCommandButton("Grid",
-        "images/16/grid.png", new CreateGrid(_toolParent, _theProperties, decs,
-            _theLayers, bounds), CommandButtonDisplayState.MEDIUM);
-    chartfeaturesMenu.addRibbonComponent(new JRibbonComponent(gridCmd));
-    JCommandButton localGridCmd = MenuUtils.addCommandButton("Local Grid",
-        "images/16/local_grid.png", new CreateLocalGrid(_toolParent,
-            _theProperties, decs, _theLayers, bounds),
-        CommandButtonDisplayState.MEDIUM);
-    chartfeaturesMenu.addRibbonComponent(new JRibbonComponent(localGridCmd));
-    JRibbonBand referenceDataMenu = new JRibbonBand("Reference Data", null);
-    FlamingoCommand coastlineCmd = MenuUtils.addCommand("Coastline",
-        "images/16/coast.png", new CreateCoast(_toolParent, _theProperties,
-            decs, _theLayers, bounds), referenceDataMenu,
-        RibbonElementPriority.MEDIUM);
-    FlamingoCommand chartLibraryCmd = MenuUtils.addCommand("Chart Lib",
-        "images/16/coast.png", new CreateCoast(_toolParent, _theProperties,
-            decs, _theLayers, bounds), referenceDataMenu,
-        RibbonElementPriority.MEDIUM);
-    FlamingoCommand naturalEarthCmd = MenuUtils.addCommand("Natural Earth",
-        "images/16/coast.png", new CreateCoast(_toolParent, _theProperties,
-            decs, _theLayers, bounds), referenceDataMenu,
-        RibbonElementPriority.MEDIUM);
-    referenceDataMenu.setResizePolicies(getStandardRestrictivePolicies(
-        referenceDataMenu));
-
-    chartfeaturesMenu.setResizePolicies(getStandardRestrictivePolicies(
-        chartfeaturesMenu));
-    drawingMenu.startGroup("Core");
-    JCommandButton ellipseShapeCmd = MenuUtils.addCommandButton("Ellipse",
-        "images/16/ellipse.png", new CreateShape(_toolParent, _theProperties,
-            _theLayers, "Ellipse", "images/ellipse_add.png", bounds)
-        {
-          protected ShapeWrapper getShape(final WorldLocation centre)
-          {
-            return new ShapeWrapper("new ellipse", new EllipseShape(centre, 0,
-                new WorldDistance(0, WorldDistance.DEGS), new WorldDistance(0,
-                    WorldDistance.DEGS)), DebriefColors.RED, null);
-          }
-        }, CommandButtonDisplayState.FIT_TO_ICON);
-    JCommandButton polygonCmd = MenuUtils.addCommandButton("Polygon",
-        "images/16/polygon.png", new CreateShape(_toolParent, _theProperties,
-            _theLayers, "Polygon", "images/polygon_add.png", bounds)
-        {
-          protected ShapeWrapper getShape(final WorldLocation centre)
-          {
-            return new ShapeWrapper("new polygon", new PolygonShape(null),
-                DebriefColors.RED, null);
-          }
-        }, CommandButtonDisplayState.FIT_TO_ICON);
-
-    JCommandButton lineCmd = MenuUtils.addCommandButton("Line",
-        "images/16/line.png", new CreateShape(_toolParent, _theProperties,
-            _theLayers, "Line", "images/line_add.png", bounds)
-        {
-          protected ShapeWrapper getShape(final WorldLocation centre)
-          {
-            return new ShapeWrapper("new line", new LineShape(centre, centre
-                .add(new WorldVector(MWC.Algorithms.Conversions.Degs2Rads(45.0),
-                    0.05, 0))), DebriefColors.RED, null);
-          }
-        }, CommandButtonDisplayState.FIT_TO_ICON);
-    JCommandButton rectCmd = MenuUtils.addCommandButton("Rectangle",
-        "images/16/rectangle.png", new CreateShape(_toolParent, _theProperties,
-            _theLayers, "Rectangle", "images/rectangle_add.png", bounds)
-        {
-          protected ShapeWrapper getShape(final WorldLocation centre)
-          {
-            return new ShapeWrapper("new rectangle", new RectangleShape(centre,
-                centre.add(new WorldVector(MWC.Algorithms.Conversions.Degs2Rads(
-                    45), 0.05, 0))), DebriefColors.RED, null);
-          }
-        }, CommandButtonDisplayState.FIT_TO_ICON);
-    JCommandButton circleCmd = MenuUtils.addCommandButton("Circle",
-        "images/16/circle.png", new CreateShape(_toolParent, _theProperties,
-            _theLayers, "Circle", "images/circle_add.png", bounds)
-        {
-          protected ShapeWrapper getShape(final WorldLocation centre)
-          {
-            return new ShapeWrapper("new circle", new CircleShape(centre, 4000),
-                DebriefColors.RED, null);
-          }
-        }, CommandButtonDisplayState.FIT_TO_ICON);
-    JCommandButton arcCmd = MenuUtils.addCommandButton("Arc",
-        "images/arc_add.png", new CreateShape(_toolParent, _theProperties,
-            _theLayers, "Arc", "images/arc_add.png", bounds)
-        {
-          protected ShapeWrapper getShape(final WorldLocation centre)
-          {
-            return new ShapeWrapper("new arc", new ArcShape(centre,
-                new WorldDistance(4000, WorldDistance.YARDS), 135, 90, true,
-                false), DebriefColors.RED, null);
-          }
-        }, CommandButtonDisplayState.FIT_TO_ICON);
-
-    JCommandButtonStrip shapesStrip = new JCommandButtonStrip();
-    shapesStrip.add(ellipseShapeCmd);
-    shapesStrip.add(polygonCmd);
-    shapesStrip.add(rectCmd);
-    shapesStrip.add(circleCmd);
-    shapesStrip.add(lineCmd);
-    shapesStrip.add(arcCmd);
-    drawingMenu.addRibbonComponent(new JRibbonComponent(shapesStrip));
-
-    drawingMenu.setResizePolicies(getStandardRestrictivePolicies(drawingMenu));
-    RibbonTask drawingTask = new RibbonTask("Insert", chartfeaturesMenu,
-        referenceDataMenu, drawingMenu);
-    theRibbon.addTask(drawingTask);
-  }
-
-  private void addTimeControllerTasks()
-  {
-    JRibbonBand timeMenu = new JRibbonBand("Time", null);
-    MenuUtils.addCommand("Play", null, new NewFileAction(), timeMenu,
-        RibbonElementPriority.MEDIUM);
-    MenuUtils.addCommand("Record", "images/16/zoomin.png", new NewFileAction(),
-        timeMenu, RibbonElementPriority.MEDIUM);
-    timeMenu.setResizePolicies(getStandardRestrictivePolicies(timeMenu));
-
-    JRibbonBand timePeriod = new JRibbonBand("Filter to time", null);
-
-    // Now we create the components for the sliders
-    final JLabel minimumValue = new JLabel(" ");
-    final JLabel maximumValue = new JLabel(" ");
-    RangeSlider slider = new RangeSlider(new GregorianCalendar(2013, 0, 0),
-        new GregorianCalendar(2013, 1, 15));
-    slider.addChangeListener(new ChangeListener()
-    {
-      @Override
-      public void stateChanged(ChangeEvent e)
-      {
-        // TODO Do we represent the filter using the format specified by user?
-        RangeSlider slider = (RangeSlider) e.getSource();
-        SimpleDateFormat formatter = new SimpleDateFormat("MMddyy");
-
-        minimumValue.setText(formatter.format(new Date((long) slider.getValue()
-            * 1000L)));
-        maximumValue.setText(formatter.format(new Date((long) slider
-            .getUpperValue() * 1000L)));
-      }
-    });
-
-    JPanel sliderPanel = new JPanel();
-    sliderPanel.setLayout(new BoxLayout(sliderPanel, BoxLayout.Y_AXIS));
-    sliderPanel.setPreferredSize(new Dimension(200, 200));
-    
-    // Label's panel
-    JPanel valuePanel = new JPanel();
-    valuePanel.setLayout(new BoxLayout(valuePanel, BoxLayout.X_AXIS));
-    
-    valuePanel.add(minimumValue);
-    valuePanel.add(Box.createGlue());
-    valuePanel.add(maximumValue);
-    valuePanel.setPreferredSize(new Dimension(200,200));
-
-    MenuUtils.addComponent(slider, timePeriod);
-    MenuUtils.addComponent(valuePanel, timePeriod);
-    
-    RibbonTask timeTask = new RibbonTask("Control", timeMenu, timePeriod);
-
-    theRibbon.addTask(timeTask);
-  }
-
-  private static class CopyPlotAsPNG extends AbstractAction
-  {
-
-    /**
-     * 
-     */
-    private static final long serialVersionUID = 1L;
-
-    private final GeoToolMapRenderer mapRenderer;
-
-    public CopyPlotAsPNG(final GeoToolMapRenderer _geoMapRenderer)
-    {
-      mapRenderer = _geoMapRenderer;
-    }
-
-    @Override
-    public void actionPerformed(ActionEvent e)
-    {
-      final JMapPane map = (JMapPane) mapRenderer.getMap();
-      final RenderedImage image = map.getBaseImage();
-
-      if (image != null)
-      {
-        Transferable t = new Transferable()
-        {
-
-          public DataFlavor[] getTransferDataFlavors()
-          {
-            return new DataFlavor[]
-            {DataFlavor.imageFlavor};
-          }
-
-          public boolean isDataFlavorSupported(DataFlavor flavor)
-          {
-            if (flavor == DataFlavor.imageFlavor)
-              return true;
-            return false;
-          }
-
-          public Object getTransferData(DataFlavor flavor)
-              throws UnsupportedFlavorException, IOException
-          {
-            if (isDataFlavorSupported(flavor))
-            {
-              return image;
-            }
-            return null;
-          }
-
-        };
-
-        ClipboardOwner co = new ClipboardOwner()
-        {
-
-          public void lostOwnership(Clipboard clipboard, Transferable contents)
-          {
-          }
-
-        };
-        Clipboard cb = Toolkit.getDefaultToolkit().getSystemClipboard();
-        cb.setContents(t, co);
-      }
-    }
->>>>>>> d479d822
   }
 
   public void setProperties(final PropertiesPanel properties)
@@ -452,4 +63,4 @@
     _theProperties = properties;
   }
 
-}
+}