/*
 *    Debrief - the Open Source Maritime Analysis Application
 *    http://debrief.info
 *
 *    (C) 2000-2018, Deep Blue C Technology Ltd
 *
 *    This library is free software; you can redistribute it and/or
 *    modify it under the terms of the Eclipse Public License v1.0
 *    (http://www.eclipse.org/legal/epl-v10.html)
 *
 *    This library is distributed in the hope that it will be useful,
 *    but WITHOUT ANY WARRANTY; without even the implied warranty of
 *    MERCHANTABILITY or FITNESS FOR A PARTICULAR PURPOSE.
 */
package org.mwc.debrief.lite.menu;

import javax.swing.JLabel;
import javax.swing.event.ChangeListener;

import org.mwc.debrief.lite.gui.GeoToolMapProjection;
import org.mwc.debrief.lite.gui.LiteStepControl;
import org.mwc.debrief.lite.map.GeoToolMapRenderer;
import org.opengis.referencing.operation.MathTransform;
import org.pushingpixels.flamingo.api.ribbon.JRibbon;

import Debrief.GUI.Frames.Session;
import MWC.GUI.Layers;
import MWC.GUI.ToolParent;
import MWC.TacticalData.temporal.PlotOperations;
import MWC.TacticalData.temporal.TimeManager;

/**
 * @author Ayesha <ayesha.ma@gmail.com>
 *
 */
public class DebriefRibbon
{
  public DebriefRibbon(final JRibbon ribbon, final Layers layers,
      final ToolParent parent, final GeoToolMapRenderer geoMapRenderer,
      final LiteStepControl stepControl, final TimeManager timeManager,
      final PlotOperations operations, final Session session,
      final Runnable resetAction, final Runnable normalPainter,
      final Runnable snailPainter, final JLabel statusBar,
      final Runnable exitAction, final GeoToolMapProjection projection,
      final MathTransform transform, final Runnable collapseAction,
<<<<<<< HEAD
      final ChangeListener alphaListener, final float alpha)
=======
      final String path)
>>>>>>> a36d7b79
  {
    // add menus here
    DebriefRibbonLite.addLiteTab(ribbon, session, resetAction, exitAction,
        collapseAction, path);
    DebriefRibbonFile.addFileTab(ribbon, geoMapRenderer, session, resetAction);
    DebriefRibbonView.addViewTab(ribbon, geoMapRenderer, layers, statusBar,
        projection, transform, alphaListener, alpha);
    DebriefRibbonInsert.addInsertTab(ribbon, geoMapRenderer, layers, null,
        parent);
    DebriefRibbonTimeController.addTimeControllerTab(ribbon, geoMapRenderer,
        stepControl, timeManager, operations, layers, session.getUndoBuffer(),
        normalPainter, snailPainter);
  }
}<|MERGE_RESOLUTION|>--- conflicted
+++ resolved
@@ -43,11 +43,7 @@
       final Runnable snailPainter, final JLabel statusBar,
       final Runnable exitAction, final GeoToolMapProjection projection,
       final MathTransform transform, final Runnable collapseAction,
-<<<<<<< HEAD
-      final ChangeListener alphaListener, final float alpha)
-=======
-      final String path)
->>>>>>> a36d7b79
+      final ChangeListener alphaListener, final float alpha, final String path)
   {
     // add menus here
     DebriefRibbonLite.addLiteTab(ribbon, session, resetAction, exitAction,
