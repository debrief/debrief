/*
 *    Debrief - the Open Source Maritime Analysis Application
 *    http://debrief.info
 *
 *    (C) 2000-2018, Deep Blue C Technology Ltd
 *
 *    This library is free software; you can redistribute it and/or
 *    modify it under the terms of the Eclipse Public License v1.0
 *    (http://www.eclipse.org/legal/epl-v10.html)
 *
 *    This library is distributed in the hope that it will be useful,
 *    but WITHOUT ANY WARRANTY; without even the implied warranty of
 *    MERCHANTABILITY or FITNESS FOR A PARTICULAR PURPOSE.
 */
package org.mwc.debrief.lite;

import java.awt.BorderLayout;
import java.awt.Color;
import java.awt.Component;
import java.awt.Cursor;
import java.awt.Dimension;
import java.awt.Graphics;
import java.awt.Toolkit;
import java.awt.datatransfer.Clipboard;
import java.awt.event.WindowAdapter;
import java.io.File;
import java.io.FileInputStream;
import java.io.FileNotFoundException;
import java.util.Enumeration;
import java.util.Iterator;
import java.util.Vector;

import javax.swing.JFrame;
import javax.swing.JLabel;
import javax.swing.SwingUtilities;

import org.geotools.map.MapContent;
import org.geotools.swing.JMapPane;
import org.geotools.swing.action.ResetAction;
import org.mwc.debrief.lite.gui.DebriefLiteToolParent;
import org.mwc.debrief.lite.gui.FitToWindow;
import org.mwc.debrief.lite.gui.GeoToolMapProjection;
import org.mwc.debrief.lite.gui.LiteStepControl;
import org.mwc.debrief.lite.gui.custom.JXCollapsiblePane.Direction;
import org.mwc.debrief.lite.gui.custom.JXCollapsiblePaneWithTitle;
import org.mwc.debrief.lite.map.GeoToolMapRenderer;
import org.mwc.debrief.lite.map.GeoToolMapRenderer.MapRenderer;
import org.mwc.debrief.lite.map.MapBuilder;
import org.mwc.debrief.lite.menu.DebriefRibbon;
import org.mwc.debrief.lite.menu.MenuUtils;
import org.mwc.debrief.lite.menu.RibbonAppMenuProvider;
import org.mwc.debrief.lite.outline.OutlinePanelView;
import org.pushingpixels.flamingo.api.common.icon.ImageWrapperResizableIcon;
import org.pushingpixels.flamingo.api.ribbon.JRibbonFrame;
import org.pushingpixels.substance.api.SubstanceCortex;
import org.pushingpixels.substance.api.skin.BusinessBlueSteelSkin;

import Debrief.GUI.Tote.Painters.PainterManager;
import Debrief.ReaderWriter.Replay.ImportReplay;
import Debrief.ReaderWriter.XML.DebriefXMLReaderWriter;
import Debrief.Wrappers.Track.LightweightTrackWrapper;
import MWC.GUI.DataListenerAdaptor;
import MWC.GUI.Editable;
import MWC.GUI.HasEditables;
import MWC.GUI.Layer;
import MWC.GUI.Layers;
import MWC.GUI.Layers.DataListener;
import MWC.GUI.Layers.DataListener2;
import MWC.GUI.PlainChart;
import MWC.GUI.Plottable;
import MWC.GUI.ToolParent;
import MWC.GUI.Canvas.CanvasAdaptor;
import MWC.GUI.DragDrop.FileDropSupport;
import MWC.GUI.DragDrop.FileDropSupport.FileDropListener;
import MWC.GUI.LayerManager.Swing.SwingLayerManager;
import MWC.GUI.Undo.UndoBuffer;
import MWC.GenericData.TimePeriod;
import MWC.TacticalData.temporal.PlotOperations;
import MWC.TacticalData.temporal.TimeManager;
import MWC.TacticalData.temporal.TimeProvider;
import MWC.Utilities.Errors.Trace;
import MWC.Utilities.ReaderWriter.ImportManager;
import MWC.Utilities.ReaderWriter.ImportManager.BaseImportCaller;

/**
 * @author Ayesha <ayesha.ma@gmail.com>
 * @author Unni Mana <unnivm@gmail.com>
 */

public class DebriefLiteApp implements FileDropListener
{

  protected DataListener2 _listenForMods;
  private static DebriefLiteApp _instance;
  
  public static final String appName = "Debrief Lite";
  public static final String NOTES_ICON = "images/16/note.png";
  public static String currentFileName = null;

  /**
   * creates a scroll pane with map
   *
   * @param geoMapRenderer
   * @param dropSupport
   *
   * @return
   */
  private static JMapPane createMapPane(final GeoToolMapRenderer geoMapRenderer,
      final FileDropSupport dropSupport)
  {
    geoMapRenderer.createMapLayout();
    final MapBuilder builder = new MapBuilder();
    final JMapPane mapPane = (JMapPane) builder.setMapRenderer(geoMapRenderer)
        .build();
    dropSupport.addComponent(mapPane);
    return mapPane;
  }

  public static void main(final String[] args)
  {
    SwingUtilities.invokeLater(new Runnable()
    {
      @Override
      public void run()
      {
        _instance = new DebriefLiteApp();
      }
    });

  }

  /**
   * @param filename
   *          autofilled
   */
  private static String suffixOf(final String filename)
  {
    String theSuffix = null;
    final int pos = filename.lastIndexOf(".");
    theSuffix = filename.substring(pos, filename.length());
    return theSuffix.toUpperCase();
  }

  private SwingLayerManager layerManager;

  private final JXCollapsiblePaneWithTitle outlinePanel =
      new JXCollapsiblePaneWithTitle(Direction.LEFT, "Outline", 400);

  private final JRibbonFrame theFrame;

  final private Layers _theLayers = new Layers();

  private final DebriefLiteToolParent _toolParent = new DebriefLiteToolParent(
      ImportReplay.IMPORT_AS_OTG, 0L);
  private GeoToolMapProjection projection;

  private final LiteApplication app;
  
  private final LiteSession session;
  private final JLabel statusBar = new JLabel(
      "Status bar for displaying statuses");
  private LiteStepControl _stepControl;
  private final JMapPane mapPane;
  private final PlotOperations _myOperations = new PlotOperations()
  {
    // just provide with our complete set of layers
    @Override
    public Object[] getTargets()
    {
      // ok, return our top level layers as objects
      final Vector<Layer> res = new Vector<Layer>(0, 1);
      for (int i = 0; i < _theLayers.size(); i++)
      {
        res.add(_theLayers.elementAt(i));
      }
      return res.toArray();
    }

    /**
     * override performing the operation, since we'll do a screen update on completion
     */
    @Override
    public Vector<Layer> performOperation(final AnOperation operationName)
    {
      // make the actual change
      final Vector<Layer> res = super.performOperation(operationName);

      if (res != null)
      {
        if (res.size() != 0)
        {
          for (final Iterator<Layer> iter = res.iterator(); iter.hasNext();)
          {
            final Layer thisL = iter.next();
            // and update the screen
            _theLayers.fireReformatted(thisL);

          }
        }
      }

      return res;

    }
  };
  private final TimeManager timeManager = new TimeManager();
<<<<<<< HEAD
  private final PainterManager painterManager;
  private LiteTote theTote;
  private CanvasAdaptor _theCanvas;
  private GeoToolMapRenderer geoMapRenderer;
=======
  private final GeoToolMapRenderer geoMapRenderer;
>>>>>>> 8902d77f

  protected static boolean _plotDirty;
  private static String defaultTitle;

  public DebriefLiteApp()
  {
    // set the substance look and feel
    JFrame.setDefaultLookAndFeelDecorated(true);
    SubstanceCortex.GlobalScope.setSkin(new BusinessBlueSteelSkin());
    final DisplaySplash splashScreen = new DisplaySplash(5);
    final Thread t = new Thread(splashScreen);
    t.start();
    try
    {
      t.join();
    }
    catch (InterruptedException e)
    {
      // ignore
    }
    
    defaultTitle = appName 
        + " (" + Debrief.GUI.VersionInfo.getVersion()+ ")";
    theFrame = new JRibbonFrame(defaultTitle);

    theFrame.setApplicationIcon(ImageWrapperResizableIcon.getIcon(MenuUtils
        .createImage("icons/d_lite.png"), MenuUtils.ICON_SIZE_32));
<<<<<<< HEAD


    final GeoToolMapRenderer geoMapRenderer = new GeoToolMapRenderer();
    geoMapRenderer.loadMapContent();
    final MapContent mapComponent = geoMapRenderer.getMapComponent();

=======
    
    geoMapRenderer = new GeoToolMapRenderer();
>>>>>>> 8902d77f
    initializeMapContent();
    final FileDropSupport dropSupport = new FileDropSupport();
    dropSupport.setFileDropListener(this, " .REP, .XML, .DSF, .DTF, .DPF");

    projection = new GeoToolMapProjection(mapComponent, _theLayers);

    geoMapRenderer.addRenderer(new MapRenderer()
    {

      @Override
      public void paint(final Graphics gc)
      {
        doPaint(gc);
      }
    });
    
    // provide some file helpers
    ImportReplay.initialise(new DebriefLiteToolParent(
        ImportReplay.IMPORT_AS_OTG, 0L));
    ImportManager.addImporter(new ImportReplay());
    
    // sort out time control
    _stepControl = new LiteStepControl(_toolParent);
    timeManager.addListener(_stepControl, TimeProvider.PERIOD_CHANGED_PROPERTY_NAME);
    timeManager.addListener(_stepControl, TimeProvider.TIME_CHANGED_PROPERTY_NAME);


    final Clipboard _theClipboard = new Clipboard("Debrief");
    session = new LiteSession(_theClipboard, _theLayers, _stepControl);
    final UndoBuffer undoBuffer = session.getUndoBuffer();
    app = new LiteApplication();

    mapPane = createMapPane(geoMapRenderer, dropSupport);
    
    _theCanvas = new CanvasAdaptor(projection, mapPane.getGraphics(), Color.GRAY);

    ImportManager.addImporter(new DebriefXMLReaderWriter(app));

    final DataListener dListener = new DataListener()
    {
      @Override
      public void dataExtended(final Layers theData)
      {
        mapPane.repaint();
      }

      @Override
      public void dataModified(final Layers theData, final Layer changedLayer)
      {
        mapPane.repaint();
      }

      @Override
      public void dataReformatted(final Layers theData,
          final Layer changedLayer)
      {
        mapPane.repaint();
      }
    };
    _theLayers.addDataReformattedListener(dListener);
    _theLayers.addDataExtendedListener(dListener);
    _theLayers.addDataModifiedListener(dListener);

<<<<<<< HEAD
    timeManager.addListener(_stepControl, TimeProvider.PERIOD_CHANGED_PROPERTY_NAME);
    timeManager.addListener(_stepControl, TimeProvider.TIME_CHANGED_PROPERTY_NAME);

    painterManager = new PainterManager(_stepControl);
    PlainChart theChart = new LiteChart(_theLayers, _theCanvas, mapPane);
    theTote = new LiteTote(_theLayers, _stepControl);
    final Debrief.GUI.Tote.Painters.TotePainter sp =
        new Debrief.GUI.Tote.Painters.SnailPainter(theChart, _theLayers,
            theTote);
    final Debrief.GUI.Tote.Painters.TotePainter tp =
        new Debrief.GUI.Tote.Painters.TotePainter(theChart, _theLayers,
            theTote);
    painterManager.addPainter(sp);
    painterManager.addPainter(tp);
    painterManager.setCurrentListener(tp);
=======
    timeManager.addListener(_stepControl,
        TimeProvider.PERIOD_CHANGED_PROPERTY_NAME);
    timeManager.addListener(_stepControl,
        TimeProvider.TIME_CHANGED_PROPERTY_NAME);
>>>>>>> 8902d77f

    // create the components
    initForm();
    createAppPanels(geoMapRenderer, undoBuffer, dropSupport, mapPane,
<<<<<<< HEAD
        _stepControl, timeManager, _myOperations, projection);
=======
        _stepControl, timeManager, _myOperations);
>>>>>>> 8902d77f
    _listenForMods = new DataListenerAdaptor()
    {
      
      @Override
      public void dataExtended(Layers theData, Plottable newItem,
          HasEditables parent)
      {
        update(theData, newItem, parent);
        setDirty(true);
        
      }
    };
<<<<<<< HEAD
=======

>>>>>>> 8902d77f
    _theLayers.addDataExtendedListener(_listenForMods);
    _theLayers.addDataModifiedListener(_listenForMods);
    _theLayers.addDataReformattedListener(_listenForMods);
    theFrame.setDefaultCloseOperation(JFrame.EXIT_ON_CLOSE);
    theFrame.setVisible(true);
    
    System.out.println(mapPane.getGraphics());
  }

  private void initializeMapContent()
  {
    geoMapRenderer.loadMapContent();
    final MapContent mapComponent = geoMapRenderer.getMapComponent();
    projection = new GeoToolMapProjection(mapComponent, _theLayers);

    geoMapRenderer.addRenderer(new MapRenderer()
    {

      @Override
      public void paint(final Graphics gc)
      {
        doPaint(gc);
      }
    });
  }
  
  /**
   * new data has been added - have a look at the times
   */
  protected void layersExtended()
  {
    
  }

  private void addOutlineView(final ToolParent toolParent,
      final UndoBuffer undoBuffer)
  {
    layerManager = new OutlinePanelView(undoBuffer);
    layerManager.setObject(_theLayers);
    layerManager.setParent(toolParent);
    outlinePanel.add(layerManager, BorderLayout.CENTER);
  }

  protected void update(Layers theData, Plottable newItem,HasEditables theLayer)
  {
    _instance.getLayerManager().updateData((Layer)theLayer,newItem);
  }
  
  public SwingLayerManager getLayerManager(){
    return layerManager;
  }
  
  private void createAppPanels(final GeoToolMapRenderer geoMapRenderer,
      final UndoBuffer undoBuffer, final FileDropSupport dropSupport,
      final Component mapPane, final LiteStepControl stepControl,
<<<<<<< HEAD
      final TimeManager timeManager, final PlotOperations operation, final GeoToolMapProjection projection2)
=======
      final TimeManager timeManager, final PlotOperations operation)
>>>>>>> 8902d77f
  {
    // final Dimension frameSize = theFrame.getSize();
    // final int width = (int) frameSize.getWidth();

    theFrame.add(mapPane, BorderLayout.CENTER);

    theFrame.add(outlinePanel, BorderLayout.WEST);
    addOutlineView(_toolParent, undoBuffer);

    theFrame.add(statusBar, BorderLayout.SOUTH);
    final Runnable resetAction = new Runnable() {
      @Override
      public void run()
      {
        resetPlot();
      }};
    new DebriefRibbon(theFrame.getRibbon(), _theLayers, _toolParent,
<<<<<<< HEAD
        geoMapRenderer, stepControl, timeManager, operation, session, projection, undoBuffer);
=======
        geoMapRenderer, stepControl, timeManager, operation, session, undoBuffer, resetAction);
>>>>>>> 8902d77f
  }

  protected void doPaint(final Graphics gc)
  {
//    final CanvasAdaptor dest = new CanvasAdaptor(projection, gc, Color.WHITE);
    _theCanvas.startDraw(gc);
    _theCanvas.setLineWidth(2f);

    _theLayers.paint(_theCanvas);
    System.out.println("paint");
    painterManager.newTime(null, timeManager.getTime(), _theCanvas);

    _theCanvas.endDraw(gc);
  }

  protected void exit()
  {
    theFrame.dispose();
  }

  @Override
  public void FilesReceived(final Vector<File> files)
  {
    setCursor(Cursor.WAIT_CURSOR);
    File file = null;
    try
    {
      final Enumeration<File> iter = files.elements();
      
      while (iter.hasMoreElements())
      {
        file = iter.nextElement();

        final String suff = suffixOf(file.getName());
        if (suff.equalsIgnoreCase(".DPL"))
        {
          MWC.GUI.Dialogs.DialogFactory.showMessage("Open File",
              "Sorry DPL file format no longer supported");
        }
        else
        {
          if ((suff.equalsIgnoreCase(".REP")) || (suff.equalsIgnoreCase(".DSF"))
              || (suff.equalsIgnoreCase(".DTF")))
          {
            // fake wrap it
            final File[] fList = new File[]
            {file};
            handleImportRep(fList);
          }
          else if (suff.equalsIgnoreCase(".XML") || suff.equalsIgnoreCase(
              ".DPF"))
          {
            handleImportDPF(file);
          }
          else
          {
            Trace.trace("This file type not handled:" + suff);
          }
        }
      }
    }
    catch (final Exception e)
    {
      Trace.trace(e);
    }
    finally {
      if(currentFileName == null) {
        currentFileName = file.getAbsolutePath();
        setTitle(file.getName());
      }
    }

    restoreCursor();
  }

  private void handleImportDPF(final File file)
  {
    final DebriefXMLReaderWriter reader = new DebriefXMLReaderWriter(app);
    try
    {
      reader.importThis(file.getName(), new FileInputStream(file), session);
      
      // update the time panel
      TimePeriod period = _theLayers.getTimePeriod();
      _myOperations.setPeriod(period);
      timeManager.setPeriod(this, period);
      if (period != null)
      {
        timeManager.setTime(this, period.getStartDTG(), true);
      }
    }
    catch (final FileNotFoundException e)
    {
      _toolParent.logError(ToolParent.ERROR, "Failed to read DPF File", e);
    }
    _theLayers.fireModified(null);
  }

  private void handleImportRep(final File[] fList)
  {
    final DebriefLiteApp source = this;
    BaseImportCaller caller = new BaseImportCaller(fList, _theLayers)
    {
      // handle completion of the full import process
      @Override
      public void allFilesFinished(final File[] fNames, final Layers newData)
      {
        SwingUtilities.invokeLater(new Runnable()
        {
          @Override
          public void run()
          {
            layerManager.createAndInitializeTree();
            layerManager.dataModified(null,null);
            mapPane.repaint();

            restoreCursor();
            // update the time panel
            TimePeriod period = _theLayers.getTimePeriod();
            _myOperations.setPeriod(period);
            timeManager.setPeriod(source, period);
            if (period != null)
            {
              timeManager.setTime(source, period.getStartDTG(), true);
            }

            // and the spatial bounds
            FitToWindow fitMe = new FitToWindow(_theLayers, mapPane);
            fitMe.actionPerformed(null);
          }
        });
      }

      // handle the completion of each file
      @Override
      public void fileFinished(final File fName, final Layers newData)
      {
        // have we got a track?
        Enumeration<Editable> ele = newData.elements();
        while(ele.hasMoreElements())
        {
          Layer l = (Layer) ele.nextElement();
          if(l instanceof LightweightTrackWrapper)
          {
            LightweightTrackWrapper track = (LightweightTrackWrapper) l;
            theTote.setPrimary(track);
          }
        }
        if(currentFileName == null) {
          currentFileName = fName.getAbsolutePath();
          theFrame.setTitle(fName.getName());
        }
      }
    };
    // ok, start loading
    caller.start();
  }

  /**
   * fill in the UI details
   *
   * @param theToolbar
   */
  private void initForm()
  {
    theFrame.addWindowListener(new WindowAdapter()
    {
      @Override
      public void windowClosing(final java.awt.event.WindowEvent e)
      {
        exit();
      }
    });

    // try to give the application an icon
    final Dimension dim = Toolkit.getDefaultToolkit().getScreenSize();

    theFrame.getRibbon().setApplicationMenu(new RibbonAppMenuProvider()
        .createApplicationMenu(theFrame));
    theFrame.setSize((int) (dim.width * 0.6), (int) (dim.height * 0.6));
    final Dimension sz = theFrame.getSize();
    theFrame.setLocation((dim.width - sz.width) / 2, (dim.height - sz.height)
        / 2);

    // do any final re-arranging
    theFrame.doLayout();
  }

  public final void restoreCursor()
  {
    theFrame.getContentPane().setCursor(null);
  }

  public final void setCursor(final int theCursor)
  {
    theFrame.getContentPane().setCursor(new Cursor(theCursor));
  }

  public void setStatus(final String message)
  {
    statusBar.setText(message);
  }

  public static void setDirty(boolean b)
  {
   
    _plotDirty=b;
    if(currentFileName!=null)
    {
      String name = new File(currentFileName).getName();
      if(b) {
        setTitle(name+" *");  
      }
      else {
        setTitle(name);
      }
    }
    
  }
  
  public static boolean isDirty() {
    return _plotDirty;
  }

  public void resetPlot() {
    _theLayers.clear();
    layerManager.resetTree();
    _plotDirty=false;
    currentFileName = null;
    setTitle(defaultTitle);
    
    //reset the map
    ResetAction resetMap = new ResetAction(_instance.mapPane);
    resetMap.actionPerformed(null);
  }
  
  public static void setTitle(String title) {
    if(title.startsWith(defaultTitle)) {
      _instance.theFrame.setTitle(title);
    }
    else {
      _instance.theFrame.setTitle(defaultTitle+" - "+title);
    }
  }
}<|MERGE_RESOLUTION|>--- conflicted
+++ resolved
@@ -92,7 +92,7 @@
 
   protected DataListener2 _listenForMods;
   private static DebriefLiteApp _instance;
-  
+
   public static final String appName = "Debrief Lite";
   public static final String NOTES_ICON = "images/16/note.png";
   public static String currentFileName = null;
@@ -155,11 +155,11 @@
   private GeoToolMapProjection projection;
 
   private final LiteApplication app;
-  
+
   private final LiteSession session;
   private final JLabel statusBar = new JLabel(
       "Status bar for displaying statuses");
-  private LiteStepControl _stepControl;
+  private final LiteStepControl _stepControl;
   private final JMapPane mapPane;
   private final PlotOperations _myOperations = new PlotOperations()
   {
@@ -204,14 +204,10 @@
     }
   };
   private final TimeManager timeManager = new TimeManager();
-<<<<<<< HEAD
   private final PainterManager painterManager;
   private LiteTote theTote;
   private CanvasAdaptor _theCanvas;
-  private GeoToolMapRenderer geoMapRenderer;
-=======
   private final GeoToolMapRenderer geoMapRenderer;
->>>>>>> 8902d77f
 
   protected static boolean _plotDirty;
   private static String defaultTitle;
@@ -232,25 +228,18 @@
     {
       // ignore
     }
-    
-    defaultTitle = appName 
-        + " (" + Debrief.GUI.VersionInfo.getVersion()+ ")";
+
+    defaultTitle = appName + " (" + Debrief.GUI.VersionInfo.getVersion() + ")";
     theFrame = new JRibbonFrame(defaultTitle);
 
     theFrame.setApplicationIcon(ImageWrapperResizableIcon.getIcon(MenuUtils
         .createImage("icons/d_lite.png"), MenuUtils.ICON_SIZE_32));
-<<<<<<< HEAD
-
-
-    final GeoToolMapRenderer geoMapRenderer = new GeoToolMapRenderer();
+
+    geoMapRenderer = new GeoToolMapRenderer();
     geoMapRenderer.loadMapContent();
     final MapContent mapComponent = geoMapRenderer.getMapComponent();
-
-=======
-    
-    geoMapRenderer = new GeoToolMapRenderer();
->>>>>>> 8902d77f
     initializeMapContent();
+
     final FileDropSupport dropSupport = new FileDropSupport();
     dropSupport.setFileDropListener(this, " .REP, .XML, .DSF, .DTF, .DPF");
 
@@ -265,17 +254,18 @@
         doPaint(gc);
       }
     });
-    
+
     // provide some file helpers
     ImportReplay.initialise(new DebriefLiteToolParent(
         ImportReplay.IMPORT_AS_OTG, 0L));
     ImportManager.addImporter(new ImportReplay());
-    
+
     // sort out time control
     _stepControl = new LiteStepControl(_toolParent);
-    timeManager.addListener(_stepControl, TimeProvider.PERIOD_CHANGED_PROPERTY_NAME);
-    timeManager.addListener(_stepControl, TimeProvider.TIME_CHANGED_PROPERTY_NAME);
-
+    timeManager.addListener(_stepControl,
+        TimeProvider.PERIOD_CHANGED_PROPERTY_NAME);
+    timeManager.addListener(_stepControl,
+        TimeProvider.TIME_CHANGED_PROPERTY_NAME);
 
     final Clipboard _theClipboard = new Clipboard("Debrief");
     session = new LiteSession(_theClipboard, _theLayers, _stepControl);
@@ -283,8 +273,9 @@
     app = new LiteApplication();
 
     mapPane = createMapPane(geoMapRenderer, dropSupport);
-    
-    _theCanvas = new CanvasAdaptor(projection, mapPane.getGraphics(), Color.GRAY);
+
+    _theCanvas = new CanvasAdaptor(projection, mapPane.getGraphics(),
+        Color.GRAY);
 
     ImportManager.addImporter(new DebriefXMLReaderWriter(app));
 
@@ -313,9 +304,10 @@
     _theLayers.addDataExtendedListener(dListener);
     _theLayers.addDataModifiedListener(dListener);
 
-<<<<<<< HEAD
-    timeManager.addListener(_stepControl, TimeProvider.PERIOD_CHANGED_PROPERTY_NAME);
-    timeManager.addListener(_stepControl, TimeProvider.TIME_CHANGED_PROPERTY_NAME);
+    timeManager.addListener(_stepControl,
+        TimeProvider.PERIOD_CHANGED_PROPERTY_NAME);
+    timeManager.addListener(_stepControl,
+        TimeProvider.TIME_CHANGED_PROPERTY_NAME);
 
     painterManager = new PainterManager(_stepControl);
     PlainChart theChart = new LiteChart(_theLayers, _theCanvas, mapPane);
@@ -329,43 +321,30 @@
     painterManager.addPainter(sp);
     painterManager.addPainter(tp);
     painterManager.setCurrentListener(tp);
-=======
-    timeManager.addListener(_stepControl,
-        TimeProvider.PERIOD_CHANGED_PROPERTY_NAME);
-    timeManager.addListener(_stepControl,
-        TimeProvider.TIME_CHANGED_PROPERTY_NAME);
->>>>>>> 8902d77f
 
     // create the components
     initForm();
     createAppPanels(geoMapRenderer, undoBuffer, dropSupport, mapPane,
-<<<<<<< HEAD
         _stepControl, timeManager, _myOperations, projection);
-=======
-        _stepControl, timeManager, _myOperations);
->>>>>>> 8902d77f
     _listenForMods = new DataListenerAdaptor()
     {
-      
+
       @Override
       public void dataExtended(Layers theData, Plottable newItem,
           HasEditables parent)
       {
         update(theData, newItem, parent);
         setDirty(true);
-        
+
       }
     };
-<<<<<<< HEAD
-=======
-
->>>>>>> 8902d77f
+
     _theLayers.addDataExtendedListener(_listenForMods);
     _theLayers.addDataModifiedListener(_listenForMods);
     _theLayers.addDataReformattedListener(_listenForMods);
     theFrame.setDefaultCloseOperation(JFrame.EXIT_ON_CLOSE);
     theFrame.setVisible(true);
-    
+
     System.out.println(mapPane.getGraphics());
   }
 
@@ -385,13 +364,13 @@
       }
     });
   }
-  
+
   /**
    * new data has been added - have a look at the times
    */
   protected void layersExtended()
   {
-    
+
   }
 
   private void addOutlineView(final ToolParent toolParent,
@@ -403,23 +382,22 @@
     outlinePanel.add(layerManager, BorderLayout.CENTER);
   }
 
-  protected void update(Layers theData, Plottable newItem,HasEditables theLayer)
-  {
-    _instance.getLayerManager().updateData((Layer)theLayer,newItem);
-  }
-  
-  public SwingLayerManager getLayerManager(){
+  protected void update(Layers theData, Plottable newItem,
+      HasEditables theLayer)
+  {
+    _instance.getLayerManager().updateData((Layer) theLayer, newItem);
+  }
+
+  public SwingLayerManager getLayerManager()
+  {
     return layerManager;
   }
-  
+
   private void createAppPanels(final GeoToolMapRenderer geoMapRenderer,
       final UndoBuffer undoBuffer, final FileDropSupport dropSupport,
       final Component mapPane, final LiteStepControl stepControl,
-<<<<<<< HEAD
-      final TimeManager timeManager, final PlotOperations operation, final GeoToolMapProjection projection2)
-=======
-      final TimeManager timeManager, final PlotOperations operation)
->>>>>>> 8902d77f
+      final TimeManager timeManager, final PlotOperations operation,
+      final GeoToolMapProjection projection2)
   {
     // final Dimension frameSize = theFrame.getSize();
     // final int width = (int) frameSize.getWidth();
@@ -430,23 +408,22 @@
     addOutlineView(_toolParent, undoBuffer);
 
     theFrame.add(statusBar, BorderLayout.SOUTH);
-    final Runnable resetAction = new Runnable() {
+    final Runnable resetAction = new Runnable()
+    {
       @Override
       public void run()
       {
         resetPlot();
-      }};
+      }
+    };
     new DebriefRibbon(theFrame.getRibbon(), _theLayers, _toolParent,
-<<<<<<< HEAD
-        geoMapRenderer, stepControl, timeManager, operation, session, projection, undoBuffer);
-=======
-        geoMapRenderer, stepControl, timeManager, operation, session, undoBuffer, resetAction);
->>>>>>> 8902d77f
+        geoMapRenderer, stepControl, timeManager, operation, session,
+        undoBuffer, resetAction, projection);
   }
 
   protected void doPaint(final Graphics gc)
   {
-//    final CanvasAdaptor dest = new CanvasAdaptor(projection, gc, Color.WHITE);
+    // final CanvasAdaptor dest = new CanvasAdaptor(projection, gc, Color.WHITE);
     _theCanvas.startDraw(gc);
     _theCanvas.setLineWidth(2f);
 
@@ -470,7 +447,7 @@
     try
     {
       final Enumeration<File> iter = files.elements();
-      
+
       while (iter.hasMoreElements())
       {
         file = iter.nextElement();
@@ -507,8 +484,10 @@
     {
       Trace.trace(e);
     }
-    finally {
-      if(currentFileName == null) {
+    finally
+    {
+      if (currentFileName == null)
+      {
         currentFileName = file.getAbsolutePath();
         setTitle(file.getName());
       }
@@ -523,7 +502,7 @@
     try
     {
       reader.importThis(file.getName(), new FileInputStream(file), session);
-      
+
       // update the time panel
       TimePeriod period = _theLayers.getTimePeriod();
       _myOperations.setPeriod(period);
@@ -555,7 +534,7 @@
           public void run()
           {
             layerManager.createAndInitializeTree();
-            layerManager.dataModified(null,null);
+            layerManager.dataModified(null, null);
             mapPane.repaint();
 
             restoreCursor();
@@ -581,16 +560,17 @@
       {
         // have we got a track?
         Enumeration<Editable> ele = newData.elements();
-        while(ele.hasMoreElements())
+        while (ele.hasMoreElements())
         {
           Layer l = (Layer) ele.nextElement();
-          if(l instanceof LightweightTrackWrapper)
+          if (l instanceof LightweightTrackWrapper)
           {
             LightweightTrackWrapper track = (LightweightTrackWrapper) l;
             theTote.setPrimary(track);
           }
         }
-        if(currentFileName == null) {
+        if (currentFileName == null)
+        {
           currentFileName = fName.getAbsolutePath();
           theFrame.setTitle(fName.getName());
         }
@@ -647,43 +627,50 @@
 
   public static void setDirty(boolean b)
   {
-   
-    _plotDirty=b;
-    if(currentFileName!=null)
+
+    _plotDirty = b;
+    if (currentFileName != null)
     {
       String name = new File(currentFileName).getName();
-      if(b) {
-        setTitle(name+" *");  
-      }
-      else {
+      if (b)
+      {
+        setTitle(name + " *");
+      }
+      else
+      {
         setTitle(name);
       }
     }
-    
-  }
-  
-  public static boolean isDirty() {
+
+  }
+
+  public static boolean isDirty()
+  {
     return _plotDirty;
   }
 
-  public void resetPlot() {
+  public void resetPlot()
+  {
     _theLayers.clear();
     layerManager.resetTree();
-    _plotDirty=false;
+    _plotDirty = false;
     currentFileName = null;
     setTitle(defaultTitle);
-    
-    //reset the map
+
+    // reset the map
     ResetAction resetMap = new ResetAction(_instance.mapPane);
     resetMap.actionPerformed(null);
   }
-  
-  public static void setTitle(String title) {
-    if(title.startsWith(defaultTitle)) {
+
+  public static void setTitle(String title)
+  {
+    if (title.startsWith(defaultTitle))
+    {
       _instance.theFrame.setTitle(title);
     }
-    else {
-      _instance.theFrame.setTitle(defaultTitle+" - "+title);
+    else
+    {
+      _instance.theFrame.setTitle(defaultTitle + " - " + title);
     }
   }
 }