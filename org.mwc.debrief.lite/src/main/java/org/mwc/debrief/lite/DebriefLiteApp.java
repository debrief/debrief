/*
 *    Debrief - the Open Source Maritime Analysis Application
 *    http://debrief.info
 *
 *    (C) 2000-2018, Deep Blue C Technology Ltd
 *
 *    This library is free software; you can redistribute it and/or
 *    modify it under the terms of the Eclipse Public License v1.0
 *    (http://www.eclipse.org/legal/epl-v10.html)
 *
 *    This library is distributed in the hope that it will be useful,
 *    but WITHOUT ANY WARRANTY; without even the implied warranty of
 *    MERCHANTABILITY or FITNESS FOR A PARTICULAR PURPOSE.
 */
package org.mwc.debrief.lite;

import java.awt.BorderLayout;
import java.awt.Color;
import java.awt.Component;
import java.awt.Cursor;
import java.awt.Dimension;
import java.awt.Font;
import java.awt.Graphics;
import java.awt.Graphics2D;
import java.awt.Toolkit;
import java.awt.datatransfer.Clipboard;
import java.awt.event.ComponentAdapter;
import java.awt.event.ComponentEvent;
import java.awt.event.WindowAdapter;
import java.beans.PropertyChangeEvent;
import java.beans.PropertyChangeListener;
import java.io.File;
import java.io.FileInputStream;
import java.io.FileNotFoundException;
import java.util.ArrayList;
import java.util.Arrays;
import java.util.Enumeration;
import java.util.Iterator;
import java.util.Vector;

import javax.swing.JFrame;
import javax.swing.JLabel;
import javax.swing.JOptionPane;
import javax.swing.JPanel;
import javax.swing.SwingUtilities;
import javax.swing.WindowConstants;

import org.geotools.map.MapContent;
import org.geotools.swing.JMapPane;
import org.geotools.swing.action.ResetAction;
import org.mwc.debrief.lite.gui.FitToWindow;
import org.mwc.debrief.lite.gui.GeoToolMapProjection;
import org.mwc.debrief.lite.gui.LiteStepControl;
import org.mwc.debrief.lite.gui.custom.JXCollapsiblePane.Direction;
import org.mwc.debrief.lite.gui.custom.JXCollapsiblePaneWithTitle;
import org.mwc.debrief.lite.map.GeoToolMapRenderer;
import org.mwc.debrief.lite.map.GeoToolMapRenderer.MapRenderer;
import org.mwc.debrief.lite.map.MapBuilder;
import org.mwc.debrief.lite.menu.DebriefRibbon;
import org.mwc.debrief.lite.menu.DebriefRibbonFile;
import org.mwc.debrief.lite.menu.DebriefRibbonTimeController;
import org.mwc.debrief.lite.menu.MenuUtils;
import org.mwc.debrief.lite.outline.OutlinePanelView;
import org.mwc.debrief.lite.util.DoSaveAs;
import org.pushingpixels.flamingo.api.common.icon.ImageWrapperResizableIcon;
import org.pushingpixels.flamingo.api.ribbon.JRibbonFrame;
import org.pushingpixels.substance.api.SubstanceCortex;
import org.pushingpixels.substance.api.skin.BusinessBlueSteelSkin;

import Debrief.GUI.Frames.Application;
import Debrief.GUI.Tote.Painters.PainterManager;
import Debrief.GUI.Tote.Painters.SnailPainter;
import Debrief.GUI.Tote.Painters.TotePainter;
import Debrief.ReaderWriter.Replay.ImportReplay;
import Debrief.ReaderWriter.XML.DebriefXMLReaderWriter;
import Debrief.ReaderWriter.XML.SessionHandler;
import Debrief.ReaderWriter.XML.dummy.SATCHandler_Mock;
import Debrief.ReaderWriter.XML.dynamic.DynamicLayerHandler;
import Debrief.ReaderWriter.XML.dynamic.DynamicShapeLayerHandler;
import Debrief.Wrappers.SensorContactWrapper;
import MWC.GUI.BaseLayer;
import MWC.GUI.CanvasType;
import MWC.GUI.DataListenerAdaptor;
import MWC.GUI.Defaults;
import MWC.GUI.Defaults.PreferenceProvider;
import MWC.GUI.DynamicPlottable;
import MWC.GUI.Editable;
import MWC.GUI.HasEditables;
import MWC.GUI.Layer;
import MWC.GUI.Layers;
import MWC.GUI.Layers.DataListener;
import MWC.GUI.Layers.DataListener2;
import MWC.GUI.PlainChart;
import MWC.GUI.Plottable;
import MWC.GUI.StepperListener;
import MWC.GUI.ToolParent;
import MWC.GUI.Canvas.CanvasAdaptor;
import MWC.GUI.Canvas.ExtendedCanvasAdapter;
import MWC.GUI.DragDrop.FileDropSupport;
import MWC.GUI.DragDrop.FileDropSupport.FileDropListener;
import MWC.GUI.Undo.UndoBuffer;
import MWC.GenericData.HiResDate;
import MWC.GenericData.TimePeriod;
import MWC.TacticalData.temporal.PlotOperations;
import MWC.TacticalData.temporal.TimeManager;
import MWC.TacticalData.temporal.TimeProvider;
import MWC.Utilities.Errors.Trace;
import MWC.Utilities.ReaderWriter.ImportManager;
import MWC.Utilities.ReaderWriter.ImportManager.BaseImportCaller;

/**
 * @author Ayesha <ayesha.ma@gmail.com>
 * @author Unni Mana <unnivm@gmail.com>
 */

public class DebriefLiteApp implements FileDropListener
{

  /**
   * introduce a preferences helper, particularly to give default font sizes
   *
   */
  private static class LiteProvider implements PreferenceProvider
  {

    private Font _defaultFont;

    @Override
    public Font getDefaultFont()
    {
      if (_defaultFont == null)
      {
        // it's ok if we throw an exception here, just in case we had
        // a platform-specific font initialise string
        _defaultFont = new Font("Arial", Font.PLAIN, 18);
      }
      return _defaultFont;
    }

    @Override
    public String getPreference(final String name)
    {
      final String res;
      if (SensorContactWrapper.TRANSPARENCY.equals(name))
      {
        res = "100";
      }
      else
      {
        return null;
      }
      return res;
    }
  }

  /**
   * helper class
   *
   * @author ian
   *
   */
  private static class ToteSetter implements Runnable
  {
    final private PainterManager _manager;
    final private StepperListener _painter;

    public ToteSetter(final PainterManager manager,
        final StepperListener painter)
    {
      _manager = manager;
      _manager.addPainter(painter);
      _painter = painter;
    }

    @Override
    public void run()
    {
      _manager.setCurrentListener(_painter);
    }
  }

  private static DebriefLiteApp _instance;
  public static final String appName = "Debrief Lite";
  public static final String NOTES_ICON = "icons/16/note.png";

  public static String currentFileName = null;
  public static final String ACTIVE_STATE = "ACTIVE";
  public static final String INACTIVE_STATE = "INACTIVE";

  public static String state = INACTIVE_STATE;

  public static PropertyChangeListener enableDisableButtons =
      new PropertyChangeListener()
      {

        @Override
        public void propertyChange(final PropertyChangeEvent evt)
        {
          final boolean isActive = ACTIVE_STATE.equals(evt.getNewValue());
          DebriefRibbonTimeController.setButtonsEnabled(
              DebriefRibbonTimeController.topButtonsPanel, isActive);
          DebriefRibbonFile.closeButton.setEnabled(isActive);
        }
      };

  private static ArrayList<PropertyChangeListener> stateListeners =
      new ArrayList<>(Arrays.asList(enableDisableButtons));

  protected static boolean _plotDirty;

  private static String defaultTitle;

  private final static LiteApplication app = new LiteApplication(
      ImportReplay.IMPORT_AS_OTG, 0L);

  /**
   * creates a scroll pane with map
   *
   * @param geoMapRenderer
   * @param dropSupport
   *
   * @return
   */
  private static JMapPane createMapPane(final GeoToolMapRenderer geoMapRenderer,
      final FileDropSupport dropSupport)
  {
    geoMapRenderer.createMapLayout();
    final MapBuilder builder = new MapBuilder();
    final JMapPane mapPane = (JMapPane) builder.setMapRenderer(geoMapRenderer)
        .build();
    dropSupport.addComponent(mapPane);
    return mapPane;
  }

  public static ToolParent getDefault()
  {
    return app;
  }

  public static DebriefLiteApp getInstance()
  {
    return _instance;
  }

  public static boolean isDirty()
  {
    return _plotDirty;
  }

  public static void main(final String[] args)
  {
    SwingUtilities.invokeLater(new Runnable()
    {
      @Override
      public void run()
      {
        _instance = new DebriefLiteApp();
      }
    });

  }

  private static void notifyListenersStateChanged(final Object source,
      final String property, final String oldValue, final String newValue)
  {
    for (final PropertyChangeListener event : stateListeners)
    {
      event.propertyChange(new PropertyChangeEvent(source, property, oldValue,
          newValue));
    }
  }

  public static void openPlotFile(final File file)
  {
    try
    {
      _instance.handleImportDPF(file);
    }
    catch (final Exception e)
    {
      Trace.trace(e);
    }
    finally
    {
      resetFileName(file);
    }
  }

  public static void openRepFile(final File file)
  {
    try
    {
      _instance.handleImportRep(new File[]
      {file});
    }
    catch (final Exception e)
    {
      Trace.trace(e);
    }
    finally
    {
      resetFileName(file);
    }
  }

  private static void resetFileName(final File file)
  {
    if (DebriefLiteApp.currentFileName == null)
    {
      DebriefLiteApp.currentFileName = file.getAbsolutePath();
      DebriefLiteApp.setTitle(file.getName());
    }
  }

  public static void setDirty(final boolean b)
  {

    _plotDirty = b;
    if (currentFileName != null)
    {
      final String name = new File(currentFileName).getName();
      if (b)
      {
        setTitle(name + " *");
      }
      else
      {
        setTitle(name);
      }
    }

  }

  /**
   * State of the application. Inactive will disable all the button.
   *
   * @param newState
   */
  public static void setState(final String newState)
  {
    final String oldState = state;
    state = newState;

    notifyListenersStateChanged(_instance, "STATE", oldState, newState);
  }

  public static void setTitle(final String title)
  {
    if (title.startsWith(defaultTitle))
    {
      _instance.theFrame.setTitle(title);
    }
    else
    {
      _instance.theFrame.setTitle(defaultTitle + " - " + title);
    }
  }

  /**
   * @param filename
   *          autofilled
   */
  private static String suffixOf(final String filename)
  {
    String theSuffix = null;
    final int pos = filename.lastIndexOf(".");
    theSuffix = filename.substring(pos, filename.length());
    return theSuffix.toUpperCase();
  }

  protected DataListener2 _listenForMods;
  private OutlinePanelView layerManager;
  private final JXCollapsiblePaneWithTitle outlinePanel =
      new JXCollapsiblePaneWithTitle(Direction.LEFT, "Outline", 400);
  private final JXCollapsiblePaneWithTitle graphPanel =
      new JXCollapsiblePaneWithTitle(Direction.DOWN, "Graph", 150);
  private final JRibbonFrame theFrame;
  final private Layers _theLayers = new Layers();

  private GeoToolMapProjection projection;
  private final LiteSession session;

  private final JLabel statusBar = new JLabel(
      "Status bar for displaying statuses");

  private final JMapPane mapPane;

  private final PlotOperations _myOperations = new PlotOperations()
  {
    // just provide with our complete set of layers
    @Override
    public Object[] getTargets()
    {
      // ok, return our top level layers as objects
      final Vector<Layer> res = new Vector<Layer>(0, 1);
      for (int i = 0; i < _theLayers.size(); i++)
      {
        res.add(_theLayers.elementAt(i));
      }
      return res.toArray();
    }

    /**
     * override performing the operation, since we'll do a screen update on completion
     */
    @Override
    public Vector<Layer> performOperation(final AnOperation operationName)
    {
      // make the actual change
      final Vector<Layer> res = super.performOperation(operationName);

      if (res != null && res.size() != 0)
      {
        for (final Iterator<Layer> iter = res.iterator(); iter.hasNext();)
        {
          final Layer thisL = iter.next();
          // and update the screen
          _theLayers.fireReformatted(thisL);
        }
      }
      return res;
    }
  };

  private final TimeManager timeManager = new TimeManager();

  private final GeoToolMapRenderer geoMapRenderer;

  private final PainterManager painterManager;

  private final LiteTote theTote;

  private final LiteStepControl _stepControl;

  private final Layer safeChartFeatures;

  public DebriefLiteApp()
  {
    // set the substance look and feel
    JFrame.setDefaultLookAndFeelDecorated(true);
    SubstanceCortex.GlobalScope.setSkin(new BusinessBlueSteelSkin());
    final DisplaySplash splashScreen = new DisplaySplash(5);
    final Thread t = new Thread(splashScreen);
    t.start();
    try
    {
      t.join();
    }
    catch (final InterruptedException e)
    {
      // ignore
    }

    // configure the default fonts, etc
    Defaults.setProvider(new LiteProvider());

    // for legacy integration we need to provide a tool-parent
    Trace.initialise(app);

    defaultTitle = appName + " (" + Debrief.GUI.VersionInfo.getVersion() + ")";
    theFrame = new JRibbonFrame(defaultTitle);

    theFrame.setApplicationIcon(ImageWrapperResizableIcon.getIcon(MenuUtils
        .createImage("icons/d_lite.png"), MenuUtils.ICON_SIZE_32));

    geoMapRenderer = new GeoToolMapRenderer();
    initializeMapContent();

    final FileDropSupport dropSupport = new FileDropSupport();
    dropSupport.setFileDropListener(this, " .REP, .XML, .DSF, .DTF, .DPF");

    // provide some file helpers
    ImportReplay.initialise(app);
    ImportManager.addImporter(new ImportReplay());

    // sort out time control
    _stepControl = new LiteStepControl(app);

    final Clipboard _theClipboard = new Clipboard("Debrief");
    session = new LiteSession(_theClipboard, _theLayers, _stepControl);
    app.setSession(session);
    app.setFrame(theFrame);

    _stepControl.setUndoBuffer(session.getUndoBuffer());
    _stepControl.setLayers(session.getData());

    // take a safe copy of the chart features layer
    safeChartFeatures = _theLayers.findLayer(Layers.CHART_FEATURES);

    final UndoBuffer undoBuffer = session.getUndoBuffer();

    ImportManager.addImporter(new DebriefXMLReaderWriter(app));
    mapPane = createMapPane(geoMapRenderer, dropSupport);
    final CanvasAdaptor theCanvas = new CanvasAdaptor(projection, mapPane
        .getGraphics());

    timeManager.addListener(_stepControl,
        TimeProvider.PERIOD_CHANGED_PROPERTY_NAME);
    timeManager.addListener(_stepControl,
        TimeProvider.TIME_CHANGED_PROPERTY_NAME);
    timeManager.addListener(new PropertyChangeListener()
    {

      @Override
      public void propertyChange(final PropertyChangeEvent evt)
      {
        redoTimePainter(false, theCanvas, (HiResDate) evt.getOldValue(),
            (HiResDate) evt.getNewValue());
      }
    }, TimeProvider.TIME_CHANGED_PROPERTY_NAME);

    final DataListener dListener = new DataListener()
    {
      @Override
      public void dataExtended(final Layers theData)
      {
        mapPane.repaint();
      }

      @Override
      public void dataModified(final Layers theData, final Layer changedLayer)
      {
        mapPane.repaint();
      }

      @Override
      public void dataReformatted(final Layers theData,
          final Layer changedLayer)
      {
        mapPane.repaint();
      }
    };
    _theLayers.addDataReformattedListener(dListener);
    _theLayers.addDataExtendedListener(dListener);
    _theLayers.addDataModifiedListener(dListener);

    painterManager = new PainterManager(_stepControl);
    final PlainChart theChart = new LiteChart(_theLayers, theCanvas, mapPane);
    theTote = new LiteTote(_theLayers, _stepControl);
    final TotePainter tp = new TotePainter(theChart, _theLayers, theTote);
    tp.setColor(Color.white);
    final SnailPainter sp = new SnailPainter(theChart, _theLayers, theTote);

    final ToteSetter normalT = new ToteSetter(painterManager, tp);
    final ToteSetter snailT = new ToteSetter(painterManager, sp);
    normalT.run();

    // create the components
    initForm();
    createAppPanels(geoMapRenderer, undoBuffer, dropSupport, mapPane,
        _stepControl, timeManager, _myOperations, normalT, snailT, statusBar);
    _listenForMods = new DataListenerAdaptor()
    {

      @Override
      public void dataExtended(final Layers theData, final Plottable newItem,
          final HasEditables parent)
      {
        update(theData, newItem, parent);
        if (parent != null)
        {
          setDirty(true);
          setState(ACTIVE_STATE);
        }
      }
    };

    // tell the Session handler about the optional dynamic layer handlers
    SessionHandler.addAdditionalHandler(new DynamicLayerHandler());
    SessionHandler.addAdditionalHandler(new DynamicShapeLayerHandler());
    SessionHandler.addAdditionalHandler(new SATCHandler_Mock());

    _theLayers.addDataExtendedListener(_listenForMods);
    _theLayers.addDataModifiedListener(_listenForMods);
    _theLayers.addDataReformattedListener(_listenForMods);
    theFrame.setDefaultCloseOperation(WindowConstants.DO_NOTHING_ON_CLOSE);
    theFrame.setVisible(true);
    theFrame.getRibbon().setSelectedTask(DebriefRibbonFile.getFileTask());
  }

  private void addOutlineView(final ToolParent toolParent,
      final UndoBuffer undoBuffer)
  {
    layerManager = new OutlinePanelView(undoBuffer, session.getClipboard());
    layerManager.setObject(_theLayers);
    layerManager.setParent(toolParent);
    outlinePanel.add(layerManager, BorderLayout.CENTER);
  }

  private void createAppPanels(final GeoToolMapRenderer geoMapRenderer,
      final UndoBuffer undoBuffer, final FileDropSupport dropSupport,
      final Component mapPane, final LiteStepControl stepControl,
      final TimeManager timeManager, final PlotOperations operation,
      final ToteSetter normalT, final ToteSetter snailT, final JLabel statusBar)
  {
    // final Dimension frameSize = theFrame.getSize();
    // final int width = (int) frameSize.getWidth();

    final JPanel centerPanel = new JPanel();
    centerPanel.setLayout(new BorderLayout());
    mapPane.addComponentListener(new ComponentAdapter()
    {
      @Override
      public void componentResized(final ComponentEvent e)
      {
        mapPane.setVisible(false);
        mapPane.setVisible(true);
      }
    });

    centerPanel.add(mapPane, BorderLayout.CENTER);
    centerPanel.add(graphPanel, BorderLayout.PAGE_END);

    theFrame.add(centerPanel, BorderLayout.CENTER);

    theFrame.add(outlinePanel, BorderLayout.WEST);
    addOutlineView(app, undoBuffer);

    theFrame.add(statusBar, BorderLayout.SOUTH);
    final Runnable resetAction = new Runnable()
    {
      @Override
      public void run()
      {
        resetPlot();
      }
    };
    new DebriefRibbon(theFrame.getRibbon(), _theLayers, app, geoMapRenderer,
        stepControl, timeManager, operation, session, undoBuffer, resetAction,
        normalT, snailT, statusBar);
  }

  protected void doPaint(final Graphics gc)
  {
    final CanvasAdaptor dest;
    if(gc instanceof Graphics2D)
    {
      dest = new ExtendedCanvasAdapter(projection, gc, Color.red);
    }
    else
    {
      final String s = "Lite rendering is expecting a Graphics2D object";
      app.logError(Application.ERROR, s, null);
      throw new IllegalArgumentException(s);
    }

    // ok, are we in snail mode?
    final String current = painterManager.getCurrentPainterObject().toString();
    if (current.equals(TotePainter.NORMAL_NAME))
    {
      // ok, we need to draw in the layers
      dest.setLineWidth(2f);
      dest.startDraw(gc);
      _theLayers.paint(dest);
    }
    
    // and the time marker
    redoTimePainter(true, dest, null, null);

    dest.endDraw(gc);
  }

  public void exit()
  {
    if (DebriefLiteApp.isDirty())
    {
      final int res = JOptionPane.showConfirmDialog(theFrame,
          "Save before exiting Debrief Lite?", "Warning",
          JOptionPane.YES_NO_CANCEL_OPTION);
      if (res == JOptionPane.OK_OPTION)
      {
        final String currentFileName = DebriefLiteApp.currentFileName;
        String outputFileName = null;
        if (currentFileName != null)
        {
          final File currentFile = new File(currentFileName);
          final File directory = currentFile.getParentFile();
          if (currentFileName.endsWith(".dpf"))
          {
            DebriefRibbonFile.saveChanges(currentFileName, session, theFrame);
            exitApp();
          }
          else
          {
            final String initialName = currentFile.getName().substring(0,
                currentFile.getName().lastIndexOf("."));
            outputFileName = DoSaveAs.showSaveDialog(directory, initialName);
          }
        }
        else
        {
          final File directory;
          final String lastFileLocation = DebriefLiteApp.getDefault()
              .getProperty(DoSaveAs.LAST_FILE_LOCATION);
          if (lastFileLocation != null)
          {
            directory = new File(lastFileLocation);
          }
          else
          {
            directory = null;
          }
          outputFileName = DoSaveAs.showSaveDialog(directory, "DebriefPlot");
        }
        if (outputFileName != null)
        {
          DebriefRibbonFile.saveChanges(outputFileName, session, theFrame);
          exitApp();
        }

      }
      else if (res == JOptionPane.NO_OPTION)
      {
        exitApp();
      }
    }
    else
    {
      exitApp();
    }

  }

  private void exitApp()
  {
    session.close();
    theFrame.dispose();
    System.exit(0);
  }

  @Override
  public void FilesReceived(final Vector<File> files)
  {
    setCursor(Cursor.WAIT_CURSOR);
    File file = null;
    try
    {
      final Enumeration<File> iter = files.elements();

      while (iter.hasMoreElements())
      {
        file = iter.nextElement();

        final String suff = suffixOf(file.getName());
        if (suff.equalsIgnoreCase(".DPL"))
        {
          MWC.GUI.Dialogs.DialogFactory.showMessage("Open File",
              "Sorry DPL file format no longer supported");
        }
        else
        {
          if ((suff.equalsIgnoreCase(".REP")) || (suff.equalsIgnoreCase(".DSF"))
              || (suff.equalsIgnoreCase(".DTF")))
          {
            // fake wrap it
            final File[] fList = new File[]
            {file};
            handleImportRep(fList);
          }
          else if (suff.equalsIgnoreCase(".XML") || suff.equalsIgnoreCase(
              ".DPF"))
          {
            handleImportDPF(file);
          }
          else
          {
            Trace.trace("This file type not handled:" + suff);
          }
        }
      }
    }
    catch (final Exception e)
    {
      Trace.trace(e);
    }
    finally
    {
      resetFileName(file);
    }
    restoreCursor();
  }

  public OutlinePanelView getLayerManager()
  {
    return layerManager;
  }
<<<<<<< HEAD
=======

  public static ToolParent getDefault()
  {
    return app;
  }
>>>>>>> 31114a13

  private void handleImportDPF(final File file)
  {
    final DebriefXMLReaderWriter reader = new DebriefXMLReaderWriter(app);
    try
    {
      reader.importThis(file.getName(), new FileInputStream(file), session);

      // update the time panel
      final TimePeriod period = _theLayers.getTimePeriod();
      _myOperations.setPeriod(period);
      timeManager.setPeriod(this, period);
      if (period != null)
      {
        timeManager.setTime(this, period.getStartDTG(), true);
      }
      if (_stepControl.getDateFormat() != null)
      {
        DebriefRibbonTimeController.assignThisTimeFormat(_stepControl
            .getDateFormat(), true, true);
      }
    }
    catch (final FileNotFoundException e)
    {
      app.logError(ToolParent.ERROR, "Failed to read DPF File", e);
    }
    _theLayers.fireModified(null);
  }

  private void handleImportRep(final File[] fList)
  {
    final DebriefLiteApp source = this;
    final BaseImportCaller caller = new BaseImportCaller(fList, _theLayers)
    {
      // handle completion of the full import process
      @Override
      public void allFilesFinished(final File[] fNames, final Layers newData)
      {
        finishImport(source);
      }

      // handle the completion of each file
      @Override
      public void fileFinished(final File fName, final Layers newData)
      {

      }

      private void finishImport(final DebriefLiteApp source)
      {
        SwingUtilities.invokeLater(new Runnable()
        {
          @Override
          public void run()
          {
            setCursor(Cursor.WAIT_CURSOR);
            layerManager.createAndInitializeTree();
            mapPane.repaint();
            restoreCursor();
            // update the time panel
            final TimePeriod period = _theLayers.getTimePeriod();
            _myOperations.setPeriod(period);
            timeManager.setPeriod(source, period);
            if (period != null)
            {
              timeManager.setTime(source, period.getStartDTG(), true);
            }

            theTote.assignWatchables(true);

            // and the spatial bounds
            final FitToWindow fitMe = new FitToWindow(_theLayers, mapPane);
            fitMe.actionPerformed(null);

            populateTote();
          }
        });
      }
    };
    // ok, start loading
    caller.start();
  }

  /**
   * fill in the UI details
   *
   * @param theToolbar
   */
  private void initForm()
  {
    theFrame.addWindowListener(new WindowAdapter()
    {
      @Override
      public void windowClosing(final java.awt.event.WindowEvent e)
      {
        exit();
      }
    });

    // try to give the application an icon
    final Dimension dim = Toolkit.getDefaultToolkit().getScreenSize();

    /*
     * theFrame.getRibbon().setApplicationMenu(new RibbonAppMenuProvider()
     * .createApplicationMenu(theFrame));
     */
    // It cannot be smaller than this size to have the ribbon complete!
    final int sizeWidth = Math.max((int) (dim.width * 0.6), 870);
    final int sizeHeight = (int) (dim.height * 0.6);
    theFrame.setSize(sizeWidth, sizeHeight);
    final Dimension sz = theFrame.getSize();
    theFrame.setLocation((dim.width - sz.width) / 2, (dim.height - sz.height)
        / 2);

    // do any final re-arranging
    theFrame.doLayout();
  }

  private void initializeMapContent()
  {
    geoMapRenderer.loadMapContent();
    final MapContent mapComponent = geoMapRenderer.getMapComponent();
    projection = new GeoToolMapProjection(mapComponent, _theLayers);

    geoMapRenderer.addRenderer(new MapRenderer()
    {

      @Override
      public void paint(final Graphics gc)
      {
        doPaint(gc);
      }
    });
  }

  /**
   * new data has been added - have a look at the times
   */
  protected void layersExtended()
  {

  }

  private void populateTote()
  {

  }

  private void redoTimePainter(final boolean bigPaint, final CanvasAdaptor dest,
      final HiResDate oldDTG, final HiResDate newDTG)
  {
    final StepperListener current = painterManager.getCurrentPainterObject();
    final boolean isNormal = current.toString().equals(TotePainter.NORMAL_NAME);

    // we need to use different XOR background colors depending on if
    // we're in normal or snail mode
    final Color backColor = isNormal ? Color.BLACK : Color.white;

    // and the time marker
    final Graphics graphics = mapPane.getGraphics();

    if (bigPaint)
    {
      final CanvasType.PaintListener thisPainter =
          (CanvasType.PaintListener) painterManager.getCurrentPainterObject();

      // it must be ok
      final CanvasAdaptor adapter = new CanvasAdaptor(projection, dest.getGraphicsTemp(),
          backColor);
      thisPainter.paintMe(adapter);
      
      // also render dynamic layers
      paintDynamicLayers(adapter);
    }
    else
    {
      if (!isNormal)
      {
        final SnailPainter snail = (SnailPainter) current;
        snail.setVectorStretch(1d);
      }

      final CanvasAdaptor adapter = new CanvasAdaptor(projection,
          graphics, backColor);
      painterManager.newTime(oldDTG, newDTG, adapter);
      
      // also render dynamic layers
      paintDynamicLayers(adapter);
    }
  }

  private void paintDynamicLayers(CanvasType dest)
  {
    final HiResDate tNow = timeManager.getTime();
    // do we have time?
    if(tNow != null)
    {
      final long timeVal = tNow.getDate().getTime();
      Enumeration<Editable> lIter = _theLayers.elements();
      while(lIter.hasMoreElements())
      {
        Editable next = lIter.nextElement();
        if(next instanceof DynamicPlottable)
        {
          DynamicPlottable dp = (DynamicPlottable) next;
          dp.paint(dest, timeVal);
        }
      }
    }
  }

  public void resetPlot()
  {
    // clear teh data
    _theLayers.clear();
    layerManager.resetTree();

    // special behaviour. The chart creator objects take a point to the
    // target layer on creation. So, we need to keep the same chart features layer
    // for the running session.
    if (safeChartFeatures != null)
    {
      final BaseLayer bl = (BaseLayer) safeChartFeatures;
      bl.removeAllElements();
    }
    _theLayers.addThisLayer(safeChartFeatures);

    // continue with reset processing
    _plotDirty = false;
    setState(INACTIVE_STATE);
    currentFileName = null;
    setTitle(defaultTitle);

    // also clear the tote
    theTote.clear();

    timeManager.setPeriod(this, null);
    timeManager.setTime(this, null, false);

    // and the time format dropdown
    DebriefRibbonTimeController.resetDateFormat();

    // stop the timer
    if (_stepControl.isPlaying())
    {
      _stepControl.startStepping(false);
    }

    // send a reset to the step control
    _stepControl.reset();

    // reset the map
    final ResetAction resetMap = new ResetAction(_instance.mapPane);
    resetMap.actionPerformed(null);
  }

  public final void restoreCursor()
  {
    theFrame.getContentPane().setCursor(null);
  }

  public final void setCursor(final int theCursor)
  {
    theFrame.getContentPane().setCursor(new Cursor(theCursor));
  }

  public void setStatus(final String message)
  {
    statusBar.setText(message);
  }

  protected void update(final Layers theData, final Plottable newItem,
      final HasEditables theLayer)
  {
    _instance.getLayerManager().updateData((Layer) theLayer, newItem);
  }
}<|MERGE_RESOLUTION|>--- conflicted
+++ resolved
@@ -784,14 +784,6 @@
   {
     return layerManager;
   }
-<<<<<<< HEAD
-=======
-
-  public static ToolParent getDefault()
-  {
-    return app;
-  }
->>>>>>> 31114a13
 
   private void handleImportDPF(final File file)
   {
