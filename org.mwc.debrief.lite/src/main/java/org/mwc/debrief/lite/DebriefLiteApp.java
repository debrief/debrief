/*
 *    Debrief - the Open Source Maritime Analysis Application
 *    http://debrief.info
 *
 *    (C) 2000-2018, Deep Blue C Technology Ltd
 *
 *    This library is free software; you can redistribute it and/or
 *    modify it under the terms of the Eclipse Public License v1.0
 *    (http://www.eclipse.org/legal/epl-v10.html)
 *
 *    This library is distributed in the hope that it will be useful,
 *    but WITHOUT ANY WARRANTY; without even the implied warranty of
 *    MERCHANTABILITY or FITNESS FOR A PARTICULAR PURPOSE.
 */
package org.mwc.debrief.lite;

import java.awt.BorderLayout;
import java.awt.Color;
import java.awt.Component;
import java.awt.Cursor;
import java.awt.Dimension;
import java.awt.Font;
import java.awt.Graphics;
import java.awt.Toolkit;
import java.awt.datatransfer.Clipboard;
import java.awt.event.WindowAdapter;
import java.beans.PropertyChangeEvent;
import java.beans.PropertyChangeListener;
import java.io.File;
import java.io.FileInputStream;
import java.io.FileNotFoundException;
import java.util.ArrayList;
import java.util.Arrays;
import java.util.Enumeration;
import java.util.Iterator;
import java.util.Vector;

import javax.swing.JFrame;
import javax.swing.JLabel;
import javax.swing.JOptionPane;
import javax.swing.SwingUtilities;
import javax.swing.WindowConstants;

import org.geotools.map.MapContent;
import org.geotools.swing.JMapPane;
import org.geotools.swing.action.ResetAction;
import org.mwc.debrief.lite.gui.DebriefLiteToolParent;
import org.mwc.debrief.lite.gui.FitToWindow;
import org.mwc.debrief.lite.gui.GeoToolMapProjection;
import org.mwc.debrief.lite.gui.LiteStepControl;
import org.mwc.debrief.lite.gui.custom.JXCollapsiblePane.Direction;
import org.mwc.debrief.lite.gui.custom.JXCollapsiblePaneWithTitle;
import org.mwc.debrief.lite.map.GeoToolMapRenderer;
import org.mwc.debrief.lite.map.GeoToolMapRenderer.MapRenderer;
import org.mwc.debrief.lite.map.MapBuilder;
import org.mwc.debrief.lite.menu.DebriefRibbon;
import org.mwc.debrief.lite.menu.DebriefRibbonFile;
import org.mwc.debrief.lite.menu.DebriefRibbonTimeController;
import org.mwc.debrief.lite.menu.MenuUtils;
import org.mwc.debrief.lite.outline.OutlinePanelView;
import org.mwc.debrief.lite.util.DoSaveAs;
import org.pushingpixels.flamingo.api.common.icon.ImageWrapperResizableIcon;
import org.pushingpixels.flamingo.api.ribbon.JRibbonFrame;
import org.pushingpixels.substance.api.SubstanceCortex;
import org.pushingpixels.substance.api.skin.BusinessBlueSteelSkin;

import Debrief.GUI.Tote.Painters.PainterManager;
import Debrief.GUI.Tote.Painters.SnailPainter;
import Debrief.GUI.Tote.Painters.TotePainter;
import Debrief.ReaderWriter.Replay.ImportReplay;
import Debrief.ReaderWriter.XML.DebriefXMLReaderWriter;
import Debrief.Wrappers.SensorContactWrapper;
import MWC.GUI.BaseLayer;
import MWC.GUI.CanvasType;
import MWC.GUI.DataListenerAdaptor;
import MWC.GUI.Defaults;
import MWC.GUI.Defaults.PreferenceProvider;
import MWC.GUI.HasEditables;
import MWC.GUI.Layer;
import MWC.GUI.Layers;
import MWC.GUI.Layers.DataListener;
import MWC.GUI.Layers.DataListener2;
import MWC.GUI.PlainChart;
import MWC.GUI.Plottable;
import MWC.GUI.StepperListener;
import MWC.GUI.ToolParent;
import MWC.GUI.Canvas.CanvasAdaptor;
import MWC.GUI.DragDrop.FileDropSupport;
import MWC.GUI.DragDrop.FileDropSupport.FileDropListener;
import MWC.GUI.Undo.UndoBuffer;
import MWC.GenericData.HiResDate;
import MWC.GenericData.TimePeriod;
import MWC.TacticalData.temporal.PlotOperations;
import MWC.TacticalData.temporal.TimeManager;
import MWC.TacticalData.temporal.TimeProvider;
import MWC.Utilities.Errors.Trace;
import MWC.Utilities.ReaderWriter.ImportManager;
import MWC.Utilities.ReaderWriter.ImportManager.BaseImportCaller;

/**
 * @author Ayesha <ayesha.ma@gmail.com>
 * @author Unni Mana <unnivm@gmail.com>
 */

public class DebriefLiteApp implements FileDropListener
{

  /**
   * introduce a preferences helper, particularly to give default font sizes
   *
   */
  private static class LiteProvider implements PreferenceProvider
  {

    private Font _defaultFont;

    @Override
    public Font getDefaultFont()
    {
      if (_defaultFont == null)
      {
        // it's ok if we throw an exception here, just in case we had
        // a platform-specific font initialise string
        _defaultFont = new Font("Arial", Font.PLAIN, 18);
      }
      return _defaultFont;
    }

    @Override
    public String getPreference(final String name)
    {
      final String res;
      if (SensorContactWrapper.TRANSPARENCY.equals(name))
      {
        res = "100";
      }
      else
      {
        return null;
      }
      return res;
    }
  }

  /**
   * helper class
   *
   * @author ian
   *
   */
  private static class ToteSetter implements Runnable
  {
    final private PainterManager _manager;
    final private StepperListener _painter;

    public ToteSetter(final PainterManager manager,
        final StepperListener painter)
    {
      _manager = manager;
      _manager.addPainter(painter);
      _painter = painter;
    }

    @Override
    public void run()
    {
      _manager.setCurrentListener(_painter);
    }
  }

  private static DebriefLiteApp _instance;
  public static final String appName = "Debrief Lite";
  public static final String NOTES_ICON = "icons/16/note.png";

  public static String currentFileName = null;
  public static final String ACTIVE_STATE = "ACTIVE";
  public static final String INACTIVE_STATE = "INACTIVE";

  public static String state = INACTIVE_STATE;

  public static PropertyChangeListener enableDisableButtons =
      new PropertyChangeListener()
      {

        @Override
        public void propertyChange(final PropertyChangeEvent evt)
        {
          final boolean isActive = ACTIVE_STATE.equals(evt.getNewValue());
          DebriefRibbonTimeController.setButtonsEnabled(
              DebriefRibbonTimeController.topButtonsPanel, isActive);
          DebriefRibbonFile.closeButton.setEnabled(isActive);
        }
      };

  private static ArrayList<PropertyChangeListener> stateListeners =
      new ArrayList<>(Arrays.asList(enableDisableButtons));

  protected static boolean _plotDirty;

  private static String defaultTitle;

  /**
   * creates a scroll pane with map
   *
   * @param geoMapRenderer
   * @param dropSupport
   *
   * @return
   */
  private static JMapPane createMapPane(final GeoToolMapRenderer geoMapRenderer,
      final FileDropSupport dropSupport)
  {
    geoMapRenderer.createMapLayout();
    final MapBuilder builder = new MapBuilder();
    final JMapPane mapPane = (JMapPane) builder.setMapRenderer(geoMapRenderer)
        .build();
    dropSupport.addComponent(mapPane);
    return mapPane;
  }

  public static DebriefLiteApp getInstance()
  {
    return _instance;
  }

  public static boolean isDirty()
  {
    return _plotDirty;
  }

  public static void main(final String[] args)
  {
    SwingUtilities.invokeLater(new Runnable()
    {
      @Override
      public void run()
      {
        _instance = new DebriefLiteApp();
      }
    });

  }

  private static void notifyListenersStateChanged(final Object source,
      final String property, final String oldValue, final String newValue)
  {
    for (final PropertyChangeListener event : stateListeners)
    {
      event.propertyChange(new PropertyChangeEvent(source, property, oldValue,
          newValue));
    }
  }

  public static void openPlotFile(final File file)
  {
    try
    {
      _instance.handleImportDPF(file);
    }
    catch (final Exception e)
    {
      Trace.trace(e);
    }
    finally
    {
      resetFileName(file);
    }
  }

  public static void openRepFile(final File file)
  {
    try
    {
      _instance.handleImportRep(new File[]
      {file});
    }
    catch (final Exception e)
    {
      Trace.trace(e);
    }
    finally
    {
      resetFileName(file);
    }
  }

  private static void resetFileName(final File file)
  {
    if (DebriefLiteApp.currentFileName == null)
    {
      DebriefLiteApp.currentFileName = file.getAbsolutePath();
      DebriefLiteApp.setTitle(file.getName());
    }
  }

  public static void setDirty(final boolean b)
  {

    _plotDirty = b;
    if (currentFileName != null)
    {
      final String name = new File(currentFileName).getName();
      if (b)
      {
        setTitle(name + " *");
      }
      else
      {
        setTitle(name);
      }
    }

  }

  /**
   * State of the application. Inactive will disable all the button.
   *
   * @param newState
   */
  public static void setState(final String newState)
  {
    final String oldState = state;
    state = newState;

    notifyListenersStateChanged(_instance, "STATE", oldState, newState);
  }

  public static void setTitle(final String title)
  {
    if (title.startsWith(defaultTitle))
    {
      _instance.theFrame.setTitle(title);
    }
    else
    {
      _instance.theFrame.setTitle(defaultTitle + " - " + title);
    }
  }

  /**
   * @param filename
   *          autofilled
   */
  private static String suffixOf(final String filename)
  {
    String theSuffix = null;
    final int pos = filename.lastIndexOf(".");
    theSuffix = filename.substring(pos, filename.length());
    return theSuffix.toUpperCase();
  }

  protected DataListener2 _listenForMods;
  private OutlinePanelView layerManager;
  private final JXCollapsiblePaneWithTitle outlinePanel =
      new JXCollapsiblePaneWithTitle(Direction.LEFT, "Outline", 400);
  private final JRibbonFrame theFrame;
  final private Layers _theLayers = new Layers();
  private final DebriefLiteToolParent _toolParent = new DebriefLiteToolParent(
      ImportReplay.IMPORT_AS_OTG, 0L);
  private GeoToolMapProjection projection;
  private final LiteApplication app;

  private final LiteSession session;
  private final JLabel statusBar = new JLabel(
      "Status bar for displaying statuses");

  private final JMapPane mapPane;

  private final PlotOperations _myOperations = new PlotOperations()
  {
    // just provide with our complete set of layers
    @Override
    public Object[] getTargets()
    {
      // ok, return our top level layers as objects
      final Vector<Layer> res = new Vector<Layer>(0, 1);
      for (int i = 0; i < _theLayers.size(); i++)
      {
        res.add(_theLayers.elementAt(i));
      }
      return res.toArray();
    }

    /**
     * override performing the operation, since we'll do a screen update on completion
     */
    @Override
    public Vector<Layer> performOperation(final AnOperation operationName)
    {
      // make the actual change
      final Vector<Layer> res = super.performOperation(operationName);

      if (res != null && res.size() != 0)
      {
        for (final Iterator<Layer> iter = res.iterator(); iter.hasNext();)
        {
          final Layer thisL = iter.next();
          // and update the screen
          _theLayers.fireReformatted(thisL);
        }
      }
      return res;
    }
  };

  private final TimeManager timeManager = new TimeManager();

  private final GeoToolMapRenderer geoMapRenderer;

  private final PainterManager painterManager;

  private final LiteTote theTote;

  private final LiteStepControl _stepControl;

  private final Layer safeChartFeatures;

  public DebriefLiteApp()
  {
    // set the substance look and feel
    JFrame.setDefaultLookAndFeelDecorated(true);
    SubstanceCortex.GlobalScope.setSkin(new BusinessBlueSteelSkin());
    final DisplaySplash splashScreen = new DisplaySplash(5);
    final Thread t = new Thread(splashScreen);
    t.start();
    try
    {
      t.join();
    }
    catch (final InterruptedException e)
    {
      // ignore
    }

    // configure the default fonts, etc
    Defaults.setProvider(new LiteProvider());

    // for legacy integration we need to provide a tool-parent
    final LiteParent theParent = new LiteParent();
    Trace.initialise(theParent);

    defaultTitle = appName + " (" + Debrief.GUI.VersionInfo.getVersion() + ")";
    theFrame = new JRibbonFrame(defaultTitle);

    theFrame.setApplicationIcon(ImageWrapperResizableIcon.getIcon(MenuUtils
        .createImage("icons/d_lite.png"), MenuUtils.ICON_SIZE_32));

    geoMapRenderer = new GeoToolMapRenderer();
    initializeMapContent();

    final FileDropSupport dropSupport = new FileDropSupport();
    dropSupport.setFileDropListener(this, " .REP, .XML, .DSF, .DTF, .DPF");

    // provide some file helpers
    ImportReplay.initialise(new DebriefLiteToolParent(
        ImportReplay.IMPORT_AS_OTG, 0L));
    ImportManager.addImporter(new ImportReplay());

    // sort out time control
    _stepControl = new LiteStepControl(_toolParent);

    final Clipboard _theClipboard = new Clipboard("Debrief");
    session = new LiteSession(_theClipboard, _theLayers, _stepControl);

    _stepControl.setUndoBuffer(session.getUndoBuffer());
    _stepControl.setLayers(session.getData());

    // take a safe copy of the chart features layer
    safeChartFeatures = _theLayers.findLayer(Layers.CHART_FEATURES);

    final UndoBuffer undoBuffer = session.getUndoBuffer();
    app = new LiteApplication();

    ImportManager.addImporter(new DebriefXMLReaderWriter(app));
    mapPane = createMapPane(geoMapRenderer, dropSupport);
    final CanvasAdaptor theCanvas = new CanvasAdaptor(projection, mapPane
        .getGraphics());

    timeManager.addListener(_stepControl,
        TimeProvider.PERIOD_CHANGED_PROPERTY_NAME);
    timeManager.addListener(_stepControl,
        TimeProvider.TIME_CHANGED_PROPERTY_NAME);
    timeManager.addListener(new PropertyChangeListener()
    {

      @Override
      public void propertyChange(final PropertyChangeEvent evt)
      {
        redoTimePainter(false, theCanvas, (HiResDate) evt.getOldValue(),
            (HiResDate) evt.getNewValue());
      }
    }, TimeProvider.TIME_CHANGED_PROPERTY_NAME);

    final DataListener dListener = new DataListener()
    {
      @Override
      public void dataExtended(final Layers theData)
      {
        mapPane.repaint();
      }

      @Override
      public void dataModified(final Layers theData, final Layer changedLayer)
      {
        mapPane.repaint();
      }

      @Override
      public void dataReformatted(final Layers theData,
          final Layer changedLayer)
      {
        mapPane.repaint();
      }
    };
    _theLayers.addDataReformattedListener(dListener);
    _theLayers.addDataExtendedListener(dListener);
    _theLayers.addDataModifiedListener(dListener);

    painterManager = new PainterManager(_stepControl);
    final PlainChart theChart = new LiteChart(_theLayers, theCanvas, mapPane);
    theTote = new LiteTote(_theLayers, _stepControl);
    final TotePainter tp = new TotePainter(theChart, _theLayers, theTote);
    tp.setColor(Color.white);
    final SnailPainter sp = new SnailPainter(theChart, _theLayers, theTote);

    final ToteSetter normalT = new ToteSetter(painterManager, tp);
    final ToteSetter snailT = new ToteSetter(painterManager, sp);
    normalT.run();

    // create the components
    initForm();
    createAppPanels(geoMapRenderer, undoBuffer, dropSupport, mapPane,
        _stepControl, timeManager, _myOperations, normalT, snailT, statusBar);
    _listenForMods = new DataListenerAdaptor()
    {

      @Override
      public void dataExtended(final Layers theData, final Plottable newItem,
          final HasEditables parent)
      {
        update(theData, newItem, parent);
        if (parent != null)
        {
          setDirty(true);
          setState(ACTIVE_STATE);
        }
      }
    };

    _theLayers.addDataExtendedListener(_listenForMods);
    _theLayers.addDataModifiedListener(_listenForMods);
    _theLayers.addDataReformattedListener(_listenForMods);
    theFrame.setDefaultCloseOperation(WindowConstants.DO_NOTHING_ON_CLOSE);
    theFrame.setVisible(true);
    theFrame.getRibbon().setSelectedTask(DebriefRibbonFile.getFileTask());
  }

  private void addOutlineView(final ToolParent toolParent,
      final UndoBuffer undoBuffer)
  {
    layerManager = new OutlinePanelView(undoBuffer, session.getClipboard());
    layerManager.setObject(_theLayers);
    layerManager.setParent(toolParent);
    outlinePanel.add(layerManager, BorderLayout.CENTER);
  }

  private void createAppPanels(final GeoToolMapRenderer geoMapRenderer,
      final UndoBuffer undoBuffer, final FileDropSupport dropSupport,
      final Component mapPane, final LiteStepControl stepControl,
      final TimeManager timeManager, final PlotOperations operation,
      final ToteSetter normalT, final ToteSetter snailT, final JLabel statusBar)
  {
    // final Dimension frameSize = theFrame.getSize();
    // final int width = (int) frameSize.getWidth();

    theFrame.add(mapPane, BorderLayout.CENTER);

    theFrame.add(outlinePanel, BorderLayout.WEST);
    addOutlineView(_toolParent, undoBuffer);

    theFrame.add(statusBar, BorderLayout.SOUTH);
    final Runnable resetAction = new Runnable()
    {
      @Override
      public void run()
      {
        resetPlot();
      }
    };
    new DebriefRibbon(theFrame.getRibbon(), _theLayers, _toolParent,
        geoMapRenderer, stepControl, timeManager, operation, session,
        undoBuffer, resetAction, normalT, snailT, statusBar);
  }

  protected void doPaint(final Graphics gc)
  {
    final CanvasAdaptor dest = new CanvasAdaptor(projection, gc, Color.red);

    // ok, are we in snail mode?
    final String current = painterManager.getCurrentPainterObject().toString();
    if (current.equals(TotePainter.NORMAL_NAME))
    {
      // ok, we need to draw in the layers
      dest.setLineWidth(2f);
      dest.startDraw(gc);
      _theLayers.paint(dest);
    }

    // and the time marker
    redoTimePainter(true, dest, null, null);

    dest.endDraw(gc);
  }

  public void exit()
  {
    if (DebriefLiteApp.isDirty())
    {
      final int res = JOptionPane.showConfirmDialog(theFrame,
          "Save before exiting Debrief Lite?", "Warning",
          JOptionPane.YES_NO_CANCEL_OPTION);
      if (res == JOptionPane.OK_OPTION)
      {
        final String currentFileName = DebriefLiteApp.currentFileName;
        String outputFileName = null;
        if (currentFileName != null)
        {
          final File currentFile = new File(currentFileName);
          final File directory = currentFile.getParentFile();
          if (currentFileName.endsWith(".dpf"))
          {
            DebriefRibbonFile.saveChanges(currentFileName, session, theFrame);
            exitApp();
          }
          else
          {
            final String initialName = currentFile.getName().substring(0,
                currentFile.getName().lastIndexOf("."));
            outputFileName = DoSaveAs.showSaveDialog(directory, initialName);
          }
        }
        else
        {
          outputFileName = DoSaveAs.showSaveDialog(null, "DebriefPlot");
        }
        if (outputFileName != null)
        {
          DebriefRibbonFile.saveChanges(outputFileName, session, theFrame);
          exitApp();
        }

      }
      else if (res == JOptionPane.NO_OPTION)
      {
        exitApp();
      }
    }
    else
    {
      exitApp();
    }

  }

  private void exitApp()
  {
    session.close();
    theFrame.dispose();
    System.exit(0);
  }

  @Override
  public void FilesReceived(final Vector<File> files)
  {
    setCursor(Cursor.WAIT_CURSOR);
    File file = null;
    try
    {
      final Enumeration<File> iter = files.elements();

      while (iter.hasMoreElements())
      {
        file = iter.nextElement();

        final String suff = suffixOf(file.getName());
        if (suff.equalsIgnoreCase(".DPL"))
        {
          MWC.GUI.Dialogs.DialogFactory.showMessage("Open File",
              "Sorry DPL file format no longer supported");
        }
        else
        {
          if ((suff.equalsIgnoreCase(".REP")) || (suff.equalsIgnoreCase(".DSF"))
              || (suff.equalsIgnoreCase(".DTF")))
          {
            // fake wrap it
            final File[] fList = new File[]
            {file};
            handleImportRep(fList);
          }
          else if (suff.equalsIgnoreCase(".XML") || suff.equalsIgnoreCase(
              ".DPF"))
          {
            handleImportDPF(file);
          }
          else
          {
            Trace.trace("This file type not handled:" + suff);
          }
        }
      }
    }
    catch (final Exception e)
    {
      Trace.trace(e);
    }
    finally
    {
      resetFileName(file);
    }
    restoreCursor();
  }

  public OutlinePanelView getLayerManager()
  {
<<<<<<< HEAD

  }

  private static void resetFileName(final File file)
  {
    if (DebriefLiteApp.currentFileName == null)
    {
      DebriefLiteApp.currentFileName = file.getAbsolutePath();
      DebriefLiteApp.setTitle(file.getName());
    }
  }

  public static void openPlotFile(final File file)
  {
    try
    {
      _instance.handleImportDPF(file);
    }
    catch (final Exception e)
    {
      
      throw new RuntimeException (e);
    }
    finally
    {
      resetFileName(file);
    }
  }

  public static void openRepFile(final File file)
  {
    try
    {
      _instance.handleImportRep(new File[]
      {file});
    }
    catch (final Exception e)
    {
     throw new RuntimeException(e);
    }
    finally
    {
      resetFileName(file);
    }
=======
    return layerManager;
>>>>>>> d3b62392
  }

  private void handleImportDPF(final File file)
  {
    final DebriefXMLReaderWriter reader = new DebriefXMLReaderWriter(app);
    try
    {
      reader.importThis(file.getName(), new FileInputStream(file), session);

      // update the time panel
      final TimePeriod period = _theLayers.getTimePeriod();
      _myOperations.setPeriod(period);
      timeManager.setPeriod(this, period);
      if (period != null)
      {
        timeManager.setTime(this, period.getStartDTG(), true);
      }
      if (_stepControl.getDateFormat() != null)
      {
        DebriefRibbonTimeController.assignThisTimeFormat(_stepControl
            .getDateFormat(), true, true);
      }
    }
    catch (final FileNotFoundException e)
    {
      _toolParent.logError(ToolParent.ERROR, "Failed to read DPF File", e);
    }
    _theLayers.fireModified(null);
  }

  private void handleImportRep(final File[] fList)
  {
    final DebriefLiteApp source = this;
    final BaseImportCaller caller = new BaseImportCaller(fList, _theLayers)
    {
      // handle completion of the full import process
      @Override
      public void allFilesFinished(final File[] fNames, final Layers newData)
      {
        finishImport(source);
      }

      // handle the completion of each file
      @Override
      public void fileFinished(final File fName, final Layers newData)
      {

      }

      private void finishImport(final DebriefLiteApp source)
      {
        SwingUtilities.invokeLater(new Runnable()
        {
          @Override
          public void run()
          {
            setCursor(Cursor.WAIT_CURSOR);
            layerManager.createAndInitializeTree();
            mapPane.repaint();
            restoreCursor();
            // update the time panel
            final TimePeriod period = _theLayers.getTimePeriod();
            _myOperations.setPeriod(period);
            timeManager.setPeriod(source, period);
            if (period != null)
            {
              timeManager.setTime(source, period.getStartDTG(), true);
            }

            theTote.assignWatchables(true);

            // and the spatial bounds
            final FitToWindow fitMe = new FitToWindow(_theLayers, mapPane);
            fitMe.actionPerformed(null);

            populateTote();
          }
        });
      }
    };
    // ok, start loading
    caller.start();
  }

  /**
   * fill in the UI details
   *
   * @param theToolbar
   */
  private void initForm()
  {
    theFrame.addWindowListener(new WindowAdapter()
    {
      @Override
      public void windowClosing(final java.awt.event.WindowEvent e)
      {
        exit();
      }
    });

    // try to give the application an icon
    final Dimension dim = Toolkit.getDefaultToolkit().getScreenSize();

    /*
     * theFrame.getRibbon().setApplicationMenu(new RibbonAppMenuProvider()
     * .createApplicationMenu(theFrame));
     */
    // It cannot be smaller than this size to have the ribbon complete!
    final int sizeWidth = Math.max((int) (dim.width * 0.6), 870);
    final int sizeHeight = (int) (dim.height * 0.6);
    theFrame.setSize(sizeWidth, sizeHeight);
    final Dimension sz = theFrame.getSize();
    theFrame.setLocation((dim.width - sz.width) / 2, (dim.height - sz.height)
        / 2);

    // do any final re-arranging
    theFrame.doLayout();
  }

  private void initializeMapContent()
  {
    geoMapRenderer.loadMapContent();
    final MapContent mapComponent = geoMapRenderer.getMapComponent();
    projection = new GeoToolMapProjection(mapComponent, _theLayers);

    geoMapRenderer.addRenderer(new MapRenderer()
    {

      @Override
      public void paint(final Graphics gc)
      {
        doPaint(gc);
      }
    });
  }

  /**
   * new data has been added - have a look at the times
   */
  protected void layersExtended()
  {

  }

  private void populateTote()
  {

  }

  private void redoTimePainter(final boolean bigPaint, final CanvasAdaptor dest,
      final HiResDate oldDTG, final HiResDate newDTG)
  {
    final StepperListener current = painterManager.getCurrentPainterObject();
    final boolean isNormal = current.toString().equals(TotePainter.NORMAL_NAME);

    // we need to use different XOR background colors depending on if
    // we're in normal or snail mode
    final Color backColor = isNormal ? Color.BLACK : Color.white;

    // and the time marker
    final Graphics graphics = mapPane.getGraphics();

    if (bigPaint)
    {
      final CanvasType.PaintListener thisPainter =
          (CanvasType.PaintListener) painterManager.getCurrentPainterObject();

      // it must be ok
      thisPainter.paintMe(new CanvasAdaptor(projection, dest.getGraphicsTemp(),
          backColor));
    }
    else
    {
      if (!isNormal)
      {
        final SnailPainter snail = (SnailPainter) current;
        snail.setVectorStretch(1d);
      }

      painterManager.newTime(oldDTG, newDTG, new CanvasAdaptor(projection,
          graphics, backColor));
    }
  }

  public void resetPlot()
  {
    // clear teh data
    _theLayers.clear();
    layerManager.resetTree();

    // special behaviour. The chart creator objects take a point to the
    // target layer on creation. So, we need to keep the same chart features layer
    // for the running session.
    if (safeChartFeatures != null)
    {
      final BaseLayer bl = (BaseLayer) safeChartFeatures;
      bl.removeAllElements();
    }
    _theLayers.addThisLayer(safeChartFeatures);

    // continue with reset processing
    _plotDirty = false;
    setState(INACTIVE_STATE);
    currentFileName = null;
    setTitle(defaultTitle);

    // also clear the tote
    theTote.clear();

    timeManager.setPeriod(this, null);
    timeManager.setTime(this, null, false);

    // and the time format dropdown
    DebriefRibbonTimeController.resetDateFormat();

    // stop the timer
    if (_stepControl.isPlaying())
    {
      _stepControl.startStepping(false);
    }

    // send a reset to the step control
    _stepControl.reset();

    // reset the map
    final ResetAction resetMap = new ResetAction(_instance.mapPane);
    resetMap.actionPerformed(null);
  }

  public final void restoreCursor()
  {
    theFrame.getContentPane().setCursor(null);
  }

  public final void setCursor(final int theCursor)
  {
    theFrame.getContentPane().setCursor(new Cursor(theCursor));
  }

  public void setStatus(final String message)
  {
    statusBar.setText(message);
  }

  protected void update(final Layers theData, final Plottable newItem,
      final HasEditables theLayer)
  {
    _instance.getLayerManager().updateData((Layer) theLayer, newItem);
  }
}<|MERGE_RESOLUTION|>--- conflicted
+++ resolved
@@ -723,8 +723,7 @@
 
   public OutlinePanelView getLayerManager()
   {
-<<<<<<< HEAD
-
+  return layerManager;
   }
 
   private static void resetFileName(final File file)
@@ -768,9 +767,6 @@
     {
       resetFileName(file);
     }
-=======
-    return layerManager;
->>>>>>> d3b62392
   }
 
   private void handleImportDPF(final File file)
