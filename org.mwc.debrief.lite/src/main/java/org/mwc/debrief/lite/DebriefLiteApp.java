--- conflicted
+++ resolved
@@ -537,7 +537,6 @@
       @Override
       public void fileFinished(final File fName, final Layers newData)
       {
-<<<<<<< HEAD
         // have we got a track?
         Enumeration<Editable> ele = newData.elements();
         while (ele.hasMoreElements())
@@ -554,9 +553,6 @@
           currentFileName = fName.getAbsolutePath();
           theFrame.setTitle(fName.getName());
         }
-=======
-        
->>>>>>> 50c25383
       }
     };
     // ok, start loading
