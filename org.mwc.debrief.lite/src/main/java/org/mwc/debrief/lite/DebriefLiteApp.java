--- conflicted
+++ resolved
@@ -749,12 +749,8 @@
     catch (final Exception e)
     {
       Trace.trace(e);
-<<<<<<< HEAD
-      JOptionPane.showMessageDialog(null, "Error opening file:"+e.getMessage(), "Error", JOptionPane.ERROR_MESSAGE);
-=======
       MWC.GUI.Dialogs.DialogFactory.showMessage("Open Debrief file",
           "Error Opening the file: " + e.getMessage());
->>>>>>> 223a9d97
     }
     finally
     {
@@ -795,15 +791,9 @@
     }
     catch(DebriefXMLReaderException e)
     {
-<<<<<<< HEAD
       _toolParent.logError(ToolParent.ERROR, "Error opening DPF file", e);
       //exception will be displayed in import replay or debriefxmlreaderwriter
      // JOptionPane.showMessageDialog(null, "Error opening DPF file:"+e.getMessage(), "Error", JOptionPane.ERROR_MESSAGE);
-=======
-      app.logError(ToolParent.ERROR, "Failed to read DPF File", e);
-      MWC.GUI.Dialogs.DialogFactory.showMessage("Open Debrief file",
-          "Failed to read DPF File" + e.getMessage());
->>>>>>> 223a9d97
     }
 
     // update the time panel
