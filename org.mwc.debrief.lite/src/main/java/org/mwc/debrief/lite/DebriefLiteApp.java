/*
 *    Debrief - the Open Source Maritime Analysis Application
 *    http://debrief.info
 *
 *    (C) 2000-2018, Deep Blue C Technology Ltd
 *
 *    This library is free software; you can redistribute it and/or
 *    modify it under the terms of the Eclipse Public License v1.0
 *    (http://www.eclipse.org/legal/epl-v10.html)
 *
 *    This library is distributed in the hope that it will be useful,
 *    but WITHOUT ANY WARRANTY; without even the implied warranty of
 *    MERCHANTABILITY or FITNESS FOR A PARTICULAR PURPOSE.
 */
package org.mwc.debrief.lite;

import java.awt.BorderLayout;
import java.awt.Component;
import java.awt.Cursor;
import java.awt.Dimension;
import java.awt.Graphics;
import java.awt.Toolkit;
import java.awt.datatransfer.Clipboard;
import java.awt.event.WindowAdapter;
import java.io.File;
import java.io.FileInputStream;
import java.io.FileNotFoundException;
import java.util.Enumeration;
import java.util.Vector;

import javax.swing.JFrame;
import javax.swing.JLabel;
import javax.swing.SwingUtilities;

import org.geotools.map.MapContent;
import org.geotools.swing.JMapPane;
import org.mwc.debrief.lite.gui.DebriefLiteToolParent;
import org.mwc.debrief.lite.gui.FitToWindow;
import org.mwc.debrief.lite.gui.GeoToolMapProjection;
import org.mwc.debrief.lite.gui.LiteStepControl;
import org.mwc.debrief.lite.gui.custom.JXCollapsiblePane.Direction;
import org.mwc.debrief.lite.gui.custom.JXCollapsiblePaneWithTitle;
import org.mwc.debrief.lite.map.GeoToolMapRenderer;
import org.mwc.debrief.lite.map.GeoToolMapRenderer.MapRenderer;
import org.mwc.debrief.lite.map.MapBuilder;
import org.mwc.debrief.lite.menu.DebriefRibbon;
import org.mwc.debrief.lite.menu.MenuUtils;
import org.mwc.debrief.lite.menu.RibbonAppMenuProvider;
import org.mwc.debrief.lite.outline.OutlinePanelView;
import org.pushingpixels.flamingo.api.common.icon.ImageWrapperResizableIcon;
import org.pushingpixels.flamingo.api.ribbon.JRibbonFrame;
import org.pushingpixels.substance.api.SubstanceCortex;
import org.pushingpixels.substance.api.skin.BusinessBlueSteelSkin;

import Debrief.ReaderWriter.Replay.ImportReplay;
import Debrief.ReaderWriter.XML.DebriefXMLReaderWriter;
import MWC.GUI.DataListenerAdaptor;
import MWC.GUI.HasEditables;
import MWC.GUI.Layer;
import MWC.GUI.Layers;
import MWC.GUI.Layers.DataListener;
import MWC.GUI.Layers.DataListener2;
import MWC.GUI.Plottable;
import MWC.GUI.ToolParent;
import MWC.GUI.Canvas.CanvasAdaptor;
import MWC.GUI.DragDrop.FileDropSupport;
import MWC.GUI.DragDrop.FileDropSupport.FileDropListener;
import MWC.GUI.LayerManager.Swing.SwingLayerManager;
import MWC.GUI.Undo.UndoBuffer;
import MWC.GenericData.TimePeriod;
import MWC.TacticalData.temporal.TimeManager;
import MWC.TacticalData.temporal.TimeProvider;
import MWC.Utilities.Errors.Trace;
import MWC.Utilities.ReaderWriter.ImportManager;
import MWC.Utilities.ReaderWriter.ImportManager.BaseImportCaller;

/**
 * @author Ayesha <ayesha.ma@gmail.com>
 * @author Unni Mana <unnivm@gmail.com>
 */

public class DebriefLiteApp implements FileDropListener
{

  protected DataListener2 _listenForMods;
  
  public static final String appName = "Debrief Lite";
  public static final String NOTES_ICON = "images/16/note.png";
  public static String currentFileName = null;

  /**
   * creates a scroll pane with map
   *
   * @param geoMapRenderer
   * @param dropSupport
   *
   * @return
   */
  private static JMapPane createMapPane(
      final GeoToolMapRenderer geoMapRenderer,
      final FileDropSupport dropSupport)
  {
    geoMapRenderer.createMapLayout();
    final MapBuilder builder = new MapBuilder();
    final JMapPane mapPane = (JMapPane) builder.setMapRenderer(geoMapRenderer).build();
    dropSupport.addComponent(mapPane);
    return mapPane;
  }

  public static void main(final String[] args)
  {
    javax.swing.SwingUtilities.invokeLater(new Runnable()
    {
      @Override
      public void run()
      {
        new DebriefLiteApp();
      }
    });

  }

  /**
   * @param filename
   *          autofilled
   */
  private static String suffixOf(final String filename)
  {
    String theSuffix = null;
    final int pos = filename.lastIndexOf(".");
    theSuffix = filename.substring(pos, filename.length());
    return theSuffix.toUpperCase();
  }

  private SwingLayerManager layerManager;

  private final JXCollapsiblePaneWithTitle outlinePanel =
      new JXCollapsiblePaneWithTitle(Direction.LEFT, "Outline", 400);

  private final JRibbonFrame theFrame;

  final private Layers _theLayers = new Layers();

  private final DebriefLiteToolParent _toolParent = new DebriefLiteToolParent(
      ImportReplay.IMPORT_AS_OTG, 0L);
  private final GeoToolMapProjection projection;

  private final LiteApplication app;

  private final LiteSession session;
  private final JLabel statusBar = new JLabel(
      "Status bar for displaying statuses");
  private final LiteStepControl _stepControl;
  private final JMapPane mapPane;
  private final TimeManager timeManager = new TimeManager();
<<<<<<< HEAD
=======
  private static String defaultTitle;

>>>>>>> e1aa88df
  public DebriefLiteApp()
  {
    //set the substance look and feel
    JFrame.setDefaultLookAndFeelDecorated(true);
    SubstanceCortex.GlobalScope.setSkin(new BusinessBlueSteelSkin());
    final DisplaySplash splashScreen = new DisplaySplash(5);
    final Thread t = new Thread(splashScreen);
    t.start();
    try
    {
      t.join();
    }
    catch (InterruptedException e)
    {
       //ignore
    }
    defaultTitle = appName 
        + " (" + Debrief.GUI.VersionInfo.getVersion()+ ")";
    theFrame = new JRibbonFrame(defaultTitle);
    theFrame.setApplicationIcon(ImageWrapperResizableIcon.getIcon(MenuUtils
        .createImage("icons/d_lite.png"), MenuUtils.ICON_SIZE_32));
    
    final GeoToolMapRenderer geoMapRenderer = new GeoToolMapRenderer();
    geoMapRenderer.loadMapContent();
    final MapContent mapComponent = geoMapRenderer.getMapComponent();

    final FileDropSupport dropSupport = new FileDropSupport();
    dropSupport.setFileDropListener(this, " .REP, .XML, .DSF, .DTF, .DPF");

    projection = new GeoToolMapProjection(mapComponent, _theLayers);

    geoMapRenderer.addRenderer(new MapRenderer()
    {

      @Override
      public void paint(final Graphics gc)
      {
        doPaint(gc);
      }
    });

    // provide some file helpers
    ImportReplay.initialise(new DebriefLiteToolParent(
        ImportReplay.IMPORT_AS_OTG, 0L));
    ImportManager.addImporter(new ImportReplay());
    
    // sort out time control
    _stepControl = new LiteStepControl(_toolParent);
    timeManager.addListener(_stepControl, TimeProvider.PERIOD_CHANGED_PROPERTY_NAME);
    timeManager.addListener(_stepControl, TimeProvider.TIME_CHANGED_PROPERTY_NAME);


    final Clipboard _theClipboard = new Clipboard("Debrief");
    session = new LiteSession(_theClipboard, _theLayers, _stepControl);
    final UndoBuffer undoBuffer = session.getUndoBuffer();
    app = new LiteApplication();

    ImportManager.addImporter(new DebriefXMLReaderWriter(app));
    mapPane = createMapPane(geoMapRenderer, dropSupport);

    final DataListener dListener = new DataListener()
    {
      @Override
      public void dataExtended(final Layers theData)
      {
        mapPane.repaint();
      }

      @Override
      public void dataModified(final Layers theData, final Layer changedLayer)
      {
        mapPane.repaint();
      }

      @Override
      public void dataReformatted(final Layers theData,
          final Layer changedLayer)
      {
        mapPane.repaint();
      }
    };
    _theLayers.addDataReformattedListener(dListener);
    _theLayers.addDataExtendedListener(dListener);
    _theLayers.addDataModifiedListener(dListener);
<<<<<<< HEAD
    _stepControl = new LiteStepControl(_toolParent);
    timeManager.addListener(_stepControl, TimeProvider.PERIOD_CHANGED_PROPERTY_NAME);
    timeManager.addListener(_stepControl, TimeProvider.TIME_CHANGED_PROPERTY_NAME);
=======

>>>>>>> e1aa88df


    // create the components
    initForm();
    createAppPanels(geoMapRenderer, undoBuffer, dropSupport, mapPane,
        _stepControl, timeManager);
    _listenForMods = new DataListenerAdaptor()
    {
      
      @Override
      public void dataExtended(Layers theData, Plottable newItem,
          HasEditables parent)
      {
        update(theData, newItem, parent);
      }
    };        
    _theLayers.addDataExtendedListener(_listenForMods);
    _theLayers.addDataModifiedListener(_listenForMods);
    _theLayers.addDataReformattedListener(_listenForMods);
    theFrame.setDefaultCloseOperation(JFrame.EXIT_ON_CLOSE);
    theFrame.setVisible(true);
  }
  
  protected void update(Layers theData, Plottable newItem,HasEditables theLayer)
  {
    layerManager.updateData((Layer)theLayer,newItem);
    
  }

  
  /**
   * new data has been added - have a look at the times
   */
  protected void layersExtended()
  {
    
  }

  private void addOutlineView(final ToolParent toolParent,
      final UndoBuffer undoBuffer)
  {
    layerManager = new OutlinePanelView(undoBuffer);
    layerManager.setObject(_theLayers);
    layerManager.setParent(toolParent);
    outlinePanel.add(layerManager, BorderLayout.CENTER);
  }

  private void createAppPanels(final GeoToolMapRenderer geoMapRenderer,
      final UndoBuffer undoBuffer, final FileDropSupport dropSupport,
      final Component mapPane, final LiteStepControl stepControl, final TimeManager timeManager)
  {
    // final Dimension frameSize = theFrame.getSize();
    // final int width = (int) frameSize.getWidth();

    theFrame.add(mapPane, BorderLayout.CENTER);

    theFrame.add(outlinePanel, BorderLayout.WEST);
    addOutlineView(_toolParent, undoBuffer);

    theFrame.add(statusBar, BorderLayout.SOUTH);
    // dummy placeholder
    new DebriefRibbon(theFrame.getRibbon(), _theLayers, _toolParent,
        geoMapRenderer, stepControl, timeManager, session);
  }

  protected void doPaint(final Graphics gc)
  {
    final CanvasAdaptor dest = new CanvasAdaptor(projection, gc);
    dest.setLineWidth(2f);
    dest.startDraw(gc);
    _theLayers.paint(dest);
    dest.endDraw(gc);
  }

  protected void exit()
  {
    theFrame.dispose();
  }

  @Override
  public void FilesReceived(final Vector<File> files)
  {
    setCursor(Cursor.WAIT_CURSOR);

    try
    {
      final Enumeration<File> iter = files.elements();
      while (iter.hasMoreElements())
      {
        final File file = iter.nextElement();

        final String suff = suffixOf(file.getName());
        if (suff.equalsIgnoreCase(".DPL"))
        {
          MWC.GUI.Dialogs.DialogFactory.showMessage("Open File",
              "Sorry DPL file format no longer supported");
        }
        else
        {
          if ((suff.equalsIgnoreCase(".REP")) || (suff.equalsIgnoreCase(".DSF"))
              || (suff.equalsIgnoreCase(".DTF")))
          {
            // fake wrap it
            final File[] fList = new File[]
            {file};
            handleImportRep(fList);
          }
          else if (suff.equalsIgnoreCase(".XML") || suff.equalsIgnoreCase(
              ".DPF"))
          {
            handleImportDPF(file);
          }
          else
          {
            Trace.trace("This file type not handled:" + suff);
          }
        }
      }
    }
    catch (final Exception e)
    {
      Trace.trace(e);
    }

    restoreCursor();
  }

  private void handleImportDPF(final File file)
  {
    final DebriefXMLReaderWriter reader = new DebriefXMLReaderWriter(app);
    try
    {
      reader.importThis(file.getName(), new FileInputStream(file), session);
      if(currentFileName == null) {
        currentFileName = file.getAbsolutePath();
        theFrame.setTitle(file.getName());
      }
    }
    catch (final FileNotFoundException e)
    {
      _toolParent.logError(ToolParent.ERROR, "Failed to read DPF File", e);
    }
    _theLayers.fireModified(null);
  }

  private void handleImportRep(final File[] fList)
  {
    final DebriefLiteApp source = this;
    BaseImportCaller caller = new BaseImportCaller(fList, _theLayers)
    {
      // handle completion of the full import process
      @Override
      public void allFilesFinished(final File[] fNames, final Layers newData)
      {
        SwingUtilities.invokeLater(new Runnable()
        {
          @Override
          public void run()
          {
            layerManager.createAndInitializeTree();
            layerManager.dataModified(null,null);
            mapPane.repaint();
            
            restoreCursor();
            // update the time panel
            TimePeriod period = _theLayers.getTimePeriod();
            timeManager.setPeriod(source, period);
            if(period != null)
            {
              timeManager.setTime(source, period.getStartDTG(), true);
            }
            
            // and the spatial bounds
            FitToWindow fitMe = new FitToWindow(_theLayers, mapPane);
            fitMe.actionPerformed(null);
          }
        });
      }

      // handle the completion of each file
      @Override
      public void fileFinished(final File fName, final Layers newData)
      {
        if(currentFileName == null) {
          currentFileName = fName.getAbsolutePath();
          theFrame.setTitle(fName.getName());
        }
      }
    };
    // ok, start loading
    caller.start();
  }

  /**
   * fill in the UI details
   *
   * @param theToolbar
   */
  private void initForm()
  {
    theFrame.addWindowListener(new WindowAdapter()
    {
      @Override
      public void windowClosing(final java.awt.event.WindowEvent e)
      {
        exit();
      }
    });

    // try to give the application an icon
    final Dimension dim = Toolkit.getDefaultToolkit().getScreenSize();

    theFrame.getRibbon().setApplicationMenu(new RibbonAppMenuProvider()
        .createApplicationMenu(theFrame));
    theFrame.setSize((int) (dim.width * 0.6), (int) (dim.height * 0.6));
    final Dimension sz = theFrame.getSize();
    theFrame.setLocation((dim.width - sz.width) / 2, (dim.height - sz.height)
        / 2);

    // do any final re-arranging
    theFrame.doLayout();
  }

  public final void restoreCursor()
  {
    theFrame.getContentPane().setCursor(null);
  }

  public final void setCursor(final int theCursor)
  {
    theFrame.getContentPane().setCursor(new Cursor(theCursor));
  }

  public void setStatus(final String message)
  {
    statusBar.setText(message);
  }
  
/*  public static void setTitle(final String title) {
    javax.swing.SwingUtilities.invokeLater(new Runnable()
    {
      @Override
      public void run()
      {
        theFrame.setTitle(defaultTitle +" - "+title);
      }
    });
    
  }
*/
}<|MERGE_RESOLUTION|>--- conflicted
+++ resolved
@@ -153,11 +153,8 @@
   private final LiteStepControl _stepControl;
   private final JMapPane mapPane;
   private final TimeManager timeManager = new TimeManager();
-<<<<<<< HEAD
-=======
   private static String defaultTitle;
 
->>>>>>> e1aa88df
   public DebriefLiteApp()
   {
     //set the substance look and feel
@@ -242,14 +239,6 @@
     _theLayers.addDataReformattedListener(dListener);
     _theLayers.addDataExtendedListener(dListener);
     _theLayers.addDataModifiedListener(dListener);
-<<<<<<< HEAD
-    _stepControl = new LiteStepControl(_toolParent);
-    timeManager.addListener(_stepControl, TimeProvider.PERIOD_CHANGED_PROPERTY_NAME);
-    timeManager.addListener(_stepControl, TimeProvider.TIME_CHANGED_PROPERTY_NAME);
-=======
-
->>>>>>> e1aa88df
-
 
     // create the components
     initForm();
