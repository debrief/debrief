--- conflicted
+++ resolved
@@ -145,7 +145,7 @@
     theFrame = new JRibbonFrame(appName 
         + " (" + Debrief.GUI.VersionInfo.getVersion()+ ")");
     splashScreen.updateMessage("Loading map content..");
-        final GeoToolMapRenderer geoMapRenderer = new GeoToolMapRenderer();
+    final GeoToolMapRenderer geoMapRenderer = new GeoToolMapRenderer();
     geoMapRenderer.loadMapContent();
     splashScreen.updateMessage("Initializing Debrief Lite");
     final MapContent mapComponent = geoMapRenderer.getMapComponent();
@@ -204,17 +204,7 @@
     _theLayers.addDataExtendedListener(dListener);
     _theLayers.addDataModifiedListener(dListener);
 
-<<<<<<< HEAD
-    theFrame.setApplicationIcon(ImageWrapperResizableIcon.getIcon(MenuUtils.createImage("images/icon.png"), new Dimension(32,32)));
-=======
-    //set the substance look and feel
-    JFrame.setDefaultLookAndFeelDecorated(true);
-    SubstanceCortex.GlobalScope.setSkin(new BusinessBlueSteelSkin());
-    
-    theFrame = new JRibbonFrame(appName + " (" + Debrief.GUI.VersionInfo.getVersion()
-        + ")");
     theFrame.setApplicationIcon(ImageWrapperResizableIcon.getIcon(MenuUtils.createImage("images/icon_533.png"), MenuUtils.ICON_SIZE_32));
->>>>>>> c08747da
     // create the components
     splashScreen.updateMessage("Initializing screen...");
     initForm();
