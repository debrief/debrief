/*
 *    Debrief - the Open Source Maritime Analysis Application
 *    http://debrief.info
 *
 *    (C) 2000-2018, Deep Blue C Technology Ltd
 *
 *    This library is free software; you can redistribute it and/or
 *    modify it under the terms of the Eclipse Public License v1.0
 *    (http://www.eclipse.org/legal/epl-v10.html)
 *
 *    This library is distributed in the hope that it will be useful,
 *    but WITHOUT ANY WARRANTY; without even the implied warranty of
 *    MERCHANTABILITY or FITNESS FOR A PARTICULAR PURPOSE.
 */
package org.mwc.debrief.lite;

import java.awt.BorderLayout;
import java.awt.Component;
import java.awt.Cursor;
import java.awt.Dimension;
import java.awt.Graphics;
import java.awt.Image;
import java.awt.Toolkit;
import java.awt.datatransfer.Clipboard;
import java.awt.event.WindowAdapter;
import java.io.File;
import java.io.FileInputStream;
import java.io.FileNotFoundException;
import java.util.Enumeration;
import java.util.Vector;

import javax.swing.JFrame;
import javax.swing.JLabel;
import javax.swing.SwingUtilities;

import org.geotools.map.MapContent;
import org.geotools.swing.JMapPane;
import org.mwc.debrief.lite.gui.DebriefLiteToolParent;
import org.mwc.debrief.lite.gui.GeoToolMapProjection;
import org.mwc.debrief.lite.gui.LiteStepControl;
import org.mwc.debrief.lite.gui.custom.JXCollapsiblePane.Direction;
import org.mwc.debrief.lite.gui.custom.JXCollapsiblePaneWithTitle;
import org.mwc.debrief.lite.map.GeoToolMapRenderer;
import org.mwc.debrief.lite.map.GeoToolMapRenderer.MapRenderer;
import org.mwc.debrief.lite.map.MapBuilder;
import org.mwc.debrief.lite.menu.DebriefRibbon;
import org.mwc.debrief.lite.menu.MenuUtils;
import org.mwc.debrief.lite.menu.RibbonAppMenuProvider;
import org.mwc.debrief.lite.outline.OutlinePanelView;
import org.pushingpixels.flamingo.api.common.icon.ImageWrapperResizableIcon;
import org.pushingpixels.flamingo.api.ribbon.JRibbonFrame;
import org.pushingpixels.substance.api.SubstanceCortex;
import org.pushingpixels.substance.api.skin.BusinessBlueSteelSkin;

import Debrief.ReaderWriter.Replay.ImportReplay;
import Debrief.ReaderWriter.XML.DebriefXMLReaderWriter;
import MWC.GUI.Layer;
import MWC.GUI.Layers;
import MWC.GUI.Layers.DataListener;
import MWC.GUI.ToolParent;
import MWC.GUI.Canvas.CanvasAdaptor;
import MWC.GUI.DragDrop.FileDropSupport;
import MWC.GUI.DragDrop.FileDropSupport.FileDropListener;
import MWC.GUI.LayerManager.Swing.SwingLayerManager;
import MWC.GUI.Undo.UndoBuffer;
import MWC.GenericData.TimePeriod;
import MWC.TacticalData.temporal.TimeManager;
import MWC.TacticalData.temporal.TimeProvider;
import MWC.Utilities.Errors.Trace;
import MWC.Utilities.ReaderWriter.ImportManager;
import MWC.Utilities.ReaderWriter.ImportManager.BaseImportCaller;

/**
 * @author Ayesha <ayesha.ma@gmail.com>
 * @author Unni Mana <unnivm@gmail.com>
 */

public class DebriefLiteApp implements FileDropListener
{

  public static final String appName = "Debrief Lite";
  public static final String NOTES_ICON = "images/16/note.png";

  /**
   * creates a scroll pane with map
   *
   * @param geoMapRenderer
   * @param dropSupport
   *
   * @return
   */
  private static JMapPane createMapPane(
      final GeoToolMapRenderer geoMapRenderer,
      final FileDropSupport dropSupport)
  {
    geoMapRenderer.createMapLayout();
    final MapBuilder builder = new MapBuilder();
    final JMapPane mapPane = (JMapPane) builder.setMapRenderer(geoMapRenderer).build();
    dropSupport.addComponent(mapPane);
    return mapPane;
  }

  public static void main(final String[] args)
  {
    javax.swing.SwingUtilities.invokeLater(new Runnable()
    {
      @Override
      public void run()
      {
        new DebriefLiteApp();
      }
    });

  }

  /**
   * @param filename
   *          autofilled
   */
  private static String suffixOf(final String filename)
  {
    String theSuffix = null;
    final int pos = filename.lastIndexOf(".");
    theSuffix = filename.substring(pos, filename.length());
    return theSuffix.toUpperCase();
  }

  private SwingLayerManager layerManager;

  private final JXCollapsiblePaneWithTitle outlinePanel =
      new JXCollapsiblePaneWithTitle(Direction.LEFT, "Outline", 400);

  private final JRibbonFrame theFrame;

  final private Layers _theLayers = new Layers();

  private final DebriefLiteToolParent _toolParent = new DebriefLiteToolParent(
      ImportReplay.IMPORT_AS_OTG, 0L);
  private final GeoToolMapProjection projection;

  private final LiteApplication app;

  private final LiteSession session;
  private final JLabel statusBar = new JLabel(
      "Status bar for displaying statuses");
  private final LiteStepControl _stepControl;
  private final JMapPane mapPane;
  private final TimeManager timeManager = new TimeManager();

  public DebriefLiteApp()
  {
<<<<<<< HEAD
    final GeoToolMapRenderer geoMapRenderer = new GeoToolMapRenderer();
    geoMapRenderer.loadMapContent();
    
=======
  //set the substance look and feel
    JFrame.setDefaultLookAndFeelDecorated(true);
    SubstanceCortex.GlobalScope.setSkin(new BusinessBlueSteelSkin());
    DisplaySplash splashScreen = new DisplaySplash(5);
    Thread t = new Thread(splashScreen);
    t.start();
    try
    {
      t.join();
    }
    catch (InterruptedException e)
    {
       //ignore
    }
    
    theFrame = new JRibbonFrame(appName 
        + " (" + Debrief.GUI.VersionInfo.getVersion()+ ")");
    theFrame.setApplicationIcon(ImageWrapperResizableIcon.getIcon(MenuUtils
        .createImage("images/icon_533.png"), MenuUtils.ICON_SIZE_32));
    
    final GeoToolMapRenderer geoMapRenderer = new GeoToolMapRenderer();
    geoMapRenderer.loadMapContent();
>>>>>>> 15d3baa6
    final MapContent mapComponent = geoMapRenderer.getMapComponent();

    final FileDropSupport dropSupport = new FileDropSupport();
    dropSupport.setFileDropListener(this, " .REP, .XML, .DSF, .DTF, .DPF");

    projection = new GeoToolMapProjection(mapComponent, _theLayers);

    geoMapRenderer.addRenderer(new MapRenderer()
    {

      @Override
      public void paint(final Graphics gc)
      {
        doPaint(gc);
      }
    });

    // provide some file helpers
    ImportReplay.initialise(new DebriefLiteToolParent(
        ImportReplay.IMPORT_AS_OTG, 0L));
    ImportManager.addImporter(new ImportReplay());

    final Clipboard _theClipboard = new Clipboard("Debrief");
    session = new LiteSession(_theClipboard, _theLayers);
    final UndoBuffer undoBuffer = session.getUndoBuffer();
    app = new LiteApplication();

    ImportManager.addImporter(new DebriefXMLReaderWriter(app));
<<<<<<< HEAD
    
    final Component mapPane = createMapPane(geoMapRenderer, dropSupport);
=======


    mapPane = createMapPane(geoMapRenderer, dropSupport);
>>>>>>> 15d3baa6

    final DataListener dListener = new DataListener()
    {
      @Override
      public void dataExtended(final Layers theData)
      {
        mapPane.repaint();
      }

      @Override
      public void dataModified(final Layers theData, final Layer changedLayer)
      {
        mapPane.repaint();
      }

      @Override
      public void dataReformatted(final Layers theData,
          final Layer changedLayer)
      {
        mapPane.repaint();
      }
    };
    _theLayers.addDataReformattedListener(dListener);
    _theLayers.addDataExtendedListener(dListener);
    _theLayers.addDataModifiedListener(dListener);

<<<<<<< HEAD
    //set the substance look and feel
    JFrame.setDefaultLookAndFeelDecorated(true);
    SubstanceCortex.GlobalScope.setSkin(new BusinessBlueSteelSkin());
    
    theFrame = new JRibbonFrame(appName + " (" + Debrief.GUI.VersionInfo.getVersion()
        + ")");
    Image largeIcon = MenuUtils.createImage("icons/icon_256.png");
    theFrame.setApplicationIcon(ImageWrapperResizableIcon.getIcon(largeIcon, new Dimension(
        32, 32)));
    // create the components
    initForm();
    createAppPanels(geoMapRenderer, undoBuffer, dropSupport, mapPane);
=======
    // set the substance look and feel
  //  JFrame.setDefaultLookAndFeelDecorated(true);
 //   SubstanceCortex.GlobalScope.setSkin(new BusinessBlueSteelSkin());

    _stepControl = new LiteStepControl(_toolParent);
    timeManager.addListener(_stepControl, TimeProvider.PERIOD_CHANGED_PROPERTY_NAME);
    timeManager.addListener(_stepControl, TimeProvider.TIME_CHANGED_PROPERTY_NAME);


    // create the components
    initForm();
    createAppPanels(geoMapRenderer, undoBuffer, dropSupport, mapPane,
        _stepControl, timeManager);

    theFrame.setApplicationIcon(ImageWrapperResizableIcon.getIcon(MenuUtils.createImage("images/icon_533.png"), MenuUtils.ICON_SIZE_32));
>>>>>>> 15d3baa6

    theFrame.setDefaultCloseOperation(JFrame.EXIT_ON_CLOSE);
    theFrame.setVisible(true);
  }

  private void addOutlineView(final ToolParent toolParent,
      final UndoBuffer undoBuffer)
  {
    layerManager = new OutlinePanelView(undoBuffer);
    layerManager.setObject(_theLayers);
    layerManager.setParent(toolParent);
    outlinePanel.add(layerManager, BorderLayout.CENTER);
  }

  private void createAppPanels(final GeoToolMapRenderer geoMapRenderer,
      final UndoBuffer undoBuffer, final FileDropSupport dropSupport,
      final Component mapPane, final LiteStepControl stepControl, final TimeManager timeManager)
  {
    // final Dimension frameSize = theFrame.getSize();
    // final int width = (int) frameSize.getWidth();

    theFrame.add(mapPane, BorderLayout.CENTER);

    theFrame.add(outlinePanel, BorderLayout.WEST);
    addOutlineView(_toolParent, undoBuffer);

    theFrame.add(statusBar, BorderLayout.SOUTH);
    // dummy placeholder
    new DebriefRibbon(theFrame.getRibbon(), _theLayers, _toolParent,
        geoMapRenderer, stepControl, timeManager);
  }

  protected void doPaint(final Graphics gc)
  {
    final CanvasAdaptor dest = new CanvasAdaptor(projection, gc);
    dest.setLineWidth(2f);
    dest.startDraw(gc);
    _theLayers.paint(dest);
    dest.endDraw(gc);
  }

  protected void exit()
  {
    theFrame.dispose();
  }

  @Override
  public void FilesReceived(final Vector<File> files)
  {
    setCursor(Cursor.WAIT_CURSOR);

    try
    {
      final Enumeration<File> iter = files.elements();
      while (iter.hasMoreElements())
      {
        final File file = iter.nextElement();

        final String suff = suffixOf(file.getName());
        if (suff.equalsIgnoreCase(".DPL"))
        {
          MWC.GUI.Dialogs.DialogFactory.showMessage("Open File",
              "Sorry DPL file format no longer supported");
        }
        else
        {
          if ((suff.equalsIgnoreCase(".REP")) || (suff.equalsIgnoreCase(".DSF"))
              || (suff.equalsIgnoreCase(".DTF")))
          {
            // fake wrap it
            final File[] fList = new File[]
            {file};
            handleImportRep(fList);
          }
          else if (suff.equalsIgnoreCase(".XML") || suff.equalsIgnoreCase(
              ".DPF"))
          {
            handleImportDPF(file);
          }
          else
          {
            Trace.trace("This file type not handled:" + suff);
          }
        }
      }
    }
    catch (final Exception e)
    {
      Trace.trace(e);
    }

    restoreCursor();
  }

  private void handleImportDPF(final File file)
  {
    final DebriefXMLReaderWriter reader = new DebriefXMLReaderWriter(app);
    try
    {
      reader.importThis(file.getName(), new FileInputStream(file), session);
    }
    catch (final FileNotFoundException e)
    {
      _toolParent.logError(ToolParent.ERROR, "Failed to read DPF File", e);
    }
    _theLayers.fireModified(null);
  }

  private void handleImportRep(final File[] fList)
  {
    final DebriefLiteApp source = this;
    BaseImportCaller caller = new BaseImportCaller(fList, _theLayers)
    {
      // handle completion of the full import process
      @Override
      public void allFilesFinished(final File[] fNames, final Layers newData)
      {
        SwingUtilities.invokeLater(new Runnable()
        {
          @Override
          public void run()
          {
            layerManager.dataModified(null, null);
            mapPane.repaint();
            
            restoreCursor();
            // update the time panel
            TimePeriod period = _theLayers.getTimePeriod();
            timeManager.setPeriod(source, period);
            timeManager.setTime(source, period.getStartDTG(), true);
          }
        });
      }

      // handle the completion of each file
      @Override
      public void fileFinished(final File fName, final Layers newData)
      {
      }
    };
    // ok, start loading
    caller.start();
  }

  /**
   * fill in the UI details
   *
   * @param theToolbar
   */
  private void initForm()
  {
    theFrame.addWindowListener(new WindowAdapter()
    {
      @Override
      public void windowClosing(final java.awt.event.WindowEvent e)
      {
        exit();
      }
    });

    // try to give the application an icon
    final Dimension dim = Toolkit.getDefaultToolkit().getScreenSize();

    theFrame.getRibbon().setApplicationMenu(new RibbonAppMenuProvider()
        .createApplicationMenu(theFrame));
    theFrame.setSize((int) (dim.width * 0.6), (int) (dim.height * 0.6));
    final Dimension sz = theFrame.getSize();
    theFrame.setLocation((dim.width - sz.width) / 2, (dim.height - sz.height)
        / 2);

    // do any final re-arranging
    theFrame.doLayout();
  }

  public final void restoreCursor()
  {
    theFrame.getContentPane().setCursor(null);
  }

  public final void setCursor(final int theCursor)
  {
    theFrame.getContentPane().setCursor(new Cursor(theCursor));
  }

  public void setStatus(final String message)
  {
    statusBar.setText(message);
  }

}<|MERGE_RESOLUTION|>--- conflicted
+++ resolved
@@ -19,7 +19,6 @@
 import java.awt.Cursor;
 import java.awt.Dimension;
 import java.awt.Graphics;
-import java.awt.Image;
 import java.awt.Toolkit;
 import java.awt.datatransfer.Clipboard;
 import java.awt.event.WindowAdapter;
@@ -149,12 +148,7 @@
 
   public DebriefLiteApp()
   {
-<<<<<<< HEAD
-    final GeoToolMapRenderer geoMapRenderer = new GeoToolMapRenderer();
-    geoMapRenderer.loadMapContent();
-    
-=======
-  //set the substance look and feel
+    //set the substance look and feel
     JFrame.setDefaultLookAndFeelDecorated(true);
     SubstanceCortex.GlobalScope.setSkin(new BusinessBlueSteelSkin());
     DisplaySplash splashScreen = new DisplaySplash(5);
@@ -176,7 +170,6 @@
     
     final GeoToolMapRenderer geoMapRenderer = new GeoToolMapRenderer();
     geoMapRenderer.loadMapContent();
->>>>>>> 15d3baa6
     final MapContent mapComponent = geoMapRenderer.getMapComponent();
 
     final FileDropSupport dropSupport = new FileDropSupport();
@@ -205,14 +198,7 @@
     app = new LiteApplication();
 
     ImportManager.addImporter(new DebriefXMLReaderWriter(app));
-<<<<<<< HEAD
-    
-    final Component mapPane = createMapPane(geoMapRenderer, dropSupport);
-=======
-
-
     mapPane = createMapPane(geoMapRenderer, dropSupport);
->>>>>>> 15d3baa6
 
     final DataListener dListener = new DataListener()
     {
@@ -239,24 +225,6 @@
     _theLayers.addDataExtendedListener(dListener);
     _theLayers.addDataModifiedListener(dListener);
 
-<<<<<<< HEAD
-    //set the substance look and feel
-    JFrame.setDefaultLookAndFeelDecorated(true);
-    SubstanceCortex.GlobalScope.setSkin(new BusinessBlueSteelSkin());
-    
-    theFrame = new JRibbonFrame(appName + " (" + Debrief.GUI.VersionInfo.getVersion()
-        + ")");
-    Image largeIcon = MenuUtils.createImage("icons/icon_256.png");
-    theFrame.setApplicationIcon(ImageWrapperResizableIcon.getIcon(largeIcon, new Dimension(
-        32, 32)));
-    // create the components
-    initForm();
-    createAppPanels(geoMapRenderer, undoBuffer, dropSupport, mapPane);
-=======
-    // set the substance look and feel
-  //  JFrame.setDefaultLookAndFeelDecorated(true);
- //   SubstanceCortex.GlobalScope.setSkin(new BusinessBlueSteelSkin());
-
     _stepControl = new LiteStepControl(_toolParent);
     timeManager.addListener(_stepControl, TimeProvider.PERIOD_CHANGED_PROPERTY_NAME);
     timeManager.addListener(_stepControl, TimeProvider.TIME_CHANGED_PROPERTY_NAME);
@@ -266,9 +234,6 @@
     initForm();
     createAppPanels(geoMapRenderer, undoBuffer, dropSupport, mapPane,
         _stepControl, timeManager);
-
-    theFrame.setApplicationIcon(ImageWrapperResizableIcon.getIcon(MenuUtils.createImage("images/icon_533.png"), MenuUtils.ICON_SIZE_32));
->>>>>>> 15d3baa6
 
     theFrame.setDefaultCloseOperation(JFrame.EXIT_ON_CLOSE);
     theFrame.setVisible(true);
