/*
 *    Debrief - the Open Source Maritime Analysis Application
 *    http://debrief.info
 *
 *    (C) 2000-2018, Deep Blue C Technology Ltd
 *
 *    This library is free software; you can redistribute it and/or
 *    modify it under the terms of the Eclipse Public License v1.0
 *    (http://www.eclipse.org/legal/epl-v10.html)
 *
 *    This library is distributed in the hope that it will be useful,
 *    but WITHOUT ANY WARRANTY; without even the implied warranty of
 *    MERCHANTABILITY or FITNESS FOR A PARTICULAR PURPOSE.
 */
package org.mwc.debrief.lite;

import java.awt.BorderLayout;
import java.awt.Cursor;
import java.awt.Dimension;
import java.awt.FlowLayout;
import java.awt.Graphics;
import java.awt.MenuShortcut;
import java.awt.Toolkit;
import java.awt.datatransfer.Clipboard;
import java.awt.event.MouseAdapter;
import java.awt.event.MouseEvent;
import java.awt.event.WindowAdapter;
import java.io.File;
import java.io.FileInputStream;
import java.io.FileNotFoundException;
import java.net.URL;
import java.util.Enumeration;
import java.util.Vector;

import javax.swing.ImageIcon;
import javax.swing.JButton;
import javax.swing.JFrame;
import javax.swing.JLabel;
import javax.swing.JMenu;
import javax.swing.JMenuBar;
import javax.swing.JMenuItem;
import javax.swing.JPanel;
import javax.swing.JScrollPane;
import javax.swing.JSplitPane;
import javax.swing.UIManager;
import javax.swing.UnsupportedLookAndFeelException;

import org.geotools.map.MapContent;
import org.mwc.debrief.lite.custom.JPanelWithTitleBar;
import org.mwc.debrief.lite.gui.DebriefLiteToolParent;
import org.mwc.debrief.lite.gui.GeoToolMapProjection;
import org.mwc.debrief.lite.map.GeoToolMapRenderer;
import org.mwc.debrief.lite.map.GeoToolMapRenderer.MapRenderer;
import org.mwc.debrief.lite.map.MapBuilder;

import Debrief.GUI.Frames.Application;
import Debrief.GUI.Frames.Session;
import Debrief.ReaderWriter.Replay.ImportReplay;
import Debrief.ReaderWriter.XML.DebriefXMLReaderWriter;
import MWC.GUI.Layer;
import MWC.GUI.Layers;
<<<<<<< HEAD
=======
import MWC.GUI.Layers.DataListener;
import MWC.GUI.Tool;
>>>>>>> 215f5756
import MWC.GUI.ToolParent;
import MWC.GUI.Toolbar;
import MWC.GUI.Canvas.CanvasAdaptor;
import MWC.GUI.DragDrop.FileDropSupport;
import MWC.GUI.DragDrop.FileDropSupport.FileDropListener;
import MWC.GUI.LayerManager.Swing.SwingLayerManager;
import MWC.GUI.Tools.Swing.SwingToolbar;
import MWC.Utilities.Errors.Trace;
import MWC.Utilities.ReaderWriter.ImportManager;
import MWC.Utilities.ReaderWriter.ImportManager.BaseImportCaller;

/**
 * @author Ayesha <ayesha.ma@gmail.com>
 * @author Unni Mana <unnivm@gmail.com>
 */

public class DebriefLiteApp implements FileDropListener
{

  public static final String appName = "Debrief Lite";
  public static final String NOTES_ICON = "images/16/note.png";
<<<<<<< HEAD
  private static MapContent mapComponent;
  private static SwingLayerManager layerManager;
  protected final FileDropSupport _dropSupport = new FileDropSupport();
  private static JPanel outlinePanel;
=======

  private static JScrollPane createScrollPane(
      final JPanelWithTitleBar jTitleBar)
  {
    final JPanel panel = new JPanel();
    panel.setLayout(new BorderLayout());
    panel.add(jTitleBar, BorderLayout.NORTH);
    final JScrollPane scrPane1 = new JScrollPane(panel);
    return scrPane1;
  }
>>>>>>> 215f5756

  public static void main(final String[] args)
  {
    new DebriefLiteApp();
  }

  /**
   * @param filename
   *          autofilled
   */
  private static String suffixOf(final String filename)
  {
    String theSuffix = null;
    final int pos = filename.lastIndexOf(".");
    theSuffix = filename.substring(pos, filename.length());
    return theSuffix.toUpperCase();
  }

  private final MapContent mapComponent;

  protected final FileDropSupport _dropSupport = new FileDropSupport();
  private final JFrame theFrame;
  private JMenuBar theMenuBar;
  private JMenu theMenu;
  private JLabel statusBar;
  private JLabel _notesIconLabel;

  private boolean notesPaneExpanded = false;

  final private Layers _theLayers = new Layers();

  private SwingToolbar theToolbar;
  private final GeoToolMapRenderer geoMapRenderer;
  private final DebriefLiteToolParent _toolParent;

  private JScrollPane mapPane;

  private final GeoToolMapProjection projection;

  private final Clipboard _theClipboard = new Clipboard("Debrief");
  private LiteSession session;
  private LiteApplication app;

  private static class LiteSession extends Session
  {
    /**
     * 
     */
    private static final long serialVersionUID = 1L;

    public LiteSession(Clipboard clipboard, Layers layers)
    {
      super(clipboard, layers);
    }

    @Override
    protected boolean wantsToClose()
    {
      throw new IllegalArgumentException("Not implemented");
    }

    @Override
    public void closeGUI()
    {
      throw new IllegalArgumentException("Not implemented");
    }

    @Override
    public void repaint()
    {
      throw new IllegalArgumentException("Not implemented");
    }

    @Override
    public void initialiseForm(ToolParent theParent)
    {
      throw new IllegalArgumentException("Not implemented");
    }

  }

  private static class LiteApplication extends Application
  {

    private Session _session;

    public LiteApplication(final Session session)
    {
      _session = session;
    }

    @Override
    public void logStack(int status, String text)
    {
      throw new IllegalArgumentException("Not implemented");
    }

    @Override
    public Session createSession()
    {
      return _session;
    }

    @Override
    public Session getCurrentSession()
    {
      return _session;
    }

    @Override
    protected void setTitleName(String theStr)
    {
      throw new IllegalArgumentException("Not implemented");
    }

    @Override
    protected void addMenuItem(String theMenu, String theLabel, Tool theTool,
        MenuShortcut theShortCut)
    {
      throw new IllegalArgumentException("Not implemented");
    }

    @Override
    protected void addMenuSeparator(String theMenu)
    {
      throw new IllegalArgumentException("Not implemented");
    }

    @Override
    protected void showSession(Session theSession)
    {
      throw new IllegalArgumentException("Not implemented");
    }

    @Override
    protected void closeSessionGUI(Session theSession)
    {
      throw new IllegalArgumentException("Not implemented");
    }

    @Override
    public void setCursor(int theCursor)
    {
      throw new IllegalArgumentException("Not implemented");
    }

    @Override
    public void restoreCursor()
    {
      throw new IllegalArgumentException("Not implemented");
    }

  }

  public DebriefLiteApp()
  {

    geoMapRenderer = new GeoToolMapRenderer();
    geoMapRenderer.loadMapContent();
    mapComponent = geoMapRenderer.getMapComponent();

<<<<<<< HEAD
    _toolParent = new DebriefLiteToolParent(ImportReplay.IMPORT_AS_OTG, 0L);

    try {
=======
    projection = new GeoToolMapProjection(mapComponent, _theLayers);

    geoMapRenderer.addRenderer(new MapRenderer()
    {

      @Override
      public void paint(final Graphics gc)
      {
        doPaint(gc);
      }
    });

    // provide some file helpers
    ImportReplay.initialise(new DebriefLiteToolParent(
        ImportReplay.IMPORT_AS_OTG, 0L));
    ImportManager.addImporter(new ImportReplay());
    session = new LiteSession(_theClipboard, _theLayers);
    app = new LiteApplication(session);

    ImportManager.addImporter(new DebriefXMLReaderWriter(app));
    
    
    DataListener dListener = new DataListener()
    {

      @Override
      public void dataExtended(Layers theData)
      {
        repaint();
      }

      @Override
      public void dataModified(Layers theData, Layer changedLayer)
      {
        repaint();
      }

      @Override
      public void dataReformatted(Layers theData, Layer changedLayer)
      {
        repaint();
      }
    };
    _theLayers.addDataReformattedListener(dListener);
    _theLayers.addDataExtendedListener(dListener);
    _theLayers.addDataModifiedListener(dListener);

    try
    {
>>>>>>> 215f5756
      UIManager.setLookAndFeel(UIManager.getSystemLookAndFeelClassName());
    }
    catch (ClassNotFoundException | InstantiationException
        | IllegalAccessException | UnsupportedLookAndFeelException e)
    {
      e.printStackTrace();
    }
    theFrame = new JFrame(appName + " (" + Debrief.GUI.VersionInfo.getVersion()
        + ")");

    initForm();
    createAppPanels();
    _dropSupport.setFileDropListener(this, " .REP, .XML, .DSF, .DTF, .DPF");

    theFrame.setDefaultCloseOperation(JFrame.EXIT_ON_CLOSE);
    theFrame.setVisible(true);
  }

  protected void repaint()
  {
    mapPane.repaint();
  }

  protected void doPaint(Graphics gc)
  {
    final CanvasAdaptor dest = new CanvasAdaptor(projection, gc);
    dest.setLineWidth(2f);
    dest.startDraw(gc);
    _theLayers.paint(dest);
    dest.endDraw(gc);
  }

<<<<<<< HEAD
  private static JScrollPane createScrollPane(final JPanelWithTitleBar jTitleBar) {
    final JPanel panel = new JPanel();
    panel.setLayout(new BorderLayout());
    panel.add(jTitleBar, BorderLayout.NORTH);
    final JScrollPane scrPane1 = new JScrollPane(panel);
    return scrPane1;
  }
  
  private static void addOutlineView(final JPanelWithTitleBar jTitleBar, ToolParent toolParent) {
    outlinePanel = new JPanel();
    outlinePanel.setLayout(new BorderLayout());
    outlinePanel.add(jTitleBar, BorderLayout.NORTH);
    layerManager = new SwingLayerManager();
    layerManager.setParent(toolParent);
    outlinePanel.add(layerManager,BorderLayout.CENTER);
  }

  private void addMenus() {
=======
  private void addMenus()
  {
>>>>>>> 215f5756
    theMenu = new JMenu("File");
    theMenu.add(new JMenuItem("New"));
    theMenu.add(new JMenuItem("Open"));
    theMenu.add(new JMenuItem("Save"));
    theMenuBar.add(theMenu);
  }

  private void addStatusBar()
  {
    statusBar = new JLabel("Status bar for displaying statuses");
    theFrame.add(statusBar, BorderLayout.SOUTH);
  }

  private void addTools(final SwingToolbar theToolbar)
  {
    final URL iconURL = getClass().getClassLoader().getResource(
        "images/16/new.png");
    final JButton newFile = new JButton("New");
    newFile.setIcon(new ImageIcon(iconURL));
    theToolbar.add(newFile);
  }

  private void createAppPanels()
  {
    final Dimension frameSize = theFrame.getSize();
    final int width = (int) frameSize.getWidth();
    final int height = (int) frameSize.getHeight();
<<<<<<< HEAD
    final JPanelWithTitleBar timeControllerPanel = new JPanelWithTitleBar("Time Controller");
    final JPanelWithTitleBar outlineTitlePanel = new JPanelWithTitleBar("Outline");
    final JPanelWithTitleBar editorPanel = new JPanelWithTitleBar("Plot Editor");
    final JPanelWithTitleBar graphPanel = new JPanelWithTitleBar("Graph");
    final JScrollPane timeControllerPane = createScrollPane(timeControllerPanel);
    addOutlineView(outlineTitlePanel, _toolParent);
=======
    final JPanelWithTitleBar timeControllerPanel = new JPanelWithTitleBar(
        "Time Controller");
    final JPanelWithTitleBar outlinePanel = new JPanelWithTitleBar("Outline");
    final JPanelWithTitleBar editorPanel = new JPanelWithTitleBar(
        "Plot Editor");
    final JPanelWithTitleBar graphPanel = new JPanelWithTitleBar("Graph");
    final JScrollPane timeControllerPane = createScrollPane(
        timeControllerPanel);
    final JScrollPane outlinePane = createScrollPane(outlinePanel);
>>>>>>> 215f5756
    final JScrollPane editorPane = createMapPane();// createScrollPane(editorPanel);
    geoMapRenderer.addMapTool(theToolbar);
    final JScrollPane graphPane = createScrollPane(graphPanel);
    final JScrollPane notesPane = createNotesPane();
<<<<<<< HEAD
    final JSplitPane controlPanelSplit = new JSplitPane(JSplitPane.VERTICAL_SPLIT, true, timeControllerPane,
        outlinePanel);
    final JSplitPane graphSplit = new JSplitPane(JSplitPane.VERTICAL_SPLIT, true, editorPane, graphPane);
    final JSplitPane leftSplit = new JSplitPane(JSplitPane.HORIZONTAL_SPLIT, controlPanelSplit, graphSplit);
    final JSplitPane rightSplit = new JSplitPane(JSplitPane.HORIZONTAL_SPLIT, leftSplit, notesPane);
=======
    final JSplitPane controlPanelSplit = new JSplitPane(
        JSplitPane.VERTICAL_SPLIT, true, timeControllerPane, outlinePane);
    final JSplitPane graphSplit = new JSplitPane(JSplitPane.VERTICAL_SPLIT,
        true, editorPane, graphPane);
    final JSplitPane leftSplit = new JSplitPane(JSplitPane.HORIZONTAL_SPLIT,
        controlPanelSplit, graphSplit);
    final JSplitPane rightSplit = new JSplitPane(JSplitPane.HORIZONTAL_SPLIT,
        leftSplit, notesPane);
>>>>>>> 215f5756
    rightSplit.setOneTouchExpandable(true);

    // controlPanelSplit.setOneTouchExpandable(true);
    // graphSplit.setOneTouchExpandable(true);
    rightSplit.setDividerLocation(width - 50);
    graphSplit.setDividerLocation(height / 2 + height / 5);
    controlPanelSplit.setDividerLocation(height / 2);
    leftSplit.setDividerLocation(width / 3);
    rightSplit.setResizeWeight(0.9);
    graphSplit.setResizeWeight(0.5);
    editorPanel.addMaxListenerFor(leftSplit, graphSplit);
    graphPanel.addMinListenerFor(graphSplit);
    // leftSplit.setOneTouchExpandable(true);

    _notesIconLabel.addMouseListener(new MouseAdapter()
    {
      @Override
      public void mouseClicked(final MouseEvent e)
      {

        rightSplit.getRightComponent().setMinimumSize(new Dimension());
        if (notesPaneExpanded)
        {
          rightSplit.setDividerLocation(0.97d);
        }
        else
        {
          rightSplit.setDividerLocation(0.7d);
        }
        // toggle the state
        notesPaneExpanded = !notesPaneExpanded;
      }
    });
    theFrame.add(rightSplit, BorderLayout.CENTER);
    addStatusBar();
    // dummy placeholder
    addMenus();
    
  }

  /**
   * creates a scroll pane with map
   *
   * @return
   */
  private JScrollPane createMapPane()
  {
    geoMapRenderer.createMapLayout();
    final MapBuilder builder = new MapBuilder();
    mapPane = builder.setMapRenderer(geoMapRenderer).enableToolbar(true)
        .setToolbar(theToolbar).build();
    _dropSupport.addComponent(mapPane);

    return mapPane;
  }

  private JScrollPane createNotesPane()
  {
    final JPanel notesPanel = new JPanel();
    notesPanel.setLayout(new FlowLayout());
    final JScrollPane notesPane = new JScrollPane(notesPanel);
    final URL url = getClass().getClassLoader().getResource(NOTES_ICON);
    _notesIconLabel = new JLabel();
    _notesIconLabel.setIcon(new ImageIcon(url));
    notesPanel.add(_notesIconLabel);
    return notesPane;
  }

  protected void exit()
  {
    _dropSupport.removeFileDropListener(this);
    System.exit(0);

  }

  @Override
  public void FilesReceived(final Vector<File> files)
  {
    setCursor(Cursor.WAIT_CURSOR);
    try
    {
      final Enumeration<File> iter = files.elements();
      while (iter.hasMoreElements())
      {
        final File file = iter.nextElement();
        
        final String suff = suffixOf(file.getName());
        if (suff.equalsIgnoreCase(".DPL"))
        {
          MWC.GUI.Dialogs.DialogFactory.showMessage("Open File",
              "Sorry DPL file format no longer supported");
        }
        else
        {
          if ((suff.equalsIgnoreCase(".REP")) || (suff.equalsIgnoreCase(".DSF"))
              || (suff.equalsIgnoreCase(".DTF")))
          {
            // fake wrap it
            File[] fList = new File[] {file};
            handleImportRep(fList);
          }
          else if (suff.equalsIgnoreCase(".XML") || suff.equalsIgnoreCase(".DPF"))
          {
            handleImportDPF(file);
          }
          else
          {
            Trace.trace("This file type not handled:" + suff);
          }
        }
      }

    }
    catch (final Exception e)
    {
      Trace.trace(e);
    }

    restoreCursor();

  }
  
  private void handleImportRep(final File[] fList)
  {
    BaseImportCaller caller = new BaseImportCaller(fList, _theLayers)
    {
      // handle completion of the full import process
      @Override
      public void allFilesFinished(final File[] fNames, final Layers newData)
      {
        System.out.println("Finished reading all files");
        restoreCursor();
      }

      // handle the completion of each file
      @Override
      public void fileFinished(final File fName, final Layers newData)
      {
        System.out.println("Finished reading file" + fName);
      }
    };

    caller.start();
    // wait for a few secs and test the loaded file.
    try
    {
      Thread.sleep(400);
    }
    catch (final InterruptedException ie)
    {
    }
    System.out.println("num layers:" + _theLayers.size());
    caller = null;
  }

  private void handleImportDPF(final File file)
  {
      DebriefXMLReaderWriter reader = new DebriefXMLReaderWriter(app);
      try
      {
        reader.importThis(file.getName(), new FileInputStream(file), session);
      }
      catch (FileNotFoundException e)
      {
        // TODO Auto-generated catch block
        e.printStackTrace();
      }
    _theLayers.fireModified(null);
  }

  /**
   * fill in the UI details
   */
  private void initForm()
  {
    theFrame.addWindowListener(new WindowAdapter()
    {
      @Override
      public void windowClosing(final java.awt.event.WindowEvent e)
      {
        exit();
      }
    });

    // try to give the application an icon
    final URL iconURL = getClass().getClassLoader().getResource(
        "images/icon.png");
    if (iconURL != null)
    {
      final ImageIcon myIcon = new ImageIcon(iconURL);
      if (myIcon != null)
        theFrame.setIconImage(myIcon.getImage());
    }
    // create the components
    theToolbar = new SwingToolbar(Toolbar.HORIZONTAL, "Application", null);
    addTools(theToolbar);

    // and the panel
    final JPanel topSection = new JPanel();
    topSection.setLayout(new BorderLayout());
    theMenuBar = new JMenuBar();
    theFrame.setJMenuBar(theMenuBar);

    // add them
    theFrame.getContentPane().add("North", theToolbar);

    final Dimension dim = Toolkit.getDefaultToolkit().getScreenSize();

    theFrame.setSize((int) (dim.width * 0.6), (int) (dim.height * 0.6));
    final Dimension sz = theFrame.getSize();
    theFrame.setLocation((dim.width - sz.width) / 2, (dim.height - sz.height)
        / 2);

    // do any final re-arranging
    theFrame.doLayout();
  }

  public final void restoreCursor()
  {
    theFrame.getContentPane().setCursor(null);
  }

  public final void setCursor(final int theCursor)
  {
    theFrame.getContentPane().setCursor(new Cursor(theCursor));
  }

  public void setStatus(final String message)
  {
<<<<<<< HEAD
    // indicate that we are busy
    this.setCursor(Cursor.WAIT_CURSOR);

    ImportReplay.initialise(_toolParent);

    ImportManager.addImporter(new ImportReplay());

    // wrap the single file into a list
    final File[] fList = new File[]
        {theFile};

    final String suff = suffixOf(theFile.getName());
    if (suff.equalsIgnoreCase(".DPL"))
    {
      MWC.GUI.Dialogs.DialogFactory.showMessage("Open File",
          "Sorry DPL file format no longer supported");
    }
    else
    {
      if ((suff.equalsIgnoreCase(".REP")) || (suff.equalsIgnoreCase(".DSF"))
          || (suff.equalsIgnoreCase(".DTF")))
      {
        

        handleImport(fList);

      }
      else if (suff.equalsIgnoreCase(".XML") || suff.equalsIgnoreCase(".DPF"))
      {

        handleImport(fList);
      }
      else
      {
        Trace.trace("This file type not handled:"
            + suff);
      }
    }

  }
  private void handleImport(final File[] fList) {
    Layers _theLayers = new Layers();
    BaseImportCaller caller =
        new BaseImportCaller(
            fList, _theLayers)
    {
      // handle the completion of each file
      public void fileFinished(final File fName, final Layers newData)
      {
        System.out.println("Finished reading file"+fName);
      }

      // handle completion of the full import process
      public void allFilesFinished(final File[] fNames,
          final Layers newData)
      {
        System.out.println("Finished reading all files");
        restoreCursor();

      }
    };

    caller.start();
    //wait for a few secs and test the loaded file.
    try {
      Thread.sleep(400);
    }catch(InterruptedException ie) {}
    System.out.println("num layers:" + _theLayers.size());
    tesTLoadedFile(_theLayers,fList[0].getName());
    caller = null;

    // forget the reference
    _theLayers = null;
  }
  
  //this will be removed when we have the plotting working
  private void tesTLoadedFile(final Layers _theLayers,String fileName) {
    layerManager.setObject(_theLayers);
    layerManager.showButtonPanel(false);
    outlinePanel.validate();
    TrackWrapper track = (TrackWrapper) _theLayers.findLayer("NELSON");
    if(track != null)
    {
      Enumeration<Editable> enumerations = track.getPositionIterator();
      int cnt = 0;
      while (enumerations.hasMoreElements()) {
        @SuppressWarnings("unused")
        final FixWrapper fix = (FixWrapper) enumerations.nextElement();
        cnt++;
      }
=======
    statusBar.setText(message);
  }
>>>>>>> 215f5756

}<|MERGE_RESOLUTION|>--- conflicted
+++ resolved
@@ -19,7 +19,6 @@
 import java.awt.Dimension;
 import java.awt.FlowLayout;
 import java.awt.Graphics;
-import java.awt.MenuShortcut;
 import java.awt.Toolkit;
 import java.awt.datatransfer.Clipboard;
 import java.awt.event.MouseAdapter;
@@ -53,17 +52,11 @@
 import org.mwc.debrief.lite.map.GeoToolMapRenderer.MapRenderer;
 import org.mwc.debrief.lite.map.MapBuilder;
 
-import Debrief.GUI.Frames.Application;
-import Debrief.GUI.Frames.Session;
 import Debrief.ReaderWriter.Replay.ImportReplay;
 import Debrief.ReaderWriter.XML.DebriefXMLReaderWriter;
 import MWC.GUI.Layer;
 import MWC.GUI.Layers;
-<<<<<<< HEAD
-=======
 import MWC.GUI.Layers.DataListener;
-import MWC.GUI.Tool;
->>>>>>> 215f5756
 import MWC.GUI.ToolParent;
 import MWC.GUI.Toolbar;
 import MWC.GUI.Canvas.CanvasAdaptor;
@@ -85,12 +78,22 @@
 
   public static final String appName = "Debrief Lite";
   public static final String NOTES_ICON = "images/16/note.png";
-<<<<<<< HEAD
   private static MapContent mapComponent;
+
   private static SwingLayerManager layerManager;
-  protected final FileDropSupport _dropSupport = new FileDropSupport();
+
   private static JPanel outlinePanel;
-=======
+
+  private static void addOutlineView(final JPanelWithTitleBar jTitleBar,
+      final ToolParent toolParent)
+  {
+    outlinePanel = new JPanel();
+    outlinePanel.setLayout(new BorderLayout());
+    outlinePanel.add(jTitleBar, BorderLayout.NORTH);
+    layerManager = new SwingLayerManager();
+    layerManager.setParent(toolParent);
+    outlinePanel.add(layerManager, BorderLayout.CENTER);
+  }
 
   private static JScrollPane createScrollPane(
       final JPanelWithTitleBar jTitleBar)
@@ -101,7 +104,6 @@
     final JScrollPane scrPane1 = new JScrollPane(panel);
     return scrPane1;
   }
->>>>>>> 215f5756
 
   public static void main(final String[] args)
   {
@@ -120,141 +122,31 @@
     return theSuffix.toUpperCase();
   }
 
-  private final MapContent mapComponent;
-
   protected final FileDropSupport _dropSupport = new FileDropSupport();
   private final JFrame theFrame;
   private JMenuBar theMenuBar;
+
   private JMenu theMenu;
+
   private JLabel statusBar;
+
   private JLabel _notesIconLabel;
-
   private boolean notesPaneExpanded = false;
-
   final private Layers _theLayers = new Layers();
 
   private SwingToolbar theToolbar;
+
   private final GeoToolMapRenderer geoMapRenderer;
+
   private final DebriefLiteToolParent _toolParent;
-
   private JScrollPane mapPane;
-
   private final GeoToolMapProjection projection;
 
   private final Clipboard _theClipboard = new Clipboard("Debrief");
-  private LiteSession session;
-  private LiteApplication app;
-
-  private static class LiteSession extends Session
-  {
-    /**
-     * 
-     */
-    private static final long serialVersionUID = 1L;
-
-    public LiteSession(Clipboard clipboard, Layers layers)
-    {
-      super(clipboard, layers);
-    }
-
-    @Override
-    protected boolean wantsToClose()
-    {
-      throw new IllegalArgumentException("Not implemented");
-    }
-
-    @Override
-    public void closeGUI()
-    {
-      throw new IllegalArgumentException("Not implemented");
-    }
-
-    @Override
-    public void repaint()
-    {
-      throw new IllegalArgumentException("Not implemented");
-    }
-
-    @Override
-    public void initialiseForm(ToolParent theParent)
-    {
-      throw new IllegalArgumentException("Not implemented");
-    }
-
-  }
-
-  private static class LiteApplication extends Application
-  {
-
-    private Session _session;
-
-    public LiteApplication(final Session session)
-    {
-      _session = session;
-    }
-
-    @Override
-    public void logStack(int status, String text)
-    {
-      throw new IllegalArgumentException("Not implemented");
-    }
-
-    @Override
-    public Session createSession()
-    {
-      return _session;
-    }
-
-    @Override
-    public Session getCurrentSession()
-    {
-      return _session;
-    }
-
-    @Override
-    protected void setTitleName(String theStr)
-    {
-      throw new IllegalArgumentException("Not implemented");
-    }
-
-    @Override
-    protected void addMenuItem(String theMenu, String theLabel, Tool theTool,
-        MenuShortcut theShortCut)
-    {
-      throw new IllegalArgumentException("Not implemented");
-    }
-
-    @Override
-    protected void addMenuSeparator(String theMenu)
-    {
-      throw new IllegalArgumentException("Not implemented");
-    }
-
-    @Override
-    protected void showSession(Session theSession)
-    {
-      throw new IllegalArgumentException("Not implemented");
-    }
-
-    @Override
-    protected void closeSessionGUI(Session theSession)
-    {
-      throw new IllegalArgumentException("Not implemented");
-    }
-
-    @Override
-    public void setCursor(int theCursor)
-    {
-      throw new IllegalArgumentException("Not implemented");
-    }
-
-    @Override
-    public void restoreCursor()
-    {
-      throw new IllegalArgumentException("Not implemented");
-    }
-
-  }
+
+  private final LiteSession session;
+
+  private final LiteApplication app;
 
   public DebriefLiteApp()
   {
@@ -263,11 +155,8 @@
     geoMapRenderer.loadMapContent();
     mapComponent = geoMapRenderer.getMapComponent();
 
-<<<<<<< HEAD
     _toolParent = new DebriefLiteToolParent(ImportReplay.IMPORT_AS_OTG, 0L);
 
-    try {
-=======
     projection = new GeoToolMapProjection(mapComponent, _theLayers);
 
     geoMapRenderer.addRenderer(new MapRenderer()
@@ -288,25 +177,25 @@
     app = new LiteApplication(session);
 
     ImportManager.addImporter(new DebriefXMLReaderWriter(app));
-    
-    
-    DataListener dListener = new DataListener()
-    {
-
-      @Override
-      public void dataExtended(Layers theData)
+
+    final DataListener dListener = new DataListener()
+    {
+
+      @Override
+      public void dataExtended(final Layers theData)
       {
         repaint();
       }
 
       @Override
-      public void dataModified(Layers theData, Layer changedLayer)
+      public void dataModified(final Layers theData, final Layer changedLayer)
       {
         repaint();
       }
 
       @Override
-      public void dataReformatted(Layers theData, Layer changedLayer)
+      public void dataReformatted(final Layers theData,
+          final Layer changedLayer)
       {
         repaint();
       }
@@ -317,7 +206,6 @@
 
     try
     {
->>>>>>> 215f5756
       UIManager.setLookAndFeel(UIManager.getSystemLookAndFeelClassName());
     }
     catch (ClassNotFoundException | InstantiationException
@@ -336,43 +224,8 @@
     theFrame.setVisible(true);
   }
 
-  protected void repaint()
-  {
-    mapPane.repaint();
-  }
-
-  protected void doPaint(Graphics gc)
-  {
-    final CanvasAdaptor dest = new CanvasAdaptor(projection, gc);
-    dest.setLineWidth(2f);
-    dest.startDraw(gc);
-    _theLayers.paint(dest);
-    dest.endDraw(gc);
-  }
-
-<<<<<<< HEAD
-  private static JScrollPane createScrollPane(final JPanelWithTitleBar jTitleBar) {
-    final JPanel panel = new JPanel();
-    panel.setLayout(new BorderLayout());
-    panel.add(jTitleBar, BorderLayout.NORTH);
-    final JScrollPane scrPane1 = new JScrollPane(panel);
-    return scrPane1;
-  }
-  
-  private static void addOutlineView(final JPanelWithTitleBar jTitleBar, ToolParent toolParent) {
-    outlinePanel = new JPanel();
-    outlinePanel.setLayout(new BorderLayout());
-    outlinePanel.add(jTitleBar, BorderLayout.NORTH);
-    layerManager = new SwingLayerManager();
-    layerManager.setParent(toolParent);
-    outlinePanel.add(layerManager,BorderLayout.CENTER);
-  }
-
-  private void addMenus() {
-=======
   private void addMenus()
   {
->>>>>>> 215f5756
     theMenu = new JMenu("File");
     theMenu.add(new JMenuItem("New"));
     theMenu.add(new JMenuItem("Open"));
@@ -400,44 +253,28 @@
     final Dimension frameSize = theFrame.getSize();
     final int width = (int) frameSize.getWidth();
     final int height = (int) frameSize.getHeight();
-<<<<<<< HEAD
-    final JPanelWithTitleBar timeControllerPanel = new JPanelWithTitleBar("Time Controller");
-    final JPanelWithTitleBar outlineTitlePanel = new JPanelWithTitleBar("Outline");
-    final JPanelWithTitleBar editorPanel = new JPanelWithTitleBar("Plot Editor");
-    final JPanelWithTitleBar graphPanel = new JPanelWithTitleBar("Graph");
-    final JScrollPane timeControllerPane = createScrollPane(timeControllerPanel);
-    addOutlineView(outlineTitlePanel, _toolParent);
-=======
     final JPanelWithTitleBar timeControllerPanel = new JPanelWithTitleBar(
         "Time Controller");
-    final JPanelWithTitleBar outlinePanel = new JPanelWithTitleBar("Outline");
+    final JPanelWithTitleBar outlineTitlePanel = new JPanelWithTitleBar(
+        "Outline");
     final JPanelWithTitleBar editorPanel = new JPanelWithTitleBar(
         "Plot Editor");
     final JPanelWithTitleBar graphPanel = new JPanelWithTitleBar("Graph");
     final JScrollPane timeControllerPane = createScrollPane(
         timeControllerPanel);
-    final JScrollPane outlinePane = createScrollPane(outlinePanel);
->>>>>>> 215f5756
+    addOutlineView(outlineTitlePanel, _toolParent);
     final JScrollPane editorPane = createMapPane();// createScrollPane(editorPanel);
     geoMapRenderer.addMapTool(theToolbar);
     final JScrollPane graphPane = createScrollPane(graphPanel);
     final JScrollPane notesPane = createNotesPane();
-<<<<<<< HEAD
-    final JSplitPane controlPanelSplit = new JSplitPane(JSplitPane.VERTICAL_SPLIT, true, timeControllerPane,
-        outlinePanel);
-    final JSplitPane graphSplit = new JSplitPane(JSplitPane.VERTICAL_SPLIT, true, editorPane, graphPane);
-    final JSplitPane leftSplit = new JSplitPane(JSplitPane.HORIZONTAL_SPLIT, controlPanelSplit, graphSplit);
-    final JSplitPane rightSplit = new JSplitPane(JSplitPane.HORIZONTAL_SPLIT, leftSplit, notesPane);
-=======
     final JSplitPane controlPanelSplit = new JSplitPane(
-        JSplitPane.VERTICAL_SPLIT, true, timeControllerPane, outlinePane);
+        JSplitPane.VERTICAL_SPLIT, true, timeControllerPane, outlinePanel);
     final JSplitPane graphSplit = new JSplitPane(JSplitPane.VERTICAL_SPLIT,
         true, editorPane, graphPane);
     final JSplitPane leftSplit = new JSplitPane(JSplitPane.HORIZONTAL_SPLIT,
         controlPanelSplit, graphSplit);
     final JSplitPane rightSplit = new JSplitPane(JSplitPane.HORIZONTAL_SPLIT,
         leftSplit, notesPane);
->>>>>>> 215f5756
     rightSplit.setOneTouchExpandable(true);
 
     // controlPanelSplit.setOneTouchExpandable(true);
@@ -475,7 +312,7 @@
     addStatusBar();
     // dummy placeholder
     addMenus();
-    
+
   }
 
   /**
@@ -506,6 +343,15 @@
     return notesPane;
   }
 
+  protected void doPaint(final Graphics gc)
+  {
+    final CanvasAdaptor dest = new CanvasAdaptor(projection, gc);
+    dest.setLineWidth(2f);
+    dest.startDraw(gc);
+    _theLayers.paint(dest);
+    dest.endDraw(gc);
+  }
+
   protected void exit()
   {
     _dropSupport.removeFileDropListener(this);
@@ -523,7 +369,7 @@
       while (iter.hasMoreElements())
       {
         final File file = iter.nextElement();
-        
+
         final String suff = suffixOf(file.getName());
         if (suff.equalsIgnoreCase(".DPL"))
         {
@@ -536,10 +382,12 @@
               || (suff.equalsIgnoreCase(".DTF")))
           {
             // fake wrap it
-            File[] fList = new File[] {file};
+            final File[] fList = new File[]
+            {file};
             handleImportRep(fList);
           }
-          else if (suff.equalsIgnoreCase(".XML") || suff.equalsIgnoreCase(".DPF"))
+          else if (suff.equalsIgnoreCase(".XML") || suff.equalsIgnoreCase(
+              ".DPF"))
           {
             handleImportDPF(file);
           }
@@ -559,7 +407,21 @@
     restoreCursor();
 
   }
-  
+
+  private void handleImportDPF(final File file)
+  {
+    final DebriefXMLReaderWriter reader = new DebriefXMLReaderWriter(app);
+    try
+    {
+      reader.importThis(file.getName(), new FileInputStream(file), session);
+    }
+    catch (final FileNotFoundException e)
+    {
+      _toolParent.logError(ToolParent.ERROR, "Failed to read DPF File", e);
+    }
+    _theLayers.fireModified(null);
+  }
+
   private void handleImportRep(final File[] fList)
   {
     BaseImportCaller caller = new BaseImportCaller(fList, _theLayers)
@@ -591,21 +453,6 @@
     }
     System.out.println("num layers:" + _theLayers.size());
     caller = null;
-  }
-
-  private void handleImportDPF(final File file)
-  {
-      DebriefXMLReaderWriter reader = new DebriefXMLReaderWriter(app);
-      try
-      {
-        reader.importThis(file.getName(), new FileInputStream(file), session);
-      }
-      catch (FileNotFoundException e)
-      {
-        // TODO Auto-generated catch block
-        e.printStackTrace();
-      }
-    _theLayers.fireModified(null);
   }
 
   /**
@@ -655,6 +502,11 @@
     theFrame.doLayout();
   }
 
+  protected void repaint()
+  {
+    mapPane.repaint();
+  }
+
   public final void restoreCursor()
   {
     theFrame.getContentPane().setCursor(null);
@@ -667,100 +519,7 @@
 
   public void setStatus(final String message)
   {
-<<<<<<< HEAD
-    // indicate that we are busy
-    this.setCursor(Cursor.WAIT_CURSOR);
-
-    ImportReplay.initialise(_toolParent);
-
-    ImportManager.addImporter(new ImportReplay());
-
-    // wrap the single file into a list
-    final File[] fList = new File[]
-        {theFile};
-
-    final String suff = suffixOf(theFile.getName());
-    if (suff.equalsIgnoreCase(".DPL"))
-    {
-      MWC.GUI.Dialogs.DialogFactory.showMessage("Open File",
-          "Sorry DPL file format no longer supported");
-    }
-    else
-    {
-      if ((suff.equalsIgnoreCase(".REP")) || (suff.equalsIgnoreCase(".DSF"))
-          || (suff.equalsIgnoreCase(".DTF")))
-      {
-        
-
-        handleImport(fList);
-
-      }
-      else if (suff.equalsIgnoreCase(".XML") || suff.equalsIgnoreCase(".DPF"))
-      {
-
-        handleImport(fList);
-      }
-      else
-      {
-        Trace.trace("This file type not handled:"
-            + suff);
-      }
-    }
-
-  }
-  private void handleImport(final File[] fList) {
-    Layers _theLayers = new Layers();
-    BaseImportCaller caller =
-        new BaseImportCaller(
-            fList, _theLayers)
-    {
-      // handle the completion of each file
-      public void fileFinished(final File fName, final Layers newData)
-      {
-        System.out.println("Finished reading file"+fName);
-      }
-
-      // handle completion of the full import process
-      public void allFilesFinished(final File[] fNames,
-          final Layers newData)
-      {
-        System.out.println("Finished reading all files");
-        restoreCursor();
-
-      }
-    };
-
-    caller.start();
-    //wait for a few secs and test the loaded file.
-    try {
-      Thread.sleep(400);
-    }catch(InterruptedException ie) {}
-    System.out.println("num layers:" + _theLayers.size());
-    tesTLoadedFile(_theLayers,fList[0].getName());
-    caller = null;
-
-    // forget the reference
-    _theLayers = null;
-  }
-  
-  //this will be removed when we have the plotting working
-  private void tesTLoadedFile(final Layers _theLayers,String fileName) {
-    layerManager.setObject(_theLayers);
-    layerManager.showButtonPanel(false);
-    outlinePanel.validate();
-    TrackWrapper track = (TrackWrapper) _theLayers.findLayer("NELSON");
-    if(track != null)
-    {
-      Enumeration<Editable> enumerations = track.getPositionIterator();
-      int cnt = 0;
-      while (enumerations.hasMoreElements()) {
-        @SuppressWarnings("unused")
-        final FixWrapper fix = (FixWrapper) enumerations.nextElement();
-        cnt++;
-      }
-=======
     statusBar.setText(message);
   }
->>>>>>> 215f5756
 
 }