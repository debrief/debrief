/*
 *    Debrief - the Open Source Maritime Analysis Application
 *    http://debrief.info
 *
 *    (C) 2000-2018, Deep Blue C Technology Ltd
 *
 *    This library is free software; you can redistribute it and/or
 *    modify it under the terms of the Eclipse Public License v1.0
 *    (http://www.eclipse.org/legal/epl-v10.html)
 *
 *    This library is distributed in the hope that it will be useful,
 *    but WITHOUT ANY WARRANTY; without even the implied warranty of
 *    MERCHANTABILITY or FITNESS FOR A PARTICULAR PURPOSE.
 */
package org.mwc.debrief.lite;

import java.awt.BorderLayout;
import java.awt.Component;
import java.awt.Cursor;
import java.awt.Dimension;
import java.awt.Graphics;
import java.awt.Toolkit;
import java.awt.datatransfer.Clipboard;
import java.awt.event.WindowAdapter;
import java.io.File;
import java.io.FileInputStream;
import java.io.FileNotFoundException;
import java.util.Enumeration;
import java.util.Vector;

import javax.swing.JFrame;
import javax.swing.JLabel;
import javax.swing.SwingUtilities;

import org.geotools.map.MapContent;
import org.geotools.swing.JMapPane;
import org.mwc.debrief.lite.gui.DebriefLiteToolParent;
import org.mwc.debrief.lite.gui.GeoToolMapProjection;
import org.mwc.debrief.lite.gui.LiteStepControl;
import org.mwc.debrief.lite.gui.custom.JXCollapsiblePane.Direction;
import org.mwc.debrief.lite.gui.custom.JXCollapsiblePaneWithTitle;
import org.mwc.debrief.lite.map.GeoToolMapRenderer;
import org.mwc.debrief.lite.map.GeoToolMapRenderer.MapRenderer;
import org.mwc.debrief.lite.map.MapBuilder;
import org.mwc.debrief.lite.menu.DebriefRibbon;
import org.mwc.debrief.lite.menu.MenuUtils;
import org.mwc.debrief.lite.menu.RibbonAppMenuProvider;
import org.mwc.debrief.lite.outline.OutlinePanelView;
import org.pushingpixels.flamingo.api.common.icon.ImageWrapperResizableIcon;
import org.pushingpixels.flamingo.api.ribbon.JRibbonFrame;
import org.pushingpixels.substance.api.SubstanceCortex;
import org.pushingpixels.substance.api.skin.BusinessBlueSteelSkin;

import Debrief.ReaderWriter.Replay.ImportReplay;
import Debrief.ReaderWriter.XML.DebriefXMLReaderWriter;
import MWC.GUI.Layer;
import MWC.GUI.Layers;
import MWC.GUI.Layers.DataListener;
import MWC.GUI.ToolParent;
import MWC.GUI.Canvas.CanvasAdaptor;
import MWC.GUI.DragDrop.FileDropSupport;
import MWC.GUI.DragDrop.FileDropSupport.FileDropListener;
import MWC.GUI.LayerManager.Swing.SwingLayerManager;
import MWC.GUI.Undo.UndoBuffer;
import MWC.GenericData.TimePeriod;
import MWC.TacticalData.TimeManager;
import MWC.TacticalData.TimeProvider;
import MWC.Utilities.Errors.Trace;
import MWC.Utilities.ReaderWriter.ImportManager;
import MWC.Utilities.ReaderWriter.ImportManager.BaseImportCaller;

/**
 * @author Ayesha <ayesha.ma@gmail.com>
 * @author Unni Mana <unnivm@gmail.com>
 */

public class DebriefLiteApp implements FileDropListener
{

  public static final String appName = "Debrief Lite";
  public static final String NOTES_ICON = "images/16/note.png";

  /**
   * creates a scroll pane with map
   *
   * @param geoMapRenderer
   * @param dropSupport
   *
   * @return
   */
  private static JMapPane createMapPane(
      final GeoToolMapRenderer geoMapRenderer,
      final FileDropSupport dropSupport)
  {
    geoMapRenderer.createMapLayout();
    final MapBuilder builder = new MapBuilder();
    final JMapPane mapPane = (JMapPane) builder.setMapRenderer(geoMapRenderer).build();
    dropSupport.addComponent(mapPane);
    return mapPane;
  }

  public static void main(final String[] args)
  {
    javax.swing.SwingUtilities.invokeLater(new Runnable()
    {
      @Override
      public void run()
      {
        new DebriefLiteApp();
      }
    });

  }

  /**
   * @param filename
   *          autofilled
   */
  private static String suffixOf(final String filename)
  {
    String theSuffix = null;
    final int pos = filename.lastIndexOf(".");
    theSuffix = filename.substring(pos, filename.length());
    return theSuffix.toUpperCase();
  }

  private SwingLayerManager layerManager;

  private final JXCollapsiblePaneWithTitle outlinePanel =
      new JXCollapsiblePaneWithTitle(Direction.LEFT, "Outline", 400);

  private final JRibbonFrame theFrame;

  final private Layers _theLayers = new Layers();

  private final DebriefLiteToolParent _toolParent = new DebriefLiteToolParent(
      ImportReplay.IMPORT_AS_OTG, 0L);
  private final GeoToolMapProjection projection;

  private final LiteApplication app;

  private final LiteSession session;
  private final JLabel statusBar = new JLabel(
      "Status bar for displaying statuses");
  private final LiteStepControl _stepControl;
  private final JMapPane mapPane;
  private final TimeManager timeManager = new TimeManager();

  public DebriefLiteApp()
  {
  //set the substance look and feel
    JFrame.setDefaultLookAndFeelDecorated(true);
    SubstanceCortex.GlobalScope.setSkin(new BusinessBlueSteelSkin());
    DisplaySplash splashScreen = new DisplaySplash(5);
    Thread t = new Thread(splashScreen);
    t.start();
    try
    {
      t.join();
    }
    catch (InterruptedException e)
    {
       //ignore
    }
    theFrame = new JRibbonFrame(appName 
        + " (" + Debrief.GUI.VersionInfo.getVersion()+ ")");
    final GeoToolMapRenderer geoMapRenderer = new GeoToolMapRenderer();
    geoMapRenderer.loadMapContent();
<<<<<<< HEAD

=======
>>>>>>> ce9fce30
    final MapContent mapComponent = geoMapRenderer.getMapComponent();

    final FileDropSupport dropSupport = new FileDropSupport();
    dropSupport.setFileDropListener(this, " .REP, .XML, .DSF, .DTF, .DPF");

    projection = new GeoToolMapProjection(mapComponent, _theLayers);

    geoMapRenderer.addRenderer(new MapRenderer()
    {

      @Override
      public void paint(final Graphics gc)
      {
        doPaint(gc);
      }
    });

    // provide some file helpers
    ImportReplay.initialise(new DebriefLiteToolParent(
        ImportReplay.IMPORT_AS_OTG, 0L));
    ImportManager.addImporter(new ImportReplay());

    final Clipboard _theClipboard = new Clipboard("Debrief");
    session = new LiteSession(_theClipboard, _theLayers);
    final UndoBuffer undoBuffer = session.getUndoBuffer();
    app = new LiteApplication();

    ImportManager.addImporter(new DebriefXMLReaderWriter(app));
<<<<<<< HEAD

    mapPane = createMapPane(geoMapRenderer, dropSupport);

=======
    
    final Component mapPane = createMapPane(geoMapRenderer, dropSupport);
    
>>>>>>> ce9fce30
    final DataListener dListener = new DataListener()
    {
      @Override
      public void dataExtended(final Layers theData)
      {
        mapPane.repaint();
      }

      @Override
      public void dataModified(final Layers theData, final Layer changedLayer)
      {
        mapPane.repaint();
      }

      @Override
      public void dataReformatted(final Layers theData,
          final Layer changedLayer)
      {
        mapPane.repaint();
      }
    };
    _theLayers.addDataReformattedListener(dListener);
    _theLayers.addDataExtendedListener(dListener);
    _theLayers.addDataModifiedListener(dListener);

<<<<<<< HEAD
    // set the substance look and feel
    JFrame.setDefaultLookAndFeelDecorated(true);
    SubstanceCortex.GlobalScope.setSkin(new BusinessBlueSteelSkin());

    _stepControl = new LiteStepControl(_toolParent);
    timeManager.addListener(_stepControl, TimeProvider.PERIOD_CHANGED_PROPERTY_NAME);
    timeManager.addListener(_stepControl, TimeProvider.TIME_CHANGED_PROPERTY_NAME);

    theFrame = new JRibbonFrame(appName + " (" + Debrief.GUI.VersionInfo
        .getVersion() + ")");
    theFrame.setApplicationIcon(ImageWrapperResizableIcon.getIcon(MenuUtils
        .createImage("images/icon.png"), new Dimension(32, 32)));
    // create the components
    initForm();
    createAppPanels(geoMapRenderer, undoBuffer, dropSupport, mapPane,
        _stepControl, timeManager);

=======
    theFrame.setApplicationIcon(ImageWrapperResizableIcon.getIcon(MenuUtils.createImage("images/icon_533.png"), MenuUtils.ICON_SIZE_32));
    // create the components
    initForm();
    createAppPanels(geoMapRenderer, undoBuffer, dropSupport, mapPane);
    splashScreen.updateMessage("Done...");
>>>>>>> ce9fce30
    theFrame.setDefaultCloseOperation(JFrame.EXIT_ON_CLOSE);
    theFrame.setVisible(true);
  }

  private void addOutlineView(final ToolParent toolParent,
      final UndoBuffer undoBuffer)
  {
    layerManager = new OutlinePanelView(undoBuffer);
    layerManager.setObject(_theLayers);
    layerManager.setParent(toolParent);
    outlinePanel.add(layerManager, BorderLayout.CENTER);
  }

  private void createAppPanels(final GeoToolMapRenderer geoMapRenderer,
      final UndoBuffer undoBuffer, final FileDropSupport dropSupport,
      final Component mapPane, final LiteStepControl stepControl, final TimeManager timeManager)
  {
    // final Dimension frameSize = theFrame.getSize();
    // final int width = (int) frameSize.getWidth();

    theFrame.add(mapPane, BorderLayout.CENTER);

    theFrame.add(outlinePanel, BorderLayout.WEST);
    addOutlineView(_toolParent, undoBuffer);

    theFrame.add(statusBar, BorderLayout.SOUTH);
    // dummy placeholder
    new DebriefRibbon(theFrame.getRibbon(), _theLayers, _toolParent,
        geoMapRenderer, stepControl, timeManager);
  }

  protected void doPaint(final Graphics gc)
  {
    final CanvasAdaptor dest = new CanvasAdaptor(projection, gc);
    dest.setLineWidth(2f);
    dest.startDraw(gc);
    _theLayers.paint(dest);
    dest.endDraw(gc);
  }

  protected void exit()
  {
    theFrame.dispose();
  }

  @Override
  public void FilesReceived(final Vector<File> files)
  {
    setCursor(Cursor.WAIT_CURSOR);

    try
    {
      final Enumeration<File> iter = files.elements();
      while (iter.hasMoreElements())
      {
        final File file = iter.nextElement();

        final String suff = suffixOf(file.getName());
        if (suff.equalsIgnoreCase(".DPL"))
        {
          MWC.GUI.Dialogs.DialogFactory.showMessage("Open File",
              "Sorry DPL file format no longer supported");
        }
        else
        {
          if ((suff.equalsIgnoreCase(".REP")) || (suff.equalsIgnoreCase(".DSF"))
              || (suff.equalsIgnoreCase(".DTF")))
          {
            // fake wrap it
            final File[] fList = new File[]
            {file};
            handleImportRep(fList);
          }
          else if (suff.equalsIgnoreCase(".XML") || suff.equalsIgnoreCase(
              ".DPF"))
          {
            handleImportDPF(file);
          }
          else
          {
            Trace.trace("This file type not handled:" + suff);
          }
        }
      }
    }
    catch (final Exception e)
    {
      Trace.trace(e);
    }

    restoreCursor();
  }

  private void handleImportDPF(final File file)
  {
    final DebriefXMLReaderWriter reader = new DebriefXMLReaderWriter(app);
    try
    {
      reader.importThis(file.getName(), new FileInputStream(file), session);
    }
    catch (final FileNotFoundException e)
    {
      _toolParent.logError(ToolParent.ERROR, "Failed to read DPF File", e);
    }
    _theLayers.fireModified(null);
  }

  private void handleImportRep(final File[] fList)
  {
    final DebriefLiteApp source = this;
    BaseImportCaller caller = new BaseImportCaller(fList, _theLayers)
    {
      // handle completion of the full import process
      @Override
      public void allFilesFinished(final File[] fNames, final Layers newData)
      {
        SwingUtilities.invokeLater(new Runnable()
        {
          @Override
          public void run()
          {
            layerManager.dataModified(null, null);
            mapPane.repaint();
            
            restoreCursor();
            // update the time panel
            TimePeriod period = _theLayers.getTimePeriod();
            timeManager.setPeriod(source, period);
            timeManager.setTime(source, period.getStartDTG(), true);
          }
        });
      }

      // handle the completion of each file
      @Override
      public void fileFinished(final File fName, final Layers newData)
      {
      }
    };
    // ok, start loading
    caller.start();
  }

  /**
   * fill in the UI details
   *
   * @param theToolbar
   */
  private void initForm()
  {
    theFrame.addWindowListener(new WindowAdapter()
    {
      @Override
      public void windowClosing(final java.awt.event.WindowEvent e)
      {
        exit();
      }
    });

    // try to give the application an icon
    final Dimension dim = Toolkit.getDefaultToolkit().getScreenSize();

    theFrame.getRibbon().setApplicationMenu(new RibbonAppMenuProvider()
        .createApplicationMenu(theFrame));
    theFrame.setSize((int) (dim.width * 0.6), (int) (dim.height * 0.6));
    final Dimension sz = theFrame.getSize();
    theFrame.setLocation((dim.width - sz.width) / 2, (dim.height - sz.height)
        / 2);

    // do any final re-arranging
    theFrame.doLayout();
  }

  public final void restoreCursor()
  {
    theFrame.getContentPane().setCursor(null);
  }

  public final void setCursor(final int theCursor)
  {
    theFrame.getContentPane().setCursor(new Cursor(theCursor));
  }

  public void setStatus(final String message)
  {
    statusBar.setText(message);
  }

}<|MERGE_RESOLUTION|>--- conflicted
+++ resolved
@@ -63,8 +63,8 @@
 import MWC.GUI.LayerManager.Swing.SwingLayerManager;
 import MWC.GUI.Undo.UndoBuffer;
 import MWC.GenericData.TimePeriod;
-import MWC.TacticalData.TimeManager;
-import MWC.TacticalData.TimeProvider;
+import MWC.TacticalData.temporal.TimeManager;
+import MWC.TacticalData.temporal.TimeProvider;
 import MWC.Utilities.Errors.Trace;
 import MWC.Utilities.ReaderWriter.ImportManager;
 import MWC.Utilities.ReaderWriter.ImportManager.BaseImportCaller;
@@ -166,10 +166,6 @@
         + " (" + Debrief.GUI.VersionInfo.getVersion()+ ")");
     final GeoToolMapRenderer geoMapRenderer = new GeoToolMapRenderer();
     geoMapRenderer.loadMapContent();
-<<<<<<< HEAD
-
-=======
->>>>>>> ce9fce30
     final MapContent mapComponent = geoMapRenderer.getMapComponent();
 
     final FileDropSupport dropSupport = new FileDropSupport();
@@ -198,15 +194,10 @@
     app = new LiteApplication();
 
     ImportManager.addImporter(new DebriefXMLReaderWriter(app));
-<<<<<<< HEAD
+
 
     mapPane = createMapPane(geoMapRenderer, dropSupport);
 
-=======
-    
-    final Component mapPane = createMapPane(geoMapRenderer, dropSupport);
-    
->>>>>>> ce9fce30
     final DataListener dListener = new DataListener()
     {
       @Override
@@ -232,7 +223,6 @@
     _theLayers.addDataExtendedListener(dListener);
     _theLayers.addDataModifiedListener(dListener);
 
-<<<<<<< HEAD
     // set the substance look and feel
     JFrame.setDefaultLookAndFeelDecorated(true);
     SubstanceCortex.GlobalScope.setSkin(new BusinessBlueSteelSkin());
@@ -241,8 +231,6 @@
     timeManager.addListener(_stepControl, TimeProvider.PERIOD_CHANGED_PROPERTY_NAME);
     timeManager.addListener(_stepControl, TimeProvider.TIME_CHANGED_PROPERTY_NAME);
 
-    theFrame = new JRibbonFrame(appName + " (" + Debrief.GUI.VersionInfo
-        .getVersion() + ")");
     theFrame.setApplicationIcon(ImageWrapperResizableIcon.getIcon(MenuUtils
         .createImage("images/icon.png"), new Dimension(32, 32)));
     // create the components
@@ -250,13 +238,10 @@
     createAppPanels(geoMapRenderer, undoBuffer, dropSupport, mapPane,
         _stepControl, timeManager);
 
-=======
     theFrame.setApplicationIcon(ImageWrapperResizableIcon.getIcon(MenuUtils.createImage("images/icon_533.png"), MenuUtils.ICON_SIZE_32));
-    // create the components
-    initForm();
-    createAppPanels(geoMapRenderer, undoBuffer, dropSupport, mapPane);
+
     splashScreen.updateMessage("Done...");
->>>>>>> ce9fce30
+
     theFrame.setDefaultCloseOperation(JFrame.EXIT_ON_CLOSE);
     theFrame.setVisible(true);
   }
