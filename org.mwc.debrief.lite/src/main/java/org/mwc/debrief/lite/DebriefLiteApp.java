--- conflicted
+++ resolved
@@ -490,10 +490,6 @@
   private final JXCollapsiblePaneWithTitle graphPanel =
       new JXCollapsiblePaneWithTitle(Direction.DOWN, "Graph", 150);
   private final JRibbonFrame theFrame;
-<<<<<<< HEAD
-=======
-  protected final GeoToolsHandler _myGeoHandler;
->>>>>>> c15cfe9d
   
   private final Layers _theLayers = new Layers()
   {
@@ -666,15 +662,12 @@
     theFrame.setApplicationIcon(ImageWrapperResizableIcon.getIcon(MenuUtils
         .createImage("icons/d_lite.png"), MenuUtils.ICON_SIZE_32));
 
-<<<<<<< HEAD
     geoMapRenderer = new GeoToolMapRenderer();
     initializeMapContent();
     
     final MapContent mapComponent = geoMapRenderer.getMapComponent();
     projection = new GeoToolMapProjection(mapComponent, _theLayers);
 
-=======
->>>>>>> c15cfe9d
     final FileDropSupport dropSupport = new FileDropSupport();
     dropSupport.setFileDropListener(this, " .REP, .XML, .DSF, .DTF, .DPF, .LOG,.TIF");
 
