--- conflicted
+++ resolved
@@ -39,6 +39,7 @@
 import java.io.IOException;
 import java.lang.reflect.InvocationTargetException;
 import java.util.ArrayList;
+import java.util.Arrays;
 import java.util.Enumeration;
 import java.util.Iterator;
 import java.util.List;
@@ -238,7 +239,13 @@
 
   public static final String STATE = "STATE";
 
-<<<<<<< HEAD
+  public static String state = null;
+  public static boolean collapsedState = false;
+
+  public static PropertyChangeListener enableDisableButtons =
+      new PropertyChangeListener()
+      {
+
         @Override
         public void propertyChange(final PropertyChangeEvent evt)
         {
@@ -247,13 +254,10 @@
               DebriefRibbonTimeController.topButtonCommands, isActive);
         }
       };
-=======
-  public static String state = null;
-  public static boolean collapsedState = false;
->>>>>>> 014b5705
-
-  private static ArrayList<PropertyChangeListener> stateListeners =
-      new ArrayList<>();
+
+      private static ArrayList<PropertyChangeListener> stateListeners =
+          new ArrayList<>(Arrays.asList(enableDisableButtons));
+
 
   protected static boolean _plotDirty;
 
@@ -300,10 +304,6 @@
 
   public static DebriefLiteApp getInstance()
   {
-<<<<<<< HEAD
-    System.out.println("using:" + _instance);
-=======
->>>>>>> 014b5705
     return _instance;
   }
 
@@ -465,7 +465,6 @@
   {
     try
     {
-      System.out.println("Using instance:" + _instance);
       _instance.handleImportRep(new File[]
       {file});
     }
@@ -966,11 +965,8 @@
     theFrame.setDefaultCloseOperation(WindowConstants.EXIT_ON_CLOSE);
     theFrame.setVisible(true);
     theFrame.getRibbon().setSelectedTask(DebriefRibbonFile.getFileTask());
-<<<<<<< HEAD
-=======
 
     setState(INACTIVE_STATE);
->>>>>>> 014b5705
   }
 
   private void addGraphView()
@@ -1079,11 +1075,7 @@
 
   /**
    * Add the context menu to the LiteMapPane
-<<<<<<< HEAD
    * 
-=======
-   *
->>>>>>> 014b5705
    * @param _myMapPane
    *          MapPane to add the menu
    * @param transform
@@ -1685,11 +1677,7 @@
       DebriefLiteApp.currentFileName = file.getAbsolutePath();
       DebriefLiteApp.setTitle(file.getName());
       // setState(ACTIVE_STATE);
-<<<<<<< HEAD
       DebriefRibbonFile.closeButton.getContentModel().setActionEnabled(true);
-=======
-      DebriefRibbonFile.closeButton.setEnabled(true);
->>>>>>> 014b5705
     }
   }
 
