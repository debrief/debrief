/*
 *    Debrief - the Open Source Maritime Analysis Application
 *    http://debrief.info
 *
 *    (C) 2000-2018, Deep Blue C Technology Ltd
 *
 *    This library is free software; you can redistribute it and/or
 *    modify it under the terms of the Eclipse Public License v1.0
 *    (http://www.eclipse.org/legal/epl-v10.html)
 *
 *    This library is distributed in the hope that it will be useful,
 *    but WITHOUT ANY WARRANTY; without even the implied warranty of
 *    MERCHANTABILITY or FITNESS FOR A PARTICULAR PURPOSE.
 */
package org.mwc.debrief.lite;

import java.awt.BorderLayout;
import java.awt.Color;
import java.awt.Component;
import java.awt.Cursor;
import java.awt.Dimension;
import java.awt.Graphics;
import java.awt.Toolkit;
import java.awt.datatransfer.Clipboard;
import java.awt.event.WindowAdapter;
import java.io.File;
import java.io.FileInputStream;
import java.io.FileNotFoundException;
import java.util.Enumeration;
import java.util.Iterator;
import java.util.Vector;

import javax.swing.JFrame;
import javax.swing.JLabel;
import javax.swing.SwingUtilities;

import org.geotools.map.MapContent;
import org.geotools.swing.JMapPane;
import org.geotools.swing.action.ResetAction;
import org.mwc.debrief.lite.gui.DebriefLiteToolParent;
import org.mwc.debrief.lite.gui.FitToWindow;
import org.mwc.debrief.lite.gui.GeoToolMapProjection;
import org.mwc.debrief.lite.gui.LiteStepControl;
import org.mwc.debrief.lite.gui.custom.JXCollapsiblePane.Direction;
import org.mwc.debrief.lite.gui.custom.JXCollapsiblePaneWithTitle;
import org.mwc.debrief.lite.map.GeoToolMapRenderer;
import org.mwc.debrief.lite.map.GeoToolMapRenderer.MapRenderer;
import org.mwc.debrief.lite.map.MapBuilder;
import org.mwc.debrief.lite.menu.DebriefRibbon;
import org.mwc.debrief.lite.menu.MenuUtils;
import org.mwc.debrief.lite.menu.RibbonAppMenuProvider;
import org.mwc.debrief.lite.outline.OutlinePanelView;
import org.pushingpixels.flamingo.api.common.icon.ImageWrapperResizableIcon;
import org.pushingpixels.flamingo.api.ribbon.JRibbonFrame;
import org.pushingpixels.substance.api.SubstanceCortex;
import org.pushingpixels.substance.api.skin.BusinessBlueSteelSkin;

import Debrief.GUI.Tote.Painters.PainterManager;
import Debrief.ReaderWriter.Replay.ImportReplay;
import Debrief.ReaderWriter.XML.DebriefXMLReaderWriter;
import Debrief.Wrappers.Track.LightweightTrackWrapper;
import MWC.GUI.DataListenerAdaptor;
import MWC.GUI.Editable;
import MWC.GUI.HasEditables;
import MWC.GUI.Layer;
import MWC.GUI.Layers;
import MWC.GUI.Layers.DataListener;
import MWC.GUI.Layers.DataListener2;
import MWC.GUI.PlainChart;
import MWC.GUI.Plottable;
import MWC.GUI.ToolParent;
import MWC.GUI.Canvas.CanvasAdaptor;
import MWC.GUI.DragDrop.FileDropSupport;
import MWC.GUI.DragDrop.FileDropSupport.FileDropListener;
import MWC.GUI.LayerManager.Swing.SwingLayerManager;
import MWC.GUI.Undo.UndoBuffer;
import MWC.GenericData.TimePeriod;
import MWC.TacticalData.temporal.PlotOperations;
import MWC.TacticalData.temporal.TimeManager;
import MWC.TacticalData.temporal.TimeProvider;
import MWC.Utilities.Errors.Trace;
import MWC.Utilities.ReaderWriter.ImportManager;
import MWC.Utilities.ReaderWriter.ImportManager.BaseImportCaller;

/**
 * @author Ayesha <ayesha.ma@gmail.com>
 * @author Unni Mana <unnivm@gmail.com>
 */

public class DebriefLiteApp implements FileDropListener
{

  protected DataListener2 _listenForMods;
  private static DebriefLiteApp _instance;

  public static final String appName = "Debrief Lite";
  public static final String NOTES_ICON = "images/16/note.png";
  public static String currentFileName = null;

  /**
   * creates a scroll pane with map
   *
   * @param geoMapRenderer
   * @param dropSupport
   *
   * @return
   */
  private static JMapPane createMapPane(final GeoToolMapRenderer geoMapRenderer,
      final FileDropSupport dropSupport)
  {
    geoMapRenderer.createMapLayout();
    final MapBuilder builder = new MapBuilder();
    final JMapPane mapPane = (JMapPane) builder.setMapRenderer(geoMapRenderer)
        .build();
    dropSupport.addComponent(mapPane);
    return mapPane;
  }

  public static void main(final String[] args)
  {
    SwingUtilities.invokeLater(new Runnable()
    {
      @Override
      public void run()
      {
        _instance = new DebriefLiteApp();
      }
    });

  }

  /**
   * @param filename
   *          autofilled
   */
  private static String suffixOf(final String filename)
  {
    String theSuffix = null;
    final int pos = filename.lastIndexOf(".");
    theSuffix = filename.substring(pos, filename.length());
    return theSuffix.toUpperCase();
  }

  private SwingLayerManager layerManager;

  private final JXCollapsiblePaneWithTitle outlinePanel =
      new JXCollapsiblePaneWithTitle(Direction.LEFT, "Outline", 400);

  private final JRibbonFrame theFrame;

  final private Layers _theLayers = new Layers();

  private final DebriefLiteToolParent _toolParent = new DebriefLiteToolParent(
      ImportReplay.IMPORT_AS_OTG, 0L);
  private GeoToolMapProjection projection;

  private final LiteApplication app;

  private final LiteSession session;
  private final JLabel statusBar = new JLabel(
      "Status bar for displaying statuses");
<<<<<<< HEAD
  private final LiteStepControl _stepControl;
=======
>>>>>>> 4026bd02
  private final JMapPane mapPane;
  private final PlotOperations _myOperations = new PlotOperations()
  {
    // just provide with our complete set of layers
    @Override
    public Object[] getTargets()
    {
      // ok, return our top level layers as objects
      final Vector<Layer> res = new Vector<Layer>(0, 1);
      for (int i = 0; i < _theLayers.size(); i++)
      {
        res.add(_theLayers.elementAt(i));
      }
      return res.toArray();
    }

    /**
     * override performing the operation, since we'll do a screen update on completion
     */
    @Override
    public Vector<Layer> performOperation(final AnOperation operationName)
    {
      // make the actual change
      final Vector<Layer> res = super.performOperation(operationName);

      if (res != null && res.size() != 0)
      {
        for (final Iterator<Layer> iter = res.iterator(); iter.hasNext();)
        {
          final Layer thisL = iter.next();
          // and update the screen
          _theLayers.fireReformatted(thisL);

        }
      }

      return res;

    }
  };
  private final TimeManager timeManager = new TimeManager();
  private final PainterManager painterManager;
  private LiteTote theTote;
  private CanvasAdaptor _theCanvas;
  private final GeoToolMapRenderer geoMapRenderer;

  protected static boolean _plotDirty;
  private static String defaultTitle;

  public DebriefLiteApp()
  {
    // set the substance look and feel
    JFrame.setDefaultLookAndFeelDecorated(true);
    SubstanceCortex.GlobalScope.setSkin(new BusinessBlueSteelSkin());
    final DisplaySplash splashScreen = new DisplaySplash(5);
    final Thread t = new Thread(splashScreen);
    t.start();
    try
    {
      t.join();
    }
    catch (InterruptedException e)
    {
      // ignore
    }

    defaultTitle = appName + " (" + Debrief.GUI.VersionInfo.getVersion() + ")";
    theFrame = new JRibbonFrame(defaultTitle);

    theFrame.setApplicationIcon(ImageWrapperResizableIcon.getIcon(MenuUtils
        .createImage("icons/d_lite.png"), MenuUtils.ICON_SIZE_32));

    geoMapRenderer = new GeoToolMapRenderer();
    initializeMapContent();

    final FileDropSupport dropSupport = new FileDropSupport();
    dropSupport.setFileDropListener(this, " .REP, .XML, .DSF, .DTF, .DPF");

    // provide some file helpers
    ImportReplay.initialise(new DebriefLiteToolParent(
        ImportReplay.IMPORT_AS_OTG, 0L));
    ImportManager.addImporter(new ImportReplay());

    // sort out time control
<<<<<<< HEAD
    _stepControl = new LiteStepControl(_toolParent);
    timeManager.addListener(_stepControl,
        TimeProvider.PERIOD_CHANGED_PROPERTY_NAME);
    timeManager.addListener(_stepControl,
        TimeProvider.TIME_CHANGED_PROPERTY_NAME);
=======
    LiteStepControl _stepControl = new LiteStepControl(_toolParent);
    timeManager.addListener(_stepControl, TimeProvider.PERIOD_CHANGED_PROPERTY_NAME);
    timeManager.addListener(_stepControl, TimeProvider.TIME_CHANGED_PROPERTY_NAME);

>>>>>>> 4026bd02

    final Clipboard _theClipboard = new Clipboard("Debrief");
    session = new LiteSession(_theClipboard, _theLayers, _stepControl);
    final UndoBuffer undoBuffer = session.getUndoBuffer();
    app = new LiteApplication();

    mapPane = createMapPane(geoMapRenderer, dropSupport);

    _theCanvas = new CanvasAdaptor(projection, mapPane.getGraphics(),
        Color.GRAY);

    ImportManager.addImporter(new DebriefXMLReaderWriter(app));

    final DataListener dListener = new DataListener()
    {
      @Override
      public void dataExtended(final Layers theData)
      {
        mapPane.repaint();
      }

      @Override
      public void dataModified(final Layers theData, final Layer changedLayer)
      {
        mapPane.repaint();
      }

      @Override
      public void dataReformatted(final Layers theData,
          final Layer changedLayer)
      {
        mapPane.repaint();
      }
    };
    _theLayers.addDataReformattedListener(dListener);
    _theLayers.addDataExtendedListener(dListener);
    _theLayers.addDataModifiedListener(dListener);

    painterManager = new PainterManager(_stepControl);
    PlainChart theChart = new LiteChart(_theLayers, _theCanvas, mapPane);
    theTote = new LiteTote(_theLayers, _stepControl);
    final Debrief.GUI.Tote.Painters.TotePainter tp =
        new Debrief.GUI.Tote.Painters.TotePainter(theChart, _theLayers,
            theTote);
    painterManager.addPainter(tp);
    painterManager.addPainter(tp);
    painterManager.setCurrentListener(tp);

    // create the components
    initForm();
    createAppPanels(geoMapRenderer, undoBuffer, dropSupport, mapPane,
        _stepControl, timeManager, _myOperations, projection);
    _listenForMods = new DataListenerAdaptor()
    {

      @Override
      public void dataExtended(Layers theData, Plottable newItem,
          HasEditables parent)
      {
        update(theData, newItem, parent);
        setDirty(true);

      }
    };

    _theLayers.addDataExtendedListener(_listenForMods);
    _theLayers.addDataModifiedListener(_listenForMods);
    _theLayers.addDataReformattedListener(_listenForMods);
    theFrame.setDefaultCloseOperation(JFrame.EXIT_ON_CLOSE);
    theFrame.setVisible(true);

    System.out.println(mapPane.getGraphics());
  }

  private void initializeMapContent()
  {
    geoMapRenderer.loadMapContent();
    final MapContent mapComponent = geoMapRenderer.getMapComponent();
    projection = new GeoToolMapProjection(mapComponent, _theLayers);

    geoMapRenderer.addRenderer(new MapRenderer()
    {

      @Override
      public void paint(final Graphics gc)
      {
        doPaint(gc);
      }
    });
  }

  /**
   * new data has been added - have a look at the times
   */
  protected void layersExtended()
  {

  }

  private void addOutlineView(final ToolParent toolParent,
      final UndoBuffer undoBuffer)
  {
    layerManager = new OutlinePanelView(undoBuffer);
    layerManager.setObject(_theLayers);
    layerManager.setParent(toolParent);
    outlinePanel.add(layerManager, BorderLayout.CENTER);
  }

  protected void update(Layers theData, Plottable newItem,
      HasEditables theLayer)
  {
    _instance.getLayerManager().updateData((Layer) theLayer, newItem);
  }

  public SwingLayerManager getLayerManager()
  {
    return layerManager;
  }

  private void createAppPanels(final GeoToolMapRenderer geoMapRenderer,
      final UndoBuffer undoBuffer, final FileDropSupport dropSupport,
      final Component mapPane, final LiteStepControl stepControl,
      final TimeManager timeManager, final PlotOperations operation,
      final GeoToolMapProjection projection2)
  {
    // final Dimension frameSize = theFrame.getSize();
    // final int width = (int) frameSize.getWidth();

    theFrame.add(mapPane, BorderLayout.CENTER);

    theFrame.add(outlinePanel, BorderLayout.WEST);
    addOutlineView(_toolParent, undoBuffer);

    theFrame.add(statusBar, BorderLayout.SOUTH);
    final Runnable resetAction = new Runnable()
    {
      @Override
      public void run()
      {
        resetPlot();
      }
    };
    new DebriefRibbon(theFrame.getRibbon(), _theLayers, _toolParent,
        geoMapRenderer, stepControl, timeManager, operation, session,
        undoBuffer, resetAction, projection);
  }

  protected void doPaint(final Graphics gc)
  {
    // final CanvasAdaptor dest = new CanvasAdaptor(projection, gc, Color.WHITE);
    _theCanvas.startDraw(gc);
    _theCanvas.setLineWidth(2f);

    _theLayers.paint(_theCanvas);
    System.out.println("paint");
    painterManager.newTime(null, timeManager.getTime(), _theCanvas);

    _theCanvas.endDraw(gc);
  }

  protected void exit()
  {
    theFrame.dispose();
  }

  @Override
  public void FilesReceived(final Vector<File> files)
  {
    setCursor(Cursor.WAIT_CURSOR);
    File file = null;
    try
    {
      final Enumeration<File> iter = files.elements();

      while (iter.hasMoreElements())
      {
        file = iter.nextElement();

        final String suff = suffixOf(file.getName());
        if (suff.equalsIgnoreCase(".DPL"))
        {
          MWC.GUI.Dialogs.DialogFactory.showMessage("Open File",
              "Sorry DPL file format no longer supported");
        }
        else
        {
          if ((suff.equalsIgnoreCase(".REP")) || (suff.equalsIgnoreCase(".DSF"))
              || (suff.equalsIgnoreCase(".DTF")))
          {
            // fake wrap it
            final File[] fList = new File[]
            {file};
            handleImportRep(fList);
          }
          else if (suff.equalsIgnoreCase(".XML") || suff.equalsIgnoreCase(
              ".DPF"))
          {
            handleImportDPF(file);
          }
          else
          {
            Trace.trace("This file type not handled:" + suff);
          }
        }
      }
    }
    catch (final Exception e)
    {
      Trace.trace(e);
    }
    finally
    {
      if (currentFileName == null)
      {
        currentFileName = file.getAbsolutePath();
        setTitle(file.getName());
      }
    }

    restoreCursor();
  }

  private void handleImportDPF(final File file)
  {
    final DebriefXMLReaderWriter reader = new DebriefXMLReaderWriter(app);
    try
    {
      reader.importThis(file.getName(), new FileInputStream(file), session);

      // update the time panel
      TimePeriod period = _theLayers.getTimePeriod();
      _myOperations.setPeriod(period);
      timeManager.setPeriod(this, period);
      if (period != null)
      {
        timeManager.setTime(this, period.getStartDTG(), true);
      }
    }
    catch (final FileNotFoundException e)
    {
      _toolParent.logError(ToolParent.ERROR, "Failed to read DPF File", e);
    }
    _theLayers.fireModified(null);
  }

  private void handleImportRep(final File[] fList)
  {
    final DebriefLiteApp source = this;
    BaseImportCaller caller = new BaseImportCaller(fList, _theLayers)
    {
      // handle completion of the full import process
      @Override
      public void allFilesFinished(final File[] fNames, final Layers newData)
      {
        SwingUtilities.invokeLater(new Runnable()
        {
          @Override
          public void run()
          {
            layerManager.createAndInitializeTree();
            layerManager.dataModified(null, null);
            mapPane.repaint();

            restoreCursor();
            // update the time panel
            TimePeriod period = _theLayers.getTimePeriod();
            _myOperations.setPeriod(period);
            timeManager.setPeriod(source, period);
            if (period != null)
            {
              timeManager.setTime(source, period.getStartDTG(), true);
            }

            // and the spatial bounds
            FitToWindow fitMe = new FitToWindow(_theLayers, mapPane);
            fitMe.actionPerformed(null);
          }
        });
      }

      // handle the completion of each file
      @Override
      public void fileFinished(final File fName, final Layers newData)
      {
        // have we got a track?
        Enumeration<Editable> ele = newData.elements();
        while (ele.hasMoreElements())
        {
          Layer l = (Layer) ele.nextElement();
          if (l instanceof LightweightTrackWrapper)
          {
            LightweightTrackWrapper track = (LightweightTrackWrapper) l;
            theTote.setPrimary(track);
          }
        }
        if (currentFileName == null)
        {
          currentFileName = fName.getAbsolutePath();
          theFrame.setTitle(fName.getName());
        }
      }
    };
    // ok, start loading
    caller.start();
  }

  /**
   * fill in the UI details
   *
   * @param theToolbar
   */
  private void initForm()
  {
    theFrame.addWindowListener(new WindowAdapter()
    {
      @Override
      public void windowClosing(final java.awt.event.WindowEvent e)
      {
        exit();
      }
    });

    // try to give the application an icon
    final Dimension dim = Toolkit.getDefaultToolkit().getScreenSize();

    theFrame.getRibbon().setApplicationMenu(new RibbonAppMenuProvider()
        .createApplicationMenu(theFrame));
    theFrame.setSize((int) (dim.width * 0.6), (int) (dim.height * 0.6));
    final Dimension sz = theFrame.getSize();
    theFrame.setLocation((dim.width - sz.width) / 2, (dim.height - sz.height)
        / 2);

    // do any final re-arranging
    theFrame.doLayout();
  }

  public final void restoreCursor()
  {
    theFrame.getContentPane().setCursor(null);
  }

  public final void setCursor(final int theCursor)
  {
    theFrame.getContentPane().setCursor(new Cursor(theCursor));
  }

  public void setStatus(final String message)
  {
    statusBar.setText(message);
  }

  public static void setDirty(boolean b)
  {

    _plotDirty = b;
    if (currentFileName != null)
    {
      String name = new File(currentFileName).getName();
      if (b)
      {
        setTitle(name + " *");
      }
      else
      {
        setTitle(name);
      }
    }

  }

  public static boolean isDirty()
  {
    return _plotDirty;
  }

  public void resetPlot()
  {
    _theLayers.clear();
    layerManager.resetTree();
    _plotDirty = false;
    currentFileName = null;
    setTitle(defaultTitle);

    // reset the map
    ResetAction resetMap = new ResetAction(_instance.mapPane);
    resetMap.actionPerformed(null);
  }

  public static void setTitle(String title)
  {
    if (title.startsWith(defaultTitle))
    {
      _instance.theFrame.setTitle(title);
    }
    else
    {
      _instance.theFrame.setTitle(defaultTitle + " - " + title);
    }
  }
}<|MERGE_RESOLUTION|>--- conflicted
+++ resolved
@@ -159,10 +159,7 @@
   private final LiteSession session;
   private final JLabel statusBar = new JLabel(
       "Status bar for displaying statuses");
-<<<<<<< HEAD
   private final LiteStepControl _stepControl;
-=======
->>>>>>> 4026bd02
   private final JMapPane mapPane;
   private final PlotOperations _myOperations = new PlotOperations()
   {
@@ -247,18 +244,11 @@
     ImportManager.addImporter(new ImportReplay());
 
     // sort out time control
-<<<<<<< HEAD
     _stepControl = new LiteStepControl(_toolParent);
     timeManager.addListener(_stepControl,
         TimeProvider.PERIOD_CHANGED_PROPERTY_NAME);
     timeManager.addListener(_stepControl,
         TimeProvider.TIME_CHANGED_PROPERTY_NAME);
-=======
-    LiteStepControl _stepControl = new LiteStepControl(_toolParent);
-    timeManager.addListener(_stepControl, TimeProvider.PERIOD_CHANGED_PROPERTY_NAME);
-    timeManager.addListener(_stepControl, TimeProvider.TIME_CHANGED_PROPERTY_NAME);
-
->>>>>>> 4026bd02
 
     final Clipboard _theClipboard = new Clipboard("Debrief");
     session = new LiteSession(_theClipboard, _theLayers, _stepControl);
@@ -303,7 +293,6 @@
     final Debrief.GUI.Tote.Painters.TotePainter tp =
         new Debrief.GUI.Tote.Painters.TotePainter(theChart, _theLayers,
             theTote);
-    painterManager.addPainter(tp);
     painterManager.addPainter(tp);
     painterManager.setCurrentListener(tp);
 
