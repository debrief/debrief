/*
 *    Debrief - the Open Source Maritime Analysis Application
 *    http://debrief.info
 *
 *    (C) 2000-2018, Deep Blue C Technology Ltd
 *
 *    This library is free software; you can redistribute it and/or
 *    modify it under the terms of the Eclipse Public License v1.0
 *    (http://www.eclipse.org/legal/epl-v10.html)
 *
 *    This library is distributed in the hope that it will be useful,
 *    but WITHOUT ANY WARRANTY; without even the implied warranty of
 *    MERCHANTABILITY or FITNESS FOR A PARTICULAR PURPOSE.
 */
package org.mwc.debrief.lite;

import java.awt.BorderLayout;
import java.awt.Color;
import java.awt.Component;
import java.awt.Cursor;
import java.awt.Dimension;
import java.awt.Graphics;
import java.awt.Toolkit;
import java.awt.datatransfer.Clipboard;
import java.awt.event.WindowAdapter;
import java.io.File;
import java.io.FileInputStream;
import java.io.FileNotFoundException;
import java.util.Enumeration;
import java.util.Iterator;
import java.util.Vector;

import javax.swing.JFrame;
import javax.swing.JLabel;
import javax.swing.SwingUtilities;

import org.geotools.map.MapContent;
import org.geotools.swing.JMapPane;
import org.mwc.debrief.lite.gui.DebriefLiteToolParent;
import org.mwc.debrief.lite.gui.FitToWindow;
import org.mwc.debrief.lite.gui.GeoToolMapProjection;
import org.mwc.debrief.lite.gui.LiteStepControl;
import org.mwc.debrief.lite.gui.custom.JXCollapsiblePane.Direction;
import org.mwc.debrief.lite.gui.custom.JXCollapsiblePaneWithTitle;
import org.mwc.debrief.lite.map.GeoToolMapRenderer;
import org.mwc.debrief.lite.map.GeoToolMapRenderer.MapRenderer;
import org.mwc.debrief.lite.map.MapBuilder;
import org.mwc.debrief.lite.menu.DebriefRibbon;
import org.mwc.debrief.lite.menu.MenuUtils;
import org.mwc.debrief.lite.menu.RibbonAppMenuProvider;
import org.mwc.debrief.lite.outline.OutlinePanelView;
import org.pushingpixels.flamingo.api.common.icon.ImageWrapperResizableIcon;
import org.pushingpixels.flamingo.api.ribbon.JRibbonFrame;
import org.pushingpixels.substance.api.SubstanceCortex;
import org.pushingpixels.substance.api.skin.BusinessBlueSteelSkin;

import Debrief.GUI.Tote.Painters.PainterManager;
import Debrief.ReaderWriter.Replay.ImportReplay;
import Debrief.ReaderWriter.XML.DebriefXMLReaderWriter;
import Debrief.Wrappers.Track.LightweightTrackWrapper;
import MWC.GUI.DataListenerAdaptor;
import MWC.GUI.Editable;
import MWC.GUI.HasEditables;
import MWC.GUI.Layer;
import MWC.GUI.Layers;
import MWC.GUI.Layers.DataListener;
import MWC.GUI.Layers.DataListener2;
import MWC.GUI.PlainChart;
import MWC.GUI.Plottable;
import MWC.GUI.ToolParent;
import MWC.GUI.Canvas.CanvasAdaptor;
import MWC.GUI.DragDrop.FileDropSupport;
import MWC.GUI.DragDrop.FileDropSupport.FileDropListener;
import MWC.GUI.LayerManager.Swing.SwingLayerManager;
import MWC.GUI.Undo.UndoBuffer;
import MWC.GenericData.TimePeriod;
import MWC.TacticalData.temporal.PlotOperations;
import MWC.TacticalData.temporal.TimeManager;
import MWC.TacticalData.temporal.TimeProvider;
import MWC.Utilities.Errors.Trace;
import MWC.Utilities.ReaderWriter.ImportManager;
import MWC.Utilities.ReaderWriter.ImportManager.BaseImportCaller;

/**
 * @author Ayesha <ayesha.ma@gmail.com>
 * @author Unni Mana <unnivm@gmail.com>
 */

public class DebriefLiteApp implements FileDropListener
{

  protected DataListener2 _listenForMods;
  private static DebriefLiteApp _instance;
  
  public static final String appName = "Debrief Lite";
  public static final String NOTES_ICON = "images/16/note.png";
  public static String currentFileName = null;

  /**
   * creates a scroll pane with map
   *
   * @param geoMapRenderer
   * @param dropSupport
   *
   * @return
   */
  private static JMapPane createMapPane(final GeoToolMapRenderer geoMapRenderer,
      final FileDropSupport dropSupport)
  {
    geoMapRenderer.createMapLayout();
    final MapBuilder builder = new MapBuilder();
    final JMapPane mapPane = (JMapPane) builder.setMapRenderer(geoMapRenderer)
        .build();
    dropSupport.addComponent(mapPane);
    return mapPane;
  }

  public static void main(final String[] args)
  {
    SwingUtilities.invokeLater(new Runnable()
    {
      @Override
      public void run()
      {
        _instance = new DebriefLiteApp();
      }
    });

  }

  /**
   * @param filename
   *          autofilled
   */
  private static String suffixOf(final String filename)
  {
    String theSuffix = null;
    final int pos = filename.lastIndexOf(".");
    theSuffix = filename.substring(pos, filename.length());
    return theSuffix.toUpperCase();
  }

  private SwingLayerManager layerManager;

  private final JXCollapsiblePaneWithTitle outlinePanel =
      new JXCollapsiblePaneWithTitle(Direction.LEFT, "Outline", 400);

  private final JRibbonFrame theFrame;

  final private Layers _theLayers = new Layers();

  private final DebriefLiteToolParent _toolParent = new DebriefLiteToolParent(
      ImportReplay.IMPORT_AS_OTG, 0L);
  private GeoToolMapProjection projection;

  private final LiteApplication app;
  
  private final LiteSession session;
  private final JLabel statusBar = new JLabel(
      "Status bar for displaying statuses");
  private LiteStepControl _stepControl;
  private final JMapPane mapPane;
  private final PlotOperations _myOperations = new PlotOperations()
  {
    // just provide with our complete set of layers
    @Override
    public Object[] getTargets()
    {
      // ok, return our top level layers as objects
      final Vector<Layer> res = new Vector<Layer>(0, 1);
      for (int i = 0; i < _theLayers.size(); i++)
      {
        res.add(_theLayers.elementAt(i));
      }
      return res.toArray();
    }

    /**
     * override performing the operation, since we'll do a screen update on completion
     */
    @Override
    public Vector<Layer> performOperation(final AnOperation operationName)
    {
      // make the actual change
      final Vector<Layer> res = super.performOperation(operationName);

      if (res != null)
      {
        if (res.size() != 0)
        {
          for (final Iterator<Layer> iter = res.iterator(); iter.hasNext();)
          {
            final Layer thisL = iter.next();
            // and update the screen
            _theLayers.fireReformatted(thisL);

          }
        }
      }

      return res;

    }
  };
  private final TimeManager timeManager = new TimeManager();
  private final PainterManager painterManager;
  private LiteTote theTote;
  private CanvasAdaptor _theCanvas;
  private GeoToolMapRenderer geoMapRenderer;

  protected static boolean _plotDirty;
  private static String defaultTitle;

  public DebriefLiteApp()
  {
    // set the substance look and feel
    JFrame.setDefaultLookAndFeelDecorated(true);
    SubstanceCortex.GlobalScope.setSkin(new BusinessBlueSteelSkin());
    final DisplaySplash splashScreen = new DisplaySplash(5);
    final Thread t = new Thread(splashScreen);
    t.start();
    try
    {
      t.join();
    }
    catch (InterruptedException e)
    {
      // ignore
    }
    
    defaultTitle = appName 
        + " (" + Debrief.GUI.VersionInfo.getVersion()+ ")";
    theFrame = new JRibbonFrame(defaultTitle);

    theFrame.setApplicationIcon(ImageWrapperResizableIcon.getIcon(MenuUtils
        .createImage("icons/d_lite.png"), MenuUtils.ICON_SIZE_32));

<<<<<<< HEAD

=======
>>>>>>> fd5c5744
    final GeoToolMapRenderer geoMapRenderer = new GeoToolMapRenderer();
    geoMapRenderer.loadMapContent();
    final MapContent mapComponent = geoMapRenderer.getMapComponent();

    initializeMapContent();
    final FileDropSupport dropSupport = new FileDropSupport();
    dropSupport.setFileDropListener(this, " .REP, .XML, .DSF, .DTF, .DPF");

    projection = new GeoToolMapProjection(mapComponent, _theLayers);

    geoMapRenderer.addRenderer(new MapRenderer()
    {

      @Override
      public void paint(final Graphics gc)
      {
        doPaint(gc);
      }
    });
    
    // provide some file helpers
    ImportReplay.initialise(new DebriefLiteToolParent(
        ImportReplay.IMPORT_AS_OTG, 0L));
    ImportManager.addImporter(new ImportReplay());
    
    // sort out time control
    _stepControl = new LiteStepControl(_toolParent);
    timeManager.addListener(_stepControl, TimeProvider.PERIOD_CHANGED_PROPERTY_NAME);
    timeManager.addListener(_stepControl, TimeProvider.TIME_CHANGED_PROPERTY_NAME);


    final Clipboard _theClipboard = new Clipboard("Debrief");
    session = new LiteSession(_theClipboard, _theLayers, _stepControl);
    final UndoBuffer undoBuffer = session.getUndoBuffer();
    app = new LiteApplication();

    mapPane = createMapPane(geoMapRenderer, dropSupport);
    
    _theCanvas = new CanvasAdaptor(projection, mapPane.getGraphics(), Color.GRAY);

    ImportManager.addImporter(new DebriefXMLReaderWriter(app));

    final DataListener dListener = new DataListener()
    {
      @Override
      public void dataExtended(final Layers theData)
      {
        mapPane.repaint();
      }

      @Override
      public void dataModified(final Layers theData, final Layer changedLayer)
      {
        mapPane.repaint();
      }

      @Override
      public void dataReformatted(final Layers theData,
          final Layer changedLayer)
      {
        mapPane.repaint();
      }
    };
    _theLayers.addDataReformattedListener(dListener);
    _theLayers.addDataExtendedListener(dListener);
    _theLayers.addDataModifiedListener(dListener);

<<<<<<< HEAD
    timeManager.addListener(_stepControl, TimeProvider.PERIOD_CHANGED_PROPERTY_NAME);
    timeManager.addListener(_stepControl, TimeProvider.TIME_CHANGED_PROPERTY_NAME);

    painterManager = new PainterManager(_stepControl);
    PlainChart theChart = new LiteChart(_theLayers, _theCanvas, mapPane);
    theTote = new LiteTote(_theLayers, _stepControl);
    final Debrief.GUI.Tote.Painters.TotePainter sp =
        new Debrief.GUI.Tote.Painters.SnailPainter(theChart, _theLayers,
            theTote);
    final Debrief.GUI.Tote.Painters.TotePainter tp =
        new Debrief.GUI.Tote.Painters.TotePainter(theChart, _theLayers,
            theTote);
    painterManager.addPainter(sp);
    painterManager.addPainter(tp);
    painterManager.setCurrentListener(tp);

    initForm();
    createAppPanels(geoMapRenderer, undoBuffer, dropSupport, mapPane,
        _stepControl, timeManager, _myOperations, projection);
=======
    timeManager.addListener(_stepControl,
        TimeProvider.PERIOD_CHANGED_PROPERTY_NAME);
    timeManager.addListener(_stepControl,
        TimeProvider.TIME_CHANGED_PROPERTY_NAME);

    // create the components
    initForm();
    createAppPanels(geoMapRenderer, undoBuffer, dropSupport, mapPane,
        _stepControl, timeManager, _myOperations);
>>>>>>> fd5c5744
    _listenForMods = new DataListenerAdaptor()
    {
      
      @Override
      public void dataExtended(Layers theData, Plottable newItem,
          HasEditables parent)
      {
        update(theData, newItem, parent);
        setDirty(true);
        
      }
<<<<<<< HEAD
      
    };        
=======
    };

>>>>>>> fd5c5744
    _theLayers.addDataExtendedListener(_listenForMods);
    _theLayers.addDataModifiedListener(_listenForMods);
    _theLayers.addDataReformattedListener(_listenForMods);
    theFrame.setDefaultCloseOperation(JFrame.EXIT_ON_CLOSE);
    theFrame.setVisible(true);
    
    System.out.println(mapPane.getGraphics());
  }

  private void initializeMapContent()
  {
    if(geoMapRenderer == null) {
      geoMapRenderer = new GeoToolMapRenderer();
    }
    geoMapRenderer.loadMapContent();
    final MapContent mapComponent = geoMapRenderer.getMapComponent();

    
    projection = new GeoToolMapProjection(mapComponent, _theLayers);

    geoMapRenderer.addRenderer(new MapRenderer()
    {

      @Override
      public void paint(final Graphics gc)
      {
        doPaint(gc);
      }
    });
  }
  
  /**
   * new data has been added - have a look at the times
   */
  protected void layersExtended()
  {
    
  }

  private void addOutlineView(final ToolParent toolParent,
      final UndoBuffer undoBuffer)
  {
    layerManager = new OutlinePanelView(undoBuffer);
    layerManager.setObject(_theLayers);
    layerManager.setParent(toolParent);
    outlinePanel.add(layerManager, BorderLayout.CENTER);
  }

  protected void update(Layers theData, Plottable newItem,HasEditables theLayer)
  {
    _instance.getLayerManager().updateData((Layer)theLayer,newItem);
  }
  
  public SwingLayerManager getLayerManager(){
    return layerManager;
  }
  
  private void createAppPanels(final GeoToolMapRenderer geoMapRenderer,
      final UndoBuffer undoBuffer, final FileDropSupport dropSupport,
      final Component mapPane, final LiteStepControl stepControl,
<<<<<<< HEAD
      final TimeManager timeManager, final PlotOperations operation, final GeoToolMapProjection projection2)
=======
      final TimeManager timeManager, final PlotOperations operation)
>>>>>>> fd5c5744
  {
    // final Dimension frameSize = theFrame.getSize();
    // final int width = (int) frameSize.getWidth();

    theFrame.add(mapPane, BorderLayout.CENTER);

    theFrame.add(outlinePanel, BorderLayout.WEST);
    addOutlineView(_toolParent, undoBuffer);

    theFrame.add(statusBar, BorderLayout.SOUTH);
    // dummy placeholder
    new DebriefRibbon(theFrame.getRibbon(), _theLayers, _toolParent,
<<<<<<< HEAD
        geoMapRenderer, stepControl, timeManager, operation, session, projection);
=======
        geoMapRenderer, stepControl, timeManager, operation, session, undoBuffer);
>>>>>>> fd5c5744
  }

  protected void doPaint(final Graphics gc)
  {
//    final CanvasAdaptor dest = new CanvasAdaptor(projection, gc, Color.WHITE);
    _theCanvas.startDraw(gc);
    _theCanvas.setLineWidth(2f);

    _theLayers.paint(_theCanvas);
    System.out.println("paint");
    painterManager.newTime(null, timeManager.getTime(), _theCanvas);

    _theCanvas.endDraw(gc);
  }

  protected void exit()
  {
    theFrame.dispose();
  }

  @Override
  public void FilesReceived(final Vector<File> files)
  {
    setCursor(Cursor.WAIT_CURSOR);
    File file = null;
    try
    {
      final Enumeration<File> iter = files.elements();
      
      while (iter.hasMoreElements())
      {
        file = iter.nextElement();

        final String suff = suffixOf(file.getName());
        if (suff.equalsIgnoreCase(".DPL"))
        {
          MWC.GUI.Dialogs.DialogFactory.showMessage("Open File",
              "Sorry DPL file format no longer supported");
        }
        else
        {
          if ((suff.equalsIgnoreCase(".REP")) || (suff.equalsIgnoreCase(".DSF"))
              || (suff.equalsIgnoreCase(".DTF")))
          {
            // fake wrap it
            final File[] fList = new File[]
            {file};
            handleImportRep(fList);
          }
          else if (suff.equalsIgnoreCase(".XML") || suff.equalsIgnoreCase(
              ".DPF"))
          {
            handleImportDPF(file);
          }
          else
          {
            Trace.trace("This file type not handled:" + suff);
          }
        }
      }
    }
    catch (final Exception e)
    {
      Trace.trace(e);
    }
    finally {
      if(currentFileName == null) {
        currentFileName = file.getAbsolutePath();
        setTitle(file.getName());
      }
    }

    restoreCursor();
  }

  private void handleImportDPF(final File file)
  {
    final DebriefXMLReaderWriter reader = new DebriefXMLReaderWriter(app);
    try
    {
      reader.importThis(file.getName(), new FileInputStream(file), session);
      
    }
    catch (final FileNotFoundException e)
    {
      _toolParent.logError(ToolParent.ERROR, "Failed to read DPF File", e);
    }
    _theLayers.fireModified(null);
  }

  private void handleImportRep(final File[] fList)
  {
    final DebriefLiteApp source = this;
    BaseImportCaller caller = new BaseImportCaller(fList, _theLayers)
    {
      // handle completion of the full import process
      @Override
      public void allFilesFinished(final File[] fNames, final Layers newData)
      {
        SwingUtilities.invokeLater(new Runnable()
        {
          @Override
          public void run()
          {
            layerManager.createAndInitializeTree();
            layerManager.dataModified(null,null);
            mapPane.repaint();

            restoreCursor();
            // update the time panel
            TimePeriod period = _theLayers.getTimePeriod();
            _myOperations.setPeriod(period);
            timeManager.setPeriod(source, period);
            if (period != null)
            {
              timeManager.setTime(source, period.getStartDTG(), true);
            }

            // and the spatial bounds
            FitToWindow fitMe = new FitToWindow(_theLayers, mapPane);
            fitMe.actionPerformed(null);
          }
        });
      }

      // handle the completion of each file
      @Override
      public void fileFinished(final File fName, final Layers newData)
      {
        // have we got a track?
        Enumeration<Editable> ele = newData.elements();
        while(ele.hasMoreElements())
        {
          Layer l = (Layer) ele.nextElement();
          if(l instanceof LightweightTrackWrapper)
          {
            LightweightTrackWrapper track = (LightweightTrackWrapper) l;
            theTote.setPrimary(track);
          }
        }
        if(currentFileName == null) {
          currentFileName = fName.getAbsolutePath();
          theFrame.setTitle(fName.getName());
        }
      }
    };
    // ok, start loading
    caller.start();
  }

  /**
   * fill in the UI details
   *
   * @param theToolbar
   */
  private void initForm()
  {
    theFrame.addWindowListener(new WindowAdapter()
    {
      @Override
      public void windowClosing(final java.awt.event.WindowEvent e)
      {
        exit();
      }
    });

    // try to give the application an icon
    final Dimension dim = Toolkit.getDefaultToolkit().getScreenSize();

    theFrame.getRibbon().setApplicationMenu(new RibbonAppMenuProvider()
        .createApplicationMenu(theFrame));
    theFrame.setSize((int) (dim.width * 0.6), (int) (dim.height * 0.6));
    final Dimension sz = theFrame.getSize();
    theFrame.setLocation((dim.width - sz.width) / 2, (dim.height - sz.height)
        / 2);

    // do any final re-arranging
    theFrame.doLayout();
  }

  public final void restoreCursor()
  {
    theFrame.getContentPane().setCursor(null);
  }

  public final void setCursor(final int theCursor)
  {
    theFrame.getContentPane().setCursor(new Cursor(theCursor));
  }

  public void setStatus(final String message)
  {
    statusBar.setText(message);
  }

  public static void setDirty(boolean b)
  {
   
    _plotDirty=b;
    if(currentFileName!=null)
    {
      String name = new File(currentFileName).getName();
      if(b) {
        setTitle(name+" *");  
      }
      else {
        setTitle(name);
      }
    }
    
  }
  
  public static boolean isDirty() {
    return _plotDirty;
  }

  public static void resetPlot() {
    
    _instance._theLayers.clear();
    _instance.layerManager.resetTree();
    _plotDirty=false;
    currentFileName = null;
    setTitle(defaultTitle);
    //reset the map
  }
  
  public static void setTitle(String title) {
    if(title.startsWith(defaultTitle)) {
      _instance.theFrame.setTitle(title);
    }
    else {
      _instance.theFrame.setTitle(defaultTitle+" - "+title);
    }
  }
}<|MERGE_RESOLUTION|>--- conflicted
+++ resolved
@@ -158,7 +158,7 @@
   private final LiteSession session;
   private final JLabel statusBar = new JLabel(
       "Status bar for displaying statuses");
-  private LiteStepControl _stepControl;
+  private final LiteStepControl _stepControl;
   private final JMapPane mapPane;
   private final PlotOperations _myOperations = new PlotOperations()
   {
@@ -235,10 +235,7 @@
     theFrame.setApplicationIcon(ImageWrapperResizableIcon.getIcon(MenuUtils
         .createImage("icons/d_lite.png"), MenuUtils.ICON_SIZE_32));
 
-<<<<<<< HEAD
-
-=======
->>>>>>> fd5c5744
+
     final GeoToolMapRenderer geoMapRenderer = new GeoToolMapRenderer();
     geoMapRenderer.loadMapContent();
     final MapContent mapComponent = geoMapRenderer.getMapComponent();
@@ -306,7 +303,6 @@
     _theLayers.addDataExtendedListener(dListener);
     _theLayers.addDataModifiedListener(dListener);
 
-<<<<<<< HEAD
     timeManager.addListener(_stepControl, TimeProvider.PERIOD_CHANGED_PROPERTY_NAME);
     timeManager.addListener(_stepControl, TimeProvider.TIME_CHANGED_PROPERTY_NAME);
 
@@ -323,20 +319,10 @@
     painterManager.addPainter(tp);
     painterManager.setCurrentListener(tp);
 
+    // create the components
     initForm();
     createAppPanels(geoMapRenderer, undoBuffer, dropSupport, mapPane,
         _stepControl, timeManager, _myOperations, projection);
-=======
-    timeManager.addListener(_stepControl,
-        TimeProvider.PERIOD_CHANGED_PROPERTY_NAME);
-    timeManager.addListener(_stepControl,
-        TimeProvider.TIME_CHANGED_PROPERTY_NAME);
-
-    // create the components
-    initForm();
-    createAppPanels(geoMapRenderer, undoBuffer, dropSupport, mapPane,
-        _stepControl, timeManager, _myOperations);
->>>>>>> fd5c5744
     _listenForMods = new DataListenerAdaptor()
     {
       
@@ -348,13 +334,7 @@
         setDirty(true);
         
       }
-<<<<<<< HEAD
-      
-    };        
-=======
     };
-
->>>>>>> fd5c5744
     _theLayers.addDataExtendedListener(_listenForMods);
     _theLayers.addDataModifiedListener(_listenForMods);
     _theLayers.addDataReformattedListener(_listenForMods);
@@ -415,11 +395,7 @@
   private void createAppPanels(final GeoToolMapRenderer geoMapRenderer,
       final UndoBuffer undoBuffer, final FileDropSupport dropSupport,
       final Component mapPane, final LiteStepControl stepControl,
-<<<<<<< HEAD
       final TimeManager timeManager, final PlotOperations operation, final GeoToolMapProjection projection2)
-=======
-      final TimeManager timeManager, final PlotOperations operation)
->>>>>>> fd5c5744
   {
     // final Dimension frameSize = theFrame.getSize();
     // final int width = (int) frameSize.getWidth();
@@ -432,11 +408,7 @@
     theFrame.add(statusBar, BorderLayout.SOUTH);
     // dummy placeholder
     new DebriefRibbon(theFrame.getRibbon(), _theLayers, _toolParent,
-<<<<<<< HEAD
-        geoMapRenderer, stepControl, timeManager, operation, session, projection);
-=======
-        geoMapRenderer, stepControl, timeManager, operation, session, undoBuffer);
->>>>>>> fd5c5744
+        geoMapRenderer, stepControl, timeManager, operation, session, projection, undoBuffer);
   }
 
   protected void doPaint(final Graphics gc)
