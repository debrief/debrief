/*
 *    Debrief - the Open Source Maritime Analysis Application
 *    http://debrief.info
 *
 *    (C) 2000-2018, Deep Blue C Technology Ltd
 *
 *    This library is free software; you can redistribute it and/or
 *    modify it under the terms of the Eclipse Public License v1.0
 *    (http://www.eclipse.org/legal/epl-v10.html)
 *
 *    This library is distributed in the hope that it will be useful,
 *    but WITHOUT ANY WARRANTY; without even the implied warranty of
 *    MERCHANTABILITY or FITNESS FOR A PARTICULAR PURPOSE.
 */
package org.mwc.debrief.lite;

import java.awt.BorderLayout;
import java.awt.Color;
import java.awt.Component;
import java.awt.Cursor;
import java.awt.Dimension;
import java.awt.Font;
import java.awt.Graphics;
import java.awt.Graphics2D;
import java.awt.Toolkit;
import java.awt.datatransfer.Clipboard;
import java.awt.event.ComponentAdapter;
import java.awt.event.ComponentEvent;
import java.awt.event.WindowAdapter;
import java.beans.PropertyChangeEvent;
import java.beans.PropertyChangeListener;
import java.io.File;
import java.io.FileInputStream;
import java.io.FileNotFoundException;
import java.util.ArrayList;
import java.util.Arrays;
import java.util.Enumeration;
import java.util.Iterator;
import java.util.List;
import java.util.Vector;

import javax.swing.JFrame;
import javax.swing.JLabel;
import javax.swing.JOptionPane;
import javax.swing.JPanel;
import javax.swing.JSlider;
import javax.swing.SwingUtilities;
import javax.swing.WindowConstants;
import javax.swing.event.ChangeEvent;
import javax.swing.event.ChangeListener;

import org.geotools.geometry.DirectPosition2D;
import org.geotools.geometry.Envelope2D;
import org.geotools.map.MapContent;
import org.geotools.swing.JMapPane;
import org.geotools.swing.action.ResetAction;
import org.mwc.cmap.geotools.gt2plot.GeoToolsLayer;
import org.mwc.cmap.geotools.gt2plot.ShapeFileLayer;
import org.mwc.cmap.geotools.gt2plot.WorldImageLayer;
import org.mwc.debrief.lite.gui.FitToWindow;
import org.mwc.debrief.lite.gui.GeoToolMapProjection;
import org.mwc.debrief.lite.gui.LiteStepControl;
import org.mwc.debrief.lite.gui.custom.JXCollapsiblePane.Direction;
import org.mwc.debrief.lite.gui.custom.JXCollapsiblePaneWithTitle;
import org.mwc.debrief.lite.gui.custom.graph.GraphPanelView;
import org.mwc.debrief.lite.gui.custom.narratives.NarrativeConfigurationModel;
import org.mwc.debrief.lite.gui.custom.narratives.NarrativePanelToolbar;
import org.mwc.debrief.lite.gui.custom.narratives.NarrativePanelView;
import org.mwc.debrief.lite.map.GeoToolMapRenderer;
import org.mwc.debrief.lite.map.GeoToolMapRenderer.MapRenderer;
import org.mwc.debrief.lite.map.LiteMapPane;
import org.mwc.debrief.lite.menu.DebriefRibbon;
import org.mwc.debrief.lite.menu.DebriefRibbonFile;
import org.mwc.debrief.lite.menu.DebriefRibbonTimeController;
import org.mwc.debrief.lite.menu.MenuUtils;
import org.mwc.debrief.lite.outline.OutlinePanelView;
import org.mwc.debrief.lite.util.DoSaveAs;
import org.opengis.geometry.MismatchedDimensionException;
import org.opengis.referencing.operation.MathTransform;
import org.opengis.referencing.operation.TransformException;
import org.pushingpixels.flamingo.api.common.icon.ImageWrapperResizableIcon;
import org.pushingpixels.flamingo.api.ribbon.JRibbonFrame;
import org.pushingpixels.substance.api.SubstanceCortex;
import org.pushingpixels.substance.api.skin.BusinessBlueSteelSkin;

import Debrief.GUI.Frames.Application;
import Debrief.GUI.Tote.Painters.PainterManager;
import Debrief.GUI.Tote.Painters.SnailPainter2;
import Debrief.GUI.Tote.Painters.TotePainter;
import Debrief.ReaderWriter.NMEA.ImportNMEA;
import Debrief.ReaderWriter.Replay.ImportReplay;
import Debrief.ReaderWriter.XML.DebriefXMLReaderWriter;
import Debrief.ReaderWriter.XML.SessionHandler;
import Debrief.ReaderWriter.XML.dummy.SATCHandler_Mock;
import Debrief.ReaderWriter.XML.dynamic.DynamicLayerHandler;
import Debrief.ReaderWriter.XML.dynamic.DynamicShapeLayerHandler;
import Debrief.Wrappers.SensorContactWrapper;
import Debrief.Wrappers.SensorWrapper;
import Debrief.Wrappers.TrackWrapper;
import MWC.GUI.BaseLayer;
import MWC.GUI.CanvasType;
import MWC.GUI.DataListenerAdaptor;
import MWC.GUI.Defaults;
import MWC.GUI.Defaults.PreferenceProvider;
import MWC.GUI.DynamicPlottable;
import MWC.GUI.Editable;
import MWC.GUI.ExternallyManagedDataLayer;
import MWC.GUI.HasEditables;
import MWC.GUI.Layer;
import MWC.GUI.Layers;
import MWC.GUI.Layers.DataListener;
import MWC.GUI.Layers.DataListener2;
import MWC.GUI.PlainChart;
import MWC.GUI.Plottable;
import MWC.GUI.StepperListener;
import MWC.GUI.SupportedApps;
import MWC.GUI.ToolParent;
import MWC.GUI.Canvas.CanvasAdaptor;
import MWC.GUI.Canvas.ExtendedCanvasAdapter;
import MWC.GUI.Dialogs.DialogFactory;
import MWC.GUI.DragDrop.FileDropSupport;
import MWC.GUI.DragDrop.FileDropSupport.FileDropListener;
import MWC.GUI.Shapes.ChartBoundsWrapper;
import MWC.GUI.Undo.UndoBuffer;
import MWC.GenericData.HiResDate;
import MWC.GenericData.TimePeriod;
import MWC.TacticalData.temporal.PlotOperations;
import MWC.TacticalData.temporal.TimeManager;
import MWC.TacticalData.temporal.TimeProvider;
import MWC.Utilities.Errors.Trace;
import MWC.Utilities.ReaderWriter.ImportManager;
import MWC.Utilities.ReaderWriter.ImportManager.BaseImportCaller;
import MWC.Utilities.ReaderWriter.PlainImporter;

/**
 * @author Ayesha <ayesha.ma@gmail.com>
 * @author Unni Mana <unnivm@gmail.com>
 */

public class DebriefLiteApp implements FileDropListener
{

  /**
   * introduce a preferences helper, particularly to give default font sizes
   *
   */
  private static class LiteProvider implements PreferenceProvider
  {

    private Font _defaultFont;

    @Override
    public Font getDefaultFont()
    {
      if (_defaultFont == null)
      {
        // it's ok if we throw an exception here, just in case we had
        // a platform-specific font initialise string
        _defaultFont = new Font("Arial", Font.PLAIN, 18);
      }
      return _defaultFont;
    }

    @Override
    public String getPreference(final String name)
    {
      final String res;
      if (SensorContactWrapper.TRANSPARENCY.equals(name))
      {
        res = "100";
      }
      else
      {
        return null;
      }
      return res;
    }
  }

  /**
   * helper class
   *
   * @author ian
   *
   */
  private static class ToteSetter implements Runnable
  {
    final private PainterManager _manager;
    final private StepperListener _painter;
    final private RefreshStepper _refresher;

    public static interface RefreshStepper
    {
      void refresh(StepperListener listener);
    }

    public ToteSetter(final PainterManager manager,
        final StepperListener painter, final RefreshStepper refresher)
    {
      _manager = manager;
      _manager.addPainter(painter);
      _painter = painter;
      _refresher = refresher;
    }

    @Override
    public void run()
    {
      _manager.setCurrentListener(_painter);
      _refresher.refresh(_painter);
    }
  }

  private static DebriefLiteApp _instance;
  public static final String DEBRIEF_LITE_APP = "Debrief Lite";
  public static final String appName = DEBRIEF_LITE_APP;
  public static final String NOTES_ICON = "icons/16/note.png";

  public static String currentFileName = null;
  public static final String ACTIVE_STATE = "ACTIVE";
  public static final String INACTIVE_STATE = "INACTIVE";

  public static String state = INACTIVE_STATE;

  public static PropertyChangeListener enableDisableButtons =
      new PropertyChangeListener()
      {

        @Override
        public void propertyChange(final PropertyChangeEvent evt)
        {
          final boolean isActive = ACTIVE_STATE.equals(evt.getNewValue());
          DebriefRibbonTimeController.setButtonsEnabled(
              DebriefRibbonTimeController.topButtonsPanel, isActive);
          DebriefRibbonFile.closeButton.setEnabled(isActive);
        }
      };

  private static ArrayList<PropertyChangeListener> stateListeners =
      new ArrayList<>(Arrays.asList(enableDisableButtons));

  protected static boolean _plotDirty;

  private static String defaultTitle = appName + " (" + BuildDate.BUILD_DATE
      + ")";

  private final static LiteApplication app = new LiteApplication(
      ImportReplay.IMPORT_AS_OTG, 0L);

  private static final JLabel statusBar = new JLabel(
      "[pending]");

  private static List<TrackWrapper> determineCandidateHosts()
  {
    final List<TrackWrapper> res = new ArrayList<TrackWrapper>();

    final Enumeration<Editable> iter = _instance._theLayers.elements();
    while (iter.hasMoreElements())
    {
      final Editable editable = iter.nextElement();
      if (editable instanceof TrackWrapper)
      {
        res.add((TrackWrapper) editable);
      }
    }

    return res;
  }

  public static ToolParent getDefault()
  {
    return app;
  }

  public static DebriefLiteApp getInstance()
  {
    return _instance;
  }

  public static void handleImportTIFFile(final File file)
  {
    final String layerName = file.getName();

    // ok - get loading going
    final ExternallyManagedDataLayer dl = new ExternallyManagedDataLayer(
        ChartBoundsWrapper.WORLDIMAGE_TYPE, layerName, file.getAbsolutePath());

    // note: our layers.addThisLayer() has extra processing to wrap
    // ExternallyManagedDataLayer instances
    _instance._theLayers.addThisLayer(dl);
  }

  public static boolean isDirty()
  {
    return _plotDirty;
  }

  public static void main(final String[] args)
  {
    SwingUtilities.invokeLater(new Runnable()
    {
      @Override
      public void run()
      {
        _instance = new DebriefLiteApp();
      }
    });

  }

  private static void notifyListenersStateChanged(final Object source,
      final String property, final String oldValue, final String newValue)
  {
    for (final PropertyChangeListener event : stateListeners)
    {
      event.propertyChange(new PropertyChangeEvent(source, property, oldValue,
          newValue));
    }
  }

  public static void openDsfFile(final File file) throws FileNotFoundException
  {
    final ImportReplay rep = new ImportReplay();
    rep.setLayers(_instance._theLayers);
    rep.importThis(file.getAbsolutePath(), new FileInputStream(file));
    final Vector<SensorWrapper> sensors = rep.getPendingSensors();

    boolean isAllCorrect = true;
    final StringBuilder builder = new StringBuilder();
    // see if there are any sensors awaiting a host
    if (sensors.size() >= 1)
    {
      final Iterator<SensorWrapper> sIter = sensors.iterator();
      while (sIter.hasNext())
      {
        final SensorWrapper sensor = sIter.next();
        if (sensor.getHost() == null)
        {
          // have we sorted out the hosts?
          final List<TrackWrapper> candidateHosts = determineCandidateHosts();

          if (candidateHosts.size() == 0)
          {
            JOptionPane.showMessageDialog(null,
                "Sensor data can only be loaded after tracks",
                "Loading sensor data", JOptionPane.ERROR_MESSAGE);
            return;
          }

          isAllCorrect = false;
          builder.append(",");
          builder.append(sensor.getName());
        }
      }
    }
    if (isAllCorrect)
    {
      rep.storePendingSensors();
      _instance._theLayers.fireExtended();
      JOptionPane.showMessageDialog(null,
          "Finished loading sensor data from the file", "Loading sensor data",
          JOptionPane.INFORMATION_MESSAGE);

    }
    else
    {
      JOptionPane.showMessageDialog(null, "Couldn't find Track(s) titled: "
          + builder.toString().substring(1), "Couldn't find Track",
          JOptionPane.INFORMATION_MESSAGE);
    }

  }

  public static void openNMEAFile(final File file)
  {
    try
    {
      _instance.handleImportNMEAFile(file);
    }
    catch (final Exception e)
    {
      Trace.trace(e);
    }
  }

  public static void openPlotFile(final File file)
  {

    try
    {
      _instance.handleImportDPF(file);
    }
    catch (final Exception e)
    {
      Trace.trace(e);
    }
  }

  public static void openRepFile(final File file)
  {
    try
    {
      _instance.handleImportRep(new File[]
      {file});
    }
    catch (final Exception e)
    {
      Trace.trace(e);
    }
  }

  public static void setDirty(final boolean b)
  {

    _plotDirty = b;
    if (currentFileName != null)
    {
      final String name = new File(currentFileName).getName();
      if (b)
      {
        setTitle(name + " *");
      }
      else
      {
        setTitle(name);
      }
    }

  }

  private static void setInitialArea(final JMapPane mapPane,
      final MathTransform transform)
  {
    // give it a default viewport - overlooking Europe
    final DirectPosition2D tl = new DirectPosition2D(-22, 59.75);
    final DirectPosition2D br = new DirectPosition2D(37, 36.5);

    try
    {
      // convert to map units
      transform.inverse().transform(tl, tl);
      transform.inverse().transform(br, br);
      final Envelope2D envelope = new Envelope2D(tl, br);
      mapPane.setDisplayArea(envelope);
    }
    catch (MismatchedDimensionException | TransformException e)
    {
      Application.logError2(ToolParent.ERROR,
          "Failure in setting initial viewport coverage", e);
    }
  }

  /**
   * State of the application. Inactive will disable all the button.
   *
   * @param newState
   */
  public static void setState(final String newState)
  {
    final String oldState = state;
    state = newState;

    if (newState != null && !newState.equals(oldState))
    {
      notifyListenersStateChanged(_instance, "STATE", oldState, newState);
    }
  }

  public static void setTitle(final String title)
  {
    if (title.startsWith(defaultTitle))
    {
      _instance.theFrame.setTitle(title);
    }
    else
    {
      _instance.theFrame.setTitle(defaultTitle + " - " + title);
    }
  }

  /**
   * @param filename
   *          autofilled
   */
  private static String suffixOf(final String filename)
  {
    String theSuffix = null;
    final int pos = filename.lastIndexOf(".");
    theSuffix = filename.substring(pos, filename.length());
    return theSuffix.toUpperCase();
  }

  public static void updateStatusMessage(final String string)
  {

    statusBar.setText(string);
  }

  protected DataListener2 _listenForMods;
  private OutlinePanelView layerManager;
  private GraphPanelView graphPanelView;
  private final JXCollapsiblePaneWithTitle outlinePanel =
      new JXCollapsiblePaneWithTitle(Direction.LEFT, "Outline", 400);
  private final JXCollapsiblePaneWithTitle graphPanel =
      new JXCollapsiblePaneWithTitle(Direction.DOWN, "Graph", 150);

  private final JXCollapsiblePaneWithTitle narrativePanel =
      new JXCollapsiblePaneWithTitle(Direction.RIGHT, "Narratives", 350);

  private final JRibbonFrame theFrame;
  private final Layers _theLayers = new Layers()
  {

    /**
     *
     */
    private static final long serialVersionUID = 1L;

    @Override
    public void addThisLayer(final Layer theLayer)
    {

      // ok, if this is an externally managed layer (and we're doing
      // GT-plotting, we will wrap it, and actually add the wrapped layer
      final Layer wrappedLayer;
      if (theLayer instanceof ExternallyManagedDataLayer)
      {
        final ExternallyManagedDataLayer dl =
            (ExternallyManagedDataLayer) theLayer;
        if (dl.getDataType().equals(ChartBoundsWrapper.WORLDIMAGE_TYPE))
        {
          final GeoToolsLayer gt = new WorldImageLayer(dl.getName(), dl
              .getFilename());

          gt.setVisible(dl.getVisible());
          projection.addGeoToolsLayer(gt);
          wrappedLayer = gt;
        }
        else if (dl.getDataType().equals(ChartBoundsWrapper.SHAPEFILE_TYPE))
        {
          // just see if it's a raster extent layer (special processing)
          if (dl.getName().equals(WorldImageLayer.RASTER_FILE))
          {
            // special processing - wrap it.
            wrappedLayer = WorldImageLayer.RasterExtentHelper.loadRasters(dl
                .getFilename(), this);
          }
          else
          {
            // ok, it's a normal shapefile: load it.
            final GeoToolsLayer gt = new ShapeFileLayer(dl.getName(), dl
                .getFilename());
            gt.setVisible(dl.getVisible());
            projection.addGeoToolsLayer(gt);
            wrappedLayer = gt;
          }
        }
        else
        {
          wrappedLayer = null;
        }

        if (wrappedLayer != null)
          super.addThisLayer(wrappedLayer);
      }
      else
      {
        super.addThisLayer(theLayer);
      }

    }

    @Override
    public void removeThisLayer(final Layer theLayer)
    {
      if (theLayer instanceof GeoToolsLayer)
      {
        // get the content
        /*
         * final GtProjection gp = (GtProjection) _myChart.getCanvas().getProjection();
         */
        final GeoToolsLayer gt = (GeoToolsLayer) theLayer;

        // just check it can be deleted
        if (mapPane.getMapContent().layers().size() > 1)
        {
          gt.clearMap();

          // and remove from the actual list
          super.removeThisLayer(theLayer);
        }
        else
        {
          Application.logError2(ToolParent.WARNING,
              "We need to keep one backround layer, to enable correct projection",
              null);
        }
      }
      else
      {
        // and remove from the actual list
        super.removeThisLayer(theLayer);
      }
    }
  };

  private final GeoToolMapProjection projection;

  private final LiteSession session;

  private final LiteMapPane mapPane;

  private final PlotOperations _myOperations = new PlotOperations()
  {
    // just provide with our complete set of layers
    @Override
    public Object[] getTargets()
    {
      // ok, return our top level layers as objects
      final Vector<Layer> res = new Vector<Layer>(0, 1);
      for (int i = 0; i < _theLayers.size(); i++)
      {
        res.add(_theLayers.elementAt(i));
      }
      return res.toArray();
    }

    /**
     * override performing the operation, since we'll do a screen update on completion
     */
    @Override
    public Vector<Layer> performOperation(final AnOperation operationName)
    {
      // make the actual change
      final Vector<Layer> res = super.performOperation(operationName);

      if (res != null && res.size() != 0)
      {
        for (final Iterator<Layer> iter = res.iterator(); iter.hasNext();)
        {
          final Layer thisL = iter.next();
          // and update the screen
          _theLayers.fireReformatted(thisL);
        }
      }
      return res;
    }
  };

  private final TimeManager timeManager = new TimeManager();

  private final GeoToolMapRenderer geoMapRenderer;

  private final PainterManager painterManager;

  private final LiteTote theTote;

  private final LiteStepControl _stepControl;

  private final Layer safeChartFeatures;
  private HiResDate _pendingNewTime;
  private HiResDate _pendingOldTime;

  public DebriefLiteApp()
  {
    // set the substance look and feel
    System.setProperty(SupportedApps.APP_NAME_SYSTEM_PROPERTY,
        SupportedApps.DEBRIEF_LITE_APP);

    // don't try to load jai lib
    System.setProperty("com.sun.media.jai.disableMediaLib", "true");

    JFrame.setDefaultLookAndFeelDecorated(true);
    SubstanceCortex.GlobalScope.setSkin(new BusinessBlueSteelSkin());
    final DisplaySplash splashScreen = new DisplaySplash(5);
    final Thread t = new Thread(splashScreen);
    t.start();
    try
    {
      t.join();
    }
    catch (final InterruptedException e)
    {
      // ignore
    }

    // configure the default fonts, etc
    Defaults.setProvider(new LiteProvider());

    // for legacy integration we need to provide a tool-parent
    Trace.initialise(app);

    theFrame = new JRibbonFrame(defaultTitle);

    theFrame.setApplicationIcon(ImageWrapperResizableIcon.getIcon(MenuUtils
        .createImage("icons/d_lite.png"), MenuUtils.ICON_SIZE_32));

    geoMapRenderer = new GeoToolMapRenderer();

    final MapContent mapComponent = geoMapRenderer.getMapComponent();
    projection = new GeoToolMapProjection(mapComponent, _theLayers);

    final FileDropSupport dropSupport = new FileDropSupport();
    dropSupport.setFileDropListener(this,
        " .REP, .XML, .DSF, .DTF, .DPF, .LOG, .TIF");

    // provide some file helpers
    ImportReplay.initialise(app);
    ImportManager.addImporter(new ImportReplay());

    // sort out time control
    final Clipboard _theClipboard = new Clipboard("Debrief");
    session = new LiteSession(_theClipboard, _theLayers);
    _stepControl = new LiteStepControl(app, session);
    session.setStepper(_stepControl);
    app.setSession(session);
    app.setFrame(theFrame);

    _stepControl.setUndoBuffer(session.getUndoBuffer());
    _stepControl.setLayers(session.getData());

    // take a safe copy of the chart features layer
    safeChartFeatures = _theLayers.findLayer(Layers.CHART_FEATURES);

    ImportManager.addImporter(new DebriefXMLReaderWriter(app));

    final float initialAlpha = 0.7f;

    mapPane = geoMapRenderer.createMapLayout(initialAlpha);

    dropSupport.addComponent(mapPane);

    setInitialArea(mapPane, geoMapRenderer.getTransform());

    // ok, ready to load map content
    initializeMapContent();
    final CanvasAdaptor theCanvas = new CanvasAdaptor(projection, mapPane
        .getGraphics());

    timeManager.addListener(_stepControl,
        TimeProvider.PERIOD_CHANGED_PROPERTY_NAME);
    timeManager.addListener(_stepControl,
        TimeProvider.TIME_CHANGED_PROPERTY_NAME);
    timeManager.addListener(new PropertyChangeListener()
    {

      @Override
      public void propertyChange(final PropertyChangeEvent evt)
      {
        timeUpdate(theCanvas, evt);
      }
    }, TimeProvider.TIME_CHANGED_PROPERTY_NAME);

    final DataListener dListener = new DataListener()
    {
      @Override
      public void dataExtended(final Layers theData)
      {
        mapPane.repaint();
      }

      @Override
      public void dataModified(final Layers theData, final Layer changedLayer)
      {
        mapPane.repaint();
      }

      @Override
      public void dataReformatted(final Layers theData,
          final Layer changedLayer)
      {
        mapPane.repaint();
      }
    };

    _theLayers.addDataReformattedListener(dListener);
    _theLayers.addDataExtendedListener(dListener);
    _theLayers.addDataModifiedListener(dListener);

    painterManager = new PainterManager(_stepControl);
    final PlainChart theChart = new LiteChart(_theLayers, theCanvas, mapPane);
    theTote = new LiteTote(_theLayers, _stepControl);
    final TotePainter tp = new TotePainter(theChart, _theLayers, theTote,
        false);
    tp.setColor(Color.white);
    final TotePainter sp = new SnailPainter2(theChart, _theLayers, theTote);

    final ToteSetter.RefreshStepper refresher = new ToteSetter.RefreshStepper()
    {

      @Override
      public void refresh(StepperListener listener)
      {

        // and the time marker
        final Graphics graphics = mapPane.getGraphics();

        final CanvasAdaptor adapter = new CanvasAdaptor(projection, graphics,
            Color.blue);

        listener.newTime(null, timeManager.getTime(), adapter);
      }
    };

    final ToteSetter normalT = new ToteSetter(painterManager, tp, refresher);
    final ToteSetter snailT = new ToteSetter(painterManager, sp, refresher);
    normalT.run();

    final Runnable collapseAction = new Runnable()
    {
      @Override
      public void run()
      {
        doExpandCollapse();
      }
    };
    
    final String path = "ReadMe.pdf";

    final ChangeListener alphaListener = new ChangeListener()
    {

      @Override
      public void stateChanged(ChangeEvent e)
      {
        JSlider source = (JSlider) e.getSource();
        int alpha = source.getValue();
        mapPane.setTransparency(alpha / 100f);
        mapPane.repaint();
      }
    };

    // create the components
    initForm();
    final MathTransform screenTransform = geoMapRenderer.getTransform();
    createAppPanels(geoMapRenderer, session.getUndoBuffer(), dropSupport,
        mapPane, _stepControl, timeManager, _myOperations, normalT, snailT,
<<<<<<< HEAD
        statusBar, screenTransform, collapseAction, alphaListener,
        initialAlpha);
=======
        statusBar, screenTransform, collapseAction, path);
>>>>>>> a36d7b79
    _listenForMods = new DataListenerAdaptor()
    {
      @Override
      public void dataExtended(final Layers theData, final Plottable newItem,
          final HasEditables parent)
      {
        update(theData, newItem, parent);
      }
    };

    // tell the Session handler about the optional dynamic layer handlers
    SessionHandler.addAdditionalHandler(new DynamicLayerHandler());
    SessionHandler.addAdditionalHandler(new DynamicShapeLayerHandler());
    SessionHandler.addAdditionalHandler(new SATCHandler_Mock());

    _theLayers.addDataExtendedListener(_listenForMods);
    _theLayers.addDataModifiedListener(_listenForMods);
    _theLayers.addDataReformattedListener(_listenForMods);

    // lastly give us some backdrop data
    loadBackdropdata(_theLayers);

    theFrame.setDefaultCloseOperation(WindowConstants.DO_NOTHING_ON_CLOSE);
    theFrame.setVisible(true);
    theFrame.getRibbon().setSelectedTask(DebriefRibbonFile.getFileTask());

  }

  protected void timeUpdate(final CanvasAdaptor theCanvas,
      final PropertyChangeEvent evt)
  {
    // ok, redraw the whole map
    mapPane.repaint();
    _pendingNewTime = (HiResDate) evt.getNewValue();
    _pendingOldTime = (HiResDate) evt.getOldValue();
    redoTimePainter(false, theCanvas, (HiResDate) evt.getOldValue(),
        (HiResDate) evt.getNewValue());
  }

  private static void loadBackdropdata(final Layers layers)
  {
    // ok, do the shapefile
    final String shape_path = "data/coastline/ne_10M_admin0_countries_89S.shp";
    ExternallyManagedDataLayer extFile = new ExternallyManagedDataLayer(
        ChartBoundsWrapper.SHAPEFILE_TYPE, "Background coastline", shape_path);
    layers.addThisLayer(extFile);
  }

  private void addGraphView()
  {
    graphPanelView = new GraphPanelView(_stepControl);
    graphPanel.setCollapsed(true);
    graphPanel.add(graphPanelView, BorderLayout.CENTER);
  }

  private void addNarrativeView()
  {
    final NarrativeConfigurationModel model = new NarrativeConfigurationModel(
        timeManager);
    final NarrativePanelToolbar toolbar = new NarrativePanelToolbar(
        _stepControl, model);
    final NarrativePanelView narrativePanelView = new NarrativePanelView(
        toolbar);
    narrativePanel.setCollapsed(true);
    narrativePanel.add(narrativePanelView, BorderLayout.CENTER);
  }

  private void addOutlineView(final ToolParent toolParent,
      final UndoBuffer undoBuffer)
  {
    layerManager = new OutlinePanelView(undoBuffer, session.getClipboard());
    layerManager.setObject(_theLayers);
    layerManager.setParent(toolParent);
    outlinePanel.add(layerManager, BorderLayout.CENTER);
  }

  private void createAppPanels(final GeoToolMapRenderer geoMapRenderer,
      final UndoBuffer undoBuffer, final FileDropSupport dropSupport,
      final Component mapPane, final LiteStepControl stepControl,
      final TimeManager timeManager, final PlotOperations operation,
      final ToteSetter normalT, final ToteSetter snailT, final JLabel statusBar,
<<<<<<< HEAD
      final MathTransform transform, final Runnable collapseAction,
      final ChangeListener alphaListener, final float alpha)
=======
      final MathTransform transform, final Runnable collapseAction, String path)
>>>>>>> a36d7b79
  {
    final JPanel centerPanel = new JPanel();
    centerPanel.setLayout(new BorderLayout());
    mapPane.addComponentListener(new ComponentAdapter()
    {
      @Override
      public void componentResized(final ComponentEvent e)
      {
        // TODO . This must be change once we update geotools.
        mapPane.setVisible(false);
        mapPane.setVisible(true);
      }
    });

    centerPanel.add(mapPane, BorderLayout.CENTER);
    centerPanel.add(graphPanel, BorderLayout.PAGE_END);

    theFrame.add(centerPanel, BorderLayout.CENTER);

    theFrame.add(outlinePanel, BorderLayout.WEST);

    theFrame.add(narrativePanel, BorderLayout.EAST);

    addOutlineView(app, undoBuffer);
    addGraphView();
    addNarrativeView();

    theFrame.add(statusBar, BorderLayout.SOUTH);
    final Runnable resetAction = new Runnable()
    {
      @Override
      public void run()
      {
        resetPlot();
      }
    };
    final Runnable exitAction = new Runnable()
    {
      @Override
      public void run()
      {
        exit();
      }
    };
    new DebriefRibbon(theFrame.getRibbon(), _theLayers, app, geoMapRenderer,
        stepControl, timeManager, operation, session, resetAction, normalT,
        snailT, statusBar, exitAction, projection, transform, collapseAction,
<<<<<<< HEAD
        alphaListener, alpha);
=======
        path);
>>>>>>> a36d7b79
  }

  protected void doExpandCollapse()
  {
    List<JXCollapsiblePaneWithTitle> items =
        new ArrayList<JXCollapsiblePaneWithTitle>();
    items.add(outlinePanel);
    items.add(graphPanel);
    items.add(narrativePanel);

    boolean doCollapse = false;

    for (final JXCollapsiblePaneWithTitle panel : items)
    {
      if (!panel.isCollapsed())
      {
        doCollapse = true;
        break;
      }
    }

    // ok, now make it so
    for (final JXCollapsiblePaneWithTitle panel : items)
    {
      panel.setCollapsed(doCollapse);
    }

  }

  protected void doPaint(final Graphics gc)
  {
    final CanvasAdaptor dest;
    if (gc instanceof Graphics2D)
    {
      dest = new ExtendedCanvasAdapter(projection, gc, Color.red);
    }
    else
    {
      final String s = "Lite rendering is expecting a Graphics2D object";
      app.logError(ToolParent.ERROR, s, null);
      throw new IllegalArgumentException(s);
    }

    // ok, are we in snail mode?
    final String current = painterManager.getCurrentPainterObject().toString();
    if (current.equals(TotePainter.NORMAL_NAME))
    {
      // ok, we need to draw in the layers
      dest.setLineWidth(2f);
      dest.startDraw(gc);
      _theLayers.paint(dest);
    }

    // and the time marker
    redoTimePainter(true, dest, _pendingOldTime, _pendingNewTime);

    _pendingNewTime = null;
    _pendingOldTime = null;

    dest.endDraw(gc);
  }

  public void exit()
  {
    if (DebriefLiteApp.isDirty())
    {
      final int res = JOptionPane.showConfirmDialog(theFrame,
          "Save before exiting Debrief Lite?", "Warning",
          JOptionPane.YES_NO_CANCEL_OPTION);
      if (res == JOptionPane.OK_OPTION)
      {
        final String currentFileName = DebriefLiteApp.currentFileName;
        String outputFileName = null;
        if (currentFileName != null)
        {
          final File currentFile = new File(currentFileName);
          final File directory = currentFile.getParentFile();
          if (currentFileName.endsWith(".dpf"))
          {
            DebriefRibbonFile.saveChanges(currentFileName, session, theFrame);
            exitApp();
          }
          else
          {
            final String initialName = currentFile.getName().substring(0,
                currentFile.getName().lastIndexOf("."));
            outputFileName = DoSaveAs.showSaveDialog(directory, initialName);
          }
        }
        else
        {
          final File directory;
          final String lastFileLocation = DebriefLiteApp.getDefault()
              .getProperty(DoSaveAs.LAST_FILE_LOCATION);
          if (lastFileLocation != null)
          {
            directory = new File(lastFileLocation);
          }
          else
          {
            directory = null;
          }
          outputFileName = DoSaveAs.showSaveDialog(directory, "DebriefPlot");
        }
        if (outputFileName != null)
        {
          DebriefRibbonFile.saveChanges(outputFileName, session, theFrame);
          exitApp();
        }

      }
      else if (res == JOptionPane.NO_OPTION)
      {
        exitApp();
      }
    }
    else
    {
      exitApp();
    }

  }

  private void exitApp()
  {
    session.close();
    theFrame.dispose();
    System.exit(0);
  }

  @Override
  public void FilesReceived(final Vector<File> files)
  {
    setCursor(Cursor.WAIT_CURSOR);
    File file = null;
    try
    {
      final Enumeration<File> iter = files.elements();

      while (iter.hasMoreElements())
      {
        file = iter.nextElement();

        final String suff = suffixOf(file.getName());
        if (suff.equalsIgnoreCase(".DPL"))
        {
          DialogFactory.showMessage("Open File",
              "Sorry DPL file format no longer supported");
        }
        else
        {
          if (suff.equalsIgnoreCase(".DSF"))
          {
            openDsfFile(file);
          }
          else if ((suff.equalsIgnoreCase(".REP")) || (suff.equalsIgnoreCase(
              ".DTF")))
          {
            // fake wrap it
            final File[] fList = new File[]
            {file};
            handleImportRep(fList);
          }
          else if (suff.equalsIgnoreCase(".XML") || suff.equalsIgnoreCase(
              ".DPF"))
          {
            handleImportDPF(file);
          }
          else if (suff.equalsIgnoreCase(".LOG"))
          {
            handleImportNMEAFile(file);
            // layerManager.resetTree();
          }
          else if (suff.equalsIgnoreCase(".TIF"))
          {
            handleImportTIFFile(file);
          }
          else
          {
            Trace.trace("This file type not handled:" + suff);
            DialogFactory.showMessage("Open Debrief file",
                "This file type not handled:" + suff);
          }
        }
      }
    }
    catch (final Exception e)
    {
      Trace.trace(e);
      MWC.GUI.Dialogs.DialogFactory.showMessage("Open Debrief file",
          "Error Opening the file: " + e.getMessage());
    }

    restoreCursor();
  }

  public OutlinePanelView getLayerManager()
  {
    return layerManager;
  }

  private void handleImportDPF(final File file)
  {
    boolean success = true;
    final DebriefXMLReaderWriter reader = new DebriefXMLReaderWriter(app);
    try
    {
      reader.importThis(file.getName(), new FileInputStream(file), session);

      // update the time panel
      final TimePeriod period = _theLayers.getTimePeriod();
      _myOperations.setPeriod(period);
      timeManager.setPeriod(this, period);
      if (period != null)
      {
        timeManager.setTime(this, period.getStartDTG(), true);
      }
      if (_stepControl.getDateFormat() != null)
      {
        DebriefRibbonTimeController.assignThisTimeFormat(_stepControl
            .getDateFormat(), true, true);
      }
      _theLayers.fireModified(null);

      // and the spatial bounds
      new FitToWindow(_theLayers, mapPane).actionPerformed(null);
    }
    catch (final FileNotFoundException e)
    {
      app.logError(ToolParent.ERROR, "Failed to read DPF File", e);
      MWC.GUI.Dialogs.DialogFactory.showMessage("Open Debrief file",
          "Failed to read DPF File" + e.getMessage());
      success = false;
    }
    catch (final PlainImporter.ImportException ie)
    {
      DialogFactory.showMessage("Error in opening file", ie.getMessage());
      success = false;
    }

    if (success)
    {
      resetFileName(file);
    }
  }

  private void handleImportNMEAFile(final File file)
  {
    // show the dialog first, then import the file

    final ImportNMEA importer = new ImportNMEA(_theLayers);
    FileInputStream fs;
    try
    {
      fs = new FileInputStream(file);
      importer.importThis(file.getName(), fs, 60000, 60000, false);
      final TimePeriod period = _theLayers.getTimePeriod();
      _myOperations.setPeriod(period);
      timeManager.setPeriod(this, period);
      if (period != null)
      {
        timeManager.setTime(this, period.getStartDTG(), true);
      }
    }
    catch (final FileNotFoundException e)
    {
      JOptionPane.showMessageDialog(null, "File :" + file + " was not found",
          "File error", JOptionPane.ERROR_MESSAGE);
    }
    catch (final Exception e)
    {
      Trace.trace(e);
    }
  }

  private void handleImportRep(final File[] fList)
  {

    final DebriefLiteApp source = this;
    boolean success = true;
    if (fList.length == 1)
    {
      if (fList[0].getName().endsWith("dsf"))
      {
        try
        {
          openDsfFile(fList[0]);
        }
        catch (final FileNotFoundException e)
        {
          e.printStackTrace();
        }
      }
      else
      {
        final BaseImportCaller caller = new BaseImportCaller(fList, _theLayers)
        {
          // handle completion of the full import process
          @Override
          public void allFilesFinished(final File[] fNames,
              final Layers newData)
          {
            finishImport(source);
          }

          // handle the completion of each file
          @Override
          public void fileFinished(final File fName, final Layers newData)
          {

          }

          private void finishImport(final DebriefLiteApp source)
          {
            SwingUtilities.invokeLater(new Runnable()
            {
              @Override
              public void run()
              {
                setCursor(Cursor.WAIT_CURSOR);
                layerManager.createAndInitializeTree();
                mapPane.repaint();
                restoreCursor();
                // update the time panel
                final TimePeriod period = _theLayers.getTimePeriod();
                _myOperations.setPeriod(period);
                timeManager.setPeriod(source, period);
                if (period != null)
                {
                  timeManager.setTime(source, period.getStartDTG(), true);
                }

                theTote.assignWatchables(true);

                // and the spatial bounds
                final FitToWindow fitMe = new FitToWindow(_theLayers, mapPane);
                fitMe.actionPerformed(null);
              }
            });
          }
        };
        try
        {
          // ok, start loading
          caller.start();
        }
        catch (final PlainImporter.ImportException ie)
        {
          success = false;
        }

        if (success)
        {
          resetFileName(fList[0]);
        }
      }
    }
  }

  /**
   * fill in the UI details
   *
   * @param theToolbar
   */
  private void initForm()
  {
    theFrame.addWindowListener(new WindowAdapter()
    {
      @Override
      public void windowClosing(final java.awt.event.WindowEvent e)
      {
        exit();
      }
    });

    // try to give the application an icon
    final Dimension dim = Toolkit.getDefaultToolkit().getScreenSize();

    /*
     * theFrame.getRibbon().setApplicationMenu(new RibbonAppMenuProvider()
     * .createApplicationMenu(theFrame));
     */
    // It cannot be smaller than this size to have the ribbon complete!
    final int sizeWidth = Math.max((int) (dim.width * 0.8), 870);
    final int sizeHeight = (int) (dim.height * 0.8);
    theFrame.setSize(sizeWidth, sizeHeight);
    final Dimension sz = theFrame.getSize();
    theFrame.setLocation((dim.width - sz.width) / 2, (dim.height - sz.height)
        / 2);

    // do any final re-arranging
    theFrame.doLayout();
  }

  private void initializeMapContent()
  {
    geoMapRenderer.addRenderer(new MapRenderer()
    {
      @Override
      public void paint(final Graphics gc)
      {
        doPaint(gc);
      }
    });
  }

  private void paintDynamicLayers(final CanvasType dest)
  {
    final HiResDate tNow = timeManager.getTime();
    // do we have time?
    if (tNow != null)
    {
      final long timeVal = tNow.getDate().getTime();
      final Enumeration<Editable> lIter = _theLayers.elements();
      while (lIter.hasMoreElements())
      {
        final Editable next = lIter.nextElement();
        if (next instanceof DynamicPlottable)
        {
          final DynamicPlottable dp = (DynamicPlottable) next;
          dp.paint(dest, timeVal);
        }
      }
    }
  }

  private void redoTimePainter(final boolean bigPaint, final CanvasAdaptor dest,
      final HiResDate oldDTG, final HiResDate newDTG)
  {
    final StepperListener current = painterManager.getCurrentPainterObject();
    final boolean isNormal = current.toString().equals(TotePainter.NORMAL_NAME);

    final Color backColor = Color.white;

    // and the time marker
    final Graphics graphics = mapPane.getGraphics();

    if (bigPaint)
    {
      final CanvasType.PaintListener thisPainter =
          (CanvasType.PaintListener) painterManager.getCurrentPainterObject();

      // it must be ok
      final CanvasAdaptor adapter = new CanvasAdaptor(projection, dest
          .getGraphicsTemp(), backColor);
      thisPainter.paintMe(adapter);

      // also render dynamic layers
      paintDynamicLayers(adapter);
    }
    else
    {
      if (!isNormal)
      {
        final SnailPainter2 snail = (SnailPainter2) current;
        snail.setVectorStretch(1d);
      }

      final CanvasAdaptor adapter = new CanvasAdaptor(projection, graphics,
          backColor);
      painterManager.newTime(oldDTG, newDTG, adapter);

      // also render dynamic layers
      paintDynamicLayers(adapter);
    }
  }

  private void resetFileName(final File file)
  {
    if (DebriefLiteApp.currentFileName == null)
    {
      DebriefLiteApp.currentFileName = file.getAbsolutePath();
      DebriefLiteApp.setTitle(file.getName());
      setState(ACTIVE_STATE);
    }
  }

  public void resetPlot()
  {
    // clear the data
    _theLayers.clear();
    layerManager.resetTree();

    // also remove the data from the GeoMap
    final MapContent content = mapPane.getMapContent();
    final List<org.geotools.map.Layer> layers = content.layers();
    for (final org.geotools.map.Layer layer : layers)
    {
      content.removeLayer(layer);
    }

    // special behaviour. The chart creator objects take a point to the
    // target layer on creation. So, we need to keep the same chart features layer
    // for the running session.
    if (safeChartFeatures != null)
    {
      final BaseLayer bl = (BaseLayer) safeChartFeatures;
      bl.removeAllElements();
    }
    _theLayers.addThisLayer(safeChartFeatures);

    // continue with reset processing
    _plotDirty = false;
    setState(INACTIVE_STATE);
    currentFileName = null;
    setTitle(defaultTitle);

    // also clear the tote
    theTote.clear();

    timeManager.setPeriod(this, null);
    timeManager.setTime(this, null, false);

    // and the time format dropdown
    DebriefRibbonTimeController.resetDateFormat();

    // stop the timer
    if (_stepControl.isPlaying())
    {
      _stepControl.startStepping(false);
    }

    // send a reset to the step control
    _stepControl.reset();

    // reset the map
    final ResetAction resetMap = new ResetAction(mapPane);
    resetMap.actionPerformed(null);

    // put some backdrop data back in
    loadBackdropdata(_theLayers);

    graphPanelView.reset();
    graphPanel.setCollapsed(true);
  }

  public final void restoreCursor()
  {
    theFrame.getContentPane().setCursor(null);
  }

  public final void setCursor(final int theCursor)
  {
    theFrame.getContentPane().setCursor(new Cursor(theCursor));
  }

  public void setStatus(final String message)
  {
    statusBar.setText(message);
  }

  protected void update(final Layers theData, final Plottable newItem,
      final HasEditables theLayer)
  {
    getLayerManager().updateData((Layer) theLayer, newItem);
  }

}<|MERGE_RESOLUTION|>--- conflicted
+++ resolved
@@ -835,12 +835,8 @@
     final MathTransform screenTransform = geoMapRenderer.getTransform();
     createAppPanels(geoMapRenderer, session.getUndoBuffer(), dropSupport,
         mapPane, _stepControl, timeManager, _myOperations, normalT, snailT,
-<<<<<<< HEAD
         statusBar, screenTransform, collapseAction, alphaListener,
-        initialAlpha);
-=======
-        statusBar, screenTransform, collapseAction, path);
->>>>>>> a36d7b79
+        initialAlpha, path);
     _listenForMods = new DataListenerAdaptor()
     {
       @Override
@@ -922,12 +918,8 @@
       final Component mapPane, final LiteStepControl stepControl,
       final TimeManager timeManager, final PlotOperations operation,
       final ToteSetter normalT, final ToteSetter snailT, final JLabel statusBar,
-<<<<<<< HEAD
       final MathTransform transform, final Runnable collapseAction,
-      final ChangeListener alphaListener, final float alpha)
-=======
-      final MathTransform transform, final Runnable collapseAction, String path)
->>>>>>> a36d7b79
+      final ChangeListener alphaListener, final float alpha, final String path)
   {
     final JPanel centerPanel = new JPanel();
     centerPanel.setLayout(new BorderLayout());
@@ -975,11 +967,7 @@
     new DebriefRibbon(theFrame.getRibbon(), _theLayers, app, geoMapRenderer,
         stepControl, timeManager, operation, session, resetAction, normalT,
         snailT, statusBar, exitAction, projection, transform, collapseAction,
-<<<<<<< HEAD
-        alphaListener, alpha);
-=======
-        path);
->>>>>>> a36d7b79
+        alphaListener, alpha, path);
   }
 
   protected void doExpandCollapse()
