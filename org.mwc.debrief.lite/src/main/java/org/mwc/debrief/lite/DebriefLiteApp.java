--- conflicted
+++ resolved
@@ -968,7 +968,6 @@
               }
             });
           }
-<<<<<<< HEAD
         };
         try
         {
@@ -979,21 +978,6 @@
         {
           success = false;
         }
-=======
-        });
-      }
-    };
-    try
-    {
-      // ok, start loading
-      caller.start();
-      System.out.println("started reading file");
-    }
-    catch (final PlainImporter.ImportException ie)
-    {
-      success = false;
-    }
->>>>>>> c96f771e
 
         if (success)
         {
