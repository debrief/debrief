package org.mwc.debrief.lite.menu;

import java.awt.Dimension;
import java.awt.Image;
import java.awt.Toolkit;
import java.awt.datatransfer.Clipboard;
import java.awt.datatransfer.ClipboardOwner;
import java.awt.datatransfer.DataFlavor;
import java.awt.datatransfer.Transferable;
import java.awt.datatransfer.UnsupportedFlavorException;
import java.awt.event.ActionEvent;
import java.awt.image.RenderedImage;
import java.io.File;
import java.io.FileNotFoundException;
import java.io.FileOutputStream;
import java.io.IOException;
import java.io.OutputStream;

import javax.swing.AbstractAction;
import javax.swing.JFileChooser;
import javax.swing.JFrame;
import javax.swing.JOptionPane;
import javax.swing.filechooser.FileNameExtensionFilter;

import org.geotools.swing.JMapPane;
import org.mwc.debrief.lite.DebriefLiteApp;
import org.mwc.debrief.lite.map.GeoToolMapRenderer;
import org.mwc.debrief.lite.util.DoSave;
import org.mwc.debrief.lite.util.DoSaveAs;
import org.pushingpixels.flamingo.api.common.JCommandButton;
import org.pushingpixels.flamingo.api.common.JCommandMenuButton;
import org.pushingpixels.flamingo.api.common.icon.ImageWrapperResizableIcon;
import org.pushingpixels.flamingo.api.common.popup.JCommandPopupMenu;
import org.pushingpixels.flamingo.api.common.popup.JPopupPanel;
import org.pushingpixels.flamingo.api.common.popup.PopupPanelCallback;
import org.pushingpixels.flamingo.api.ribbon.JRibbon;
import org.pushingpixels.flamingo.api.ribbon.JRibbonBand;
import org.pushingpixels.flamingo.api.ribbon.JRibbonFrame;
import org.pushingpixels.flamingo.api.ribbon.RibbonElementPriority;
import org.pushingpixels.flamingo.api.ribbon.RibbonTask;

import Debrief.GUI.Frames.Application;
import Debrief.GUI.Frames.Session;
import Debrief.ReaderWriter.XML.DebriefXMLReaderWriter;

public class DebriefRibbonFile
{
  private static class CopyPlotAsPNG extends AbstractAction
  {
    /**
     *
     */
    private static final long serialVersionUID = 1L;

    private final GeoToolMapRenderer mapRenderer;

    public CopyPlotAsPNG(final GeoToolMapRenderer _geoMapRenderer)
    {
      mapRenderer = _geoMapRenderer;
    }

    @Override
    public void actionPerformed(final ActionEvent e)
    {
      final JMapPane map = (JMapPane) mapRenderer.getMap();
      final RenderedImage image = map.getBaseImage();

      if (image != null)
      {
        final Transferable t = new Transferable()
        {

          @Override
          public Object getTransferData(final DataFlavor flavor)
              throws UnsupportedFlavorException, IOException
          {
            if (isDataFlavorSupported(flavor))
            {
              return image;
            }
            return null;
          }

          @Override
          public DataFlavor[] getTransferDataFlavors()
          {
            return new DataFlavor[]
                {DataFlavor.imageFlavor};
          }

          @Override
          public boolean isDataFlavorSupported(final DataFlavor flavor)
          {
            if (flavor == DataFlavor.imageFlavor)
              return true;
            return false;
          }

        };

        final ClipboardOwner co = new ClipboardOwner()
        {

          @Override
          public void lostOwnership(final Clipboard clipboard,
              final Transferable contents)
          {
            System.out.println("Copy to PNG: Lost Ownership");
          }

        };
        final Clipboard cb = Toolkit.getDefaultToolkit().getSystemClipboard();
        cb.setContents(t, co);
      }
    }
  }

<<<<<<< HEAD

=======
>>>>>>> 710c0c6c
  private static class OpenPlotAction extends AbstractAction
  {

    /**
     * 
     */
    private static final long serialVersionUID = 1L;
    private final JFrame _theFrame;
    private final Session _session;
    private Runnable _doReset;
    private boolean isRepFile;

    public OpenPlotAction(final JFrame theFrame, final Session session,
        final Runnable doReset, final boolean isRep)
    {
      _theFrame = theFrame;
      _session = session;
      _doReset = doReset;
      isRepFile = isRep;
    }

    @Override
    public void actionPerformed(ActionEvent e)
    {

<<<<<<< HEAD
      final String[] fileTypes = isRepFile?new String[] {"rep"}:new String[] {"dpf","xml"};
      final String descr = isRepFile?"Debrief Replay File":"Debrief Plot Files";
=======
      final String[] fileTypes = isRepFile ? new String[]
      {"rep"} : new String[]
      {"dpf", "xml"};
      final String descr = isRepFile ? "Debrief Replay File"
          : "Debrief Plot Files";
>>>>>>> 710c0c6c
      if (DebriefLiteApp.isDirty())
      {
        int res = JOptionPane.showConfirmDialog(null,
            "Save changes before opening new plot?");
        if (res == JOptionPane.OK_OPTION)
        {
          if (DebriefLiteApp.currentFileName != null
              && DebriefLiteApp.currentFileName.endsWith(".rep"))
          {
            final File f = new File(DebriefLiteApp.currentFileName);
            final String newname = f.getName().substring(0, f.getName()
                .lastIndexOf(".rep"));
            final String newFileName = DoSaveAs.showSaveDialog(f
                .getParentFile(), newname);
            if (newFileName == null || newFileName.length() == 0)
            {
              // drop out, don't do reset.
              return;
            }
            DebriefLiteApp.currentFileName.replaceAll(".rep", ".dpf");
            DebriefRibbonFile.saveChanges(newFileName, _session, _theFrame);
          }
          else if (DebriefLiteApp.currentFileName == null)
          {
            // ok, we have to do a save-as operation
            DoSaveAs saveAs = new DoSaveAs(_session, _theFrame);
            saveAs.actionPerformed(e);
          }
          else
          {
            // ok, it's a DPF file. we can juse save it
            DebriefRibbonFile.saveChanges(DebriefLiteApp.currentFileName,
                _session, _theFrame);
          }

<<<<<<< HEAD
          doFileOpen(fileTypes,descr,isRepFile,_doReset);
=======
          doFileOpen(fileTypes, descr, isRepFile, _doReset);
>>>>>>> 710c0c6c

        }
        else if (res == JOptionPane.NO_OPTION)
        {
          doFileOpen(fileTypes, descr, isRepFile, _doReset);
        }
        else
        {
          // do nothing
        }
      }
      else
      {
        doFileOpen(fileTypes, descr, isRepFile, _doReset);
      }
    }

  }

<<<<<<< HEAD


=======
>>>>>>> 710c0c6c
  private static class NewFileAction extends AbstractAction
  {
    /**
     *
     */
    private static final long serialVersionUID = 1L;

    private final JFrame _theFrame;
    private final Session _session;
    private Runnable _doReset;

    public NewFileAction(final JFrame theFrame, final Session session,
        final Runnable doReset)
    {
      _theFrame = theFrame;
      _session = session;
      _doReset = doReset;
    }

    @Override
    public void actionPerformed(final ActionEvent e)
    {
      // ask user whether to save, if file is dirty.
      if (DebriefLiteApp.isDirty())
      {
        final int res = JOptionPane.showConfirmDialog(null,
            "Save changes before creating new file?");
        if (res == JOptionPane.OK_OPTION)
        {
          if (DebriefLiteApp.currentFileName != null
              && DebriefLiteApp.currentFileName.endsWith(".rep"))
          {
            final File f = new File(DebriefLiteApp.currentFileName);
            final String newname = f.getName().substring(0, f.getName()
                .lastIndexOf(".rep"));
            final String newFileName = DoSaveAs.showSaveDialog(f
                .getParentFile(), newname);
            if (newFileName == null || newFileName.length() == 0)
            {
              // drop out, don't do reset.
              return;
            }
            DebriefLiteApp.currentFileName.replaceAll(".rep", ".dpf");
            DebriefRibbonFile.saveChanges(newFileName, _session, _theFrame);
          }
          else if (DebriefLiteApp.currentFileName == null)
          {
            // ok, we have to do a save-as operation
            DoSaveAs saveAs = new DoSaveAs(_session, _theFrame);
            saveAs.actionPerformed(e);
          }
          else
          {
            // ok, it's a DPF file. we can juse save it
            DebriefRibbonFile.saveChanges(DebriefLiteApp.currentFileName,
                _session, _theFrame);
          }

          _doReset.run();
        }
        else if (res == JOptionPane.NO_OPTION)
        {
          _doReset.run();
        }
        else
        {
          // do nothing
        }
      }
      else
      {
        _doReset.run();
      }
    }
  }

<<<<<<< HEAD
  private static RibbonTask fileTask;
=======
  private static class ImportReplayAction extends AbstractAction
  {

    /**
     * 
     */
    private static final long serialVersionUID = -804226120198968206L;

    @Override
    public void actionPerformed(ActionEvent e)
    {
      final File fileToOpen = showOpenDialog(new String[]
      {"rep"}, "Debrief replay file");
      if (fileToOpen != null)
      {
        DebriefLiteApp.openRepFile(fileToOpen);
      }
    }

  }
>>>>>>> 710c0c6c

  protected static void addFileTab(final JRibbon ribbon,
      final GeoToolMapRenderer geoMapRenderer, final Session session,
      final Runnable resetAction)
  {

    final JRibbonBand fileMenu = new JRibbonBand("File", null);
    MenuUtils.addCommand("New", "icons/16/new.png", new NewFileAction(
        (JFrame) ribbon.getRibbonFrame(), session, resetAction), fileMenu,
<<<<<<< HEAD
        RibbonElementPriority.TOP);
    MenuUtils.addCommand("Open", "icons/16/open.png", new OpenPlotAction((JFrame)ribbon.getRibbonFrame(),session,resetAction,false),
        fileMenu, RibbonElementPriority.TOP);
    final SavePopupMenu savePopup = new SavePopupMenu(session,ribbon.getRibbonFrame());
    MenuUtils.addCommand("Save", "icons/16/save.png",
        new DoSave(session,ribbon.getRibbonFrame()), fileMenu, RibbonElementPriority.TOP,
        new PopupPanelCallback()
=======
        RibbonElementPriority.MEDIUM);
    MenuUtils.addCommand("Open Plot", "icons/16/open.png", new OpenPlotAction(
        (JFrame) ribbon.getRibbonFrame(), session, resetAction, false),
        fileMenu, RibbonElementPriority.MEDIUM);

    fileMenu.startGroup();
    MenuUtils.addCommand("Save", "icons/16/save.png", new DoSave(session, ribbon
        .getRibbonFrame()), fileMenu, RibbonElementPriority.MEDIUM);
    MenuUtils.addCommand("Save as", "icons/16/save-as.png", new DoSaveAs(
        session, ribbon.getRibbonFrame()), fileMenu,
        RibbonElementPriority.MEDIUM);
    fileMenu.setResizePolicies(MenuUtils.getStandardRestrictivePolicies(
        fileMenu));
    final JRibbonBand exitMenu = new JRibbonBand("Exit", null);
    MenuUtils.addCommand("Exit", "icons/16/exit.png", new AbstractAction()
>>>>>>> 710c0c6c
    {

      @Override
      public JPopupPanel getPopupPanel(JCommandButton commandButton)
      {
        return savePopup;
      }
    });
    fileMenu.setResizePolicies(MenuUtils.getStandardRestrictivePolicies(
        fileMenu));

<<<<<<< HEAD
    final JRibbonBand importMenu = new JRibbonBand("Import", null);
    MenuUtils.addCommand("Replay", "icons/16/import.png",
        new OpenPlotAction((JFrame)ribbon.getRibbonFrame(),session,resetAction,true), 
        importMenu, RibbonElementPriority.TOP);
=======
    final JRibbonBand importMenu = new JRibbonBand("Import / Export", null);
    MenuUtils.addCommand("Import Replay", "icons/16/import.png",
        new ImportReplayAction(), importMenu, RibbonElementPriority.MEDIUM);
>>>>>>> 710c0c6c
    importMenu.setResizePolicies(MenuUtils.getStandardRestrictivePolicies(
        importMenu));

    final JRibbonBand exportMenu = new JRibbonBand("Export",null);

    MenuUtils.addCommand("PNG", "icons/16/export.png",
        new CopyPlotAsPNG(geoMapRenderer), exportMenu,
        RibbonElementPriority.TOP);
    exportMenu.setResizePolicies(MenuUtils.getStandardRestrictivePolicies(
        exportMenu));
    fileMenu.setPreferredSize(new Dimension(150, 50));
    importMenu.setPreferredSize(new Dimension(50, 50));
    fileTask = new RibbonTask("File", fileMenu, importMenu,
        exportMenu);
    fileMenu.setPreferredSize(new Dimension(50, 50));
    ribbon.addTask(fileTask);
  }

<<<<<<< HEAD



  public static void doFileOpen(final String[] fileTypes, final String descr, final boolean isRepFile,final Runnable doReset)
=======
  public static void doFileOpen(String[] fileTypes, String descr,
      boolean isRepFile, Runnable doReset)
>>>>>>> 710c0c6c
  {
    // load the new selected file
    final File fileToOpen = showOpenDialog(fileTypes, descr);
    if (fileToOpen != null)
    {
      doReset.run();
      if (isRepFile)
      {
        DebriefLiteApp.openRepFile(fileToOpen);
      }
      else
      {
        DebriefLiteApp.openPlotFile(fileToOpen);
      }
    }
  }

  public static File showOpenDialog(final String[] fileTypes,
      final String descr)
  {
    JFileChooser fileChooser = new JFileChooser();
    FileNameExtensionFilter restrict = new FileNameExtensionFilter(descr,
        fileTypes);
    fileChooser.setFileFilter(restrict);
    fileChooser.setFileSelectionMode(JFileChooser.FILES_ONLY);
    fileChooser.setMultiSelectionEnabled(false);
    int res = fileChooser.showOpenDialog(null);
    if (res == JFileChooser.APPROVE_OPTION)
    {
      return fileChooser.getSelectedFile();
    }

    return null;
  }

<<<<<<< HEAD



  public static void saveChanges(final String currentFileName,final Session session,final JFrame theFrame)
  {
    final File targetFile = new File(currentFileName);
    if((targetFile!=null && targetFile.exists() && targetFile.canWrite()) 
        || (targetFile!=null && !targetFile.exists() && targetFile.getParentFile().canWrite()) ) 
    {        
=======
  public static void saveChanges(String currentFileName, Session session,
      JFrame theFrame)
  {
    File targetFile = new File(currentFileName);
    if ((targetFile != null && targetFile.exists() && targetFile.canWrite())
        || (targetFile != null && !targetFile.exists() && targetFile
            .getParentFile().canWrite()))
    {
>>>>>>> 710c0c6c

      // export to this file.
      // if it already exists, check with rename/cancel
      OutputStream stream = null;
      try
      {
        stream = new FileOutputStream(targetFile.getAbsolutePath());
        DebriefXMLReaderWriter.exportThis(session, stream);
      }
      catch (FileNotFoundException e1)
      {
        Application.logError2(Application.ERROR, "Can't find file", e1);
      }
      finally
      {
        try
        {
          stream.close();
          DebriefLiteApp.currentFileName = targetFile.getAbsolutePath();
          DebriefLiteApp.setDirty(false);

        }
        catch (IOException e1)
        {
          // ignore
        }
      }
    }

  }

  private static class SavePopupMenu extends JCommandPopupMenu{
    /**
     * 
     */
    private static final long serialVersionUID = 1L;

    public SavePopupMenu(final Session session,final JRibbonFrame theFrame)
    {
      final Image saveImage = MenuUtils.createImage("icons/16/save.png");
      final ImageWrapperResizableIcon imageIcon = ImageWrapperResizableIcon.getIcon(saveImage, new Dimension(
          16, 16));
      final JCommandMenuButton saveButton = new JCommandMenuButton("Save",imageIcon);
      saveButton.getActionModel().addActionListener(new DoSave(session, theFrame));
      addMenuButton(saveButton);
      final Image saveAsImage = MenuUtils.createImage("icons/16/save-as.png");
      final ImageWrapperResizableIcon imageIcon2 = ImageWrapperResizableIcon.getIcon(saveAsImage, new Dimension(
          16, 16));
      final JCommandMenuButton saveAsButton = new JCommandMenuButton("Save As",imageIcon2);
      saveAsButton.getActionModel().addActionListener(new DoSaveAs(session, theFrame));
      addMenuButton(saveAsButton);
    }
  }

  public static RibbonTask getFileTask()
  {
    return fileTask;
  }


}<|MERGE_RESOLUTION|>--- conflicted
+++ resolved
@@ -115,10 +115,6 @@
     }
   }
 
-<<<<<<< HEAD
-
-=======
->>>>>>> 710c0c6c
   private static class OpenPlotAction extends AbstractAction
   {
 
@@ -144,16 +140,8 @@
     public void actionPerformed(ActionEvent e)
     {
 
-<<<<<<< HEAD
       final String[] fileTypes = isRepFile?new String[] {"rep"}:new String[] {"dpf","xml"};
       final String descr = isRepFile?"Debrief Replay File":"Debrief Plot Files";
-=======
-      final String[] fileTypes = isRepFile ? new String[]
-      {"rep"} : new String[]
-      {"dpf", "xml"};
-      final String descr = isRepFile ? "Debrief Replay File"
-          : "Debrief Plot Files";
->>>>>>> 710c0c6c
       if (DebriefLiteApp.isDirty())
       {
         int res = JOptionPane.showConfirmDialog(null,
@@ -188,13 +176,7 @@
             DebriefRibbonFile.saveChanges(DebriefLiteApp.currentFileName,
                 _session, _theFrame);
           }
-
-<<<<<<< HEAD
-          doFileOpen(fileTypes,descr,isRepFile,_doReset);
-=======
           doFileOpen(fileTypes, descr, isRepFile, _doReset);
->>>>>>> 710c0c6c
-
         }
         else if (res == JOptionPane.NO_OPTION)
         {
@@ -213,11 +195,6 @@
 
   }
 
-<<<<<<< HEAD
-
-
-=======
->>>>>>> 710c0c6c
   private static class NewFileAction extends AbstractAction
   {
     /**
@@ -294,9 +271,8 @@
     }
   }
 
-<<<<<<< HEAD
   private static RibbonTask fileTask;
-=======
+
   private static class ImportReplayAction extends AbstractAction
   {
 
@@ -317,7 +293,7 @@
     }
 
   }
->>>>>>> 710c0c6c
+
 
   protected static void addFileTab(final JRibbon ribbon,
       final GeoToolMapRenderer geoMapRenderer, final Session session,
@@ -327,7 +303,7 @@
     final JRibbonBand fileMenu = new JRibbonBand("File", null);
     MenuUtils.addCommand("New", "icons/16/new.png", new NewFileAction(
         (JFrame) ribbon.getRibbonFrame(), session, resetAction), fileMenu,
-<<<<<<< HEAD
+
         RibbonElementPriority.TOP);
     MenuUtils.addCommand("Open", "icons/16/open.png", new OpenPlotAction((JFrame)ribbon.getRibbonFrame(),session,resetAction,false),
         fileMenu, RibbonElementPriority.TOP);
@@ -335,44 +311,21 @@
     MenuUtils.addCommand("Save", "icons/16/save.png",
         new DoSave(session,ribbon.getRibbonFrame()), fileMenu, RibbonElementPriority.TOP,
         new PopupPanelCallback()
-=======
-        RibbonElementPriority.MEDIUM);
-    MenuUtils.addCommand("Open Plot", "icons/16/open.png", new OpenPlotAction(
-        (JFrame) ribbon.getRibbonFrame(), session, resetAction, false),
-        fileMenu, RibbonElementPriority.MEDIUM);
-
-    fileMenu.startGroup();
-    MenuUtils.addCommand("Save", "icons/16/save.png", new DoSave(session, ribbon
-        .getRibbonFrame()), fileMenu, RibbonElementPriority.MEDIUM);
-    MenuUtils.addCommand("Save as", "icons/16/save-as.png", new DoSaveAs(
-        session, ribbon.getRibbonFrame()), fileMenu,
-        RibbonElementPriority.MEDIUM);
+        {
+
+          @Override
+          public JPopupPanel getPopupPanel(JCommandButton commandButton)
+          {
+            return savePopup;
+          }
+        });
     fileMenu.setResizePolicies(MenuUtils.getStandardRestrictivePolicies(
         fileMenu));
-    final JRibbonBand exitMenu = new JRibbonBand("Exit", null);
-    MenuUtils.addCommand("Exit", "icons/16/exit.png", new AbstractAction()
->>>>>>> 710c0c6c
-    {
-
-      @Override
-      public JPopupPanel getPopupPanel(JCommandButton commandButton)
-      {
-        return savePopup;
-      }
-    });
-    fileMenu.setResizePolicies(MenuUtils.getStandardRestrictivePolicies(
-        fileMenu));
-
-<<<<<<< HEAD
+
     final JRibbonBand importMenu = new JRibbonBand("Import", null);
     MenuUtils.addCommand("Replay", "icons/16/import.png",
         new OpenPlotAction((JFrame)ribbon.getRibbonFrame(),session,resetAction,true), 
         importMenu, RibbonElementPriority.TOP);
-=======
-    final JRibbonBand importMenu = new JRibbonBand("Import / Export", null);
-    MenuUtils.addCommand("Import Replay", "icons/16/import.png",
-        new ImportReplayAction(), importMenu, RibbonElementPriority.MEDIUM);
->>>>>>> 710c0c6c
     importMenu.setResizePolicies(MenuUtils.getStandardRestrictivePolicies(
         importMenu));
 
@@ -391,15 +344,8 @@
     ribbon.addTask(fileTask);
   }
 
-<<<<<<< HEAD
-
-
-
-  public static void doFileOpen(final String[] fileTypes, final String descr, final boolean isRepFile,final Runnable doReset)
-=======
   public static void doFileOpen(String[] fileTypes, String descr,
       boolean isRepFile, Runnable doReset)
->>>>>>> 710c0c6c
   {
     // load the new selected file
     final File fileToOpen = showOpenDialog(fileTypes, descr);
@@ -435,17 +381,6 @@
     return null;
   }
 
-<<<<<<< HEAD
-
-
-
-  public static void saveChanges(final String currentFileName,final Session session,final JFrame theFrame)
-  {
-    final File targetFile = new File(currentFileName);
-    if((targetFile!=null && targetFile.exists() && targetFile.canWrite()) 
-        || (targetFile!=null && !targetFile.exists() && targetFile.getParentFile().canWrite()) ) 
-    {        
-=======
   public static void saveChanges(String currentFileName, Session session,
       JFrame theFrame)
   {
@@ -454,8 +389,6 @@
         || (targetFile != null && !targetFile.exists() && targetFile
             .getParentFile().canWrite()))
     {
->>>>>>> 710c0c6c
-
       // export to this file.
       // if it already exists, check with rename/cancel
       OutputStream stream = null;
@@ -513,6 +446,4 @@
   {
     return fileTask;
   }
-
-
 }