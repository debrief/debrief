package org.mwc.debrief.lite.menu;

import java.awt.Dimension;
import java.awt.Image;
import java.awt.Toolkit;
import java.awt.datatransfer.Clipboard;
import java.awt.datatransfer.ClipboardOwner;
import java.awt.datatransfer.DataFlavor;
import java.awt.datatransfer.Transferable;
import java.awt.datatransfer.UnsupportedFlavorException;
import java.awt.event.ActionEvent;
import java.awt.image.RenderedImage;
import java.io.File;
import java.io.FileNotFoundException;
import java.io.FileOutputStream;
import java.io.IOException;
import java.io.OutputStream;

import javax.swing.AbstractAction;
import javax.swing.JFileChooser;
import javax.swing.JFrame;
import javax.swing.JOptionPane;
import javax.swing.filechooser.FileNameExtensionFilter;

import org.geotools.swing.JMapPane;
import org.mwc.debrief.lite.DebriefLiteApp;
import org.mwc.debrief.lite.map.GeoToolMapRenderer;
import org.mwc.debrief.lite.util.DoSave;
import org.mwc.debrief.lite.util.DoSaveAs;
<<<<<<< HEAD
import org.pushingpixels.flamingo.api.common.FlamingoCommand;
=======
import org.pushingpixels.flamingo.api.common.JCommandButton;
import org.pushingpixels.flamingo.api.common.JCommandMenuButton;
import org.pushingpixels.flamingo.api.common.icon.ImageWrapperResizableIcon;
import org.pushingpixels.flamingo.api.common.popup.JCommandPopupMenu;
import org.pushingpixels.flamingo.api.common.popup.JPopupPanel;
import org.pushingpixels.flamingo.api.common.popup.PopupPanelCallback;
>>>>>>> 9420ba3c
import org.pushingpixels.flamingo.api.ribbon.JRibbon;
import org.pushingpixels.flamingo.api.ribbon.JRibbonBand;
import org.pushingpixels.flamingo.api.ribbon.JRibbonFrame;
import org.pushingpixels.flamingo.api.ribbon.RibbonElementPriority;
import org.pushingpixels.flamingo.api.ribbon.RibbonTask;

import Debrief.GUI.Frames.Application;
import Debrief.GUI.Frames.Session;
import Debrief.ReaderWriter.XML.DebriefXMLReaderWriter;

public class DebriefRibbonFile
{
  private static class CopyPlotAsPNG extends AbstractAction
  {
    /**
     *
     */
    private static final long serialVersionUID = 1L;

    private final GeoToolMapRenderer mapRenderer;

    public CopyPlotAsPNG(final GeoToolMapRenderer _geoMapRenderer)
    {
      mapRenderer = _geoMapRenderer;
    }

    @Override
    public void actionPerformed(final ActionEvent e)
    {
      final JMapPane map = (JMapPane) mapRenderer.getMap();
      final RenderedImage image = map.getBaseImage();

      if (image != null)
      {
        final Transferable t = new Transferable()
        {

          @Override
          public Object getTransferData(final DataFlavor flavor)
              throws UnsupportedFlavorException, IOException
          {
            if (isDataFlavorSupported(flavor))
            {
              return image;
            }
            return null;
          }

          @Override
          public DataFlavor[] getTransferDataFlavors()
          {
            return new DataFlavor[]
                {DataFlavor.imageFlavor};
          }

          @Override
          public boolean isDataFlavorSupported(final DataFlavor flavor)
          {
            if (flavor == DataFlavor.imageFlavor)
              return true;
            return false;
          }

        };

        final ClipboardOwner co = new ClipboardOwner()
        {

          @Override
          public void lostOwnership(final Clipboard clipboard,
              final Transferable contents)
          {
            System.out.println("Copy to PNG: Lost Ownership");
          }

        };
        final Clipboard cb = Toolkit.getDefaultToolkit().getSystemClipboard();
        cb.setContents(t, co);
      }
    }
  }

  private static class OpenPlotAction extends AbstractAction
  {

    /**
     * 
     */
    private static final long serialVersionUID = 1L;
    private final JFrame _theFrame;
    private final Session _session;
    private Runnable _doReset;
    private boolean isRepFile;

    public OpenPlotAction(final JFrame theFrame, final Session session,
        final Runnable doReset, final boolean isRep)
    {
      _theFrame = theFrame;
      _session = session;
      _doReset = doReset;
      isRepFile = isRep;
    }

    @Override
    public void actionPerformed(ActionEvent e)
    {

      final String[] fileTypes = isRepFile?new String[] {"rep"}:new String[] {"dpf","xml"};
      final String descr = isRepFile?"Debrief Replay File":"Debrief Plot Files";
      if (DebriefLiteApp.isDirty())
      {
        int res = JOptionPane.showConfirmDialog(null,
            "Save changes before opening new plot?");
        if (res == JOptionPane.OK_OPTION)
        {
          if (DebriefLiteApp.currentFileName != null
              && DebriefLiteApp.currentFileName.endsWith(".rep"))
          {
            final File f = new File(DebriefLiteApp.currentFileName);
            final String newname = f.getName().substring(0, f.getName()
                .lastIndexOf(".rep"));
            final String newFileName = DoSaveAs.showSaveDialog(f
                .getParentFile(), newname);
            if (newFileName == null || newFileName.length() == 0)
            {
              // drop out, don't do reset.
              return;
            }
            DebriefLiteApp.currentFileName.replaceAll(".rep", ".dpf");
            DebriefRibbonFile.saveChanges(newFileName, _session, _theFrame);
          }
          else if (DebriefLiteApp.currentFileName == null)
          {
            // ok, we have to do a save-as operation
            DoSaveAs saveAs = new DoSaveAs(_session, _theFrame);
            saveAs.actionPerformed(e);
          }
          else
          {
            // ok, it's a DPF file. we can juse save it
            DebriefRibbonFile.saveChanges(DebriefLiteApp.currentFileName,
                _session, _theFrame);
          }
          doFileOpen(fileTypes, descr, isRepFile, _doReset);
        }
        else if (res == JOptionPane.NO_OPTION)
        {
          doFileOpen(fileTypes, descr, isRepFile, _doReset);
        }
        else
        {
          // do nothing
        }
      }
      else
      {
        doFileOpen(fileTypes, descr, isRepFile, _doReset);
      }
    }

  }

  private static class NewFileAction extends AbstractAction
  {
    /**
     *
     */
    private static final long serialVersionUID = 1L;

    private final JFrame _theFrame;
    private final Session _session;
    private Runnable _doReset;
    private boolean _close;

    public NewFileAction(final JFrame theFrame, final Session session,
        final Runnable doReset, final boolean close)
    {
      _theFrame = theFrame;
      _session = session;
      _doReset = doReset;
      _close = close;
    }

    @Override
    public void actionPerformed(final ActionEvent e)
    {
      // ask user whether to save, if file is dirty.
      if (DebriefLiteApp.isDirty())
      {
        final int res = JOptionPane.showConfirmDialog(null, _close
            ? "Do you want to save the plot before closing?"
            : "Save changes before creating new file?");
        if (res == JOptionPane.OK_OPTION)
        {
          if (DebriefLiteApp.currentFileName != null
              && DebriefLiteApp.currentFileName.endsWith(".rep"))
          {
            final File f = new File(DebriefLiteApp.currentFileName);
            final String newname = f.getName().substring(0, f.getName()
                .lastIndexOf(".rep"));
            final String newFileName = DoSaveAs.showSaveDialog(f
                .getParentFile(), newname);
            if (newFileName == null || newFileName.length() == 0)
            {
              // drop out, don't do reset.
              return;
            }
            DebriefLiteApp.currentFileName.replaceAll(".rep", ".dpf");
            DebriefRibbonFile.saveChanges(newFileName, _session, _theFrame);
          }
          else if (DebriefLiteApp.currentFileName == null)
          {
            // ok, we have to do a save-as operation
            DoSaveAs saveAs = new DoSaveAs(_session, _theFrame);
            saveAs.actionPerformed(e);
          }
          else
          {
            // ok, it's a DPF file. we can juse save it
            DebriefRibbonFile.saveChanges(DebriefLiteApp.currentFileName,
                _session, _theFrame);
          }

          _doReset.run();
        }
        else if (res == JOptionPane.NO_OPTION)
        {
          _doReset.run();
        }
        else
        {
          // do nothing
        }
      }
      else
      {
        _doReset.run();
      }
    }
  }
  
  public static FlamingoCommand closeButton;

  private static RibbonTask fileTask;

  private static class ImportReplayAction extends AbstractAction
  {

    /**
     * 
     */
    private static final long serialVersionUID = -804226120198968206L;

    @Override
    public void actionPerformed(ActionEvent e)
    {
      final File fileToOpen = showOpenDialog(new String[]
      {"rep"}, "Debrief replay file");
      if (fileToOpen != null)
      {
        DebriefLiteApp.openRepFile(fileToOpen);
      }
    }

  }


  protected static void addFileTab(final JRibbon ribbon,
      final GeoToolMapRenderer geoMapRenderer, final Session session,
      final Runnable resetAction)
  {

    final JRibbonBand fileMenu = new JRibbonBand("File", null);
<<<<<<< HEAD
    MenuUtils.addCommand("New", "icons/16/new.png", new NewFileAction(
        (JFrame) ribbon.getRibbonFrame(), session, resetAction, false),
        fileMenu, RibbonElementPriority.MEDIUM);
    MenuUtils.addCommand("Open Plot", "icons/16/open.png", new OpenPlotAction(
        (JFrame) ribbon.getRibbonFrame(), session, resetAction, false),
        fileMenu, RibbonElementPriority.MEDIUM);

    fileMenu.startGroup();
    MenuUtils.addCommand("Save", "icons/16/save.png", new DoSave(session, ribbon
        .getRibbonFrame()), fileMenu, RibbonElementPriority.MEDIUM);
    MenuUtils.addCommand("Save as", "icons/16/save-as.png", new DoSaveAs(
        session, ribbon.getRibbonFrame()), fileMenu,
        RibbonElementPriority.MEDIUM);
    closeButton = MenuUtils.addCommand("Close", "icons/16/close.png", new NewFileAction(
        (JFrame) ribbon.getRibbonFrame(), session, resetAction, true), fileMenu,
        RibbonElementPriority.MEDIUM);
    closeButton.setEnabled(false);
=======
    MenuUtils.addCommand("New", "icons/24/new.png", new NewFileAction(
        (JFrame) ribbon.getRibbonFrame(), session, resetAction), fileMenu,

        RibbonElementPriority.TOP);
    MenuUtils.addCommand("Open", "icons/24/open.png", new OpenPlotAction((JFrame)ribbon.getRibbonFrame(),session,resetAction,false),
        fileMenu, RibbonElementPriority.TOP);
    final SavePopupMenu savePopup = new SavePopupMenu(session,ribbon.getRibbonFrame());
    MenuUtils.addCommand("Save", "icons/24/save.png",
        new DoSave(session,ribbon.getRibbonFrame()), fileMenu, RibbonElementPriority.TOP,
        new PopupPanelCallback()
        {

          @Override
          public JPopupPanel getPopupPanel(JCommandButton commandButton)
          {
            return savePopup;
          }
        });
>>>>>>> 9420ba3c
    fileMenu.setResizePolicies(MenuUtils.getStandardRestrictivePolicies(
        fileMenu));

    final JRibbonBand importMenu = new JRibbonBand("Import", null);
    MenuUtils.addCommand("Replay", "icons/24/import.png",
        new OpenPlotAction((JFrame)ribbon.getRibbonFrame(),session,resetAction,true), 
        importMenu, RibbonElementPriority.TOP);
    importMenu.setResizePolicies(MenuUtils.getStandardRestrictivePolicies(
        importMenu));

    final JRibbonBand exportMenu = new JRibbonBand("Export",null);

    MenuUtils.addCommand("PNG", "icons/24/export_gpx.png",
        new CopyPlotAsPNG(geoMapRenderer), exportMenu,
        RibbonElementPriority.TOP);
    exportMenu.setResizePolicies(MenuUtils.getStandardRestrictivePolicies(
        exportMenu));
    fileMenu.setPreferredSize(new Dimension(150, 50));
    importMenu.setPreferredSize(new Dimension(50, 50));
    fileTask = new RibbonTask("File", fileMenu, importMenu,
        exportMenu);
    fileMenu.setPreferredSize(new Dimension(50, 50));
    ribbon.addTask(fileTask);
  }

  public static void doFileOpen(String[] fileTypes, String descr,
      boolean isRepFile, Runnable doReset)
  {
    // load the new selected file
    final File fileToOpen = showOpenDialog(fileTypes, descr);
    if (fileToOpen != null)
    {
      doReset.run();
      if (isRepFile)
      {
        DebriefLiteApp.openRepFile(fileToOpen);
      }
      else
      {
        DebriefLiteApp.openPlotFile(fileToOpen);
      }
    }
  }

  public static File showOpenDialog(final String[] fileTypes,
      final String descr)
  {
    JFileChooser fileChooser = new JFileChooser();
    FileNameExtensionFilter restrict = new FileNameExtensionFilter(descr,
        fileTypes);
    fileChooser.setFileFilter(restrict);
    fileChooser.setFileSelectionMode(JFileChooser.FILES_ONLY);
    fileChooser.setMultiSelectionEnabled(false);
    int res = fileChooser.showOpenDialog(null);
    if (res == JFileChooser.APPROVE_OPTION)
    {
      return fileChooser.getSelectedFile();
    }

    return null;
  }

  public static void saveChanges(String currentFileName, Session session,
      JFrame theFrame)
  {
    File targetFile = new File(currentFileName);
    if ((targetFile != null && targetFile.exists() && targetFile.canWrite())
        || (targetFile != null && !targetFile.exists() && targetFile
            .getParentFile().canWrite()))
    {
      // export to this file.
      // if it already exists, check with rename/cancel
      OutputStream stream = null;
      try
      {
        stream = new FileOutputStream(targetFile.getAbsolutePath());
        DebriefXMLReaderWriter.exportThis(session, stream);
      }
      catch (FileNotFoundException e1)
      {
        Application.logError2(Application.ERROR, "Can't find file", e1);
      }
      finally
      {
        try
        {
          stream.close();
          DebriefLiteApp.currentFileName = targetFile.getAbsolutePath();
          DebriefLiteApp.setDirty(false);

        }
        catch (IOException e1)
        {
          // ignore
        }
      }
    }

  }

  private static class SavePopupMenu extends JCommandPopupMenu{
    /**
     * 
     */
    private static final long serialVersionUID = 1L;

    public SavePopupMenu(final Session session,final JRibbonFrame theFrame)
    {
      final Image saveImage = MenuUtils.createImage("icons/16/save.png");
      final ImageWrapperResizableIcon imageIcon = ImageWrapperResizableIcon.getIcon(saveImage, new Dimension(
          16, 16));
      final JCommandMenuButton saveButton = new JCommandMenuButton("Save",imageIcon);
      saveButton.getActionModel().addActionListener(new DoSave(session, theFrame));
      addMenuButton(saveButton);
      final Image saveAsImage = MenuUtils.createImage("icons/16/save-as.png");
      final ImageWrapperResizableIcon imageIcon2 = ImageWrapperResizableIcon.getIcon(saveAsImage, new Dimension(
          16, 16));
      final JCommandMenuButton saveAsButton = new JCommandMenuButton("Save As",imageIcon2);
      saveAsButton.getActionModel().addActionListener(new DoSaveAs(session, theFrame));
      addMenuButton(saveAsButton);
    }
  }

  public static RibbonTask getFileTask()
  {
    return fileTask;
  }
}<|MERGE_RESOLUTION|>--- conflicted
+++ resolved
@@ -27,16 +27,13 @@
 import org.mwc.debrief.lite.map.GeoToolMapRenderer;
 import org.mwc.debrief.lite.util.DoSave;
 import org.mwc.debrief.lite.util.DoSaveAs;
-<<<<<<< HEAD
 import org.pushingpixels.flamingo.api.common.FlamingoCommand;
-=======
 import org.pushingpixels.flamingo.api.common.JCommandButton;
 import org.pushingpixels.flamingo.api.common.JCommandMenuButton;
 import org.pushingpixels.flamingo.api.common.icon.ImageWrapperResizableIcon;
 import org.pushingpixels.flamingo.api.common.popup.JCommandPopupMenu;
 import org.pushingpixels.flamingo.api.common.popup.JPopupPanel;
 import org.pushingpixels.flamingo.api.common.popup.PopupPanelCallback;
->>>>>>> 9420ba3c
 import org.pushingpixels.flamingo.api.ribbon.JRibbon;
 import org.pushingpixels.flamingo.api.ribbon.JRibbonBand;
 import org.pushingpixels.flamingo.api.ribbon.JRibbonFrame;
@@ -282,6 +279,7 @@
 
   private static RibbonTask fileTask;
 
+  @SuppressWarnings("unused")
   private static class ImportReplayAction extends AbstractAction
   {
 
@@ -310,28 +308,8 @@
   {
 
     final JRibbonBand fileMenu = new JRibbonBand("File", null);
-<<<<<<< HEAD
-    MenuUtils.addCommand("New", "icons/16/new.png", new NewFileAction(
-        (JFrame) ribbon.getRibbonFrame(), session, resetAction, false),
-        fileMenu, RibbonElementPriority.MEDIUM);
-    MenuUtils.addCommand("Open Plot", "icons/16/open.png", new OpenPlotAction(
-        (JFrame) ribbon.getRibbonFrame(), session, resetAction, false),
-        fileMenu, RibbonElementPriority.MEDIUM);
-
-    fileMenu.startGroup();
-    MenuUtils.addCommand("Save", "icons/16/save.png", new DoSave(session, ribbon
-        .getRibbonFrame()), fileMenu, RibbonElementPriority.MEDIUM);
-    MenuUtils.addCommand("Save as", "icons/16/save-as.png", new DoSaveAs(
-        session, ribbon.getRibbonFrame()), fileMenu,
-        RibbonElementPriority.MEDIUM);
-    closeButton = MenuUtils.addCommand("Close", "icons/16/close.png", new NewFileAction(
-        (JFrame) ribbon.getRibbonFrame(), session, resetAction, true), fileMenu,
-        RibbonElementPriority.MEDIUM);
-    closeButton.setEnabled(false);
-=======
     MenuUtils.addCommand("New", "icons/24/new.png", new NewFileAction(
-        (JFrame) ribbon.getRibbonFrame(), session, resetAction), fileMenu,
-
+        (JFrame) ribbon.getRibbonFrame(), session, resetAction, false), fileMenu,
         RibbonElementPriority.TOP);
     MenuUtils.addCommand("Open", "icons/24/open.png", new OpenPlotAction((JFrame)ribbon.getRibbonFrame(),session,resetAction,false),
         fileMenu, RibbonElementPriority.TOP);
@@ -340,14 +318,12 @@
         new DoSave(session,ribbon.getRibbonFrame()), fileMenu, RibbonElementPriority.TOP,
         new PopupPanelCallback()
         {
-
           @Override
           public JPopupPanel getPopupPanel(JCommandButton commandButton)
           {
             return savePopup;
           }
         });
->>>>>>> 9420ba3c
     fileMenu.setResizePolicies(MenuUtils.getStandardRestrictivePolicies(
         fileMenu));
 
