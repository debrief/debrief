--- conflicted
+++ resolved
@@ -143,13 +143,9 @@
       {"rep"}, "Debrief replay file");
       if (fileToOpen != null)
       {
-<<<<<<< HEAD
         DebriefLiteApp.openFile(fileToOpen,true);
-=======
-        DebriefLiteApp.openRepFile(fileToOpen);
         DebriefLiteApp.getDefault().setProperty(LAST_FILE_OPEN_LOCATION,
             fileToOpen.getParentFile().getAbsolutePath());
->>>>>>> 223a9d97
       }
     }
   }
@@ -408,20 +404,9 @@
     if (fileToOpen != null)
     {
       doReset.run();
-<<<<<<< HEAD
       DebriefLiteApp.openFile(fileToOpen,isRepFile);
-=======
-      if (isRepFile)
-      {
-        DebriefLiteApp.openRepFile(fileToOpen);
-      }
-      else
-      {
-        DebriefLiteApp.openPlotFile(fileToOpen);
-      }
       DebriefLiteApp.getDefault().setProperty(LAST_FILE_OPEN_LOCATION,
           fileToOpen.getParentFile().getAbsolutePath());
->>>>>>> 223a9d97
     }
   }
 
