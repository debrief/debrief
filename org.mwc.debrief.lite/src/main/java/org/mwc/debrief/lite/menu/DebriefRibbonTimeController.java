/*
 *    Debrief - the Open Source Maritime Analysis Application
 *    http://debrief.info
 *
 *    (C) 2000-2018, Deep Blue C Technology Ltd
 *
 *    This library is free software; you can redistribute it and/or
 *    modify it under the terms of the Eclipse Public License v1.0
 *    (http://www.eclipse.org/legal/epl-v10.html)
 *
 *    This library is distributed in the hope that it will be useful,
 *    but WITHOUT ANY WARRANTY; without even the implied warranty of
 *    MERCHANTABILITY or FITNESS FOR A PARTICULAR PURPOSE.
 */
package org.mwc.debrief.lite.menu;

import java.awt.Color;
import java.awt.Component;
import java.awt.Dimension;
import java.awt.Font;
import java.awt.Graphics;
import java.awt.Image;
import java.awt.Point;
import java.awt.event.ActionEvent;
import java.awt.event.ActionListener;
import java.text.SimpleDateFormat;
import java.util.Calendar;
import java.util.Date;
import java.util.GregorianCalendar;
import java.util.TimeZone;

import javax.swing.AbstractAction;
import javax.swing.Box;
import javax.swing.BoxLayout;
import javax.swing.JCheckBoxMenuItem;
import javax.swing.JLabel;
import javax.swing.JOptionPane;
import javax.swing.JPanel;
import javax.swing.JPopupMenu;
import javax.swing.JSlider;
import javax.swing.event.ChangeEvent;
import javax.swing.event.ChangeListener;

import org.mwc.debrief.lite.DebriefLiteApp;
import org.mwc.debrief.lite.gui.LiteStepControl;
import org.mwc.debrief.lite.gui.LiteStepControl.SliderControls;
import org.mwc.debrief.lite.gui.LiteStepControl.TimeLabel;
import org.mwc.debrief.lite.gui.custom.RangeSlider;
import org.mwc.debrief.lite.map.GeoToolMapRenderer;
import org.mwc.debrief.lite.properties.PropertiesDialog;
import org.pushingpixels.flamingo.api.common.CommandButtonDisplayState;
import org.pushingpixels.flamingo.api.common.FlamingoCommand.FlamingoCommandToggleGroup;
import org.pushingpixels.flamingo.api.common.JCommandButton;
import org.pushingpixels.flamingo.api.common.RichTooltip;
import org.pushingpixels.flamingo.api.common.RichTooltip.RichTooltipBuilder;
import org.pushingpixels.flamingo.api.common.icon.ImageWrapperResizableIcon;
import org.pushingpixels.flamingo.api.ribbon.JRibbon;
import org.pushingpixels.flamingo.api.ribbon.JRibbonBand;
import org.pushingpixels.flamingo.api.ribbon.JRibbonComponent;
import org.pushingpixels.flamingo.api.ribbon.RibbonElementPriority;
import org.pushingpixels.flamingo.api.ribbon.RibbonTask;

import MWC.GUI.CanvasType;
import MWC.GUI.Layers;
import MWC.GUI.StepperListener;
import MWC.GUI.ToolParent;
import MWC.GUI.Tools.Swing.MyMetalToolBarUI.ToolbarOwner;
import MWC.GUI.Undo.UndoBuffer;
import MWC.GenericData.HiResDate;
import MWC.GenericData.TimePeriod;
import MWC.TacticalData.temporal.ControllablePeriod;
import MWC.TacticalData.temporal.PlotOperations;
import MWC.TacticalData.temporal.TimeManager;
import junit.framework.TestCase;

public class DebriefRibbonTimeController
{

<<<<<<< HEAD
  private static final String START_TEXT = "Start playing";

  private static final String STOP_TEXT = "Stop playing";

  private static final String STOP_IMAGE = "icons/24/media_stop.png";

  private static final String PLAY_IMAGE = "icons/24/media_play.png";

  public static JPanel topButtonsPanel;

=======
>>>>>>> 3664a92c
  /**
   * Class that binds the Time Filter and Time Label. It is used to update the date formatting.
   *
   */
  protected static class DateFormatBinder
  {
    protected LiteStepControl stepControl;
    protected JLabel minimumValue;
    protected JLabel maximumValue;
    protected RangeSlider slider;
    protected TimeManager timeManager;

<<<<<<< HEAD
    public void updateTimeDateFormat(final String format,
        boolean updateTimeLabel, boolean updateFilters)
    {
      if (updateTimeLabel)
      {
        stepControl.setDateFormat(format);
      }
      if (updateFilters)
      {
        updateFilterDateFormat();
      }
    }

=======
>>>>>>> 3664a92c
    public String getDateFormat()
    {
      return stepControl.getDateFormat();
    }

    public void updateFilterDateFormat()
    {
      final Date low = RangeSlider.toDate(slider.getValue()).getTime();
      final Date high = RangeSlider.toDate(slider.getUpperValue()).getTime();

      final SimpleDateFormat formatter = new SimpleDateFormat(stepControl
          .getDateFormat());
      formatter.setTimeZone(TimeZone.getTimeZone("GMT"));
      minimumValue.setText(formatter.format(low));
      maximumValue.setText(formatter.format(high));
    }

    public void updateTimeDateFormat(final String format,
        final boolean updateTimeLabel, final boolean updateFilters)
    {
      if (updateTimeLabel)
      {
        stepControl.setDateFormat(format);
      }
      if (updateFilters)
      {
        updateFilterDateFormat();
      }
    }

  }

  private static class LiteSliderControls implements SliderControls
  {
    private final RangeSlider slider;

    private LiteSliderControls(final RangeSlider slider)
    {
      this.slider = slider;
    }

    @Override
    public HiResDate getToolboxEndTime()
    {
      final long val = slider.getUpperDate().getTimeInMillis();
      return new HiResDate(val);
    }

    @Override
    public HiResDate getToolboxStartTime()
    {
      final long val = slider.getLowerDate().getTimeInMillis();
      return new HiResDate(val);
    }

    @Override
    public void setEnabled(final boolean enabled)
    {
      slider.setEnabled(enabled);
    }

    @Override
    public void setToolboxEndTime(final HiResDate val)
    {
      final GregorianCalendar cal = new GregorianCalendar();
      cal.setTimeInMillis(val.getDate().getTime());
      slider.setMaximum(cal);
      slider.setUpperDate(cal);
    }

    @Override
    public void setToolboxStartTime(final HiResDate val)
    {
      final GregorianCalendar cal = new GregorianCalendar();
      cal.setTimeInMillis(val.getDate().getTime());
      slider.setMinimum(cal);
      slider.setLowerDate(cal);
    }
  }

  private static abstract class LiteStepperListener implements StepperListener
  {
    private final JCommandButton _playBtn;

    private LiteStepperListener(final JCommandButton playCommandButton)
    {
      _playBtn = playCommandButton;
    }

    @Override
    public void newTime(final HiResDate oldDTG, final HiResDate newDTG,
        final CanvasType canvas)
    {
      // ignore
    }

    @Override
    public void steppingModeChanged(final boolean on)
    {
      if (_playBtn != null)
      {
        updatePlayBtnUI(_playBtn, !on);
      }
    }
  }

  protected static class ShowFormatAction extends AbstractAction
  {
    /**
     *
     */
    private static final long serialVersionUID = 1L;
    private final JPopupMenu menu;

    private ShowFormatAction(final JPopupMenu theMenu)
    {
      this.menu = theMenu;
    }

    @Override
    public void actionPerformed(final ActionEvent e)
    {
      // Get the event source
      final Component component = (Component) e.getSource();

      menu.show(component, 0, 0);

      // Get the location of the point 'on the screen'
      final Point p = component.getLocationOnScreen();

      menu.setLocation(p.x, p.y + component.getHeight());
    }
  }

  /**
   * utility class to handle converting between slider range and time values
   *
   * @author ian
   *
   */
  private static class SliderConverter
  {
    private int range;
    private long origin;
    // have one minute steps
    private final int step = 1000;

    public int getCurrentAt(final long now)
    {
      return (int) Math.round((double) (now - origin) / step);
    }

    public int getEnd()
    {
      return range;
    }

    public int getStart()
    {
      return 0;
    }

    public long getTimeAt(final int position)
    {
      return origin + (position * step);
    }

    public void init(final long start, final long end)
    {
      origin = start;
      range = (int) ((end - start) / step);
    }
  }
<<<<<<< HEAD

  public static class SliderConverterTest extends TestCase
  {
    public void testConverter()
    {
      final SliderConverter test = new SliderConverter();
      test.init(1240423198490L, 1240427422390L);

      final int originalStep = 21;
      final long originalTime = test.getTimeAt(originalStep);
      final long roundedTime = originalTime / 1000L * 1000L;
      final int newStep = test.getCurrentAt(roundedTime);
      assertEquals("Rounding slider converter", originalStep, newStep);
    }
  }
=======
>>>>>>> 3664a92c

  private static class SliderListener implements ChangeListener
  {
    final private PlotOperations operations;
    final private TimeManager timeManager;

    private SliderListener(final PlotOperations operations,
        final TimeManager time)
    {
      this.operations = operations;
      timeManager = time;
    }

    @Override
    public void stateChanged(final ChangeEvent e)
    {
      final RangeSlider slider = (RangeSlider) e.getSource();

      final Date low = RangeSlider.toDate(slider.getValue()).getTime();
      final Date high = RangeSlider.toDate(slider.getUpperValue()).getTime();
      formatBinder.updateFilterDateFormat();

      operations.setPeriod(new TimePeriod.BaseTimePeriod(new HiResDate(low),
          new HiResDate(high)));

      final HiResDate currentTime = timeManager.getTime();
      if (currentTime != null)
      {
        Date oldTime = currentTime.getDate();
        if (oldTime.before(low))
        {
          oldTime = low;
        }
        if (oldTime.after(high))
        {
          oldTime = high;
        }
        label.setRange(low.getTime(), high.getTime());
        label.setValue(oldTime.getTime());

        // and enable those buttons
      }

      operations.performOperation(ControllablePeriod.FILTER_TO_TIME_PERIOD);
    }
  }

  private static final String START_TEXT = "Start playing";

  private static final String STOP_TEXT = "Stop playing";

  private static final String STOP_IMAGE = "icons/24/media_stop.png";

  private static final String PLAY_IMAGE = "icons/24/media_play.png";

  public static JPanel topButtonsPanel;
  private static final String[] timeFormats = new String[]
  {"mm:ss.SSS", "HHmm.ss", "HHmm", "ddHHmm", "ddHHmm:ss", "yy/MM/dd HH:mm",
      "yy/MM/dd hh:mm:ss"};

  private static SliderConverter converter = new SliderConverter();

  private static DateFormatBinder formatBinder = new DateFormatBinder();

  private static TimeLabel label;

  private static JCheckBoxMenuItem[] _menuItem;
<<<<<<< HEAD

  public static void assignThisTimeFormat(String format,
      boolean updateTimeLabel, boolean updateFilters)
  {
    if (_menuItem != null && format != null)
    {
      for (int i = 0; i < _menuItem.length; i++)
      {
        _menuItem[i].setSelected(format.equals(_menuItem[i].getText()));
      }
      if (formatBinder != null)
      {
        formatBinder.updateTimeDateFormat(format, updateTimeLabel,
            updateFilters);
      }
    }
  }
=======
>>>>>>> 3664a92c

  protected static void addTimeControllerTab(final JRibbon ribbon,
      final GeoToolMapRenderer _geoMapRenderer,
      final LiteStepControl stepControl, final TimeManager timeManager,
      final PlotOperations operations, final Layers layers,
      final UndoBuffer undoBuffer, final Runnable normalPainter,
      final Runnable snailPainter)
  {
    final JRibbonBand displayMode = createDisplayMode(normalPainter,
        snailPainter);

    final JRibbonBand filterToTime = createFilterToTime(stepControl, operations,
        timeManager);

    final JRibbonBand control = createControl(stepControl, timeManager, layers,
<<<<<<< HEAD
        undoBuffer);
=======
        undoBuffer, operations);
>>>>>>> 3664a92c

    final RibbonTask timeTask = new RibbonTask("Time", displayMode, control,
        filterToTime);
    ribbon.addTask(timeTask);
  }

  public static void assignThisTimeFormat(final String format,
      final boolean updateTimeLabel, final boolean updateFilters)
  {
    if (_menuItem != null && format != null)
    {
      for (int i = 0; i < _menuItem.length; i++)
      {
        _menuItem[i].setSelected(format.equals(_menuItem[i].getText()));
      }
      if (formatBinder != null)
      {
        formatBinder.updateTimeDateFormat(format, updateTimeLabel,
            updateFilters);
      }
    }
  }

  private static JRibbonBand createControl(final LiteStepControl stepControl,
      final TimeManager timeManager, final Layers layers,
      final UndoBuffer undoBuffer, final PlotOperations operations)
  {
    final JRibbonBand control = new JRibbonBand("Control", null);

    final JPanel controlPanel = new JPanel();
    controlPanel.setLayout(new BoxLayout(controlPanel, BoxLayout.Y_AXIS));
    controlPanel.setPreferredSize(new Dimension(500, 80));

    topButtonsPanel = new JPanel();
    topButtonsPanel.setLayout(new BoxLayout(topButtonsPanel, BoxLayout.X_AXIS));

    final JCommandButton behindCommandButton = MenuUtils.addCommandButton(
        "Behind", "icons/24/media_beginning.png", new AbstractAction()
        {

          /**
           *
           */
          private static final long serialVersionUID = 1L;

          @Override
          public void actionPerformed(final ActionEvent e)
          {
            timeManager.setTime(control, HiResDate.min(operations.getPeriod()
                .getStartDTG(), timeManager.getPeriod().getStartDTG()), true);
          }
        }, CommandButtonDisplayState.SMALL, "Move to start time");

    final JCommandButton rewindCommandButton = MenuUtils.addCommandButton(
        "Rewind", "icons/24/media_rewind.png", new AbstractAction()
        {

          /**
           *
           */
          private static final long serialVersionUID = 1L;

          @Override
          public void actionPerformed(final ActionEvent e)
          {
            stepControl.doStep(false, true);
          }
        }, CommandButtonDisplayState.SMALL, "Large step backwards");

    final JCommandButton backCommandButton = MenuUtils.addCommandButton("Back",
        "icons/24/media_back.png", new AbstractAction()
        {

          /**
           *
           */
          private static final long serialVersionUID = 1L;

          @Override
          public void actionPerformed(final ActionEvent e)
          {
            stepControl.doStep(false, false);
          }
        }, CommandButtonDisplayState.SMALL, "Small step backwards");

    final JCommandButton playCommandButton = MenuUtils.addCommandButton("Play",
        PLAY_IMAGE, new AbstractAction()
        {

          /**
           *
           */
          private static final long serialVersionUID = 1L;

          @Override
          public void actionPerformed(final ActionEvent e)
          {
            // ignore, we define the action once we've finished creating the button
          }
        }, CommandButtonDisplayState.SMALL, START_TEXT);

    playCommandButton.addActionListener(new ActionListener()
    {

      @Override
      public void actionPerformed(final ActionEvent e)
      {
        // what state are we in?
        final boolean isPlaying = stepControl.isPlaying();

        stepControl.startStepping(!isPlaying);

        // now update the play button UI
        updatePlayBtnUI(playCommandButton, isPlaying);
      }

    });

    final JCommandButton recordCommandButton = MenuUtils.addCommandButton(
        "Record", "icons/24/media_record.png", new AbstractAction()
        {

          /**
           *
           */
          private static final long serialVersionUID = 1L;

          @Override
          public void actionPerformed(final ActionEvent e)
          {
            JOptionPane.showMessageDialog(null,
                "Record to PPT not yet implemented.");

          }
        }, CommandButtonDisplayState.SMALL, "Start recording");

    final JCommandButton forwardCommandButton = MenuUtils.addCommandButton(
        "Forward", "icons/24/media_forward.png", new AbstractAction()
        {

          /**
           *
           */
          private static final long serialVersionUID = 1L;

          @Override
          public void actionPerformed(final ActionEvent e)
          {
            stepControl.doStep(true, false);
          }
        }, CommandButtonDisplayState.SMALL, "Small step forwards");

    final JCommandButton fastForwardCommandButton = MenuUtils.addCommandButton(
        "Fast Forward", "icons/24/media_fast_forward.png", new AbstractAction()
        {

          /**
           *
           */
          private static final long serialVersionUID = 1L;

          @Override
          public void actionPerformed(final ActionEvent e)
          {
            stepControl.doStep(true, true);
          }
        }, CommandButtonDisplayState.SMALL, "Large step forwards");

    final JCommandButton endCommandButton = MenuUtils.addCommandButton("End",
        "icons/24/media_end.png", new AbstractAction()
        {
          /**
           *
           */
          private static final long serialVersionUID = 1L;

          @Override
          public void actionPerformed(final ActionEvent e)
          {
            timeManager.setTime(control, HiResDate.max(operations.getPeriod()
                .getEndDTG(), timeManager.getPeriod().getEndDTG()), true);
          }
        }, CommandButtonDisplayState.SMALL, "Move to end time");

    final JCommandButton propertiesCommandButton = MenuUtils.addCommandButton(
        "Properties", "icons/16/properties.png", new AbstractAction()
        {
          /**
           *
           */
          private static final long serialVersionUID = 1973993003498667463L;

          @Override
          public void actionPerformed(final ActionEvent arg0)
          {
            ToolbarOwner owner = null;
            final ToolParent parent = stepControl.getParent();
            if (parent instanceof ToolbarOwner)
            {
              owner = (ToolbarOwner) parent;
            }
            final PropertiesDialog dialog = new PropertiesDialog(stepControl
                .getInfo(), layers, undoBuffer, parent, owner);
            dialog.setSize(400, 500);
            dialog.setLocationRelativeTo(null);
            dialog.setVisible(true);
          }
        }, CommandButtonDisplayState.SMALL, "Edit time-step properties");

    // we need to give the menu to the command popup
    final JPopupMenu menu = new JPopupMenu();

    final JCommandButton formatCommandButton = MenuUtils.addCommandButton(
        "Format", "icons/24/gears_view.png", new ShowFormatAction(menu),
        CommandButtonDisplayState.SMALL, "Format time control");

    final JLabel timeLabel = new JLabel(LiteStepControl.timeFormat)
    {
      /**
       *
       */
      private static final long serialVersionUID = 1L;

      @Override
      protected void paintComponent(final Graphics g)
      {
        g.setColor(Color.BLACK);
        g.fillRect(0, 0, getWidth(), getHeight());
        super.paintComponent(g);
      }
    };
    timeLabel.setFont(new Font(Font.MONOSPACED, Font.PLAIN, 16));

    timeLabel.setForeground(new Color(0, 255, 0));

    _menuItem = new JCheckBoxMenuItem[timeFormats.length];
    for (int i = 0; i < timeFormats.length; i++)
    {
      _menuItem[i] = new JCheckBoxMenuItem(timeFormats[i]);
    }

    resetDateFormat();

    final ActionListener selfAssignFormat = new ActionListener()
    {
      @Override
      public void actionPerformed(final ActionEvent e)
      {
        final String format = e.getActionCommand();
        assignThisTimeFormat(format, true, false);
      }
    };

    for (int i = 0; i < timeFormats.length; i++)
    {
      _menuItem[i].addActionListener(selfAssignFormat);
      menu.add(_menuItem[i]);
    }

    topButtonsPanel.add(behindCommandButton);
    topButtonsPanel.add(rewindCommandButton);
    topButtonsPanel.add(backCommandButton);
    topButtonsPanel.add(playCommandButton);
    topButtonsPanel.add(recordCommandButton);
    topButtonsPanel.add(forwardCommandButton);
    topButtonsPanel.add(fastForwardCommandButton);
    topButtonsPanel.add(endCommandButton);
    topButtonsPanel.add(new JLabel(" | "));
    topButtonsPanel.add(propertiesCommandButton);
    topButtonsPanel.add(timeLabel);
    topButtonsPanel.add(formatCommandButton);

    controlPanel.add(topButtonsPanel);
    final JSlider timeSlider = new JSlider();
    timeSlider.setPreferredSize(new Dimension(420, 30));
    timeSlider.setEnabled(false);

    label = new TimeLabel()
    {

      @Override
      public void setFontSize(final int newSize)
      {
        final Font originalFont = timeLabel.getFont();
        final Font newFont = new Font(originalFont.getName(), originalFont
            .getStyle(), newSize);
        timeLabel.setFont(newFont);
      }

      @Override
      public void setRange(final long start, final long end)
      {
        // ok, we can use time slider
        timeSlider.setEnabled(true);

        // and we can use the buttons
        DebriefLiteApp.setState(DebriefLiteApp.ACTIVE_STATE);

        converter.init(start, end);
        timeSlider.setMinimum(converter.getStart());
        timeSlider.setMaximum(converter.getEnd());
      }

      @Override
      public void setValue(final long time)
      {
        // find the value
        final int value = converter.getCurrentAt(time);
        timeSlider.setValue(value);
      }

      @Override
      public void setValue(final String text)
      {

        final int completeSize = 17;
        final int diff = completeSize - text.length();

        String newText = text;
        for (int i = 0; i < diff / 2; i++)
        {
          newText = " " + newText + " ";
        }
        if (newText.length() < completeSize)
        {
          newText = newText + " ";
        }
        timeLabel.setText(newText);
      }
<<<<<<< HEAD

      @Override
      public void setFontSize(int newSize)
      {
        Font originalFont = timeLabel.getFont();
        final Font newFont = new Font(originalFont.getName(), originalFont
            .getStyle(), newSize);
        timeLabel.setFont(newFont);
      }
=======
>>>>>>> 3664a92c
    };
    stepControl.setTimeLabel(label);

    // we also need to listen to the slider
    timeSlider.addChangeListener(new ChangeListener()
    {
      @Override
      public void stateChanged(final ChangeEvent e)
      {
        final int pos = timeSlider.getValue();
        final long time = converter.getTimeAt(pos);
        if (timeManager.getTime() == null || timeManager.getTime().getDate()
            .getTime() != time)
        {
          timeManager.setTime(timeSlider, new HiResDate(time), true);
        }
      }
    });

    // ok, start off with the buttons disabled
    setButtonsEnabled(topButtonsPanel, false);

    // we also need to listen out for the stepper control mode changing
    stepControl.addStepperListener(new LiteStepperListener(playCommandButton)
    {

      @Override
      public void reset()
      {
        // move the slider to the start
        timeSlider.setValue(0);
        label.setValue(LiteStepControl.timeFormat);

        // ok, do some disabling
        DebriefLiteApp.setState(DebriefLiteApp.INACTIVE_STATE);
        timeSlider.setEnabled(false);
      }
    });

    control.addRibbonComponent(new JRibbonComponent(topButtonsPanel));
    control.addRibbonComponent(new JRibbonComponent(timeSlider));

    control.setResizePolicies(MenuUtils.getStandardRestrictivePolicies(
        control));
    return control;
  }

<<<<<<< HEAD
  public static void resetDateFormat()
  {
    final String defaultFormat = LiteStepControl.timeFormat;
    if (defaultFormat != null)
    {
      DebriefRibbonTimeController.assignThisTimeFormat(defaultFormat, false,
          false);

      formatBinder.stepControl.setDateFormat(defaultFormat);
      formatBinder.updateFilterDateFormat();
    }

    if (label != null)
    {
      label.setValue(defaultFormat);
    }

  }

  public static void updatePlayBtnUI(final JCommandButton playCommandButton,
      final boolean isPlaying)
  {
    final String image;
    if (isPlaying)
      image = PLAY_IMAGE;
    else
      image = STOP_IMAGE;

    final String tooltip = isPlaying ? STOP_TEXT : START_TEXT;

    RichTooltipBuilder builder = new RichTooltipBuilder();
    RichTooltip richTooltip = builder.setTitle("Timer").addDescriptionSection(
        tooltip).build();
    playCommandButton.setActionRichTooltip(richTooltip);

    // switch the icon
    final Image playStopinImage = MenuUtils.createImage(image);
    final ImageWrapperResizableIcon imageIcon = ImageWrapperResizableIcon
        .getIcon(playStopinImage, MenuUtils.ICON_SIZE_16);

    playCommandButton.setExtraText(tooltip);

    playCommandButton.setIcon(imageIcon);
  }

  private static abstract class LiteStepperListener implements StepperListener
  {
    private JCommandButton _playBtn;

    private LiteStepperListener(JCommandButton playCommandButton)
    {
      _playBtn = playCommandButton;
    }

    @Override
    public void steppingModeChanged(boolean on)
    {
      if (_playBtn != null)
      {
        updatePlayBtnUI(_playBtn, !on);
      }
    }

    @Override
    public void newTime(HiResDate oldDTG, HiResDate newDTG, CanvasType canvas)
    {
      // ignore
    }
  }

=======
>>>>>>> 3664a92c
  private static JRibbonBand createDisplayMode(final Runnable normalPainter,
      final Runnable snailPainter)
  {
    final JRibbonBand displayMode = new JRibbonBand("Display Mode", null);
    final FlamingoCommandToggleGroup displayModeGroup =
        new FlamingoCommandToggleGroup();
    MenuUtils.addCommandToggleButton("Normal", "icons/48/normal.png",
        new AbstractAction()
        {
          private static final long serialVersionUID = 1L;

          @Override
          public void actionPerformed(final ActionEvent e)
          {
            normalPainter.run();
          }
        }, displayMode, RibbonElementPriority.TOP, true, displayModeGroup,
        true);
    MenuUtils.addCommandToggleButton("Snail", "icons/48/snail.png",
        new AbstractAction()
        {
          private static final long serialVersionUID = 1L;

          @Override
          public void actionPerformed(final ActionEvent e)
          {
            snailPainter.run();
          }
        }, displayMode, RibbonElementPriority.TOP, true, displayModeGroup,
        false);

    displayMode.setResizePolicies(MenuUtils.getStandardRestrictivePolicies(
        displayMode));

    return displayMode;
  }
<<<<<<< HEAD

  private static class SliderListener implements ChangeListener
  {
    final private PlotOperations operations;
    final private TimeManager timeManager;

    private SliderListener(final PlotOperations operations,
        final TimeManager time)
    {
      this.operations = operations;
      timeManager = time;
    }

    @Override
    public void stateChanged(final ChangeEvent e)
    {
      final RangeSlider slider = (RangeSlider) e.getSource();

      Date low = RangeSlider.toDate(slider.getValue()).getTime();
      Date high = RangeSlider.toDate(slider.getUpperValue()).getTime();
      formatBinder.updateFilterDateFormat();

      operations.setPeriod(new TimePeriod.BaseTimePeriod(new HiResDate(low),
          new HiResDate(high)));

      HiResDate currentTime = timeManager.getTime();
      if (currentTime != null)
      {
        Date oldTime = currentTime.getDate();
        if (oldTime.before(low))
        {
          oldTime = low;
        }
        if (oldTime.after(high))
        {
          oldTime = high;
        }
        label.setRange(low.getTime(), high.getTime());
        label.setValue(oldTime.getTime());

        // and enable those buttons
      }

      operations.performOperation(ControllablePeriod.FILTER_TO_TIME_PERIOD);
    }
  }

  private static class LiteSliderControls implements SliderControls
  {
    private final RangeSlider slider;

    private LiteSliderControls(RangeSlider slider)
    {
      this.slider = slider;
    }

    @Override
    public HiResDate getToolboxEndTime()
    {
      final long val = slider.getUpperDate().getTimeInMillis();
      return new HiResDate(val);
    }

    @Override
    public HiResDate getToolboxStartTime()
    {
      final long val = slider.getLowerDate().getTimeInMillis();
      return new HiResDate(val);
    }

    @Override
    public void setToolboxEndTime(final HiResDate val)
    {
      final GregorianCalendar cal = new GregorianCalendar();
      cal.setTimeInMillis(val.getDate().getTime());
      slider.setMaximum(cal);
      slider.setUpperDate(cal);
    }

    @Override
    public void setToolboxStartTime(final HiResDate val)
    {
      final GregorianCalendar cal = new GregorianCalendar();
      cal.setTimeInMillis(val.getDate().getTime());
      slider.setMinimum(cal);
      slider.setLowerDate(cal);
    }

    @Override
    public void setEnabled(boolean enabled)
    {
      slider.setEnabled(enabled);
    }
  }
=======
>>>>>>> 3664a92c

  private static JRibbonBand createFilterToTime(
      final LiteStepControl stepControl, final PlotOperations operations,
      final TimeManager timeManager)
  {
    final JRibbonBand timePeriod = new JRibbonBand("Filter to time", null);

    final Calendar start = new GregorianCalendar(1995, 11, 12);
    final Calendar end = new GregorianCalendar(1995, 11, 12);
    // Now we create the components for the sliders
    final JLabel minimumValue = new JLabel();
    final JLabel maximumValue = new JLabel();
    final RangeSlider slider = new RangeSlider(start, end);

    formatBinder.stepControl = stepControl;
    formatBinder.maximumValue = maximumValue;
    formatBinder.minimumValue = minimumValue;
    formatBinder.slider = slider;
    formatBinder.timeManager = timeManager;

    formatBinder.updateFilterDateFormat();
    slider.addChangeListener(new SliderListener(operations, timeManager));
    slider.setEnabled(false);
    slider.setPreferredSize(new Dimension(250, 200));

    final JPanel sliderPanel = new JPanel();
    sliderPanel.setLayout(new BoxLayout(sliderPanel, BoxLayout.Y_AXIS));
    sliderPanel.setPreferredSize(new Dimension(250, 200));

    // Label's panel
    final JPanel valuePanel = new JPanel();
    valuePanel.setLayout(new BoxLayout(valuePanel, BoxLayout.X_AXIS));

    valuePanel.add(minimumValue);
    valuePanel.add(Box.createGlue());
    valuePanel.add(maximumValue);
    valuePanel.setPreferredSize(new Dimension(250, 200));

    timePeriod.addRibbonComponent(new JRibbonComponent(slider));
    timePeriod.addRibbonComponent(new JRibbonComponent(valuePanel));

    // tie in to the stepper
    final SliderControls iSlider = new LiteSliderControls(slider);
    stepControl.setSliderControls(iSlider);

    // listen out for time being reset
    // we also need to listen out for the stepper control mode changing
    stepControl.addStepperListener(new LiteStepperListener(null)
    {

      @Override
      public void reset()
      {
        minimumValue.setText(" ");
        maximumValue.setText(" ");
      }
    });

    return timePeriod;
  }

  public static void resetDateFormat()
  {
    final String defaultFormat = LiteStepControl.timeFormat;
    if (defaultFormat != null)
    {
      DebriefRibbonTimeController.assignThisTimeFormat(defaultFormat, false,
          false);

      formatBinder.stepControl.setDateFormat(defaultFormat);
      formatBinder.updateFilterDateFormat();
    }

    if (label != null)
    {
      label.setValue(defaultFormat);
    }

  }

  /**
   * convenience class to bulk enable/disable controls in a panel
   *
   * @param panel
   * @param enabled
   */
  public static void setButtonsEnabled(final JPanel panel,
      final boolean enabled)
  {
    final Component[] items = panel.getComponents();
    for (final Component item : items)
    {
      final boolean state = item.isEnabled();
      if (state != enabled)
      {
        item.setEnabled(enabled);
      }
    }
  }

  public static void updatePlayBtnUI(final JCommandButton playCommandButton,
      final boolean isPlaying)
  {
    final String image;
    if (isPlaying)
      image = PLAY_IMAGE;
    else
      image = STOP_IMAGE;

    final String tooltip = isPlaying ? STOP_TEXT : START_TEXT;

    final RichTooltipBuilder builder = new RichTooltipBuilder();
    final RichTooltip richTooltip = builder.setTitle("Timer")
        .addDescriptionSection(tooltip).build();
    playCommandButton.setActionRichTooltip(richTooltip);

    // switch the icon
    final Image playStopinImage = MenuUtils.createImage(image);
    final ImageWrapperResizableIcon imageIcon = ImageWrapperResizableIcon
        .getIcon(playStopinImage, MenuUtils.ICON_SIZE_16);

    playCommandButton.setExtraText(tooltip);

    playCommandButton.setIcon(imageIcon);
  }
}<|MERGE_RESOLUTION|>--- conflicted
+++ resolved
@@ -76,7 +76,6 @@
 public class DebriefRibbonTimeController
 {
 
-<<<<<<< HEAD
   private static final String START_TEXT = "Start playing";
 
   private static final String STOP_TEXT = "Stop playing";
@@ -87,8 +86,6 @@
 
   public static JPanel topButtonsPanel;
 
-=======
->>>>>>> 3664a92c
   /**
    * Class that binds the Time Filter and Time Label. It is used to update the date formatting.
    *
@@ -101,7 +98,6 @@
     protected RangeSlider slider;
     protected TimeManager timeManager;
 
-<<<<<<< HEAD
     public void updateTimeDateFormat(final String format,
         boolean updateTimeLabel, boolean updateFilters)
     {
@@ -115,8 +111,6 @@
       }
     }
 
-=======
->>>>>>> 3664a92c
     public String getDateFormat()
     {
       return stepControl.getDateFormat();
@@ -290,8 +284,7 @@
       range = (int) ((end - start) / step);
     }
   }
-<<<<<<< HEAD
-
+  
   public static class SliderConverterTest extends TestCase
   {
     public void testConverter()
@@ -306,8 +299,6 @@
       assertEquals("Rounding slider converter", originalStep, newStep);
     }
   }
-=======
->>>>>>> 3664a92c
 
   private static class SliderListener implements ChangeListener
   {
@@ -375,8 +366,7 @@
   private static TimeLabel label;
 
   private static JCheckBoxMenuItem[] _menuItem;
-<<<<<<< HEAD
-
+  
   public static void assignThisTimeFormat(String format,
       boolean updateTimeLabel, boolean updateFilters)
   {
@@ -393,8 +383,6 @@
       }
     }
   }
-=======
->>>>>>> 3664a92c
 
   protected static void addTimeControllerTab(final JRibbon ribbon,
       final GeoToolMapRenderer _geoMapRenderer,
@@ -410,11 +398,7 @@
         timeManager);
 
     final JRibbonBand control = createControl(stepControl, timeManager, layers,
-<<<<<<< HEAD
-        undoBuffer);
-=======
         undoBuffer, operations);
->>>>>>> 3664a92c
 
     final RibbonTask timeTask = new RibbonTask("Time", displayMode, control,
         filterToTime);
@@ -744,8 +728,7 @@
         }
         timeLabel.setText(newText);
       }
-<<<<<<< HEAD
-
+      
       @Override
       public void setFontSize(int newSize)
       {
@@ -754,8 +737,6 @@
             .getStyle(), newSize);
         timeLabel.setFont(newFont);
       }
-=======
->>>>>>> 3664a92c
     };
     stepControl.setTimeLabel(label);
 
@@ -803,7 +784,6 @@
     return control;
   }
 
-<<<<<<< HEAD
   public static void resetDateFormat()
   {
     final String defaultFormat = LiteStepControl.timeFormat;
@@ -874,8 +854,6 @@
     }
   }
 
-=======
->>>>>>> 3664a92c
   private static JRibbonBand createDisplayMode(final Runnable normalPainter,
       final Runnable snailPainter)
   {
@@ -912,8 +890,7 @@
 
     return displayMode;
   }
-<<<<<<< HEAD
-
+  
   private static class SliderListener implements ChangeListener
   {
     final private PlotOperations operations;
@@ -1007,8 +984,6 @@
       slider.setEnabled(enabled);
     }
   }
-=======
->>>>>>> 3664a92c
 
   private static JRibbonBand createFilterToTime(
       final LiteStepControl stepControl, final PlotOperations operations,
