package org.mwc.debrief.lite.menu;

import java.awt.Color;
import java.awt.Component;
import java.awt.Dimension;
import java.awt.Font;
import java.awt.Graphics;
import java.awt.Image;
import java.awt.Point;
import java.awt.event.ActionEvent;
import java.awt.event.ActionListener;
import java.text.SimpleDateFormat;
import java.util.Calendar;
import java.util.Date;
import java.util.GregorianCalendar;

import javax.swing.AbstractAction;
import javax.swing.Box;
import javax.swing.BoxLayout;
import javax.swing.JLabel;
import javax.swing.JMenuItem;
import javax.swing.JOptionPane;
import javax.swing.JPanel;
import javax.swing.JPopupMenu;
import javax.swing.JSlider;
import javax.swing.event.ChangeEvent;
import javax.swing.event.ChangeListener;

import org.mwc.debrief.lite.gui.LiteStepControl;
import org.mwc.debrief.lite.gui.LiteStepControl.SliderControls;
import org.mwc.debrief.lite.gui.LiteStepControl.TimeLabel;
import org.mwc.debrief.lite.gui.custom.RangeSlider;
import org.mwc.debrief.lite.map.GeoToolMapRenderer;
import org.mwc.debrief.lite.properties.PropertiesDialog;
import org.pushingpixels.flamingo.api.common.CommandButtonDisplayState;
import org.pushingpixels.flamingo.api.common.FlamingoCommand.FlamingoCommandToggleGroup;
import org.pushingpixels.flamingo.api.common.RichTooltip.RichTooltipBuilder;
import org.pushingpixels.flamingo.api.common.JCommandButton;
import org.pushingpixels.flamingo.api.common.RichTooltip;
import org.pushingpixels.flamingo.api.common.icon.ImageWrapperResizableIcon;
import org.pushingpixels.flamingo.api.ribbon.JRibbon;
import org.pushingpixels.flamingo.api.ribbon.JRibbonBand;
import org.pushingpixels.flamingo.api.ribbon.JRibbonComponent;
import org.pushingpixels.flamingo.api.ribbon.RibbonElementPriority;
import org.pushingpixels.flamingo.api.ribbon.RibbonTask;

<<<<<<< HEAD
import Debrief.GUI.Tote.Painters.SnailPainter;
import Debrief.GUI.Tote.Painters.TotePainter;
=======
import MWC.GUI.Layers;
import MWC.GUI.ToolParent;
import MWC.GUI.Tools.Swing.MyMetalToolBarUI.ToolbarOwner;
import MWC.GUI.Undo.UndoBuffer;
>>>>>>> fd5c5744
import MWC.GenericData.HiResDate;
import MWC.GenericData.TimePeriod;
import MWC.TacticalData.temporal.ControllablePeriod;
import MWC.TacticalData.temporal.PlotOperations;
import MWC.TacticalData.temporal.TimeManager;

public class DebriefRibbonTimeController
{
  protected static class ShowFormatAction extends AbstractAction
  {
    /**
     *
     */
    private static final long serialVersionUID = 1L;

    @Override
    public void actionPerformed(final ActionEvent e)
    {
      // Get the event source
      final Component component = (Component) e.getSource();

      menu.show(component, 0, 0);

      // Get the location of the point 'on the screen'
      final Point p = component.getLocationOnScreen();

      menu.setLocation(p.x, p.y + component.getHeight());
    }
  }

  /**
   * utility class to handle converting between slider range and time values
   *
   * @author ian
   *
   */
  private static class SliderConverter
  {
    private int range;
    private long origin;
    // have one minute steps
    private final int step = 1000 * 60;

    public int getCurrentAt(final long now)
    {
      return (int) ((now - origin) / step);
    }

    public int getEnd()
    {
      return range;
    }

    public int getStart()
    {
      return 0;
    }

    public long getTimeAt(final int position)
    {
      return origin + (position * step);
    }

    public void init(final long start, final long end)
    {
      origin = start;
      range = (int) ((end - start) / step);
    }
  }

  private static SliderConverter converter = new SliderConverter();

  static JPopupMenu menu;

  protected static void addTimeControllerTab(final JRibbon ribbon,
      final GeoToolMapRenderer _geoMapRenderer,
      final LiteStepControl stepControl, final TimeManager timeManager,
<<<<<<< HEAD
      final PlotOperations operations)
=======
      final PlotOperations operations, final Layers layers,
      final UndoBuffer undoBuffer)
>>>>>>> fd5c5744
  {
    final JRibbonBand displayMode = createDisplayMode(stepControl);

    final JRibbonBand control = createControl(stepControl, timeManager, layers,
        undoBuffer);

    final JRibbonBand filterToTime = createFilterToTime(stepControl,
        operations);

    final RibbonTask timeTask = new RibbonTask("Time", displayMode, control,
        filterToTime);
    ribbon.addTask(timeTask);
  }

  private static JRibbonBand createControl(final LiteStepControl stepControl,
      final TimeManager timeManager, final Layers layers,
      final UndoBuffer undoBuffer)
  {
    final JRibbonBand control = new JRibbonBand("Control", null);

    final JPanel controlPanel = new JPanel();
    controlPanel.setLayout(new BoxLayout(controlPanel, BoxLayout.Y_AXIS));
    controlPanel.setPreferredSize(new Dimension(500, 80));

    final JPanel topButtonsPanel = new JPanel();
    topButtonsPanel.setLayout(new BoxLayout(topButtonsPanel, BoxLayout.X_AXIS));

    final JCommandButton behindCommandButton = MenuUtils.addCommandButton(
        "Behind", "icons/24/media_beginning.png", new AbstractAction()
        {

          /**
           *
           */
          private static final long serialVersionUID = 1L;

          @Override
          public void actionPerformed(final ActionEvent e)
          {
            timeManager.setTime(control, timeManager.getPeriod().getStartDTG(),
                true);
          }
        }, CommandButtonDisplayState.SMALL, "Move to start time");

    final JCommandButton rewindCommandButton = MenuUtils.addCommandButton(
        "Rewind", "icons/24/media_rewind.png", new AbstractAction()
        {

          /**
           *
           */
          private static final long serialVersionUID = 1L;

          @Override
          public void actionPerformed(final ActionEvent e)
          {
            stepControl.doStep(false, true);
          }
        }, CommandButtonDisplayState.SMALL, "Large step backwards");

    final JCommandButton backCommandButton = MenuUtils.addCommandButton("Back",
        "icons/24/media_back.png", new AbstractAction()
        {

          /**
           *
           */
          private static final long serialVersionUID = 1L;

          @Override
          public void actionPerformed(final ActionEvent e)
          {
            stepControl.doStep(false, false);
          }
        }, CommandButtonDisplayState.SMALL, "Small step backwards");

    final JCommandButton playCommandButton = MenuUtils.addCommandButton("Play",
        "icons/24/media_play.png", new AbstractAction()
        {

          /**
           *
           */
          private static final long serialVersionUID = 1L;

          @Override
          public void actionPerformed(final ActionEvent e)
          {
            // ignore, we define the action once we've finished creating the button
          }
        }, CommandButtonDisplayState.SMALL, "Start playing");

    playCommandButton.addActionListener(new ActionListener()
    {

      @Override
      public void actionPerformed(final ActionEvent e)
      {
        // what state are we in?
        final boolean isPlaying = stepControl.isPlaying();

        stepControl.startStepping(!isPlaying);

        final String image;
        if (isPlaying)
          image = "icons/24/media_play.png";
        else
          image = "icons/24/media_stop.png";

        final String tooltip = isPlaying ? "Stop playing" : "Start playing";

        RichTooltipBuilder builder = new RichTooltipBuilder();
        RichTooltip richTooltip = builder.setTitle("Timer")
            .addDescriptionSection(tooltip).build();
        playCommandButton.setActionRichTooltip(richTooltip);

        // switch the icon
        final Image zoominImage = MenuUtils.createImage(image);
        final ImageWrapperResizableIcon imageIcon = ImageWrapperResizableIcon
            .getIcon(zoominImage, MenuUtils.ICON_SIZE_16);

        playCommandButton.setIcon(imageIcon);
      }
    });

    final JCommandButton recordCommandButton = MenuUtils.addCommandButton(
        "Record", "icons/24/media_record.png", new AbstractAction()
        {

          /**
           *
           */
          private static final long serialVersionUID = 1L;

          @Override
          public void actionPerformed(final ActionEvent e)
          {
            JOptionPane.showMessageDialog(null,
                "Record to PPT not yet implemented.");

          }
        }, CommandButtonDisplayState.SMALL, "Start recording");

    final JCommandButton forwardCommandButton = MenuUtils.addCommandButton(
        "Forward", "icons/24/media_forward.png", new AbstractAction()
        {

          /**
           *
           */
          private static final long serialVersionUID = 1L;

          @Override
          public void actionPerformed(final ActionEvent e)
          {
            stepControl.doStep(true, false);
          }
        }, CommandButtonDisplayState.SMALL, "Small step forwards");

    final JCommandButton fastForwardCommandButton = MenuUtils.addCommandButton(
        "Fast Forward", "icons/24/media_fast_forward.png", new AbstractAction()
        {

          /**
           *
           */
          private static final long serialVersionUID = 1L;

          @Override
          public void actionPerformed(final ActionEvent e)
          {
            stepControl.doStep(true, true);
          }
        }, CommandButtonDisplayState.SMALL, "Large step forwards");

    final JCommandButton endCommandButton = MenuUtils.addCommandButton("End",
        "icons/24/media_end.png", new AbstractAction()
        {
          /**
           * 
           */
          private static final long serialVersionUID = 1L;

          @Override
          public void actionPerformed(final ActionEvent e)
          {
            timeManager.setTime(control, timeManager.getPeriod().getEndDTG(),
                true);
          }
        }, CommandButtonDisplayState.SMALL, "Move to end time");

    final JCommandButton propertiesCommandButton = MenuUtils.addCommandButton(
        "Properties", "icons/16/properties.png", new AbstractAction()
        {
          /**
           * 
           */
          private static final long serialVersionUID = 1973993003498667463L;

          @Override
          public void actionPerformed(ActionEvent arg0)
          {
            ToolbarOwner owner = null;
            ToolParent parent = stepControl.getParent();
            if (parent instanceof ToolbarOwner)
            {
              owner = (ToolbarOwner) parent;
            }

            PropertiesDialog dialog = new PropertiesDialog(stepControl, layers,
                undoBuffer, parent, owner);
            dialog.setSize(400, 500);
            dialog.setLocationRelativeTo(null);
            dialog.setVisible(true);
          }
        }, CommandButtonDisplayState.SMALL, "Edit time-step properties");

    final JCommandButton formatCommandButton = MenuUtils.addCommandButton(
        "Format", "icons/24/gears_view.png", new ShowFormatAction(),
        CommandButtonDisplayState.SMALL, "Format time control");

    final JLabel timeLabel = new JLabel("YY/MM/dd hh:mm:ss")
    {
      /**
       * 
       */
      private static final long serialVersionUID = 1L;

      @Override
      protected void paintComponent(final Graphics g)
      {
        g.setColor(Color.BLACK);
        g.fillRect(0, 0, getWidth(), getHeight());
        super.paintComponent(g);
      }
    };
    timeLabel.setSize(200, 60);
    timeLabel.setPreferredSize(new Dimension(200, 60));
    timeLabel.setFont(new Font(Font.MONOSPACED, Font.PLAIN, 16));

    timeLabel.setForeground(new Color(0, 255, 0));

    menu = new JPopupMenu();

    final ActionListener selfAssignFormat = new ActionListener()
    {

      @Override
      public void actionPerformed(ActionEvent e)
      {
        timeManager.fireTimePropertyChange();
        stepControl.setTimeFormat(e.getActionCommand());
      }
    };

    final String[] timeFormats = new String[]
    {"yy/MM/dd hh:mm:ss", "  yy/MM/dd HH:mm ", "    mm:ss.SSS    ",
        "    ddHHmm:ss    ", "     HHmm.ss     ", "      ddHHmm     ",
        "       HHmm      ",};
    for (final String format : timeFormats)
    {
      JMenuItem menuItem = new JMenuItem(format);
      menuItem.addActionListener(selfAssignFormat);
      menu.add(menuItem);
    }

    topButtonsPanel.add(behindCommandButton);
    topButtonsPanel.add(rewindCommandButton);
    topButtonsPanel.add(backCommandButton);
    topButtonsPanel.add(playCommandButton);
    topButtonsPanel.add(recordCommandButton);
    topButtonsPanel.add(forwardCommandButton);
    topButtonsPanel.add(fastForwardCommandButton);
    topButtonsPanel.add(endCommandButton);
    topButtonsPanel.add(new JLabel(" | "));
    topButtonsPanel.add(propertiesCommandButton);
    topButtonsPanel.add(timeLabel);
    topButtonsPanel.add(formatCommandButton);

    controlPanel.add(topButtonsPanel);
    final JSlider timeSlider = new JSlider();
    timeSlider.setPreferredSize(new Dimension(420, 30));
    timeSlider.setEnabled(false);

    final TimeLabel label = new TimeLabel()
    {

      @Override
      public void setRange(final long start, final long end)
      {
        // ok, we can use time slider
        timeSlider.setEnabled(true);

        // and we can use the buttons
        setButtonsEnabled(topButtonsPanel, true);

        converter.init(start, end);
        timeSlider.setMinimum(converter.getStart());
        timeSlider.setMaximum(converter.getEnd());
      }

      @Override
      public void setValue(final long time)
      {
        // find the value
        final int value = converter.getCurrentAt(time);
        timeSlider.setValue(value);
      }

      @Override
      public void setValue(final String text)
      {
        timeLabel.setText(text);
      }
    };
    stepControl.setTimeLabel(label);

    // we also need to listen to the slider
    timeSlider.addChangeListener(new ChangeListener()
    {

      @Override
      public void stateChanged(final ChangeEvent e)
      {
        final int pos = timeSlider.getValue();
        final long time = converter.getTimeAt(pos);
        timeManager.setTime(timeSlider, new HiResDate(time), true);
      }
    });

    // ok, start off with the buttons disabled
    setButtonsEnabled(topButtonsPanel, false);

    control.addRibbonComponent(new JRibbonComponent(topButtonsPanel));
    control.addRibbonComponent(new JRibbonComponent(timeSlider));

    control.setResizePolicies(MenuUtils.getStandardRestrictivePolicies(
        control));
    return control;
  }

  private static JRibbonBand createDisplayMode(final LiteStepControl stepControl)
  {
    final JRibbonBand displayMode = new JRibbonBand("Display Mode", null);
    final FlamingoCommandToggleGroup displayModeGroup =
        new FlamingoCommandToggleGroup();
    ActionListener selectNormal = new ActionListener()
    {
      @Override
      public void actionPerformed(ActionEvent e)
      {
        stepControl.setPainter(TotePainter.NORMAL_PAINTER);
      }
    };
    ActionListener selectSnail= new ActionListener()
    {
      @Override
      public void actionPerformed(ActionEvent e)
      {
        stepControl.setPainter(SnailPainter.SNAIL_NAME);
      }
    };
    MenuUtils.addCommandToggleButton("Normal", "icons/48/normal.png",
        selectNormal, displayMode, RibbonElementPriority.TOP,
        true, displayModeGroup, true);
    MenuUtils.addCommandToggleButton("Snail", "icons/48/snail.png",
        selectSnail, displayMode, RibbonElementPriority.TOP,
        true, displayModeGroup, false);

    displayMode.setResizePolicies(MenuUtils.getStandardRestrictivePolicies(
        displayMode));

    return displayMode;
  }

  private static JRibbonBand createFilterToTime(
      final LiteStepControl stepControl, final PlotOperations operations)
  {
    final JRibbonBand timePeriod = new JRibbonBand("Filter to time", null);

    final SimpleDateFormat formatter = new SimpleDateFormat("MMddyy");

    final Calendar start = new GregorianCalendar(1995, 11, 12);
    final Calendar end = new GregorianCalendar(1995, 11, 12);
    // Now we create the components for the sliders
    final JLabel minimumValue = new JLabel(formatter.format(start.getTime()));
    final JLabel maximumValue = new JLabel(formatter.format(end.getTime()));
    final RangeSlider slider = new RangeSlider(start, end);
    slider.addChangeListener(new ChangeListener()
    {
      @Override
      public void stateChanged(final ChangeEvent e)
      {
        // TODO Do we represent the filter using the format specified by user?
        final RangeSlider slider = (RangeSlider) e.getSource();

        Date low = RangeSlider.toDate(slider.getValue()).getTime();
        Date high = RangeSlider.toDate(slider.getUpperValue()).getTime();
        minimumValue.setText(formatter.format(low));
        maximumValue.setText(formatter.format(high));
<<<<<<< HEAD
        operations.setPeriod(new TimePeriod.BaseTimePeriod(new HiResDate(low), new HiResDate(high)));
=======
        operations.setPeriod(new TimePeriod.BaseTimePeriod(new HiResDate(low),
            new HiResDate(high)));
>>>>>>> fd5c5744

        operations.performOperation(ControllablePeriod.FILTER_TO_TIME_PERIOD);
      }
    });
    slider.setEnabled(false);

    final JPanel sliderPanel = new JPanel();
    sliderPanel.setLayout(new BoxLayout(sliderPanel, BoxLayout.Y_AXIS));
    sliderPanel.setPreferredSize(new Dimension(200, 200));

    // Label's panel
    final JPanel valuePanel = new JPanel();
    valuePanel.setLayout(new BoxLayout(valuePanel, BoxLayout.X_AXIS));

    valuePanel.add(minimumValue);
    valuePanel.add(Box.createGlue());
    valuePanel.add(maximumValue);
    valuePanel.setPreferredSize(new Dimension(200, 200));

    timePeriod.addRibbonComponent(new JRibbonComponent(slider));
    timePeriod.addRibbonComponent(new JRibbonComponent(valuePanel));

    // tie in to the stepper
    final SliderControls iSlider = new LiteStepControl.SliderControls()
    {

      @Override
      public HiResDate getToolboxEndTime()
      {
        final long val = slider.getUpperDate().getTimeInMillis();
        return new HiResDate(val);
      }

      @Override
      public HiResDate getToolboxStartTime()
      {
        final long val = slider.getLowerDate().getTimeInMillis();
        return new HiResDate(val);
      }

      @Override
      public void setToolboxEndTime(final HiResDate val)
      {
        final GregorianCalendar cal = new GregorianCalendar();
        cal.setTimeInMillis(val.getDate().getTime());
        slider.setMaximum(cal);
        slider.setUpperDate(cal);
      }

      @Override
      public void setToolboxStartTime(final HiResDate val)
      {
        final GregorianCalendar cal = new GregorianCalendar();
        cal.setTimeInMillis(val.getDate().getTime());
        slider.setMinimum(cal);
        slider.setLowerDate(cal);
      }

      @Override
      public void setEnabled(boolean enabled)
      {
        slider.setEnabled(enabled);
      }
    };

    stepControl.setSliderControls(iSlider);

    return timePeriod;
  }

  /**
   * convenience class to bulk enable/disable controls in a panel
   *
   * @param panel
   * @param enabled
   */
  private static void setButtonsEnabled(final JPanel panel,
      final boolean enabled)
  {
    final Component[] items = panel.getComponents();
    for (final Component item : items)
    {
      final boolean state = item.isEnabled();
      if (state != enabled)
      {
        item.setEnabled(enabled);
      }
    }
  }
}<|MERGE_RESOLUTION|>--- conflicted
+++ resolved
@@ -44,15 +44,12 @@
 import org.pushingpixels.flamingo.api.ribbon.RibbonElementPriority;
 import org.pushingpixels.flamingo.api.ribbon.RibbonTask;
 
-<<<<<<< HEAD
 import Debrief.GUI.Tote.Painters.SnailPainter;
 import Debrief.GUI.Tote.Painters.TotePainter;
-=======
 import MWC.GUI.Layers;
 import MWC.GUI.ToolParent;
 import MWC.GUI.Tools.Swing.MyMetalToolBarUI.ToolbarOwner;
 import MWC.GUI.Undo.UndoBuffer;
->>>>>>> fd5c5744
 import MWC.GenericData.HiResDate;
 import MWC.GenericData.TimePeriod;
 import MWC.TacticalData.temporal.ControllablePeriod;
@@ -130,12 +127,8 @@
   protected static void addTimeControllerTab(final JRibbon ribbon,
       final GeoToolMapRenderer _geoMapRenderer,
       final LiteStepControl stepControl, final TimeManager timeManager,
-<<<<<<< HEAD
-      final PlotOperations operations)
-=======
       final PlotOperations operations, final Layers layers,
       final UndoBuffer undoBuffer)
->>>>>>> fd5c5744
   {
     final JRibbonBand displayMode = createDisplayMode(stepControl);
 
@@ -536,12 +529,8 @@
         Date high = RangeSlider.toDate(slider.getUpperValue()).getTime();
         minimumValue.setText(formatter.format(low));
         maximumValue.setText(formatter.format(high));
-<<<<<<< HEAD
-        operations.setPeriod(new TimePeriod.BaseTimePeriod(new HiResDate(low), new HiResDate(high)));
-=======
         operations.setPeriod(new TimePeriod.BaseTimePeriod(new HiResDate(low),
             new HiResDate(high)));
->>>>>>> fd5c5744
 
         operations.performOperation(ControllablePeriod.FILTER_TO_TIME_PERIOD);
       }
