/*
 *    Debrief - the Open Source Maritime Analysis Application
 *    http://debrief.info
 *
 *    (C) 2000-2014, PlanetMayo Ltd
 *
 *    This library is free software; you can redistribute it and/or
 *    modify it under the terms of the Eclipse Public License v1.0
 *    (http://www.eclipse.org/legal/epl-v10.html)
 *
 *    This library is distributed in the hope that it will be useful,
 *    but WITHOUT ANY WARRANTY; without even the implied warranty of
 *    MERCHANTABILITY or FITNESS FOR A PARTICULAR PURPOSE. 
 */
package org.mwc.debrief.track_shift.views;

import java.awt.BasicStroke;
import java.awt.Color;
import java.awt.Font;
import java.awt.Paint;
import java.awt.Stroke;
import java.awt.geom.Ellipse2D;
import java.awt.geom.Rectangle2D;
import java.text.SimpleDateFormat;
import java.util.ArrayList;
import java.util.Date;
import java.util.Enumeration;
import java.util.Iterator;
import java.util.List;
import java.util.Random;
import java.util.TimeZone;
import java.util.Vector;
import java.util.concurrent.atomic.AtomicBoolean;

import org.eclipse.core.commands.ExecutionException;
import org.eclipse.core.commands.operations.DefaultOperationHistory;
import org.eclipse.core.commands.operations.IOperationHistory;
import org.eclipse.core.commands.operations.IOperationHistoryListener;
import org.eclipse.core.commands.operations.IUndoContext;
import org.eclipse.core.commands.operations.IUndoableOperation;
import org.eclipse.core.commands.operations.ObjectUndoContext;
import org.eclipse.core.commands.operations.OperationHistoryEvent;
import org.eclipse.core.runtime.Status;
import org.eclipse.jface.action.Action;
import org.eclipse.jface.action.IAction;
import org.eclipse.jface.action.IMenuManager;
import org.eclipse.jface.action.IToolBarManager;
import org.eclipse.jface.action.MenuManager;
import org.eclipse.jface.action.Separator;
import org.eclipse.jface.viewers.ISelection;
import org.eclipse.jface.viewers.ISelectionChangedListener;
import org.eclipse.jface.viewers.ISelectionProvider;
import org.eclipse.jface.viewers.IStructuredSelection;
import org.eclipse.jface.viewers.SelectionChangedEvent;
import org.eclipse.jface.viewers.StructuredSelection;
import org.eclipse.swt.SWT;
import org.eclipse.swt.custom.SashForm;
import org.eclipse.swt.events.MouseEvent;
import org.eclipse.swt.layout.FillLayout;
import org.eclipse.swt.widgets.Composite;
import org.eclipse.swt.widgets.Display;
import org.eclipse.ui.IActionBars;
import org.eclipse.ui.IEditorPart;
import org.eclipse.ui.IMemento;
import org.eclipse.ui.IPartListener;
import org.eclipse.ui.ISharedImages;
import org.eclipse.ui.IViewSite;
import org.eclipse.ui.IWorkbench;
import org.eclipse.ui.IWorkbenchPage;
import org.eclipse.ui.IWorkbenchPart;
import org.eclipse.ui.IWorkbenchWindow;
import org.eclipse.ui.PartInitException;
import org.eclipse.ui.PlatformUI;
import org.eclipse.ui.actions.ActionFactory;
import org.eclipse.ui.part.ViewPart;
import org.eclipse.ui.views.contentoutline.IContentOutlinePage;
import org.jfree.chart.ChartMouseEvent;
import org.jfree.chart.ChartMouseListener;
import org.jfree.chart.JFreeChart;
import org.jfree.chart.LegendItemSource;
import org.jfree.chart.annotations.XYTextAnnotation;
import org.jfree.chart.axis.AxisLocation;
import org.jfree.chart.axis.DateAxis;
import org.jfree.chart.axis.NumberAxis;
import org.jfree.chart.axis.NumberTickUnit;
import org.jfree.chart.event.ChartProgressEvent;
import org.jfree.chart.event.ChartProgressListener;
import org.jfree.chart.plot.CombinedDomainXYPlot;
import org.jfree.chart.plot.PlotOrientation;
import org.jfree.chart.plot.ValueMarker;
import org.jfree.chart.plot.XYPlot;
import org.jfree.chart.renderer.xy.DefaultXYItemRenderer;
import org.jfree.data.time.FixedMillisecond;
import org.jfree.data.time.TimeSeries;
import org.jfree.data.time.TimeSeriesCollection;
import org.jfree.data.time.TimeSeriesDataItem;
import org.jfree.experimental.chart.swt.ChartComposite;
import org.jfree.ui.TextAnchor;
import org.mwc.cmap.core.CorePlugin;
import org.mwc.cmap.core.DataTypes.TrackData.TrackDataProvider;
import org.mwc.cmap.core.DataTypes.TrackData.TrackDataProvider.TrackDataListener;
import org.mwc.cmap.core.DataTypes.TrackData.TrackDataProvider.TrackShiftListener;
import org.mwc.cmap.core.DataTypes.TrackData.TrackManager;
import org.mwc.cmap.core.property_support.EditableWrapper;
import org.mwc.cmap.core.ui_support.PartMonitor;
import org.mwc.debrief.core.actions.DragSegment;
import org.mwc.debrief.core.editors.PlotOutlinePage;
import org.mwc.debrief.track_shift.Activator;
import org.mwc.debrief.track_shift.controls.ZoneChart;
import org.mwc.debrief.track_shift.controls.ZoneChart.Zone;
import org.mwc.debrief.track_shift.controls.ZoneChart.ZoneSlicer;
import org.mwc.debrief.track_shift.controls.ZoneUndoRedoProvider;
import org.mwc.debrief.track_shift.zig_detector.CumulativeLegDetector;
import org.mwc.debrief.track_shift.zig_detector.IOwnshipLegDetector;
import org.mwc.debrief.track_shift.zig_detector.LegOfData;
import org.mwc.debrief.track_shift.zig_detector.OwnshipLegDetector;
import org.mwc.debrief.track_shift.zig_detector.PeakTrackingOwnshipLegDetector;
import org.mwc.debrief.track_shift.zig_detector.Precision;
import org.mwc.debrief.track_shift.zig_detector.target.ILegStorer;
import org.mwc.debrief.track_shift.zig_detector.target.IZigStorer;
import org.mwc.debrief.track_shift.zig_detector.target.ZigDetector;

import Debrief.Wrappers.FixWrapper;
import Debrief.Wrappers.TrackWrapper;
import Debrief.Wrappers.Track.TrackSegment;
import Debrief.Wrappers.Track.TrackWrapper_Support.SegmentList;
import MWC.GUI.Editable;
import MWC.GUI.ErrorLogger;
import MWC.GUI.Layer;
import MWC.GUI.Layers;
import MWC.GUI.Layers.DataListener;
import MWC.GUI.JFreeChart.ColourStandardXYItemRenderer;
import MWC.GUI.JFreeChart.DateAxisEditor;
import MWC.GUI.Properties.DebriefColors;
import MWC.GUI.Shapes.DraggableItem;
import MWC.GenericData.HiResDate;
import MWC.GenericData.WatchableList;

/**
 */

abstract public class BaseStackedDotsView extends ViewPart implements
    ErrorLogger
{
  private static final String SHOW_DOT_PLOT = "SHOW_DOT_PLOT";
  private static final String SHOW_OVERVIEW = "SHOW_OVERVIEW";
  private static final String SHOW_LINE_PLOT = "SHOW_LINE_PLOT";
  private static final String SELECT_ON_CLICK = "SELECT_ON_CLICK";
  private static final String SHOW_ONLY_VIS = "ONLY_SHOW_VIS";

<<<<<<< HEAD
=======
  /*
   * Undo and redo actions
   */
  private HandlerAction undoAction;
  private HandlerAction redoAction;
  private IUndoContext undoContext;

  private final IOperationHistory operationHistory =
      new DefaultOperationHistory();

  private final ZoneUndoRedoProvider undoRedoProvider =
      new ZoneUndoRedoProvider()
      {
        @Override
        public void execute(IUndoableOperation operation)
        {
          operation.addContext(undoContext);
          try
          {
            operationHistory.execute(operation, null, null);
          }
          catch (ExecutionException e)
          {
            e.printStackTrace();
          }
          finally
          {
            if (undoAction != null)
              undoAction.refreah();
            if (redoAction != null)
              redoAction.refreah();
            getViewSite().getActionBars().updateActionBars();
          }
        }
      };
>>>>>>> b1067082

  private enum SliceMode
  {
    ORIGINAL, PEAK_FIT, AREA_UNDER_CURVE;
  }

  /**
   * helper application to help track creation/activation of new plots
   */
  private PartMonitor _myPartMonitor;

  /**
   * the errors we're plotting
   */
  XYPlot _dotPlot;

  /**
   * and the actual values
   * 
   */
  XYPlot _linePlot;

  /**
   * and the actual values
   * 
   */
  XYPlot _targetOverviewPlot;

  /**
   * declare the tgt course dataset, we need to give it to the renderer
   * 
   */
  final TimeSeriesCollection _targetCourseSeries = new TimeSeriesCollection();

  /**
   * declare the tgt speed dataset, we need to give it to the renderer
   * 
   */
  final TimeSeriesCollection _targetSpeedSeries = new TimeSeriesCollection();

  /**
   * legacy helper class
   */
  final StackedDotHelper _myHelper;

  /**
   * our track-data provider
   */
  protected TrackManager _theTrackDataListener;

  /**
   * our listener for tracks being shifted...
   */
  protected TrackShiftListener _myShiftListener;

  /**
   * buttons for which plots to show
   * 
   */
  protected Action _showLinePlot;
  protected Action _showDotPlot;
  protected Action _showTargetOverview;
  protected Action _showSlices;

  /**
   * flag indicating whether we should only show stacked dots for visible fixes
   */
  Action _onlyVisible;

  /**
   * flag indicating whether we should select the clicked item in the Outline View
   */
  Action _selectOnClick;

  /**
   * our layers listener...
   */
  protected DataListener _layersListener;

  /**
   * the set of layers we're currently listening to
   */
  protected Layers _ourLayersSubject;

  protected TrackDataProvider _myTrackDataProvider;

  ChartComposite _holder;

  JFreeChart _myChart;

  private Vector<Action> _customActions;

  protected Action _autoResize;

  private CombinedDomainXYPlot _combined;

  protected TrackDataListener _myTrackDataListener;

  /**
   * does our output need bearing in the data?
   * 
   */
  private final boolean _needBrg;

  /**
   * does our output need frequency in the data?
   * 
   */
  private final boolean _needFreq;

  // private Action _magicBtn;

  protected Vector<ISelectionProvider> _selProviders;

  protected ISelectionChangedListener _mySelListener;

  protected Vector<DraggableItem> _draggableSelection;

  protected boolean _itemSelectedPending = false;
  private ZoneChart ownshipZoneChart;
  private ZoneChart targetZoneChart;
  protected TimeSeries ownshipCourseSeries;
  protected TimeSeries targetBearingSeries;

  private SliceMode _sliceMode = SliceMode.PEAK_FIT;
  private Action _modeOne;
  private Action _modeTwo;
  private Action _modeThree;

  /**
   * 
   * @param needBrg
   *          if the algorithm needs bearing data
   * @param needFreq
   *          if the agorithm needs frequency data
   */
  protected BaseStackedDotsView(final boolean needBrg, final boolean needFreq)
  {
    _myHelper = new StackedDotHelper();
    _needBrg = needBrg;
    _needFreq = needFreq;
    // create the actions - the 'centre-y axis' action may get called before
    // the
    // interface is shown
    makeActions();
  }

  abstract protected String getUnits();
  abstract protected String getType();
  abstract protected void updateData(boolean updateDoublets);

  private void contributeToActionBars()
  {
    final IActionBars bars = getViewSite().getActionBars();
    fillLocalPullDown(bars.getMenuManager());
    fillLocalToolBar(bars.getToolBarManager());
  }

  protected void fillLocalToolBar(final IToolBarManager toolBarManager)
  {
    // fit to window
    toolBarManager.add(undoAction);
    toolBarManager.add(redoAction);
    toolBarManager.add(_autoResize);
    toolBarManager.add(_onlyVisible);
    toolBarManager.add(_selectOnClick);
    toolBarManager.add(_showLinePlot);
    toolBarManager.add(_showDotPlot);
    toolBarManager.add(_showTargetOverview);
    toolBarManager.add(_showSlices);

    addExtras(toolBarManager);

    // and a separator
    toolBarManager.add(new Separator());

    final Vector<Action> actions = DragSegment.getDragModes();
    for (final Iterator<Action> iterator = actions.iterator(); iterator
        .hasNext();)
    {
      final Action action = iterator.next();
      toolBarManager.add(action);
    }
  }

  /**
   * additional method, to allow extra items to be added before the segment modes
   * 
   * @param toolBarManager
   */
  protected void addExtras(IToolBarManager toolBarManager)
  {
  }

  private void createGlobalActionHandlers()
  {
    final IActionBars actionBars = getViewSite().getActionBars();
    // set up action handlers that operate on the current context
    undoAction = new HandlerAction()
    {
      @Override
      public void refreah()
      {
        setEnabled(operationHistory.canUndo(undoContext));
        if(isEnabled())
        {
          String toolTipText = "Undo " + operationHistory.getUndoOperation(undoContext).getLabel();
          setText(toolTipText);
          setToolTipText(toolTipText);
        }
        else
        {
          setText("Undo");
          setToolTipText("Undo");
        }
      }

      @Override
      public void excecute()
      {
        try
        {
          operationHistory.undo(undoContext, null, null);
        }
        catch (ExecutionException e)
        {
          e.printStackTrace();
        }

      }
    };
    // todo:change to debrief version of icons
    undoAction.setText("Undo");
    undoAction.setImageDescriptor(CorePlugin
        .getImageDescriptor("icons/24/undo.png"));
    undoAction.setDisabledImageDescriptor(CorePlugin
        .getImageDescriptor("icons/24/undo.png"));
    undoAction.setActionDefinitionId(ActionFactory.UNDO.getCommandId());
    redoAction = new HandlerAction()
    {

      @Override
      public void refreah()
      {
        setEnabled(operationHistory.canRedo(undoContext));
        if(isEnabled())
        {
          String toolTipText = "Redo " + operationHistory.getRedoOperation(undoContext).getLabel();
          setText(toolTipText);
          setToolTipText(toolTipText);
        }
        else
        {
          setText("Redo");
          setToolTipText("Redo");
        }
      }

      @Override
      public void excecute()
      {
        try
        {
          operationHistory.redo(undoContext, null, null);
        }
        catch (ExecutionException e)
        {
          e.printStackTrace();
        }
      }
    };

    // todo:change to debrief version of icons
    redoAction.setText("Redo");
    redoAction.setImageDescriptor(CorePlugin
        .getImageDescriptor("icons/24/redo.png"));
    redoAction.setDisabledImageDescriptor(CorePlugin
        .getImageDescriptor("icons/24/redo.png"));
    redoAction.setActionDefinitionId(ActionFactory.REDO.getCommandId());

    getViewSite().getPage().addPartListener(new IPartListener()
    {

      @Override
      public void partOpened(IWorkbenchPart part)
      {
        refresh(part);
      }

      @Override
      public void partDeactivated(IWorkbenchPart part)
      {
        refresh(part);
      }

      @Override
      public void partClosed(IWorkbenchPart part)
      {
        refresh(part);
      }

      @Override
      public void partBroughtToTop(IWorkbenchPart part)
      {
        refresh(part);
      }

      @Override
      public void partActivated(IWorkbenchPart part)
      {
        refresh(part);
      }

      AtomicBoolean activate = new AtomicBoolean(false);

      void refresh(IWorkbenchPart part)
      {
        if (part == BaseStackedDotsView.this)
        {
          activate.set(true);
          undoAction.refreah();
          redoAction.refreah();
          actionBars.setGlobalActionHandler(ActionFactory.UNDO.getId(),
              undoAction);
          actionBars.setGlobalActionHandler(ActionFactory.REDO.getId(),
              redoAction);
          actionBars.updateActionBars();
        }
        else if (activate.getAndSet(false))
        {
          actionBars.setGlobalActionHandler(ActionFactory.UNDO.getId(), null);
          actionBars.setGlobalActionHandler(ActionFactory.REDO.getId(), null);
          actionBars.updateActionBars();
        }
      }
    });

    operationHistory
        .addOperationHistoryListener(new IOperationHistoryListener()
        {
          @Override
          public void historyNotification(OperationHistoryEvent event)
          {
            if (event.getEventType() == OperationHistoryEvent.REDONE
                || event.getEventType() == OperationHistoryEvent.UNDONE)
            {
              undoAction.refreah();
              redoAction.refreah();
              actionBars.updateActionBars();
            }
          }
        });
  }

  public ISharedImages getSharedImages()
  {
    return getViewSite().getWorkbenchWindow().getWorkbench().getSharedImages();
  }

  /*
   * Initialize the workbench operation history for our undo context.
   */
  private void initializeOperationHistory()
  {
    undoContext = new ObjectUndoContext(this);
    operationHistory.setLimit(undoContext, 100);// TODO: maybe store as application prefrence
  }

  /**
   * This is a callback that will allow us to create the viewer and initialize it.
   */
  @Override
  public void createPartControl(final Composite parent)
  {
    initializeOperationHistory();
    createGlobalActionHandlers();
    parent.setLayout(new FillLayout(SWT.VERTICAL));
    SashForm sashForm = new SashForm(parent, SWT.VERTICAL);
    _holder =
        new ChartComposite(sashForm, SWT.NONE, null, 400, 600, 300, 200, 1800,
            1800, true, true, true, true, true, true)
        {
          @Override
          public void mouseUp(MouseEvent event)
          {
            super.mouseUp(event);
            JFreeChart c = getChart();
            if (c != null)
            {
              c.setNotify(true); // force redraw
            }
          }
        };

    // hey - now create the stacked plot!
    createStackedPlot();

    // /////////////////////////////////////////
    // ok - listen out for changes in the view
    // /////////////////////////////////////////
    _selProviders = new Vector<ISelectionProvider>();
    _mySelListener = new ISelectionChangedListener()
    {
      @Override
      public void selectionChanged(final SelectionChangedEvent event)
      {
        final ISelection sel = event.getSelection();
        final Vector<DraggableItem> dragees = new Vector<DraggableItem>();
        if (sel instanceof StructuredSelection)
        {
          final StructuredSelection str = (StructuredSelection) sel;
          final Iterator<?> iter = str.iterator();
          while (iter.hasNext())
          {
            final Object object = (Object) iter.next();
            if (object instanceof EditableWrapper)
            {
              final EditableWrapper ew = (EditableWrapper) object;
              final Editable item = ew.getEditable();
              if (item instanceof DraggableItem)
              {
                dragees.add((DraggableItem) item);
              }
            }
            else
            {
              return;
            }
          }

          // ok, we've just got draggable items - override the current
          // item
          _draggableSelection = dragees;
        }
      }
    };

    // sort out the part monitor
    _myPartMonitor =
        new PartMonitor(getSite().getWorkbenchWindow().getPartService());

    // now start listening out for people's parts
    watchMyParts();

    // put the actions in the UI
    contributeToActionBars();

    // we will also listen out for zone changes
    @SuppressWarnings("unused")
    ZoneChart.ZoneListener ownshipListener = getOwnshipListener();
    @SuppressWarnings("unused")
    ZoneChart.ZoneListener targetListener = getTargetListener();

    Zone[] osZones = new ZoneChart.Zone[]{};
    long[] osTimeValues = new long[]{};
    final ZoneChart.ColorProvider blueProv = new ZoneChart.ColorProvider()
    {
      @Override
      public Color getZoneColor()
      {
        return DebriefColors.BLUE;
      }
    };

    // put the courses into a TimeSeries
    ownshipCourseSeries = new TimeSeries("Ownship course");

    ZoneSlicer ownshipLegSlicer = new ZoneSlicer()
    {
      @Override
      public ArrayList<Zone> performSlicing()
      {
        return sliceOwnship(ownshipCourseSeries, blueProv);
      }
    };

    ownshipZoneChart =
        ZoneChart.create(undoRedoProvider, "Ownship Legs", "Course", sashForm,
            osZones, ownshipCourseSeries, osTimeValues, blueProv,
            DebriefColors.BLUE, ownshipLegSlicer);

    final Zone[] tgtZones = new ZoneChart.Zone[]{};
    final long[] tgtTimeValues = new long[]{};

    // we need a color provider for the target legs
    final ZoneChart.ColorProvider randomProv = new ZoneChart.ColorProvider()
    {
      @Override
      public Color getZoneColor()
      {
        Random random = new Random();
        final float hue = random.nextFloat();
        // Saturation between 0.1 and 0.3
        final float saturation = (random.nextInt(2000) + 7000) / 10000f;
        final float luminance = 0.9f;
        final Color color = Color.getHSBColor(hue, saturation, luminance);
        return color;
      }
    };

    // put the bearings into a TimeSeries
    targetBearingSeries = new TimeSeries("Bearing");
<<<<<<< HEAD

    ZoneSlicer targetLegSlicer = new ZoneSlicer()
    {

      @Override
      public ArrayList<Zone> performSlicing()
      {
        return sliceTarget(ownshipZoneChart.getZones(), targetBearingSeries.getItems());
      }
      
    };
    targetZoneChart =
        ZoneChart.create("Target Legs", "Bearing", sashForm, tgtZones,
            targetBearingSeries, tgtTimeValues, randomProv, DebriefColors.RED, targetLegSlicer);
=======
    targetZoneChart =
        ZoneChart.create(undoRedoProvider, "Target Legs", "Bearing", sashForm,
            tgtZones, targetBearingSeries, tgtTimeValues, randomProv,
            DebriefColors.RED, null);
>>>>>>> b1067082

    // and set the proportions of space allowed
    sashForm.setWeights(new int[]{4, 1, 1});
    sashForm
        .setBackground(sashForm.getDisplay().getSystemColor(SWT.COLOR_GRAY));
  }

<<<<<<< HEAD
  /**
   * slice the target bearings according to these zones
   * 
   * @param ownshipLegs
   * @param targetBearingSeries2
   * @return
   */
  protected ArrayList<Zone> sliceTarget(Zone[] ownshipLegs,
      List<?> list)
  {
    ZigDetector slicer = new ZigDetector();
    final ArrayList<Zone> zigs = new ArrayList<Zone>();
    final ArrayList<Zone> legs = new ArrayList<Zone>();
    final IZigStorer zigStorer = new IZigStorer()
    {
      @Override
      public void storeZig(String scenarioName, long tStart, long tEnd, double rms)
      {
        System.out.println("New zig from:" + new Date(tStart) + " to:" + new Date(tEnd));
        zigs.add(new Zone(tStart, tEnd));
      }
      
      @Override
      public void finish()
      {
      }
    };
    final ILegStorer legStorer = new ILegStorer()
    {
      
      @Override
      public void storeLeg(String scenarioName, long tStart, long tEnd, double rms)
      {
        // ok, just ignore it
      }
    };

    final double optimiseTolerance =  0.000001;
    final double RMS_ZIG_RATIO = 0.4;

    // ok, loop through the ownship legs
    for (final Zone thisZ : ownshipLegs)
    {
      // get the bearings in this leg
      long wholeStart = thisZ.getStart();
      long wholeEnd = thisZ.getEnd();
      
      List<Long> thisLegTimes = new ArrayList<Long>();
      List<Double> thisLegBearings = new ArrayList<Double>();

      // get the bearings in this time period
      Iterator<?> lIter = list.iterator();
      while(lIter.hasNext())
      {
        TimeSeriesDataItem td = (TimeSeriesDataItem) lIter.next();
        long thisTime = td.getPeriod().getMiddleMillisecond();
        if(thisTime >= wholeStart)
        {
          if(thisTime <= wholeEnd)
          {
            thisLegTimes.add(thisTime);
            thisLegBearings.add((Double) td.getValue());
          }
          else
          {
            // ok, we've passed the end
            break;
          }
        }
      }
      
      Activator host = new  Activator();
      slicer.sliceThis(host.getLog(), Activator.PLUGIN_ID,
          "Some scenario", wholeStart, wholeEnd, legStorer, zigStorer,
          RMS_ZIG_RATIO, optimiseTolerance, thisLegTimes, thisLegBearings);
    }

    // ok, we've got to turn the zigs into legs
    TimeSeriesDataItem firstCut = (TimeSeriesDataItem) list.get(0);
    TimeSeriesDataItem lastCut = (TimeSeriesDataItem) list.get(list.size()-1);
    
    long startTime = firstCut.getPeriod().getMiddleMillisecond();
    long endTime = lastCut.getPeriod().getMiddleMillisecond();

    Zone lastZig = null;
    for(final Zone zig: zigs)
    {
      // first zig?
      if(legs.size() == 0)
      {
        // ok, run from start time up to this
        legs.add(new Zone(startTime, zig.getStart()));
      }
      else
      {
        // create a leg from the previous end to this start
        legs.add(new Zone(lastZig.getEnd(), zig.getStart()));
      }
      
      // remember the zig
      lastZig = zig;
    }
    
    // and insert a trailing leg
    if(lastZig != null)
    {
      legs.add(new Zone(lastZig.getEnd(), endTime));
    }
    else
    {
      // ok, no zigs, just one leg
      legs.add(new Zone(startTime, endTime));
    }
    
    return legs;
  }

  protected ArrayList<Zone> sliceOwnship(TimeSeries osCourse)
=======
  protected ArrayList<Zone> sliceOwnship(TimeSeries osCourse, ZoneChart.ColorProvider colorProvider)
>>>>>>> b1067082
  {
    final IOwnshipLegDetector detector;
    switch (_sliceMode)
    {
    case ORIGINAL:
      detector = new OwnshipLegDetector();
      break;
    case AREA_UNDER_CURVE:
      detector = new CumulativeLegDetector();
      break;
    case PEAK_FIT:
    default:
      detector = new PeakTrackingOwnshipLegDetector();
      break;
    }

    final int num = osCourse.getItemCount();
    long[] times = new long[num];
    double[] speeds = new double[num];
    double[] courses = new double[num];

    for (int ctr = 0; ctr < num; ctr++)
    {
      TimeSeriesDataItem thisItem = osCourse.getDataItem(ctr);
      FixedMillisecond thisM = (FixedMillisecond) thisItem.getPeriod();
      times[ctr] = thisM.getMiddleMillisecond();
      speeds[ctr] = 0;
      courses[ctr] = (Double) thisItem.getValue();
    }
    List<LegOfData> legs =
        detector.identifyOwnshipLegs(times, speeds, courses, 5, Precision.LOW);
    ArrayList<Zone> res = new ArrayList<Zone>();

    for (LegOfData leg : legs)
    {
      Zone newZone = new Zone(leg.getStart(), leg.getEnd(), colorProvider.getZoneColor());
      res.add(newZone);
    }

    return res;
  }

  private ZoneChart.ZoneListener getOwnshipListener()
  {
    // TODO: fire the ownship legs to the target zig generator
    return new ZoneChart.ZoneAdapter();
  }

  private ZoneChart.ZoneListener getTargetListener()
  {
    // TODO reflect the new target legs on the bearing residuals
    return new ZoneChart.ZoneAdapter();
  }

  /**
   * method to create a working plot (to contain our data)
   * 
   * @return the chart, in it's own panel
   */
  @SuppressWarnings("deprecation")
  protected void createStackedPlot()
  {
    // first create the x (time) axis
    final SimpleDateFormat _df = new SimpleDateFormat("HHmm:ss");
    _df.setTimeZone(TimeZone.getTimeZone("GMT"));

    final DateAxis xAxis = new CachedTickDateAxis("");
    xAxis.setDateFormatOverride(_df);
    Font tickLabelFont = new Font("Courier", Font.PLAIN, 13);
    xAxis.setTickLabelFont(tickLabelFont);
    xAxis.setTickLabelPaint(Color.BLACK);
    xAxis.setStandardTickUnits(DateAxisEditor
        .createStandardDateTickUnitsAsTickUnits());
    xAxis.setAutoTickUnitSelection(true);

    // create the special stepper plot
    _dotPlot = new XYPlot();
    NumberAxis errorAxis = new NumberAxis("Error (" + getUnits() + ")");
    Font axisLabelFont = new Font("Courier", Font.PLAIN, 16);
    errorAxis.setLabelFont(axisLabelFont);
    errorAxis.setTickLabelFont(tickLabelFont);
    _dotPlot.setRangeAxis(errorAxis);
    _dotPlot.setRangeAxisLocation(AxisLocation.TOP_OR_LEFT);
    _dotPlot
        .setRenderer(new ColourStandardXYItemRenderer(null, null, _dotPlot));

    _dotPlot.setRangeGridlinePaint(Color.LIGHT_GRAY);
    _dotPlot.setRangeGridlineStroke(new BasicStroke(2));
    _dotPlot.setDomainGridlinePaint(Color.LIGHT_GRAY);
    _dotPlot.setDomainGridlineStroke(new BasicStroke(2));

    // now try to do add a zero marker on the error bar
    final Paint thePaint = Color.DARK_GRAY;
    final Stroke theStroke = new BasicStroke(3);
    final ValueMarker zeroMarker = new ValueMarker(0.0, thePaint, theStroke);
    _dotPlot.addRangeMarker(zeroMarker);

    _linePlot = new XYPlot();
    final NumberAxis absBrgAxis =
        new NumberAxis("Absolute (" + getUnits() + ")");
    absBrgAxis.setLabelFont(axisLabelFont);
    absBrgAxis.setTickLabelFont(tickLabelFont);
    _linePlot.setRangeAxis(absBrgAxis);
    absBrgAxis.setAutoRangeIncludesZero(false);
    _linePlot.setRangeAxisLocation(AxisLocation.TOP_OR_LEFT);
    final DefaultXYItemRenderer lineRend =
        new ColourStandardXYItemRenderer(null, null, _linePlot);
    lineRend.setPaint(Color.DARK_GRAY);
    _linePlot.setRenderer(lineRend);

    _linePlot.setDomainCrosshairVisible(true);
    _linePlot.setRangeCrosshairVisible(true);
    _linePlot.setDomainCrosshairPaint(Color.GRAY);
    _linePlot.setRangeCrosshairPaint(Color.GRAY);
    _linePlot.setDomainCrosshairStroke(new BasicStroke(3.0f));
    _linePlot.setRangeCrosshairStroke(new BasicStroke(3.0f));
    _linePlot.setRangeGridlinePaint(Color.LIGHT_GRAY);
    _linePlot.setRangeGridlineStroke(new BasicStroke(2));
    _linePlot.setDomainGridlinePaint(Color.LIGHT_GRAY);
    _linePlot.setDomainGridlineStroke(new BasicStroke(2));

    _targetOverviewPlot = new XYPlot();
    final NumberAxis overviewCourse = new NumberAxis("Course (\u00b0)")
    {
      /**
       * 
       */
      private static final long serialVersionUID = 1L;

      @Override
      public NumberTickUnit getTickUnit()
      {
        final NumberTickUnit tickUnit = super.getTickUnit();
        if (tickUnit.getSize() < 15)
        {
          return tickUnit;
        }
        else if (tickUnit.getSize() < 45)
        {
          return new NumberTickUnit(20);
        }
        else if (tickUnit.getSize() < 90)
        {
          return new NumberTickUnit(30);
        }
        else if (tickUnit.getSize() < 180)
        {
          return new NumberTickUnit(45);
        }
        else
        {
          return new NumberTickUnit(90);
        }
      }
    };
    overviewCourse.setUpperMargin(0);
    overviewCourse.setLabelFont(axisLabelFont);
    overviewCourse.setTickLabelFont(tickLabelFont);
    final NumberAxis overviewSpeed = new NumberAxis("Speed (Kts)");
    overviewSpeed.setLabelFont(axisLabelFont);
    overviewSpeed.setTickLabelFont(tickLabelFont);
    _targetOverviewPlot.setRangeAxis(overviewCourse);
    _targetOverviewPlot.setRangeAxis(1, overviewSpeed);
    absBrgAxis.setAutoRangeIncludesZero(false);
    _targetOverviewPlot.setRangeAxisLocation(AxisLocation.TOP_OR_LEFT);
    final DefaultXYItemRenderer overviewCourseRenderer =
        new WrappingResidualRenderer(null, null, _targetCourseSeries, 0, 360);
    overviewCourseRenderer.setSeriesPaint(0, DebriefColors.RED.brighter());
    overviewCourseRenderer.setSeriesPaint(1, DebriefColors.BLUE);
    overviewCourseRenderer.setSeriesShape(0, new Ellipse2D.Double(-4.0, -4.0,
        8.0, 8.0));
    overviewCourseRenderer.setSeriesShapesVisible(1, false);
    overviewCourseRenderer.setSeriesStroke(0, new BasicStroke(2f));
    overviewCourseRenderer.setSeriesStroke(1, new BasicStroke(2f));
    final DefaultXYItemRenderer overviewSpeedRenderer =
        new ResidualXYItemRenderer(null, null, _targetSpeedSeries);
    overviewSpeedRenderer.setPaint(DebriefColors.RED.darker());
    overviewSpeedRenderer.setSeriesShape(0, new Rectangle2D.Double(-4.0, -4.0,
        8.0, 8.0));
    overviewSpeedRenderer.setSeriesStroke(0, new BasicStroke(2f));
    _targetOverviewPlot.setRenderer(0, overviewCourseRenderer);
    _targetOverviewPlot.setRenderer(1, overviewSpeedRenderer);
    _targetOverviewPlot.mapDatasetToRangeAxis(0, 0);
    _targetOverviewPlot.mapDatasetToRangeAxis(1, 1);
    _targetOverviewPlot.setRangeAxisLocation(0, AxisLocation.TOP_OR_LEFT);
    _targetOverviewPlot.setRangeAxisLocation(1, AxisLocation.TOP_OR_LEFT);
    _targetOverviewPlot.setRangeGridlinePaint(Color.LIGHT_GRAY);
    _targetOverviewPlot.setRangeGridlineStroke(new BasicStroke(2));
    _targetOverviewPlot.setDomainGridlinePaint(Color.LIGHT_GRAY);
    _targetOverviewPlot.setDomainGridlineStroke(new BasicStroke(2));

    // and the plot object to display the cross hair value
    final XYTextAnnotation annot = new XYTextAnnotation("-----", 2, 2);
    annot.setTextAnchor(TextAnchor.TOP_LEFT);

    Font annotationFont = new Font("Courier", Font.BOLD, 16);
    annot.setFont(annotationFont);
    annot.setPaint(Color.DARK_GRAY);
    annot.setBackgroundPaint(Color.white);
    _linePlot.addAnnotation(annot);

    // give them a high contrast backdrop
    _dotPlot.setBackgroundPaint(Color.white);
    _linePlot.setBackgroundPaint(Color.white);
    _targetOverviewPlot.setBackgroundPaint(Color.white);

    // set the y axes to autocalculate
    _dotPlot.getRangeAxis().setAutoRange(true);
    _linePlot.getRangeAxis().setAutoRange(true);
    _targetOverviewPlot.getRangeAxis().setAutoRange(true);

    _combined = new CombinedDomainXYPlot(xAxis);
    _combined.add(_linePlot);
    _combined.add(_dotPlot);
    _combined.add(_targetOverviewPlot);
    _combined.setOrientation(PlotOrientation.HORIZONTAL);

    // put the plot into a chart
    _myChart = new JFreeChart(null, null, _combined, true);

    final LegendItemSource[] sources =
    {_linePlot, _targetOverviewPlot};
    _myChart.getLegend().setSources(sources);

    _myChart.addProgressListener(new ChartProgressListener()
    {
      public void chartProgress(final ChartProgressEvent cpe)
      {
        if (cpe.getType() != ChartProgressEvent.DRAWING_FINISHED)
          return;

        // is hte line plot visible?
        if (!_showLinePlot.isChecked())
          return;

        // double-check our label is still in the right place
        final double xVal = _linePlot.getRangeAxis().getLowerBound();
        final double yVal = _linePlot.getDomainAxis().getUpperBound();
        boolean annotChanged = false;
        if (annot.getX() != yVal)
        {
          annot.setX(yVal);
          annotChanged = true;
        }
        if (annot.getY() != xVal)
        {
          annot.setY(xVal);
          annotChanged = true;
        }
        // and write the text
        final String numA =
            MWC.Utilities.TextFormatting.GeneralFormat
                .formatOneDecimalPlace(_linePlot.getRangeCrosshairValue());
        final Date newDate =
            new Date((long) _linePlot.getDomainCrosshairValue());
        final SimpleDateFormat _df = new SimpleDateFormat("HHmm:ss");
        _df.setTimeZone(TimeZone.getTimeZone("GMT"));
        final String dateVal = _df.format(newDate);
        final String theMessage = " [" + dateVal + "," + numA + "]";
        if (!theMessage.equals(annot.getText()))
        {
          annot.setText(theMessage);
          annotChanged = true;
        }
        if (annotChanged)
        {
          _linePlot.removeAnnotation(annot);
          _linePlot.addAnnotation(annot);
        }

        // ok, do we also have a selection event pending
        if (_itemSelectedPending && _selectOnClick.isChecked())
        {
          _itemSelectedPending = false;
          showFixAtThisTime(newDate);
        }
      }
    });

    // and insert into the panel
    _holder.setChart(_myChart);

    _holder.addChartMouseListener(new ChartMouseListener()
    {
      @Override
      public void chartMouseMoved(ChartMouseEvent arg0)
      {
      }

      @Override
      public void chartMouseClicked(ChartMouseEvent arg0)
      {
        // ok, remember it was clicked
        _itemSelectedPending = true;
      }
    });

    // do a little tidying to reflect the memento settings
    if (!_showLinePlot.isChecked())
      _combined.remove(_linePlot);
    if (!_showDotPlot.isChecked() && _showLinePlot.isChecked())
      _combined.remove(_dotPlot);
    if (!_showTargetOverview.isChecked())
      _combined.remove(_targetOverviewPlot);
  }

  /**
   * view is closing, shut down, preserve life
   */
  @Override
  public void dispose()
  {
    // get parent to ditch itself
    super.dispose();

    // ditch the actions
    if (_customActions != null)
      _customActions.removeAllElements();

    // are we listening to any layers?
    if (_ourLayersSubject != null)
      _ourLayersSubject.removeDataReformattedListener(_layersListener);

    if (_theTrackDataListener != null)
    {
      _theTrackDataListener.removeTrackShiftListener(_myShiftListener);
      _theTrackDataListener.removeTrackDataListener(_myTrackDataListener);
    }

    // stop the part monitor
    _myPartMonitor.ditch();

  }

  protected void fillLocalPullDown(final IMenuManager manager)
  {
    manager.add(_onlyVisible);
    manager.add(_selectOnClick);
    // and the help link
    manager.add(new Separator());

    // TEMPORARILY INTRODUCE SLICE MODE
    MenuManager mm = new MenuManager("Slice mode");
    manager.add(mm);
    manager.add(new Separator());

    manager.add(CorePlugin.createOpenHelpAction(
        "org.mwc.debrief.help.TrackShifting", null, this));

    // ok - try to add modes for the slicing algorithm
    _modeOne = new Action("Original", SWT.TOGGLE)
    {
      @Override
      public void run()
      {
        super.run();
        _sliceMode = SliceMode.ORIGINAL;
        _modeTwo.setChecked(false);
        _modeThree.setChecked(false);
        _modeOne.setChecked(true);
        // _modeTwo.setChecked(false);
      }
    };
    _modeTwo = new Action("Peak tracking", SWT.TOGGLE)
    {
      @Override
      public void run()
      {
        super.run();
        _sliceMode = SliceMode.PEAK_FIT;
        _modeThree.setChecked(false);
        _modeOne.setChecked(false);
        _modeTwo.setChecked(true);
      }
    };
    _modeThree = new Action("Area under curve", SWT.TOGGLE)
    {
      @Override
      public void run()
      {
        super.run();
        _sliceMode = SliceMode.AREA_UNDER_CURVE;
        _modeTwo.setChecked(false);
        _modeOne.setChecked(false);
        _modeThree.setChecked(true);
      }
    };
    _modeTwo.setChecked(true);

    mm.add(_modeOne);
    mm.add(_modeTwo);
    mm.add(_modeThree);
  }

  protected void makeActions()
  {
    _autoResize = new Action("Auto resize", IAction.AS_CHECK_BOX)
    {
      @Override
      public void run()
      {
        super.run();
        final boolean val = _autoResize.isChecked();
        if (_showLinePlot.isChecked())
        {
          // ok - redraw the plot we may have changed the axis
          // centreing
          _linePlot.getRangeAxis().setAutoRange(val);
          _linePlot.getDomainAxis().setAutoRange(val);
        }
        if (_showDotPlot.isChecked())
        {
          _dotPlot.getRangeAxis().setAutoRange(val);
          _dotPlot.getDomainAxis().setAutoRange(val);
        }
      }
    };
    _autoResize.setChecked(true);
    _autoResize.setToolTipText("Keep plot sized to show all data");
    _autoResize.setImageDescriptor(CorePlugin
        .getImageDescriptor("icons/24/fit_to_win.png"));

    _showSlices = new Action("Show slicing charts", IAction.AS_CHECK_BOX)
    {
      @Override
      public void run()
      {
        super.run();
        if (_showSlices.isChecked())
        {
          // show the charts
          // hide the charts
          ownshipZoneChart.setVisible(true);
          targetZoneChart.setVisible(true);
          ownshipZoneChart.getParent().layout(true);
        }
        else
        {
          // hide the charts
          ownshipZoneChart.setVisible(false);
          targetZoneChart.setVisible(false);
          ownshipZoneChart.getParent().layout(true);
        }
      }
    };
    _showSlices.setChecked(true);
    _showSlices.setToolTipText("Show the slicing graphs");
    _showSlices.setImageDescriptor(CorePlugin
        .getImageDescriptor("icons/24/GanttBars.png"));

    _showLinePlot = new Action("Actuals plot", IAction.AS_CHECK_BOX)
    {
      @Override
      public void run()
      {
        super.run();
        if (_showLinePlot.isChecked())
        {
          _combined.remove(_linePlot);
          _combined.remove(_dotPlot);

          _combined.add(_linePlot);
          if (_showDotPlot.isChecked())
            _combined.add(_dotPlot);
        }
        else
        {
          if (_combined.getSubplots().size() > 1)
            _combined.remove(_linePlot);
        }
      }
    };
    _showLinePlot.setChecked(true);
    _showLinePlot.setToolTipText("Show the actuals plot");
    _showLinePlot.setImageDescriptor(Activator
        .getImageDescriptor("icons/24/stacked_lines.png"));

    _showDotPlot = new Action("Error plot", IAction.AS_CHECK_BOX)
    {
      @Override
      public void run()
      {
        super.run();
        if (_showDotPlot.isChecked())
        {
          _combined.remove(_linePlot);
          _combined.remove(_dotPlot);

          if (_showLinePlot.isChecked())
            _combined.add(_linePlot);
          _combined.add(_dotPlot);
        }
        else
        {
          if (_combined.getSubplots().size() > 1)
            _combined.remove(_dotPlot);
        }
      }
    };
    _showDotPlot.setChecked(true);
    _showDotPlot.setToolTipText("Show the error plot");
    _showDotPlot.setImageDescriptor(Activator
        .getImageDescriptor("icons/24/stacked_dots.png"));

    _showTargetOverview = new Action("Target Overview", IAction.AS_CHECK_BOX)
    {
      @Override
      public void run()
      {
        super.run();
        if (_showTargetOverview.isChecked())
        {
          _combined.add(_targetOverviewPlot);
        }
        else
        {
          _combined.remove(_targetOverviewPlot);
        }
      }
    };
    _showTargetOverview.setChecked(true);
    _showTargetOverview.setToolTipText("Show the overview plot");
    _showTargetOverview.setImageDescriptor(Activator
        .getImageDescriptor("icons/24/tgt_overview.png"));

    // get an error logger
    final ErrorLogger logger = this;
    _onlyVisible =
        new Action("Only draw dots for visible data points",
            IAction.AS_CHECK_BOX)
        {

          @Override
          public void run()
          {
            super.run();

            // set the title, so there's something useful in there
            _myChart.setTitle("");

            // we need to get a fresh set of data pairs - the number may
            // have
            // changed
            _myHelper.initialise(_theTrackDataListener, true, _onlyVisible
                .isChecked(), _holder, logger, getType(), _needBrg, _needFreq);

            // and a new plot please
            updateStackedDots(true);
          }
        };
    _onlyVisible.setText("Only plot visible data");
    _onlyVisible.setChecked(true);
    _onlyVisible.setToolTipText("Only draw dots for visible data points");
    _onlyVisible.setImageDescriptor(Activator
        .getImageDescriptor("icons/24/reveal.png"));

    _selectOnClick =
        new Action("Select TMA Fix in outline when clicked",
            IAction.AS_CHECK_BOX)
        {
        };
    _selectOnClick.setChecked(true);
    _selectOnClick
        .setToolTipText("Reveal the respective TMA Fix when an error clicked on plot");
    _selectOnClick.setImageDescriptor(CorePlugin
        .getImageDescriptor("icons/24/outline.png"));

  }

  /**
   * Passing the focus request to the viewer's control.
   */
  @Override
  public void setFocus()
  {
  }

  public void logError(final int statusCode, final String string,
      final Exception object)
  {
    // somehow, put the message into the UI
    _myChart.setTitle(string);

    // is it a fail status
    if (statusCode != Status.OK)
    {
      // and store the problem into the log
      CorePlugin.logError(statusCode, string, object);

      // also ditch the data in the plots - to blank them out
      clearPlots();
    }
  }
  
  @Override
  public void
      logError(int status, String text, Exception e, boolean revealLog)
  {
    logError(status, text, e);
  }


  @Override
  public void logStack(int status, String text)
  {
    CorePlugin.logError(status, text, null, true);
  }

  /**
   * the track has been moved, update the dots
   */
  void clearPlots()
  {
    if (Thread.currentThread() == Display.getDefault().getThread())
    {
      // it's ok we're already in a display thread
      _dotPlot.setDataset(null);
      _linePlot.setDataset(null);
      _targetOverviewPlot.setDataset(null);
    }
    else
    {
      // we're not in the display thread - make it so!
      Display.getDefault().syncExec(new Runnable()
      {
        public void run()
        {
          _dotPlot.setDataset(null);
          _linePlot.setDataset(null);
          _targetOverviewPlot.setDataset(null);
        }
      });
    }
  }

  /**
   * the track has been moved, update the dots
   */
  void updateStackedDots(final boolean updateDoublets)
  {
    if (Thread.currentThread() == Display.getDefault().getThread())
    {
      // it's ok we're already in a display thread
      wrappedUpdateStackedDots(updateDoublets);
    }
    else
    {
      // we're not in the display thread - make it so!
      Display.getDefault().syncExec(new Runnable()
      {
        public void run()
        {
          // update the current datasets
          wrappedUpdateStackedDots(updateDoublets);
        }
      });
    }
  }

  /**
   * the track has been moved, update the dots
   */
  void wrappedUpdateStackedDots(final boolean updateDoublets)
  {

    // update the current datasets
    updateData(updateDoublets);

    // right, are we updating the range data?
    if (_autoResize.isChecked())
    {
      if (_showDotPlot.isChecked())
      {
        _dotPlot.getRangeAxis().setAutoRange(false);
        _dotPlot.getRangeAxis().setAutoRange(true);
      }
      if (_showLinePlot.isChecked())
      {
        _linePlot.getRangeAxis().setAutoRange(false);
        _linePlot.getRangeAxis().setAutoRange(true);
      }
      if (_showTargetOverview.isChecked())
      {
        _targetOverviewPlot.getRangeAxis().setAutoRange(false);
        _targetOverviewPlot.getRangeAxis().setAutoRange(true);
      }
    }

    // note, we also update the domain axis if we're updating the data in
    // question
    if (updateDoublets)
    {
      // trigger recalculation of date axis ticks
      final CachedTickDateAxis date =
          (CachedTickDateAxis) _combined.getDomainAxis();
      date.clearTicks();

      if (_showDotPlot.isChecked())
      {
        _dotPlot.getDomainAxis().setAutoRange(false);
        _dotPlot.getDomainAxis().setAutoRange(true);
        _dotPlot.getDomainAxis().setAutoRange(false);
      }
      if (_showLinePlot.isChecked())
      {
        _linePlot.getDomainAxis().setAutoRange(false);
        _linePlot.getDomainAxis().setAutoRange(true);
        _linePlot.getDomainAxis().setAutoRange(false);
      }
      if (_showTargetOverview.isChecked())
      {
        _targetOverviewPlot.getDomainAxis().setAutoRange(false);
        _targetOverviewPlot.getDomainAxis().setAutoRange(true);
        _targetOverviewPlot.getDomainAxis().setAutoRange(false);
      }
    }
  }

  /**
   * sort out what we're listening to...
   */
  private final void watchMyParts()
  {

    final ErrorLogger logger = this;

    _myPartMonitor.addPartListener(ISelectionProvider.class,
        PartMonitor.ACTIVATED, new PartMonitor.ICallback()
        {
          public void eventTriggered(final String type, final Object part,
              final IWorkbenchPart parentPart)
          {
            final ISelectionProvider prov = (ISelectionProvider) part;

            // am I already listning to this
            if (_selProviders.contains(prov))
            {
              // ignore, we're already listening to it
            }
            else
            {
              prov.addSelectionChangedListener(_mySelListener);
              _selProviders.add(prov);
            }
          }
        });
    _myPartMonitor.addPartListener(ISelectionProvider.class,
        PartMonitor.CLOSED, new PartMonitor.ICallback()
        {
          public void eventTriggered(final String type, final Object part,
              final IWorkbenchPart parentPart)
          {
            final ISelectionProvider prov = (ISelectionProvider) part;

            // am I already listning to this
            if (_selProviders.contains(prov))
            {
              // ok, ditch this listener
              _selProviders.remove(prov);

              // and stop listening
              prov.removeSelectionChangedListener(_mySelListener);
            }
            else
            {
              // hey, we're not even listening to it.
            }
          }
        });

    _myPartMonitor.addPartListener(TrackManager.class, PartMonitor.ACTIVATED,
        new PartMonitor.ICallback()
        {
          public void eventTriggered(final String type, final Object part,
              final IWorkbenchPart parentPart)
          {
            // is it a new one?
            if (part != _theTrackDataListener)
            {
              // cool, remember about it.
              _theTrackDataListener = (TrackManager) part;

              // set the title, so there's something useful in
              // there
              _myChart.setTitle("");

              // ok - fire off the event for the new tracks
              _myHelper
                  .initialise(_theTrackDataListener, false, _onlyVisible
                      .isChecked(), _holder, logger, getType(), _needBrg,
                      _needFreq);

              // just in case we're ready to start plotting, go
              // for it!
              updateStackedDots(true);
            }

          }
        });
    _myPartMonitor.addPartListener(TrackManager.class, PartMonitor.CLOSED,
        new PartMonitor.ICallback()
        {
          public void eventTriggered(final String type, final Object part,
              final IWorkbenchPart parentPart)
          {
            // ok, ditch it.
            _theTrackDataListener = null;

            _myHelper.reset();
          }
        });
    _myPartMonitor.addPartListener(TrackDataProvider.class,
        PartMonitor.ACTIVATED, new PartMonitor.ICallback()
        {
          public void eventTriggered(final String type, final Object part,
              final IWorkbenchPart parentPart)
          {
            // cool, remember about it.
            final TrackDataProvider dataP = (TrackDataProvider) part;

            // do we need to generate the shift listener?
            if (_myShiftListener == null)
            {
              _myShiftListener = new TrackShiftListener()
              {
                public void trackShifted(final WatchableList subject)
                {
                  // the tracks have moved, we haven't changed
                  // the tracks or
                  // anything like that...
                  updateStackedDots(false);
                }
              };

              _myTrackDataListener = new TrackDataListener()
              {

                public void tracksUpdated(final WatchableList primary,
                    final WatchableList[] secondaries)
                {
                  _myHelper.initialise(_theTrackDataListener, false,
                      _onlyVisible.isChecked(), _holder, logger, getType(),
                      _needBrg, _needFreq);

                  // ahh, the tracks have changed, better
                  // update the doublets

                  // ok, do the recalc
                  updateStackedDots(true);

                  // ok - if we're on auto update, do the
                  // update
                  updateLinePlotRanges();

                }
              };
            }

            // is this the one we're already listening to?
            if (_myTrackDataProvider != dataP)
            {
              // ok - let's start off with a clean plot
              _dotPlot.setDataset(null);

              // nope, better stop listening then
              if (_myTrackDataProvider != null)
              {
                _myTrackDataProvider.removeTrackShiftListener(_myShiftListener);
                _myTrackDataProvider
                    .removeTrackDataListener(_myTrackDataListener);
              }

              // ok, start listening to it anyway
              _myTrackDataProvider = dataP;
              _myTrackDataProvider.addTrackShiftListener(_myShiftListener);
              _myTrackDataProvider.addTrackDataListener(_myTrackDataListener);

              // hey - fire a dot update
              updateStackedDots(true);
            }
          }
        });

    _myPartMonitor.addPartListener(TrackDataProvider.class, PartMonitor.CLOSED,
        new PartMonitor.ICallback()
        {
          public void eventTriggered(final String type, final Object part,
              final IWorkbenchPart parentPart)
          {
            final TrackDataProvider tdp = (TrackDataProvider) part;
            tdp.removeTrackShiftListener(_myShiftListener);
            tdp.removeTrackDataListener(_myTrackDataListener);

            if (tdp == _myTrackDataProvider)
            {
              _myTrackDataProvider = null;
            }

            // hey - lets clear our plot
            updateStackedDots(true);
          }
        });

    _myPartMonitor.addPartListener(Layers.class, PartMonitor.ACTIVATED,
        new PartMonitor.ICallback()
        {
          public void eventTriggered(final String type, final Object part,
              final IWorkbenchPart parentPart)
          {
            final Layers theLayers = (Layers) part;

            // do we need to create our listener
            if (_layersListener == null)
            {
              _layersListener = new Layers.DataListener()
              {
                public void dataExtended(final Layers theData)
                {
                }

                public void dataModified(final Layers theData,
                    final Layer changedLayer)
                {
                }

                public void dataReformatted(final Layers theData,
                    final Layer changedLayer)
                {
                  _myHelper.initialise(_theTrackDataListener, false,
                      _onlyVisible.isChecked(), _holder, logger, getType(),
                      _needBrg, _needFreq);

                  updateStackedDots(true);

                }
              };
            }

            // is this what we're listening to?
            if (_ourLayersSubject != theLayers)
            {
              // nope, stop listening to the old one (if there is
              // one!)
              if (_ourLayersSubject != null)
                _ourLayersSubject
                    .removeDataReformattedListener(_layersListener);

              // and remember the new one
              _ourLayersSubject = theLayers;
            }

            // now start listening to the new one.
            theLayers.addDataReformattedListener(_layersListener);
          }
        });
    _myPartMonitor.addPartListener(Layers.class, PartMonitor.CLOSED,
        new PartMonitor.ICallback()
        {
          public void eventTriggered(final String type, final Object part,
              final IWorkbenchPart parentPart)
          {
            final Layers theLayers = (Layers) part;

            // is this what we're listening to?
            if (_ourLayersSubject == theLayers)
            {
              // yup, stop listening
              _ourLayersSubject.removeDataReformattedListener(_layersListener);

              _linePlot.setDataset(null);
              _dotPlot.setDataset(null);
              _targetOverviewPlot.setDataset(null);
            }
          }

        });

    // ok we're all ready now. just try and see if the current part is valid
    _myPartMonitor.fireActivePart(getSite().getWorkbenchWindow()
        .getActivePage());
  }

  /**
   * some data has changed. if we're auto ranging, update the axes
   * 
   */
  protected void updateLinePlotRanges()
  {
    // have a look at the auto resize
    if (_autoResize.isChecked())
    {
      if (_showLinePlot.isChecked())
      {
        _linePlot.getRangeAxis().setAutoRange(false);
        _linePlot.getDomainAxis().setAutoRange(false);
        _linePlot.getRangeAxis().setAutoRange(true);
        _linePlot.getDomainAxis().setAutoRange(true);
      }
    }
  }

  @Override
  public void init(final IViewSite site, final IMemento memento)
      throws PartInitException
  {
    super.init(site, memento);
    if (memento != null)
    {
      final Boolean showLineVal = memento.getBoolean(SHOW_LINE_PLOT);
      final Boolean showDotVal = memento.getBoolean(SHOW_DOT_PLOT);
      final Boolean showOverview = memento.getBoolean(SHOW_OVERVIEW);
      final Boolean doSelectOnClick = memento.getBoolean(SELECT_ON_CLICK);
      final Boolean showOnlyVis = memento.getBoolean(SHOW_ONLY_VIS);
      if (showLineVal != null)
      {
        _showLinePlot.setChecked(showLineVal);
      }
      if (showDotVal != null)
      {
        _showDotPlot.setChecked(showDotVal);
      }
      if (doSelectOnClick != null)
      {
        _selectOnClick.setChecked(doSelectOnClick);
      }
      if (showOnlyVis != null)
      {
        _onlyVisible.setChecked(showOnlyVis);
      }
      if (showOverview != null)
      {
        _showTargetOverview.setChecked(showOverview);
      }
    }
  }

  @Override
  public void saveState(final IMemento memento)
  {
    super.saveState(memento);

    // remember if we're showing the error plot
    memento.putBoolean(SHOW_LINE_PLOT, _showLinePlot.isChecked());
    memento.putBoolean(SHOW_DOT_PLOT, _showDotPlot.isChecked());
    memento.putBoolean(SHOW_OVERVIEW, _showTargetOverview.isChecked());
    memento.putBoolean(SELECT_ON_CLICK, _selectOnClick.isChecked());
    memento.putBoolean(SHOW_ONLY_VIS, _onlyVisible.isChecked());
  }

  private void showFixAtThisTime(final Date newDate)
  {
    if (_myTrackDataProvider != null)
    {
      if (_myTrackDataProvider.getSecondaryTracks().length != 1)
        return;

      HiResDate theDate = new HiResDate(newDate);
      EditableWrapper subject = null;

      // ok, get the editor
      final IWorkbench wb = PlatformUI.getWorkbench();
      final IWorkbenchWindow win = wb.getActiveWorkbenchWindow();
      final IWorkbenchPage page = win.getActivePage();
      final IEditorPart editor = page.getActiveEditor();

      Layers layers = (Layers) editor.getAdapter(Layers.class);

      // did we find the layers
      if (layers == null)
        return;

      TrackWrapper secTrack =
          (TrackWrapper) _myTrackDataProvider.getSecondaryTracks()[0];
      SegmentList segs = secTrack.getSegments();
      Enumeration<Editable> sIter = segs.elements();
      while (sIter.hasMoreElements())
      {
        TrackSegment thisSeg = (TrackSegment) sIter.nextElement();
        if (thisSeg.startDTG().lessThanOrEqualTo(theDate)
            && thisSeg.endDTG().greaterThanOrEqualTo(theDate))
        {
          // ok, loop through them
          Enumeration<Editable> pts = thisSeg.elements();
          while (pts.hasMoreElements())
          {
            FixWrapper fix = (FixWrapper) pts.nextElement();
            if (fix.getDTG().equals(theDate))
            {
              // done.
              EditableWrapper parentP =
                  new EditableWrapper(secTrack, null, layers);
              subject = new EditableWrapper(fix, parentP, null);
              break;
            }
          }
        }
      }

      if (subject != null)
      {
        IStructuredSelection selection = new StructuredSelection(subject);

        IContentOutlinePage outline =
            (IContentOutlinePage) editor.getAdapter(IContentOutlinePage.class);
        // did we find an outline?
        if (outline != null)
        {
          // now set the selection
          outline.setSelection(selection);

          // see uf we can expand the selection
          if (outline instanceof PlotOutlinePage)
          {
            PlotOutlinePage plotOutline = (PlotOutlinePage) outline;
            plotOutline.editableSelected(selection, subject);
          }
        }
      }
    }
  }
}<|MERGE_RESOLUTION|>--- conflicted
+++ resolved
@@ -107,6 +107,7 @@
 import org.mwc.debrief.core.editors.PlotOutlinePage;
 import org.mwc.debrief.track_shift.Activator;
 import org.mwc.debrief.track_shift.controls.ZoneChart;
+import org.mwc.debrief.track_shift.controls.ZoneChart.ColorProvider;
 import org.mwc.debrief.track_shift.controls.ZoneChart.Zone;
 import org.mwc.debrief.track_shift.controls.ZoneChart.ZoneSlicer;
 import org.mwc.debrief.track_shift.controls.ZoneUndoRedoProvider;
@@ -148,8 +149,6 @@
   private static final String SELECT_ON_CLICK = "SELECT_ON_CLICK";
   private static final String SHOW_ONLY_VIS = "ONLY_SHOW_VIS";
 
-<<<<<<< HEAD
-=======
   /*
    * Undo and redo actions
    */
@@ -185,7 +184,6 @@
           }
         }
       };
->>>>>>> b1067082
 
   private enum SliceMode
   {
@@ -688,27 +686,18 @@
 
     // put the bearings into a TimeSeries
     targetBearingSeries = new TimeSeries("Bearing");
-<<<<<<< HEAD
 
     ZoneSlicer targetLegSlicer = new ZoneSlicer()
     {
-
       @Override
       public ArrayList<Zone> performSlicing()
       {
-        return sliceTarget(ownshipZoneChart.getZones(), targetBearingSeries.getItems());
-      }
-      
+        return sliceTarget(ownshipZoneChart.getZones(), targetBearingSeries.getItems(), randomProv);
+      }
     };
     targetZoneChart =
-        ZoneChart.create("Target Legs", "Bearing", sashForm, tgtZones,
+        ZoneChart.create(undoRedoProvider, "Target Legs", "Bearing", sashForm, tgtZones,
             targetBearingSeries, tgtTimeValues, randomProv, DebriefColors.RED, targetLegSlicer);
-=======
-    targetZoneChart =
-        ZoneChart.create(undoRedoProvider, "Target Legs", "Bearing", sashForm,
-            tgtZones, targetBearingSeries, tgtTimeValues, randomProv,
-            DebriefColors.RED, null);
->>>>>>> b1067082
 
     // and set the proportions of space allowed
     sashForm.setWeights(new int[]{4, 1, 1});
@@ -716,16 +705,16 @@
         .setBackground(sashForm.getDisplay().getSystemColor(SWT.COLOR_GRAY));
   }
 
-<<<<<<< HEAD
   /**
    * slice the target bearings according to these zones
    * 
    * @param ownshipLegs
+   * @param randomProv 
    * @param targetBearingSeries2
    * @return
    */
   protected ArrayList<Zone> sliceTarget(Zone[] ownshipLegs,
-      List<?> list)
+      List<?> list, final ColorProvider randomProv)
   {
     ZigDetector slicer = new ZigDetector();
     final ArrayList<Zone> zigs = new ArrayList<Zone>();
@@ -736,7 +725,7 @@
       public void storeZig(String scenarioName, long tStart, long tEnd, double rms)
       {
         System.out.println("New zig from:" + new Date(tStart) + " to:" + new Date(tEnd));
-        zigs.add(new Zone(tStart, tEnd));
+        zigs.add(new Zone(tStart, tEnd, randomProv.getZoneColor()));
       }
       
       @Override
@@ -808,12 +797,12 @@
       if(legs.size() == 0)
       {
         // ok, run from start time up to this
-        legs.add(new Zone(startTime, zig.getStart()));
+        legs.add(new Zone(startTime, zig.getStart(), randomProv.getZoneColor()));
       }
       else
       {
         // create a leg from the previous end to this start
-        legs.add(new Zone(lastZig.getEnd(), zig.getStart()));
+        legs.add(new Zone(lastZig.getEnd(), zig.getStart(), randomProv.getZoneColor()));
       }
       
       // remember the zig
@@ -823,21 +812,18 @@
     // and insert a trailing leg
     if(lastZig != null)
     {
-      legs.add(new Zone(lastZig.getEnd(), endTime));
+      legs.add(new Zone(lastZig.getEnd(), endTime, randomProv.getZoneColor()));
     }
     else
     {
       // ok, no zigs, just one leg
-      legs.add(new Zone(startTime, endTime));
+      legs.add(new Zone(startTime, endTime, randomProv.getZoneColor()));
     }
     
     return legs;
   }
 
-  protected ArrayList<Zone> sliceOwnship(TimeSeries osCourse)
-=======
   protected ArrayList<Zone> sliceOwnship(TimeSeries osCourse, ZoneChart.ColorProvider colorProvider)
->>>>>>> b1067082
   {
     final IOwnshipLegDetector detector;
     switch (_sliceMode)
