/*
 *    Debrief - the Open Source Maritime Analysis Application
 *    http://debrief.info
 *
 *    (C) 2000-2014, PlanetMayo Ltd
 *
 *    This library is free software; you can redistribute it and/or
 *    modify it under the terms of the Eclipse Public License v1.0
 *    (http://www.eclipse.org/legal/epl-v10.html)
 *
 *    This library is distributed in the hope that it will be useful,
 *    but WITHOUT ANY WARRANTY; without even the implied warranty of
 *    MERCHANTABILITY or FITNESS FOR A PARTICULAR PURPOSE.
 */
package org.mwc.debrief.track_shift.views;

import java.awt.BasicStroke;
import java.awt.Color;
import java.awt.Paint;
import java.beans.PropertyChangeEvent;
import java.beans.PropertyChangeListener;
import java.io.File;
import java.io.FileInputStream;
import java.io.FileNotFoundException;
<<<<<<< HEAD
import java.io.IOException;
import java.text.ParseException;
=======
>>>>>>> 4aaf17af
import java.util.ArrayList;
import java.util.Collection;
import java.util.Date;
import java.util.Enumeration;
import java.util.Iterator;
import java.util.LinkedList;
import java.util.List;
import java.util.SortedSet;
import java.util.TreeSet;
import java.util.Vector;

import org.eclipse.core.commands.ExecutionException;
import org.eclipse.core.runtime.IStatus;
import org.jfree.data.general.Series;
import org.jfree.data.general.SeriesException;
import org.jfree.data.time.FixedMillisecond;
import org.jfree.data.time.RegularTimePeriod;
import org.jfree.data.time.TimeSeries;
import org.jfree.data.time.TimeSeriesCollection;
import org.jfree.data.time.TimeSeriesDataItem;
import org.jfree.util.ShapeUtilities;
import org.mwc.cmap.core.CorePlugin;
import org.mwc.debrief.core.ContextOperations.GenerateTMASegmentFromCuts.TMAfromCuts;
import org.mwc.debrief.track_shift.controls.ZoneChart;
import org.mwc.debrief.track_shift.controls.ZoneChart.ColorProvider;
import org.mwc.debrief.track_shift.controls.ZoneChart.Zone;
import org.mwc.debrief.track_shift.controls.ZoneChart.ZoneSlicer;
import org.mwc.debrief.track_shift.zig_detector.ArtificalLegDetector;
import org.mwc.debrief.track_shift.zig_detector.IOwnshipLegDetector;
import org.mwc.debrief.track_shift.zig_detector.Precision;
import org.mwc.debrief.track_shift.zig_detector.ownship.LegOfData;
import org.mwc.debrief.track_shift.zig_detector.ownship.PeakTrackingOwnshipLegDetector;

import Debrief.GUI.Frames.Application;
import Debrief.ReaderWriter.Replay.ImportReplay;
import Debrief.Wrappers.FixWrapper;
import Debrief.Wrappers.ISecondaryTrack;
import Debrief.Wrappers.SensorContactWrapper;
import Debrief.Wrappers.SensorWrapper;
import Debrief.Wrappers.TrackWrapper;
import Debrief.Wrappers.Track.Doublet;
import Debrief.Wrappers.Track.DynamicInfillSegment;
import Debrief.Wrappers.Track.RelativeTMASegment;
import Debrief.Wrappers.Track.TrackSegment;
import Debrief.Wrappers.Track.TrackWrapper_Support.SegmentList;
import MWC.Algorithms.FrequencyCalcs;
import MWC.GUI.BaseLayer;
import MWC.GUI.Editable;
import MWC.GUI.ErrorLogger;
import MWC.GUI.Layers;
import MWC.GUI.LoggingService;
import MWC.GUI.PlainWrapper;
import MWC.GUI.JFreeChart.ColourStandardXYItemRenderer;
import MWC.GUI.JFreeChart.ColouredDataItem;
import MWC.GenericData.HiResDate;
import MWC.GenericData.TimePeriod;
import MWC.GenericData.Watchable;
import MWC.GenericData.WatchableList;
import MWC.GenericData.WorldDistance;
import MWC.GenericData.WorldDistance.ArrayLength;
import MWC.GenericData.WorldLocation;
import MWC.GenericData.WorldSpeed;
import MWC.GenericData.WorldVector;
import MWC.TacticalData.Fix;
import MWC.Utilities.TextFormatting.DebriefFormatDateTime;
import junit.framework.TestCase;

public final class StackedDotHelper
{

  /**
   * special listener, that knows how to detatch itself
   *
   * @author ian
   *
   */
  private abstract static class PrivatePropertyChangeListener implements
  PropertyChangeListener
  {
    private final TrackWrapper _track;
    private final String _property;

    public PrivatePropertyChangeListener(final TrackWrapper track,
        final String property)
    {
      _track = track;
      _property = property;
    }

    public void detach()
    {
      _track.removePropertyChangeListener(_property, this);
    }

  }

  /**
   * convenience class, to avoid having to pass plot into data helper
   *
   */
  public static interface SetBackgroundShade
  {
    void setShade(final Paint errorColor);
  }

  /**
   * we have a special multistatics use case where we need to support multiple primary tracks.
   *
   */
  public static interface SwitchableTrackProvider
  {
    /**
     * find out what the primary tracks are
     */
    public WatchableList[] getPrimaryTracks();

    /**
     * find out what the secondary track is
     */
    public WatchableList[] getSecondaryTracks();

    /**
     * whether we have any valid data
     *
     * @return yes/no
     */
    public boolean isPopulated();
  }

  private static class TargetDoublet
  {

    public TrackSegment targetParent;
    public FixWrapper targetFix;

  }

  public static class TestSlicing extends TestCase
  {
    public void testOSLegDetector()
    {
      final TimeSeries osC = new TimeSeries(new FixedMillisecond());
      long time = 0;
      osC.add(new FixedMillisecond(time++), 20d);
      osC.add(new FixedMillisecond(time++), 21d);
      osC.add(new FixedMillisecond(time++), 22d);
      osC.add(new FixedMillisecond(time++), 20d);
      osC.add(new FixedMillisecond(time++), 21d);
      osC.add(new FixedMillisecond(time++), 20d);

      assertFalse(containsIdenticalValues(osC, 3));

      // inject some more duplicates
      osC.add(new FixedMillisecond(time++), 20d);
      osC.add(new FixedMillisecond(time++), 20d);
      osC.add(new FixedMillisecond(time++), 20d);

      assertTrue(containsIdenticalValues(osC, 3));

      osC.clear();
      osC.add(new FixedMillisecond(time++), 20d);
      osC.add(new FixedMillisecond(time++), 21d);
      osC.add(new FixedMillisecond(time++), 21d);
      osC.add(new FixedMillisecond(time++), 20d);
      osC.add(new FixedMillisecond(time++), 20d);
      osC.add(new FixedMillisecond(time++), 20d);
      osC.add(new FixedMillisecond(time++), 21d);
      osC.add(new FixedMillisecond(time++), 21d);
      osC.add(new FixedMillisecond(time++), 20d);
      osC.add(new FixedMillisecond(time++), 20d);

      assertFalse("check we're verifying single runs of matches",
          containsIdenticalValues(osC, 3));

      osC.add(new FixedMillisecond(time++), 20d);
      osC.add(new FixedMillisecond(time++), 20d);

      assertTrue(containsIdenticalValues(osC, 3));
    }

    public void testSetLeg()
    {
      final TrackWrapper host = new TrackWrapper();
      host.setName("Host Track");

      // create a sensor
      final SensorWrapper sensor = new SensorWrapper("Sensor");
      sensor.setHost(host);
      host.add(sensor);

      // add some cuts
      final ArrayList<SensorContactWrapper> contacts =
          new ArrayList<SensorContactWrapper>();
      for (int i = 0; i < 30; i++)
      {
        final HiResDate thisDTG = new HiResDate(10000 * i);
        final WorldLocation thisLocation = new WorldLocation(2 + 0.01 * i, 2
            + 0.03 * i, 0);
        final SensorContactWrapper scw = new SensorContactWrapper(host
            .getName(), thisDTG, new WorldDistance(4, WorldDistance.MINUTES),
            25d, thisLocation, Color.RED, "" + i, 0, sensor.getName());
        sensor.add(scw);
        contacts.add(scw);

        // also create a host track fix at this DTG
        final Fix theFix = new Fix(thisDTG, thisLocation, 12d, 3d);
        final FixWrapper newF = new FixWrapper(theFix);
        host.add(newF);
      }

      // produce the target leg
      final TrackWrapper target = new TrackWrapper();
      target.setName("Tgt Track");

      // add a TMA leg
      final Layers theLayers = new Layers();
      theLayers.addThisLayer(host);
      theLayers.addThisLayer(target);

      final SensorContactWrapper[] contactArr = contacts.toArray(
          new SensorContactWrapper[]
              {});
      final RelativeTMASegment newLeg = new RelativeTMASegment(contactArr,
          new WorldVector(1, 1, 0), new WorldSpeed(12, WorldSpeed.Kts), 12d,
          theLayers, Color.red);
      target.add(newLeg);

      final BaseStackedDotsView view = new BaseStackedDotsView(true, false)
      {

        @Override
        protected boolean allowDisplayOfTargetOverview()
        {
          return false;
        }

        @Override
        protected boolean allowDisplayOfZoneChart()
        {
          return false;
        }

        @Override
        protected String formatValue(final double value)
        {
          return "" + value;
        }

        @Override
        protected ZoneSlicer getOwnshipZoneSlicer(final ColorProvider blueProv)
        {
          return null;
        }

        @Override
        protected String getType()
        {
          return null;
        }

        @Override
        protected String getUnits()
        {
          return null;
        }

        @Override
        protected void makeActions()
        {
          // don't make actions, since they rely on Workbench running
        }

        @Override
        protected void updateData(final boolean updateDoublets)
        {
          // no, nothing to do.
        }
      };

      // try to set a zone on the track
      Zone trimmedPeriod = new Zone(150000, 220000, Color.RED);
      view.setLeg(host, target, trimmedPeriod);

      // ok, check the leg has changed
      assertEquals("leg start changed", 150000, target.getStartDTG().getDate()
          .getTime());
      assertEquals("leg start changed", 220000, target.getEndDTG().getDate()
          .getTime());

      // ok, also see if we can create a new leg
      trimmedPeriod = new Zone(250000, 320000, Color.RED);
      view.setLeg(host, target, trimmedPeriod);

    }
  }

  public static class TestUpdates extends TestCase
  {
    private static class TrackDataHelper implements SwitchableTrackProvider
    {

      private TrackWrapper _primary;
      private final List<TrackWrapper> _secondaries =
          new ArrayList<TrackWrapper>();
      private boolean switchMe = false;

      public void setPrimary(final TrackWrapper ownship)
      {
        _primary = ownship;
      }

      public void addSecondary(final TrackWrapper tma)
      {
        _secondaries.add(tma);
      }

      @Override
      public WatchableList[] getSecondaryTracks()
      {
        if (switchMe)
        {
          return new WatchableList[]
              {_primary};
        }
        else
        {
          final WatchableList[] res = new WatchableList[_secondaries.size()];
          int ctr = 0;
          final Iterator<TrackWrapper> sIter = _secondaries.iterator();
          while (sIter.hasNext())
          {
            res[ctr++] = sIter.next();
          }
          return res;
        }
      }

      @Override
      public WatchableList[] getPrimaryTracks()
      {
        if (switchMe)
        {
          final WatchableList[] res = new WatchableList[_secondaries.size()];
          int ctr = 0;
          final Iterator<TrackWrapper> sIter = _secondaries.iterator();
          while (sIter.hasNext())
          {
            res[ctr++] = sIter.next();
          }
          return res;
        }
        else
        {
          return new WatchableList[]
              {_primary};
        }
      }

      public void setSwitch(final boolean doSwitch)
      {
        switchMe = doSwitch;
      }

      @Override
      public boolean isPopulated()
      {
        return true;
      }
    }

    private SensorContactWrapper[] getAllCutsFrom(
        final SensorWrapper secondSensor)
    {
      final SensorContactWrapper[] res = new SensorContactWrapper[secondSensor
                                                                  .size()];
      final Enumeration<Editable> sIter = secondSensor.elements();
      int ctr = 0;
      while (sIter.hasMoreElements())
      {
        res[ctr++] = (SensorContactWrapper) sIter.nextElement();
      }

      return res;
    }

    public Layers getData() throws ParseException
    {
      final Layers layers = new Layers();
      final ImportReplay importer = new ImportReplay();
      importer.setLayers(layers);

      importer.readLine(
          "100112 120000 SUBJECT VC 60 06 00.00 N 000 15 00.00 E 320.00  9.00  0.00");
      importer.readLine(
          "100112 120000 SENSOR FA 60 10 48.00 N 000 12 00.00 E 200.00  12.00  0.00");
      importer.readLine(
          ";SENSOR2: 100112 120016 SENSOR @A NULL 162.64 237.36 150.910 NULL \"hull sensor\" SUBJECT held on hull sensor");
      importer.readLine(
          ";SENSOR2: 100112 120015 SENSOR @A NULL 166.15 233.85 150.920 NULL \"tail sensor\" SUBJECT held on tail sensor");
      importer.readLine(
          "100112 120020 SUBJECT VC 60 06 02.30 N 000 14 56.13 E 320.00  9.00  0.00 ");
      importer.readLine(
          "100112 120020 SENSOR FA 60 10 44.24 N 000 11 57.25 E 200.00  12.00  0.00 ");
      importer.readLine(
          ";SENSOR2: 100112 120020 SENSOR @A NULL 162.39 237.61 150.909 NULL \"hull sensor\" SUBJECT held on hull sensor");
      importer.readLine(
          ";SENSOR2: 100112 120020 SENSOR @A NULL 165.99 234.01 150.919 NULL \"tail sensor\" SUBJECT held on tail sensor");
      importer.readLine(
          "100112 120040 SUBJECT VC 60 06 04.60 N 000 14 52.26 E 320.00  9.00  0.00 ");
      importer.readLine(
          "100112 120040 SENSOR FA 60 10 40.48 N 000 11 54.50 E 200.00  12.00  0.00 ");
      importer.readLine(
          ";SENSOR2: 100112 120040 SENSOR @A NULL 162.13 237.87 150.908 NULL \"hull sensor\" SUBJECT held on hull sensor");
      importer.readLine(
          ";SENSOR2: 100112 120040 SENSOR @A NULL 165.82 234.18 150.919 NULL \"tail sensor\" SUBJECT held on tail sensor");
      importer.readLine(
          "100112 120100 SUBJECT VC 60 06 06.89 N 000 14 48.39 E 320.00  9.00  0.00 ");
      importer.readLine(
          "100112 120100 SENSOR FA 60 10 36.72 N 000 11 51.75 E 200.00  12.00  0.00 ");
      importer.readLine(
          ";SENSOR2: 100112 120100 SENSOR @A NULL 161.87 238.13 150.907 NULL \"hull sensor\" SUBJECT held on hull sensor");
      // miss this tail measurement
      // importer.readLine(
      // ";SENSOR2: 100112 120100 SENSOR @A NULL 165.64 234.36 150.918 NULL \"tail sensor\"
      // SUBJECT held on tail sensor");
      importer.readLine(
          "100112 120120 SUBJECT VC 60 06 09.19 N 000 14 44.53 E 320.00  9.00  0.00 ");
      importer.readLine(
          "100112 120120 SENSOR FA 60 10 32.96 N 000 11 49.00 E 200.00  12.00  0.00 ");
      importer.readLine(
          ";SENSOR2: 100112 120120 SENSOR @A NULL 161.59 238.41 150.906 NULL \"hull sensor\" SUBJECT held on hull sensor");
      // importer.readLine(
      // ";SENSOR2: 100112 120120 SENSOR @A NULL 165.46 234.54 150.918 NULL \"tail sensor\"
      // SUBJECT held on tail sensor");
      importer.readLine(
          "100112 120140 SUBJECT VC 60 06 11.49 N 000 14 40.66 E 320.00  9.00  0.00 ");
      importer.readLine(
          "100112 120140 SENSOR FA 60 10 29.21 N 000 11 46.25 E 200.00  12.00  0.00 ");
      // importer.readLine(
      // ";SENSOR2: 100112 120140 SENSOR @A NULL 161.29 238.71 150.905 NULL \"hull sensor\"
      // SUBJECT held on hull sensor");
      importer.readLine(
          ";SENSOR2: 100112 120140 SENSOR @A NULL 165.27 234.73 150.918 NULL \"tail sensor\" SUBJECT held on tail sensor");
      importer.readLine(
          "100112 120200 SUBJECT VC 60 06 13.79 N 000 14 36.79 E 320.00  9.00  0.00 ");
      importer.readLine(
          "100112 120200 SENSOR FA 60 10 25.45 N 000 11 43.49 E 200.00  12.00  0.00 ");
      importer.readLine(
          ";SENSOR2: 100112 120200 SENSOR @A NULL 160.99 239.01 150.904 NULL \"hull sensor\" SUBJECT held on hull sensor");
      importer.readLine(
          ";SENSOR2: 100112 120200 SENSOR @A NULL 165.08 234.92 150.917 NULL \"tail sensor\" SUBJECT held on tail sensor");
      importer.readLine(
          "100112 120220 SUBJECT VC 60 06 16.09 N 000 14 32.92 E 320.00  9.00  0.00 ");
      importer.readLine(
          "100112 120220 SENSOR FA 60 10 21.69 N 000 11 40.74 E 200.00  12.00  0.00 ");
      importer.readLine(
          ";SENSOR2: 100112 120220 SENSOR @A NULL 160.67 239.33 150.902 NULL \"hull sensor\" SUBJECT held on hull sensor");
      importer.readLine(
          ";SENSOR2: 100112 120220 SENSOR @A NULL 164.87 235.13 150.916 NULL \"tail sensor\" SUBJECT held on tail sensor");
      importer.readLine(
          "100112 120240 SUBJECT VC 60 06 18.39 N 000 14 29.05 E 320.00  9.00  0.00 ");
      importer.readLine(
          "100112 120240 SENSOR FA 60 10 17.93 N 000 11 37.99 E 200.00  12.00  0.00 ");
      importer.readLine(
          ";SENSOR2: 100112 120240 SENSOR @A NULL 160.33 239.67 150.901 NULL \"hull sensor\" SUBJECT held on hull sensor");
      importer.readLine(
          ";SENSOR2: 100112 120240 SENSOR @A NULL 164.66 235.34 150.916 NULL \"tail sensor\" SUBJECT held on tail sensor");
      importer.readLine(
          "100112 120300 SUBJECT VC 60 06 20.68 N 000 14 25.18 E 320.00  9.00  0.00 ");
      importer.readLine(
          "100112 120300 SENSOR FA 60 10 14.17 N 000 11 35.24 E 200.00  12.00  0.00 ");
      importer.readLine(
          ";SENSOR2: 100112 120300 SENSOR @A NULL 159.98 240.02 150.900 NULL \"hull sensor\" SUBJECT held on hull sensor");
      importer.readLine(
          ";SENSOR2: 100112 120300 SENSOR @A NULL 164.44 235.56 150.915 NULL \"tail sensor\" SUBJECT held on tail sensor");

      importer.storePendingSensors();


      return layers;
    }

    public TrackDataHelper getTrackData() throws ParseException
    {
      final Layers layers = getData();
      final TrackWrapper ownship = (TrackWrapper) layers.findLayer("SENSOR");
      assertNotNull("found ownship", ownship);

      final BaseLayer sensors = ownship.getSensors();
      assertEquals("has all sensors", 2, sensors.size());

      // get the tail
      final SensorWrapper tailSensor = (SensorWrapper) sensors.find(
          "tail sensor");
      assertNotNull("found tail", tailSensor);
      final SensorWrapper hullSensor = (SensorWrapper) sensors.find(
          "hull sensor");
      assertNotNull("found hull", hullSensor);

      // give it it's offset
      tailSensor.setSensorOffset(new ArrayLength(1000));

      final SensorContactWrapper[] tailItems = getAllCutsFrom(tailSensor);
      final SensorContactWrapper[] hullItems = getAllCutsFrom(hullSensor);

      // note: we've commented out some
      assertEquals("got all cuts", 8, tailItems.length);
      assertEquals("got all cuts", 9, hullItems.length);

      final String newName = "TMA_LEG";

      // ok, we also have to generate some target track
      final TMAfromCuts genny = new TMAfromCuts(tailItems, layers,
          new WorldVector(Math.PI / 2, 0.02, 0), 45, new WorldSpeed(12,
              WorldSpeed.Kts), Color.RED)
      {
        @Override
        public String getTrackNameFor(final TrackWrapper newTrack)
        {
          return newName;
        }

        @Override
        public boolean isRunning()
        {
          return false;
        }
      };

      // create the new TMA
      try
      {
        genny.execute(null, null);
      }
      catch (final Exception e)
      {
        fail("exception thrown while running command" + e.getMessage());
        e.printStackTrace();
      }

      // get the TMA
      final TrackWrapper tma = (TrackWrapper) layers.findLayer(newName);
      assertNotNull("found it", tma);

      // have a butchers
      assertEquals("has segments", 1, tma.getSegments().size());
      final Collection<Editable> fixes = tma.getUnfilteredItems(new HiResDate(
          0), new HiResDate(new Date().getTime()));

      // note: only 8 fixes in leg, since two sensor cut was hidden
      assertEquals("has fixes", 8, fixes.size());

      final FixWrapper firstFix = (FixWrapper) fixes.toArray(new Editable[]
          {})[0];
      @SuppressWarnings("deprecation")
      final String toTime = firstFix.getDateTimeGroup().getDate().toGMTString();
      assertEquals("valid first time", "12 Jan 2010 12:00:15 GMT", toTime);

      // and now the track data object
      final TrackDataHelper prov = new TrackDataHelper();
      prov.setPrimary(ownship);
      prov.addSecondary(tma);

      return prov;
    }
<<<<<<< HEAD
    
    public void testGetSinglePointCourseData() throws ParseException
=======

    public void testGetSinglePointCourseData()
>>>>>>> 4aaf17af
    {
      TrackDataHelper data = getTrackDataWithSingle();
      data.setSwitch(true);

      WatchableList primary = data.getPrimaryTracks()[1];
      ISecondaryTrack secondary = (ISecondaryTrack) data.getSecondaryTracks()[0];
      TimeSeries series = StackedDotHelper.getSinglePointCourseData((TrackWrapper) primary, secondary, false);
      assertNotNull("has data", series);
      assertEquals("correct num points", 8, series.getItemCount());

      List<?> items = series.getItems();
      for(Object t: items)
      {
        TimeSeriesDataItem item = (TimeSeriesDataItem) t;
        assertEquals("correct course", 200d, item.getValue());
      }

    }

    public void testGetCourseData() throws ParseException
    {
      final Layers layers = getData();
      final TrackWrapper ownship = (TrackWrapper) layers.findLayer("SENSOR");
      assertNotNull("found ownship", ownship);

      // sort out start/end times
      HiResDate startDTG = DebriefFormatDateTime.parseThis("100112", "120200");
      HiResDate endDTG = DebriefFormatDateTime.parseThis("100112", "120240");

      TimeSeries courseData = getStandardCourseData(ownship, false, startDTG,
          endDTG);
      assertNotNull("found course data", courseData);
      assertEquals("has items", 3, courseData.getItemCount());

      TimeSeriesDataItem firstItem = courseData.getDataItem(0);
      assertEquals("correct course", 200d, firstItem.getValue());

      TimeSeriesDataItem lastItem = courseData.getDataItem(courseData
          .getItemCount() - 1);
      assertEquals("correct course", 200d, lastItem.getValue());

      // sort out start/end times
      startDTG = DebriefFormatDateTime.parseThis("100112", "110000");
      endDTG = DebriefFormatDateTime.parseThis("100112", "120240");

      courseData = getStandardCourseData(ownship, false, startDTG, endDTG);
      assertNotNull("found course data", courseData);
      assertEquals("has items", 9, courseData.getItemCount());

      firstItem = courseData.getDataItem(0);
      assertEquals("correct course", 200d, firstItem.getValue());

      lastItem = courseData.getDataItem(courseData.getItemCount() - 1);
      assertEquals("correct course", 200d, lastItem.getValue());

      // switch the flip axes value
      courseData = getStandardCourseData(ownship, true, startDTG, endDTG);
      assertNotNull("found course data", courseData);
      assertEquals("has items", 9, courseData.getItemCount());

      firstItem = courseData.getDataItem(0);
      assertEquals("correct course", -160d, firstItem.getValue());

      lastItem = courseData.getDataItem(courseData.getItemCount() - 1);
      assertEquals("correct course", -160d, lastItem.getValue());

    }

    public void testGetMultiPrimaryTrackData() throws FileNotFoundException
    {
      // get our sample data-file
      final ImportReplay importer = new ImportReplay();
      final Layers layers = new Layers();
      final String fName =
          "../org.mwc.cmap.combined.feature/root_installs/sample_data/MultiStatics/multistatics_buoyfield.rep";
      final File inFile = new File(fName);
      assertTrue("input file exists", inFile.exists());
      final FileInputStream is = new FileInputStream(fName);
      importer.importThis(fName, is, layers);

      // sort out the sensors
      importer.storePendingSensors();

      // get the sensor tracks
      final TrackWrapper rx_1 = (TrackWrapper) layers.findLayer("RX_1");
      final TrackWrapper rx_2 = (TrackWrapper) layers.findLayer("RX_2");

      final SensorWrapper rx_1_sensor = (SensorWrapper) rx_1.getSensors()
          .first();
      final SensorWrapper rx_2_sensor = (SensorWrapper) rx_2.getSensors()
          .first();

      assertNotNull("found sensor 1", rx_1_sensor);
      assertNotNull("found sensor 2", rx_2_sensor);

      // ok, we need to move one sensor

      // get the tail

      final SensorContactWrapper[] rx1_cuts = getAllCutsFrom(rx_1_sensor);
      final SensorContactWrapper[] rx2_cuts = getAllCutsFrom(rx_2_sensor);

      // note: we've commented out some
      assertEquals("got all cuts", 42, rx1_cuts.length);
      assertEquals("got all cuts", 66, rx2_cuts.length);

      final String newName = "TMA_LEG";

      // ok, we also have to generate some target track
      final TMAfromCuts genny = new TMAfromCuts(rx1_cuts, layers,
          new WorldVector(Math.PI / 2, 0.02, 0), 45, new WorldSpeed(12,
              WorldSpeed.Kts), Color.RED)
      {
        @Override
        public String getTrackNameFor(final TrackWrapper newTrack)
        {
          return newName;
        }

        @Override
        public boolean isRunning()
        {
          return false;
        }
      };

      // create the new TMA
      try
      {
        genny.execute(null, null);
      }
      catch (final Exception e)
      {
        fail("exception thrown while running command" + e.getMessage());
        e.printStackTrace();
      }

      // get the TMA
      final TrackWrapper tma = (TrackWrapper) layers.findLayer(newName);
      assertNotNull("found it", tma);

      // have a butchers
      assertEquals("has segments", 1, tma.getSegments().size());
      final Collection<Editable> fixes = tma.getUnfilteredItems(new HiResDate(
          0), new HiResDate(new Date().getTime()));

      assertEquals("has fixes", 42, fixes.size());

      final FixWrapper firstFix = (FixWrapper) fixes.toArray(new Editable[]
          {})[0];
      @SuppressWarnings("deprecation")
      final String toTime = firstFix.getDateTimeGroup().getDate().toGMTString();
      assertEquals("valid first time", "12 Dec 2014 12:03:40 GMT", toTime);

      // and now the track data object
      final TrackDataHelper prov = new TrackDataHelper();
      prov.addSecondary(rx_1);
      prov.addSecondary(rx_2);
      prov.setPrimary(tma);
      prov.setSwitch(true);

      // return prov;
    }

    public void testSwitchedUpdateBearings() throws ExecutionException, ParseException
    {
      final StackedDotHelper helper = new StackedDotHelper();
      final TimeSeriesCollection dotPlotData = new TimeSeriesCollection();
      final TimeSeriesCollection linePlotData = new TimeSeriesCollection();

      final TrackDataHelper switcher = getTrackDataWithSingle();

      boolean onlyVis = false;
      final boolean showCourse = true;
      final boolean flipAxes = false;

      final ErrorLogger logger = new LoggingService();
      final boolean updateDoublets = true;
      final TimeSeriesCollection targetCourseSeries =
          new TimeSeriesCollection();
      final TimeSeriesCollection targetSpeedSeries = new TimeSeriesCollection();
      final TimeSeriesCollection measuredValuesColl =
          new TimeSeriesCollection();
      final TimeSeriesCollection ambigValuesColl = new TimeSeriesCollection();
      final TimeSeries ownshipCourseSeries = new TimeSeries("OS Course");
      final TimeSeries targetBearingSeries = new TimeSeries("Tgt Bearing");
      final TimeSeries targetCalculatedSeries = new TimeSeries("target calc");
      final ResidualXYItemRenderer overviewSpeedRenderer = null;
      final WrappingResidualRenderer overviewCourseRenderer = null;
      final SetBackgroundShade backShader = new SetBackgroundShade()
      {
        @Override
        public void setShade(final Paint errorColor)
        {
          // just ignore it
        }
      };

      helper.initialise(switcher, true, onlyVis, logger, "Bearings", true,
          false);
      helper.updateBearingData(dotPlotData, linePlotData, switcher, onlyVis,
          showCourse, flipAxes, logger, updateDoublets, targetCourseSeries,
          targetSpeedSeries, measuredValuesColl, ambigValuesColl,
          ownshipCourseSeries, targetBearingSeries, targetCalculatedSeries,
          overviewSpeedRenderer, overviewCourseRenderer, backShader);

      // should be zero, since we have too many secondaries
      assertEquals("has error data", 0, dotPlotData.getSeriesCount());

      switcher.setSwitch(true);
      helper.updateBearingData(dotPlotData, linePlotData, switcher, onlyVis,
          showCourse, flipAxes, logger, updateDoublets, targetCourseSeries,
          targetSpeedSeries, measuredValuesColl, ambigValuesColl,
          ownshipCourseSeries, targetBearingSeries, targetCalculatedSeries,
          overviewSpeedRenderer, overviewCourseRenderer, backShader);

      // have a look at what's happened
      assertEquals("has error data", 8, dotPlotData.getSeriesCount());

      // note: even though TMA only has 9 fixes, we get 10 errors since we interpolate
      assertEquals("series correct name", "ERRORStail sensor_2", dotPlotData
          .getSeries(0).getKey());
      assertEquals("series correct name", "ERRORS_amb_tail sensor_2", dotPlotData
          .getSeries(1).getKey());
      assertEquals("series correct name", "ERRORShull sensor_2", dotPlotData
          .getSeries(2).getKey());
      assertEquals("series correct name", "ERRORS_amb_hull sensor_2", dotPlotData
          .getSeries(3).getKey());
      assertEquals("series correct name", "ERRORStail sensor", dotPlotData
          .getSeries(4).getKey());
      assertEquals("series correct name", "ERRORS_amb_tail sensor", dotPlotData
          .getSeries(5).getKey());
      assertEquals("series correct name", "ERRORShull sensor", dotPlotData
          .getSeries(6).getKey());
      assertEquals("series correct name", "ERRORS_amb_hull sensor", dotPlotData
          .getSeries(7).getKey());

      // note: even though TMA only has 9 fixes, we get 10 errors since we interpolate
      assertEquals("series correct length", 8, dotPlotData.getSeries(0)
          .getItemCount());
      assertEquals("series correct length", 8, dotPlotData.getSeries(1)
          .getItemCount());
      assertEquals("series correct length", 9, dotPlotData.getSeries(2)
          .getItemCount());
      assertEquals("series correct length", 9, dotPlotData.getSeries(3)
          .getItemCount());

      // error plot. the data is ambiguous, so we've got 4 sets of errors (two sensors, port & stbd)
      assertEquals("has error data", 12, linePlotData.getSeriesCount());

      // note: even though TMA only has 9 fixes, we get 10 errors since we interpolate
      assertEquals("series correct name", "M_tail sensor_2", linePlotData
          .getSeries(0).getKey());
      assertEquals("series correct name", "M_hull sensor_2", linePlotData
          .getSeries(1).getKey());
      assertEquals("series correct name", "M_tail sensor", linePlotData
          .getSeries(2).getKey());
      assertEquals("series correct name", "M_hull sensor", linePlotData
          .getSeries(3).getKey());
      assertEquals("series correct name", "M_tail sensor_2(A)", linePlotData
          .getSeries(4).getKey());
      assertEquals("series correct name", "M_hull sensor_2(A)", linePlotData
          .getSeries(5).getKey());
      assertEquals("series correct name", "M_tail sensor(A)", linePlotData
          .getSeries(6).getKey());
      assertEquals("series correct name", "M_hull sensor(A)", linePlotData
          .getSeries(7).getKey());
      assertEquals("series correct name", "Calculatedtail sensor_2", linePlotData
          .getSeries(8).getKey());
      assertEquals("series correct name", "Calculatedhull sensor_2", linePlotData
          .getSeries(9).getKey());
      assertEquals("series correct name", "Calculatedtail sensor", linePlotData
          .getSeries(10).getKey());
      assertEquals("series correct name", "Calculatedhull sensor", linePlotData
          .getSeries(11).getKey());

      // note: even though TMA only has 9 fixes, we get 10 errors since we interpolate
      assertEquals("series correct length", 8, linePlotData.getSeries(0)
          .getItemCount());
      assertEquals("series correct length", 9, linePlotData.getSeries(1)
          .getItemCount());
      assertEquals("series correct length", 8, linePlotData.getSeries(2)
          .getItemCount());
      assertEquals("series correct length", 9, linePlotData.getSeries(3)
          .getItemCount());
      assertEquals("series correct length", 8, linePlotData.getSeries(4)
          .getItemCount());
      assertEquals("series correct length", 9, linePlotData.getSeries(5)
          .getItemCount());
      assertEquals("series correct length", 8, linePlotData.getSeries(6)
          .getItemCount());
      assertEquals("series correct length", 9, linePlotData.getSeries(7)
          .getItemCount());
      assertEquals("series correct length", 8, linePlotData.getSeries(8)
          .getItemCount());
      assertEquals("series correct length", 9, linePlotData.getSeries(9)
          .getItemCount());
      assertEquals("series correct length", 8, linePlotData.getSeries(10)
          .getItemCount());
      assertEquals("series correct length", 9, linePlotData.getSeries(11)
          .getItemCount());

      // ok, hide a sensor, and recalculate
      final TrackWrapper primary = (TrackWrapper) switcher
          .getPrimaryTracks()[0];
      final SensorWrapper firstSensor = (SensorWrapper) primary.getSensors()
          .elements().nextElement();
      firstSensor.setVisible(true);

      onlyVis = false;

      helper.updateBearingData(dotPlotData, linePlotData, switcher, onlyVis,
          showCourse, flipAxes, logger, updateDoublets, targetCourseSeries,
          targetSpeedSeries, measuredValuesColl, ambigValuesColl,
          ownshipCourseSeries, targetBearingSeries, targetCalculatedSeries,
          overviewSpeedRenderer, overviewCourseRenderer, backShader);
    }

    public void testUpdateBearings() throws ExecutionException, ParseException
    {
      final StackedDotHelper helper = new StackedDotHelper();
      final TimeSeriesCollection dotPlotData = new TimeSeriesCollection();
      final TimeSeriesCollection linePlotData = new TimeSeriesCollection();

      final TrackDataHelper switcher = getTrackData();

      boolean onlyVis = false;
      final boolean showCourse = true;
      final boolean flipAxes = false;

      final ErrorLogger logger = new LoggingService();
      final boolean updateDoublets = true;
      final TimeSeriesCollection targetCourseSeries =
          new TimeSeriesCollection();
      final TimeSeriesCollection targetSpeedSeries = new TimeSeriesCollection();
      final TimeSeriesCollection measuredValuesColl =
          new TimeSeriesCollection();
      final TimeSeriesCollection ambigValuesColl = new TimeSeriesCollection();
      final TimeSeries ownshipCourseSeries = new TimeSeries("OS Course");
      final TimeSeries targetBearingSeries = new TimeSeries("Tgt Bearing");
      final TimeSeries targetCalculatedSeries = new TimeSeries("target calc");
      final ResidualXYItemRenderer overviewSpeedRenderer = null;
      final WrappingResidualRenderer overviewCourseRenderer = null;
      final SetBackgroundShade backShader = new SetBackgroundShade()
      {
        @Override
        public void setShade(final Paint errorColor)
        {
          // just ignore it
        }
      };

      helper.initialise(switcher, true, onlyVis, logger, "Bearings", true,
          false);
      helper.updateBearingData(dotPlotData, linePlotData, switcher, onlyVis,
          showCourse, flipAxes, logger, updateDoublets, targetCourseSeries,
          targetSpeedSeries, measuredValuesColl, ambigValuesColl,
          ownshipCourseSeries, targetBearingSeries, targetCalculatedSeries,
          overviewSpeedRenderer, overviewCourseRenderer, backShader);

      // have a look at what's happened

      // error plot. the data is ambiguous, so we've got 4 sets of errors (two sensors, port & stbd)
      assertEquals("has error data", 4, dotPlotData.getSeriesCount());

      // note: even though TMA only has 9 fixes, we get 10 errors since we interpolate
      assertEquals("series correct name", "ERRORStail sensor", dotPlotData
          .getSeries(0).getKey());
      assertEquals("series correct name", "ERRORS_amb_tail sensor", dotPlotData
          .getSeries(1).getKey());
      assertEquals("series correct name", "ERRORShull sensor", dotPlotData
          .getSeries(2).getKey());
      assertEquals("series correct name", "ERRORS_amb_hull sensor", dotPlotData
          .getSeries(3).getKey());

      // note: even though TMA only has 9 fixes, we get 10 errors since we interpolate
      assertEquals("series correct length", 8, dotPlotData.getSeries(0)
          .getItemCount());
      assertEquals("series correct length", 8, dotPlotData.getSeries(1)
          .getItemCount());
      assertEquals("series correct length", 9, dotPlotData.getSeries(2)
          .getItemCount());
      assertEquals("series correct length", 9, dotPlotData.getSeries(3)
          .getItemCount());

      // error plot. the data is ambiguous, so we've got 4 sets of errors (two sensors, port & stbd)
      assertEquals("has error data", 6, linePlotData.getSeriesCount());

      // note: even though TMA only has 9 fixes, we get 10 errors since we interpolate
      assertEquals("series correct name", "M_tail sensor", linePlotData
          .getSeries(0).getKey());
      assertEquals("series correct name", "M_hull sensor", linePlotData
          .getSeries(1).getKey());
      assertEquals("series correct name", "M_tail sensor(A)", linePlotData
          .getSeries(2).getKey());
      assertEquals("series correct name", "M_hull sensor(A)", linePlotData
          .getSeries(3).getKey());
      assertEquals("series correct name", "Calculatedtail sensor", linePlotData
          .getSeries(4).getKey());
      assertEquals("series correct name", "Calculatedhull sensor", linePlotData
          .getSeries(5).getKey());

      // note: even though TMA only has 9 fixes, we get 10 errors since we interpolate
      assertEquals("series correct length", 8, linePlotData.getSeries(0)
          .getItemCount());
      assertEquals("series correct length", 9, linePlotData.getSeries(1)
          .getItemCount());
      assertEquals("series correct length", 8, linePlotData.getSeries(2)
          .getItemCount());
      assertEquals("series correct length", 9, linePlotData.getSeries(3)
          .getItemCount());
      assertEquals("series correct length", 8, linePlotData.getSeries(4)
          .getItemCount());
      assertEquals("series correct length", 9, linePlotData.getSeries(5)
          .getItemCount());

      // ok, hide a sensor, and recalculate
      final TrackWrapper primary = (TrackWrapper) switcher
          .getPrimaryTracks()[0];
      final SensorWrapper firstSensor = (SensorWrapper) primary.getSensors()
          .elements().nextElement();
      firstSensor.setVisible(true);

      onlyVis = false;

      helper.updateBearingData(dotPlotData, linePlotData, switcher, onlyVis,
          showCourse, flipAxes, logger, updateDoublets, targetCourseSeries,
          targetSpeedSeries, measuredValuesColl, ambigValuesColl,
          ownshipCourseSeries, targetBearingSeries, targetCalculatedSeries,
          overviewSpeedRenderer, overviewCourseRenderer, backShader);

      // have a look at what's happened

      // error plot. the data is ambiguous, so we've got 4 sets of errors (two sensors, port & stbd)
      assertEquals("has error data", 4, dotPlotData.getSeriesCount());

      // note: even though TMA only has 9 fixes, we get 10 errors since we interpolate
      assertEquals("series correct name", "ERRORStail sensor", dotPlotData
          .getSeries(0).getKey());
      assertEquals("series correct name", "ERRORS_amb_tail sensor", dotPlotData
          .getSeries(1).getKey());
      assertEquals("series correct name", "ERRORShull sensor", dotPlotData
          .getSeries(2).getKey());
      assertEquals("series correct name", "ERRORS_amb_hull sensor", dotPlotData
          .getSeries(3).getKey());

      // note: even though TMA only has 9 fixes, we get 10 errors since we interpolate
      assertEquals("series correct length", 8, dotPlotData.getSeries(0)
          .getItemCount());
      assertEquals("series correct length", 8, dotPlotData.getSeries(1)
          .getItemCount());
      assertEquals("series correct length", 9, dotPlotData.getSeries(2)
          .getItemCount());
      assertEquals("series correct length", 9, dotPlotData.getSeries(3)
          .getItemCount());

      // error plot. the data is ambiguous, so we've got 4 sets of errors (two sensors, port & stbd)
      assertEquals("has error data", 6, linePlotData.getSeriesCount());

      // note: even though TMA only has 9 fixes, we get 10 errors since we interpolate
      assertEquals("series correct name", "M_tail sensor", linePlotData
          .getSeries(0).getKey());
      assertEquals("series correct name", "M_hull sensor", linePlotData
          .getSeries(1).getKey());
      assertEquals("series correct name", "M_tail sensor(A)", linePlotData
          .getSeries(2).getKey());
      assertEquals("series correct name", "M_hull sensor(A)", linePlotData
          .getSeries(3).getKey());
      assertEquals("series correct name", "Calculatedtail sensor", linePlotData
          .getSeries(4).getKey());
      assertEquals("series correct name", "Calculatedhull sensor", linePlotData
          .getSeries(5).getKey());

      // note: even though TMA only has 9 fixes, we get 10 errors since we interpolate
      assertEquals("series correct length", 8, linePlotData.getSeries(0)
          .getItemCount());
      assertEquals("series correct length", 9, linePlotData.getSeries(1)
          .getItemCount());
      assertEquals("series correct length", 8, linePlotData.getSeries(2)
          .getItemCount());
      assertEquals("series correct length", 9, linePlotData.getSeries(3)
          .getItemCount());
      assertEquals("series correct length", 8, linePlotData.getSeries(4)
          .getItemCount());
      assertEquals("series correct length", 9, linePlotData.getSeries(5)
          .getItemCount());

      onlyVis = true;

      helper.updateBearingData(dotPlotData, linePlotData, switcher, onlyVis,
          showCourse, flipAxes, logger, updateDoublets, targetCourseSeries,
          targetSpeedSeries, measuredValuesColl, ambigValuesColl,
          ownshipCourseSeries, targetBearingSeries, targetCalculatedSeries,
          overviewSpeedRenderer, overviewCourseRenderer, backShader);

      // have a look at what's happened

      // error plot. the data is ambiguous, so we've got 4 sets of errors (two sensors, port & stbd)
      assertEquals("has error data", 2, dotPlotData.getSeriesCount());

      // note: even though TMA only has 9 fixes, we get 10 errors since we interpolate
      assertEquals("series correct length", 9, dotPlotData.getSeries(0)
          .getItemCount());
      assertEquals("series correct length", 9, dotPlotData.getSeries(1)
          .getItemCount());

      // note: even though TMA only has 9 fixes, we get 10 errors since we interpolate
      assertEquals("series correct name", "ERRORS", dotPlotData.getSeries(0)
          .getKey());
      assertEquals("series correct name", "ERRORS_amb_", dotPlotData.getSeries(
          1).getKey());

      // error plot. the data is ambiguous, so we've got 4 sets of errors (two sensors, port & stbd)
      assertEquals("has error data", 3, linePlotData.getSeriesCount());

      // note: even though TMA only has 9 fixes, we get 10 errors since we interpolate
      assertEquals("series correct length", 9, linePlotData.getSeries(0)
          .getItemCount());
      assertEquals("series correct length", 9, linePlotData.getSeries(1)
          .getItemCount());
      assertEquals("series correct length", 9, linePlotData.getSeries(2)
          .getItemCount());

      // note: even though TMA only has 9 fixes, we get 10 errors since we interpolate
      assertEquals("series correct name", "M_", linePlotData.getSeries(0)
          .getKey());
      assertEquals("series correct name", "M_(A)", linePlotData.getSeries(1)
          .getKey());
      assertEquals("series correct name", "Calculated", linePlotData.getSeries(
          2).getKey());

      // and make the second sensor visible
      final Enumeration<Editable> sIter = primary.getSensors().elements();
      while (sIter.hasMoreElements())
      {
        final SensorWrapper sensor = (SensorWrapper) sIter.nextElement();
        sensor.setVisible(true);
      }

      helper.updateBearingData(dotPlotData, linePlotData, switcher, onlyVis,
          showCourse, flipAxes, logger, updateDoublets, targetCourseSeries,
          targetSpeedSeries, measuredValuesColl, ambigValuesColl,
          ownshipCourseSeries, targetBearingSeries, targetCalculatedSeries,
          overviewSpeedRenderer, overviewCourseRenderer, backShader);

      // error plot. the data is ambiguous, so we've got 4 sets of errors (two sensors, port & stbd)
      assertEquals("has error data", 4, dotPlotData.getSeriesCount());

      // note: even though TMA only has 9 fixes, we get 10 errors since we interpolate
      assertEquals("series correct name", "ERRORStail sensor", dotPlotData
          .getSeries(0).getKey());
      assertEquals("series correct name", "ERRORS_amb_tail sensor", dotPlotData
          .getSeries(1).getKey());
      assertEquals("series correct name", "ERRORShull sensor", dotPlotData
          .getSeries(2).getKey());
      assertEquals("series correct name", "ERRORS_amb_hull sensor", dotPlotData
          .getSeries(3).getKey());

      // note: even though TMA only has 9 fixes, we get 10 errors since we interpolate
      assertEquals("series correct length", 8, dotPlotData.getSeries(0)
          .getItemCount());
      assertEquals("series correct length", 8, dotPlotData.getSeries(1)
          .getItemCount());
      assertEquals("series correct length", 9, dotPlotData.getSeries(2)
          .getItemCount());
      assertEquals("series correct length", 9, dotPlotData.getSeries(3)
          .getItemCount());

      // error plot. the data is ambiguous, so we've got 4 sets of errors (two sensors, port & stbd)
      assertEquals("has error data", 6, linePlotData.getSeriesCount());

      // note: even though TMA only has 9 fixes, we get 10 errors since we interpolate
      assertEquals("series correct name", "M_tail sensor", linePlotData
          .getSeries(0).getKey());
      assertEquals("series correct name", "M_hull sensor", linePlotData
          .getSeries(1).getKey());
      assertEquals("series correct name", "M_tail sensor(A)", linePlotData
          .getSeries(2).getKey());
      assertEquals("series correct name", "M_hull sensor(A)", linePlotData
          .getSeries(3).getKey());
      assertEquals("series correct name", "Calculatedtail sensor", linePlotData
          .getSeries(4).getKey());
      assertEquals("series correct name", "Calculatedhull sensor", linePlotData
          .getSeries(5).getKey());

      // note: even though TMA only has 9 fixes, we get 10 errors since we interpolate
      assertEquals("series correct length", 8, linePlotData.getSeries(0)
          .getItemCount());
      assertEquals("series correct length", 9, linePlotData.getSeries(1)
          .getItemCount());
      assertEquals("series correct length", 8, linePlotData.getSeries(2)
          .getItemCount());
      assertEquals("series correct length", 9, linePlotData.getSeries(3)
          .getItemCount());
      assertEquals("series correct length", 8, linePlotData.getSeries(4)
          .getItemCount());
      assertEquals("series correct length", 9, linePlotData.getSeries(5)
          .getItemCount());

    }

    public FixWrapper getShiftedFix(FixWrapper fix)
    {
      WorldLocation newLoc = fix.getLocation().add(new WorldVector(0.002,
          Math.PI / 2, 0.0d));
      Fix theFix = new Fix(fix.getDateTimeGroup(), newLoc, fix.getCourse(), fix
          .getSpeed());
      FixWrapper res = new FixWrapper(theFix);
      return res;
    }

    public TrackDataHelper getTrackDataWithSingle() throws ParseException
    {
      final Layers layers = getData();
      final TrackWrapper ownship = (TrackWrapper) layers.findLayer("SENSOR");
      assertNotNull("found ownship", ownship);

      final BaseLayer sensors = ownship.getSensors();
      assertEquals("has all sensors", 2, sensors.size());

      // ok, create another sensor track
      final TrackWrapper singleP = new TrackWrapper();
      singleP.setName("Single");
      FixWrapper firstLoc = getShiftedFix((FixWrapper) ownship
          .getPositionIterator().nextElement());
      singleP.add(firstLoc);

      Enumeration<Editable> sIter = sensors.elements();
      while (sIter.hasMoreElements())
      {
        SensorWrapper thisS = (SensorWrapper) sIter.nextElement();
        SensorWrapper newS = new SensorWrapper(thisS.getName() + "_2");
        singleP.add(newS);
        Enumeration<Editable> cutITer = thisS.elements();
        while (cutITer.hasMoreElements())
        {
          SensorContactWrapper scw = (SensorContactWrapper) cutITer.nextElement();
          SensorContactWrapper dup = new SensorContactWrapper(scw);
          newS.add(dup);
        }
      }

      // get the tail
      final SensorWrapper tailSensor = (SensorWrapper) sensors.find(
          "tail sensor");
      assertNotNull("found tail", tailSensor);
      final SensorWrapper hullSensor = (SensorWrapper) sensors.find(
          "hull sensor");
      assertNotNull("found hull", hullSensor);

      // give it it's offset
      tailSensor.setSensorOffset(new ArrayLength(1000));

      final SensorContactWrapper[] tailItems = getAllCutsFrom(tailSensor);
      final SensorContactWrapper[] hullItems = getAllCutsFrom(hullSensor);

      // note: we've commented out some
      assertEquals("got all cuts", 8, tailItems.length);
      assertEquals("got all cuts", 9, hullItems.length);

      final String newName = "TMA_LEG";

      // ok, we also have to generate some target track
      final TMAfromCuts genny = new TMAfromCuts(tailItems, layers,
          new WorldVector(Math.PI / 2, 0.02, 0), 45, new WorldSpeed(12,
              WorldSpeed.Kts), Color.RED)
      {
        @Override
        public String getTrackNameFor(final TrackWrapper newTrack)
        {
          return newName;
        }

        @Override
        public boolean isRunning()
        {
          return false;
        }
      };

      // create the new TMA
      try
      {
        genny.execute(null, null);
      }
      catch (final Exception e)
      {
        fail("exception thrown while running command" + e.getMessage());
        e.printStackTrace();
      }

      // get the TMA
      final TrackWrapper tma = (TrackWrapper) layers.findLayer(newName);
      assertNotNull("found it", tma);

      // have a butchers
      assertEquals("has segments", 1, tma.getSegments().size());
      final Collection<Editable> fixes = tma.getUnfilteredItems(new HiResDate(
          0), new HiResDate(new Date().getTime()));

      // note: only 8 fixes in leg, since two sensor cut was hidden
      assertEquals("has fixes", 8, fixes.size());

      final FixWrapper firstFix = (FixWrapper) fixes.toArray(new Editable[]
          {})[0];
      @SuppressWarnings("deprecation")
      final String toTime = firstFix.getDateTimeGroup().getDate().toGMTString();
      assertEquals("valid first time", "12 Jan 2010 12:00:15 GMT", toTime);

      // and now the track data object
      final TrackDataHelper prov = new TrackDataHelper();
      prov.setPrimary(tma);
      prov.addSecondary(ownship);
      prov.addSecondary(singleP);
      prov.setSwitch(false);

      return prov;
    }
  }

  public static final String MEASURED_DATASET = "Measured";

  public static final String CALCULATED_VALUES = "Calculated";

  /**
   * the maximum number of items we plot as symbols. Above this we just use a line
   */
  private final static int MAX_ITEMS_TO_PLOT = 1000;

  /**
   * produce a color shade, according to whether the max error is inside 3 degrees or not.
   *
   * @param errorSeries
   * @return
   */
  private static Paint calculateErrorShadeFor(
      final TimeSeriesCollection errorSeries, final double cutOffValue)
  {
    final Paint col;
    double maxError = 0d;

    final Iterator<?> sIter = errorSeries.getSeries().iterator();
    while (sIter.hasNext())
    {
      final TimeSeries ts = (TimeSeries) sIter.next();
      final List<?> items = ts.getItems();
      for (final Iterator<?> iterator = items.iterator(); iterator.hasNext();)
      {
        final TimeSeriesDataItem item = (TimeSeriesDataItem) iterator.next();
        final boolean useMe;
        // check this isn't infill
        if (item instanceof ColouredDataItem)
        {
          final ColouredDataItem cd = (ColouredDataItem) item;
          useMe = cd.isShapeFilled();
        }
        else
        {
          useMe = true;
        }
        if (useMe)
        {
          final double thisE = (Double) item.getValue();
          maxError = Math.max(maxError, Math.abs(thisE));
        }
      }
    }

    if (maxError > cutOffValue)
    {
      col = new Color(1f, 0f, 0f, 0.05f);
    }
    else
    {
      final float shade = (float) (0.03f + (cutOffValue - maxError) * 0.02f);
      col = new Color(0f, 1f, 0f, shade);
    }

    return col;
  }

  private static void clearPrivateListeners(final ISecondaryTrack targetTrack)
  {
    if (targetTrack instanceof TrackWrapper)
    {
      final TrackWrapper target = (TrackWrapper) targetTrack;

      // ok - we may have registered some interpolation listeners on the track
      // delete them if necessary
      final PropertyChangeListener[] list = target.getPropertyChangeListeners(
          PlainWrapper.LOCATION_CHANGED);
      for (final PropertyChangeListener t : list)
      {
        if (t instanceof PrivatePropertyChangeListener)
        {
          final PrivatePropertyChangeListener prop =
              (PrivatePropertyChangeListener) t;
          prop.detach();
        }
      }
    }
  }

  /**
   * either produce a list, or build up a list of segments
   *
   * @param secondaryTrack
   * @param editable
   * @return
   */
  private static SegmentList collateSegments(
      final ISecondaryTrack secondaryTrack, final Editable editable)
  {
    final SegmentList segList;

    if (editable instanceof SegmentList)
    {
      segList = (SegmentList) editable;
    }
    else
    {
      segList = new SegmentList();
      // note: we can only set the wrapper
      // if we're looking at a real TMA solution
      if (secondaryTrack instanceof TrackWrapper)
      {
        segList.setWrapper((TrackWrapper) secondaryTrack);
      }

      // ok, add this segment to the list
      segList.addSegment((TrackSegment) editable);
    }
    return segList;
  }

  /**
   * determine if this time series contains many identical values - this is an indicator for data
   * coming from a simulator, for which turns can't be determined by our peak tracking algorithm.
   *
   * @param dataset
   * @return
   */
  private static boolean containsIdenticalValues(final TimeSeries dataset,
      final Integer NumMatches)
  {
    final int num = dataset.getItemCount();

    final int numMatches;
    if (NumMatches != null)
    {
      numMatches = NumMatches;
    }
    else
    {
      final double MATCH_PROPORTION = 0.1;
      numMatches = (int) (num * MATCH_PROPORTION);
    }

    double lastCourse = 0d;
    int matchCount = 0;

    for (int ctr = 0; ctr < num; ctr++)
    {
      final TimeSeriesDataItem thisItem = dataset.getDataItem(ctr);
      final double thisCourse = (Double) thisItem.getValue();
      if (thisCourse == lastCourse)
      {
        // ok, count the duplicates
        matchCount++;

        if (matchCount >= numMatches)
        {
          return true;
        }
      }
      else
      {
        matchCount = 0;
      }
      lastCourse = thisCourse;
    }

    return false;
  }

  private static void generateInterpolatedDoublet(final HiResDate requiredTime,
      final TargetDoublet doublet, final TrackSegment segment)
  {
    // ok, we'll interpolate the nearest value
    FixWrapper before = null;
    FixWrapper after = null;
    final Enumeration<Editable> fixes = segment.elements();
    while (fixes.hasMoreElements() && after == null)
    {
      final FixWrapper thisF = (FixWrapper) fixes.nextElement();

      final HiResDate thisTime = thisF.getDTG();

      if (before == null || thisTime.lessThan(requiredTime))
      {
        before = thisF;
      }
      else if (thisTime.greaterThanOrEqualTo(requiredTime))
      {
        after = thisF;
      }
    }

    // just check if we're on one of the values
    final FixWrapper toUse;
    if (before != null && before.getDTG().equals(requiredTime))
    {
      toUse = before;
    }
    else if (after != null && after.getDTG().equals(requiredTime))
    {
      toUse = after;
    }
    else
    {
      // ok, we've now boxed the required value
      toUse = FixWrapper.interpolateFix(before, after, requiredTime);

      final FixWrapper beforeF = before;
      final FixWrapper afterF = after;

      // note. the interpolated fix needs to move, if the segments moves
      final PropertyChangeListener newListener =
          new PrivatePropertyChangeListener(segment.getWrapper(),
              PlainWrapper.LOCATION_CHANGED)
      {
        @Override
        public void propertyChange(final PropertyChangeEvent evt)
        {
          final FixWrapper tmpFix = FixWrapper.interpolateFix(beforeF,
              afterF, requiredTime);
          toUse.setLocation(tmpFix.getLocation());
        }
      };
      segment.getWrapper().addPropertyChangeListener(
          PlainWrapper.LOCATION_CHANGED, newListener);
    }

    doublet.targetFix = toUse;
    doublet.targetParent = segment;
  }

  /**
   * sort out data of interest
   *
   */
  public static TreeSet<Doublet> getDoublets(final List<TrackWrapper> primaries,
      final ISecondaryTrack targetTrack, final boolean onlyVis,
      final boolean needBearing, final boolean needFrequency)
  {
    final TreeSet<Doublet> res = new TreeSet<Doublet>();

    // note - we have to inject some listeners, so that
    // interpolated fixes know when their parent has updated.
    // each time we come in here, we delete existing ones,
    // as housekeeping.
    clearPrivateListeners(targetTrack);

    final Vector<TrackSegment> theSegments;
    if (targetTrack != null)
    {
      theSegments = getTargetLegs(targetTrack);
    }
    else
    {
      theSegments = null;
    }

    for (final TrackWrapper sensorHost : primaries)
    {
      // loop through our sensor data
      final Enumeration<Editable> sensors = sensorHost.getSensors().elements();
      while (sensors.hasMoreElements())
      {
        final SensorWrapper sensor = (SensorWrapper) sensors.nextElement();
        storeDoubletsFor(sensor, res, onlyVis, needBearing, needFrequency,
            theSegments, sensorHost, targetTrack);

      } // loop through sensors
    } // loop through primaries

    return res;
  }

  private static TimeSeries getSinglePointCourseData(
      final TrackWrapper primaryTrack, final ISecondaryTrack secondaryTrack,
      final boolean flipAxes)
  {
    final TimeSeries osCourseValues = new TimeSeries(primaryTrack.getName());

    // get the single location
    final FixWrapper loc = (FixWrapper) primaryTrack.getPositionIterator()
        .nextElement();
    final double ownshipCourse = MWC.Algorithms.Conversions.Rads2Degs(loc
        .getCourse());

    final Enumeration<Editable> segments = secondaryTrack.segments();
    while (segments.hasMoreElements())
    {
      final Editable nextE = segments.nextElement();

      // produce a list of segments even if there's actually only one
      final SegmentList segList = collateSegments(secondaryTrack, nextE);

      final Enumeration<Editable> segIter = segList.elements();
      while (segIter.hasMoreElements())
      {
        final TrackSegment segment = (TrackSegment) segIter.nextElement();

        final Enumeration<Editable> enumer = segment.elements();
        while (enumer.hasMoreElements())
        {
          final FixWrapper thisTgtFix = (FixWrapper) enumer.nextElement();

          double thisCourse = ownshipCourse;

          // stop, stop, stop - do we wish to plot bearings in the +/- 180 domain?
          if (flipAxes && thisCourse > 180)
          {
            thisCourse -= 360;
          }
          final FixedMillisecond thisMilli = new FixedMillisecond(thisTgtFix
              .getDateTimeGroup().getDate().getTime());
          final ColouredDataItem crseBearing = new ColouredDataItem(thisMilli,
              ownshipCourse, loc.getColor(), true, null, true, true);
          osCourseValues.add(crseBearing);
        }
      }
    }

    return osCourseValues;
  }

  private static TimeSeries getStandardCourseData(
      final TrackWrapper primaryTrack, final boolean flipAxes,
      final HiResDate startDTG, final HiResDate endDTG)
  {

    final TimeSeries osCourseValues = new TimeSeries(primaryTrack.getName());

    // loop through using the iterator
    final Enumeration<Editable> pIter = primaryTrack.getPositionIterator();
    final TimePeriod validPeriod = new TimePeriod.BaseTimePeriod(startDTG,
        endDTG);
    final List<Editable> validItems = new LinkedList<Editable>();
    while (pIter.hasMoreElements())
    {
      final FixWrapper fw = (FixWrapper) pIter.nextElement();
      if (validPeriod.contains(fw.getDateTimeGroup()))
      {
        validItems.add(fw);
      }
      else
      {
        // have we passed the end of the requested period?
        if (fw.getDateTimeGroup().greaterThan(endDTG))
        {
          // ok, drop out
          break;
        }
      }
    }

    // ok, now go through the list
    final Iterator<Editable> vIter = validItems.iterator();
    final int freq = Math.max(1, validItems.size() / MAX_ITEMS_TO_PLOT);
    int ctr = 0;
    while (vIter.hasNext())
    {
      final Editable ed = vIter.next();
      if (ctr++ % freq == 0)
      {
        final FixWrapper fw = (FixWrapper) ed;
        final FixedMillisecond thisMilli = new FixedMillisecond(fw
            .getDateTimeGroup().getDate().getTime());
        double ownshipCourse = MWC.Algorithms.Conversions.Rads2Degs(fw
            .getCourse());

        // stop, stop, stop - do we wish to plot bearings in the +/- 180 domain?
        if (flipAxes && ownshipCourse > 180)
        {
          ownshipCourse -= 360;
        }

        final ColouredDataItem crseBearing = new ColouredDataItem(thisMilli,
            ownshipCourse, fw.getColor(), true, null, true, true);
        osCourseValues.add(crseBearing);
      }
    }

    return osCourseValues;
  }

  /**
   *
   * @param workingFix
   *          pre-existing fix object, to stop us repeatedly creating it
   * @param theSegments
   *          the segment within this track
   * @param requiredTime
   *          the time we need data for
   * @param interpFix
   *          whether to only accept a target fix within 1 second of the target time, or to
   *          interpolate the nearest one
   * @param allowInfill
   *          whether we generate a doublet for dynamic infill segments
   * @return a Doublet containing the relevant data
   */
  private static TargetDoublet getTargetDoublet(final FixWrapper workingFix,
      final Vector<TrackSegment> theSegments, final HiResDate requiredTime,
      final boolean interpFix, final boolean allowInfill)
  {
    final TargetDoublet doublet = new TargetDoublet();
    if (theSegments != null && !theSegments.isEmpty())
    {
      final Iterator<TrackSegment> iter = theSegments.iterator();
      while (iter.hasNext())
      {
        final TrackSegment ts = iter.next();

        if (ts.endDTG() == null || ts.startDTG() == null)
        {
          // ok, move onto the next segment
          CorePlugin.logError(IStatus.WARNING,
              "Warning, segment is missing data:" + ts, null);
          continue;
        }

        final TimePeriod validPeriod = new TimePeriod.BaseTimePeriod(ts
            .startDTG(), ts.endDTG());
        if (validPeriod.contains(requiredTime))
        {

          // if this is an infill, then we're relaxed about the errors
          if (ts instanceof DynamicInfillSegment)
          {
            // aaah, but are we interested in infill segments?
            if (allowInfill)
            {
              handleDynamicInfill(workingFix, requiredTime, doublet, ts);
            }
          }
          else
          {
            // see if we're allowing an interpolated fix
            if (interpFix)
            {
              generateInterpolatedDoublet(requiredTime, doublet, ts);
              break;
            }
            else
            {
              // ok, check we have a TMA fix almost exactly at this time
              final Enumeration<Editable> fixes = ts.elements();
              while (fixes.hasMoreElements())
              {
                final FixWrapper thisF = (FixWrapper) fixes.nextElement();

                // note: workaround. When we've merged the track,
                // the new legs are actually one millisecond later.
                // workaround this.
                final long timeDiffMicros = Math.abs(thisF.getDTG().getMicros()
                    - requiredTime.getMicros());

                if (timeDiffMicros <= 1000)
                {
                  // sorted. here we go
                  doublet.targetParent = ts;

                  doublet.targetFix = thisF;

                  // ok, done.
                  break;
                }
              }
            }
          }
        }
      }
    }

    return doublet;
  }

  private static Vector<TrackSegment> getTargetLegs(
      final ISecondaryTrack targetTrack)
  {
    final Vector<TrackSegment> _theSegments = new Vector<TrackSegment>();
    final Enumeration<Editable> trkData = targetTrack.segments();

    while (trkData.hasMoreElements())
    {
      final Editable thisI = trkData.nextElement();
      if (thisI instanceof SegmentList)
      {
        final SegmentList thisList = (SegmentList) thisI;
        final Enumeration<Editable> theElements = thisList.elements();
        while (theElements.hasMoreElements())
        {
          final TrackSegment ts = (TrackSegment) theElements.nextElement();
          if (ts.getVisible())
          {
            _theSegments.add(ts);
          }
        }

      }
      else if (thisI instanceof TrackSegment)
      {
        final TrackSegment ts = (TrackSegment) thisI;
        _theSegments.add(ts);
      }
    }
    return _theSegments;
  }

  private static Color halfWayColor(final Color a, final Color b)
  {
    final int red = (a.getRed() + b.getRed()) / 2;
    final int blue = (a.getBlue() + b.getBlue()) / 2;
    final int green = (a.getGreen() + b.getGreen()) / 2;
    return new Color(red, blue, green);
  }

  private static void handleDynamicInfill(final FixWrapper workingFix,
      final HiResDate requiredTime, final TargetDoublet doublet,
      final TrackSegment segment)
  {
    // sorted. here we go
    doublet.targetParent = segment;

    // create an object with the right time
    workingFix.getFix().setTime(requiredTime);

    // and find any matching items
    final SortedSet<Editable> items = segment.tailSet(workingFix);
    if (!items.isEmpty())
    {
      doublet.targetFix = (FixWrapper) items.first();
    }
  }

  /**
   * is this a multi-sensor dataset?
   *
   * @param doublets
   * @return
   */
  private final static boolean isMultiSensor(final TreeSet<Doublet> doublets)
  {

    final Iterator<Doublet> iter = doublets.iterator();
    SensorWrapper lastS = null;
    TrackWrapper lastT = null;
    while (iter.hasNext())
    {
      final Doublet next = iter.next();
      final SensorWrapper thisS = next.getSensorCut().getSensor();
      final TrackWrapper thisT = thisS.getHost();
      if (lastS == null)
      {
        lastS = thisS;
      }
      else if (!lastS.equals(thisS))
      {
        return true;
      }
      if (lastT == null)
      {
        lastT = thisT;
      }
      else if (!lastT.equals(thisT))
      {
        return true;
      }
    }
    return false;
  }

  /**
   * utility method to add a value to a series, calculating the series if necessary
   *
   * @param collection
   *          parent collection
   * @param seriesName
   *          name of series of operate on
   * @param bFreq
   *          data item to add
   */
  static private void safelyAddItem(final TimeSeriesCollection collection,
      final String seriesName, final TimeSeriesDataItem bFreq)
  {
    TimeSeries series = collection.getSeries(seriesName);
    if (series == null)
    {
      series = new TimeSeries(seriesName);
      collection.addSeries(series);
    }

    // wrap the "add" event. We still may get duplicate entries, since
    // multiple series may have the same name - meaning we try to put
    // multiple cuts into the same time series.
    try
    {
      series.add(bFreq);
    }
    catch (SeriesException se)
    {
      CorePlugin.logError(IStatus.WARNING,
          "Mistakenly tried to add duplicate value to series:" + seriesName + " at:" + bFreq.getPeriod(),
          null);
    }
  }

  public static ArrayList<Zone> sliceOwnship(final TimeSeries osCourse,
      final ZoneChart.ColorProvider colorProvider)
  {
    // make a decision on which ownship slicer to use
    final IOwnshipLegDetector detector;
    if (containsIdenticalValues(osCourse, null))
    {
      detector = new ArtificalLegDetector();
    }
    else
    {
      detector = new PeakTrackingOwnshipLegDetector();
    }

    final int num = osCourse.getItemCount();
    final long[] times = new long[num];
    final double[] speeds = new double[num];
    final double[] courses = new double[num];

    for (int ctr = 0; ctr < num; ctr++)
    {
      final TimeSeriesDataItem thisItem = osCourse.getDataItem(ctr);
      final FixedMillisecond thisM = (FixedMillisecond) thisItem.getPeriod();
      times[ctr] = thisM.getMiddleMillisecond();
      speeds[ctr] = 0;
      courses[ctr] = (Double) thisItem.getValue();
    }
    final List<LegOfData> legs = detector.identifyOwnshipLegs(times, speeds,
        courses, 5, Precision.LOW);
    final ArrayList<Zone> res = new ArrayList<Zone>();

    for (final LegOfData leg : legs)
    {
      final Zone newZone = new Zone(leg.getStart(), leg.getEnd(), colorProvider
          .getZoneColor());
      res.add(newZone);
    }

    return res;
  }

  private static ColouredDataItem storeAmbiguousCut(final double ambigBearing,
      final boolean flipAxes, final boolean bearingToPort,
      final Color thisColor, final Doublet thisD, final Color grayShade,
      final RegularTimePeriod thisMilli, final boolean parentIsNotDynamic)
  {
    double theBearing = ambigBearing;

    // put the ambig baering into the correct domain
    while (theBearing < 0)
    {
      theBearing += 360;
    }

    if (flipAxes && theBearing > 180)
    {
      theBearing -= 360;
    }

    // make the color darker, if we're on the stbd bearnig
    final Color ambigColor;
    if (bearingToPort)
    {
      ambigColor = thisColor.darker();
    }
    else
    {
      ambigColor = thisColor;
    }

    // if this cut has been resolved, we don't show a symbol
    // for the ambiguous cut
    final boolean showSymbol = true;
    final Color color = thisD.getHasBeenResolved() ? grayShade : ambigColor;

    final ColouredDataItem amBearing = new ColouredDataItem(thisMilli,
        theBearing, color, false, null, showSymbol, parentIsNotDynamic, thisD
        .getSensorCut());
    return amBearing;
  }

  private static void storeDoubletsFor(final SensorWrapper sensor,
      final TreeSet<Doublet> res, final boolean onlyVis,
      final boolean needBearing, final boolean needFrequency,
      final Vector<TrackSegment> theSegments, final WatchableList sensorHost,
      final ISecondaryTrack targetTrack)
  {
    if (!onlyVis || (onlyVis && sensor.getVisible()))
    {
      // friendly fix-wrapper to save us repeatedly creating it
      final FixWrapper index = new FixWrapper(new Fix(null, new WorldLocation(0,
          0, 0), 0.0, 0.0));

      final Enumeration<Editable> cuts = sensor.elements();
      while (cuts.hasMoreElements())
      {
        final SensorContactWrapper scw = (SensorContactWrapper) cuts
            .nextElement();

        if (!onlyVis || (onlyVis && scw.getVisible()))
        {
          // is this cut suitable for what we're looking for?
          if (needBearing && !scw.getHasBearing())
          {
            continue;
          }

          // aaah, but does it meet the frequency requirement?
          if (needFrequency && !scw.getHasFrequency())
          {
            continue;
          }

          storeDoubletsForThisCut(scw, res, needFrequency, index, theSegments,
              sensorHost, targetTrack);

        } // if cut is visible
      } // loop through cuts
    } // if sensor is visible
  }

  private static void storeDoubletsForThisCut(final SensorContactWrapper scw,
      final TreeSet<Doublet> res, final boolean needFrequency,
      final FixWrapper index, final Vector<TrackSegment> theSegments,
      final WatchableList sensorHost, final ISecondaryTrack targetTrack)
  {
    /**
     * Since the contact is travelling in a straight, on steady speed when on a leg, it's perfectly
     * OK to interpolate a target position for any sensor time.
     */
    final boolean interpFix = true;// needFrequency;

    /**
     * for frequency data we don't generate a double for dynamic infills, since we have low
     * confidence in the target course/speed
     */
    final boolean allowInfill = !needFrequency;

    final TargetDoublet doublet = getTargetDoublet(index, theSegments, scw
        .getDTG(), interpFix, allowInfill);

    final FixWrapper hostFix;
    final Watchable[] matches = sensorHost.getNearestTo(scw.getDTG());
    if (matches != null && matches.length == 1)
    {
      hostFix = (FixWrapper) matches[0];
    }
    else
    {
      hostFix = null;
    }

    if (doublet.targetFix != null && hostFix != null)
    {
      final Doublet thisDub = new Doublet(scw, doublet.targetFix,
          doublet.targetParent, hostFix);

      // if we've no target track add all the points
      if (targetTrack == null)
      {
        // store our data
        res.add(thisDub);
      }
      else
      {
        // if we've got a target track we only add points
        // for which we
        // have
        // a target location
        if (doublet.targetFix != null)
        {
          // store our data
          res.add(thisDub);
        }
      } // if we know the track
    } // if we find a match
    else if (hostFix != null && (doublet.targetFix == null
        || targetTrack == null))
    {
      // no target data, just use ownship sensor data
      final Doublet thisDub = new Doublet(scw, null, null, hostFix);
      res.add(thisDub);
    }
  }

  private static void storeMeasuredBearing(final boolean multiSensor,
      final SensorWrapper sensor, final double measuredBearing,
      final boolean flipAxes, final RegularTimePeriod thisMilli,
      final Color bearingColor, final boolean parentIsNotDynamic,
      final Doublet thisD, final TimeSeriesCollection measuredValuesColl)
  {
    final String seriesName = multiSensor ? BaseStackedDotsView.MEASURED_VALUES
        + sensor.getName() : BaseStackedDotsView.MEASURED_VALUES;

        double theBearing = measuredBearing;

        // put the measured bearing back in the positive domain
        if (theBearing < 0)
        {
          theBearing += 360d;
        }

        // stop, stop, stop - do we wish to plot bearings in the +/- 180 domain?
        if (flipAxes && theBearing > 180)
        {
          theBearing -= 360;
        }

        final ColouredDataItem mBearing = new ColouredDataItem(thisMilli,
            theBearing, bearingColor, false, null, true, parentIsNotDynamic, thisD
            .getSensorCut());
        safelyAddItem(measuredValuesColl, seriesName, mBearing);

  }

  private static void storeTargetCourseSpeedData(
      final ISecondaryTrack _secondaryTrack, final HiResDate startDTG,
      final HiResDate endDTG, final boolean flipAxes,
      final TimeSeries tgtCourseValues, final TimeSeries tgtSpeedValues)
  {
    // sort out the target course/speed
    final Enumeration<Editable> segments = _secondaryTrack.segments();
    final TimePeriod period = new TimePeriod.BaseTimePeriod(startDTG, endDTG);
    while (segments.hasMoreElements())
    {
      final Editable nextE = segments.nextElement();

      // if there's just one segment - then we need to wrap it, else return
      // the list of segments
      final SegmentList segList = collateSegments(_secondaryTrack, nextE);

      final Enumeration<Editable> segIter = segList.elements();
      while (segIter.hasMoreElements())
      {
        final TrackSegment segment = (TrackSegment) segIter.nextElement();

        // is this an infill segment
        final boolean isInfill = segment instanceof DynamicInfillSegment;

        // check it has values, and is in range
        if (!(segment.isEmpty() || segment.startDTG().greaterThan(endDTG)
            || segment.endDTG().lessThan(startDTG)))
        {
          final Enumeration<Editable> points = segment.elements();
          Double lastCourse = null;
          while (points.hasMoreElements())
          {
            final FixWrapper fw = (FixWrapper) points.nextElement();
            if (period.contains(fw.getDateTimeGroup()))
            {
              // ok, create a point for it
              final FixedMillisecond thisMilli = new FixedMillisecond(fw
                  .getDateTimeGroup().getDate().getTime());

              double tgtCourse = MWC.Algorithms.Conversions.Rads2Degs(fw
                  .getCourse());
              final double tgtSpeed = fw.getSpeed();

              // see if we need to change the domain of the course to match
              // the previous value
              if (lastCourse != null)
              {
                if (tgtCourse - lastCourse > 190)
                {
                  tgtCourse = tgtCourse - 360;
                }
                else if (tgtCourse - lastCourse < -180)
                {
                  tgtCourse = 360 + tgtCourse;
                }
              }
              lastCourse = tgtCourse;

              // trim to +/- domain if we're flipping axes
              if (flipAxes && tgtCourse > 180)
              {
                tgtCourse -= 360;
              }

              // we use the raw color for infills, to help find which
              // infill we're referring to (esp in random infills)
              final Color courseColor;
              final Color speedColor;
              if (isInfill)
              {
                courseColor = fw.getColor();
                speedColor = fw.getColor();
              }
              else
              {
                courseColor = fw.getColor().brighter();
                speedColor = fw.getColor().darker();
              }

              tgtCourseValues.add(new ColouredDataItem(thisMilli, tgtCourse,
                  courseColor, isInfill, null, true, true));
              tgtSpeedValues.add(new ColouredDataItem(thisMilli, tgtSpeed,
                  speedColor, isInfill, null, true, true));
            }
          }
        }

      }
    }
  }

  /**
   * the track being dragged
   */
  private TrackWrapper _primaryTrack;

  /**
   * introduce support for multiple primary tracks
   *
   */
  private final List<TrackWrapper> _primaryTracks =
      new ArrayList<TrackWrapper>();

  /**
   * the secondary track we're monitoring
   */
  private ISecondaryTrack _secondaryTrack;

  /**
   * the set of points to watch on the primary track. This is stored as a sorted set because if we
   * have multiple sensors they may be suppled in chronological order, or they may represent
   * overlapping time periods
   */
  private TreeSet<Doublet> _primaryDoublets;

  private TimeSeriesCollection getAllSensorCuts(final boolean onlyVis,
      final boolean flipAxes, final TimePeriod sensorPeriod)
  {
    final TimeSeriesCollection allCutsColl = new TimeSeriesCollection();

    for (final TrackWrapper primaryTrack : getPrimaryTracks())
    {
      final List<SensorContactWrapper> theBearings = getBearings(primaryTrack,
          onlyVis, sensorPeriod);
      for (final SensorContactWrapper cut : theBearings)
      {
        double theBearing;

        final String sensorName = cut.getSensorName();

        // ensure it's in the positive domain
        if (cut.getBearing() < 0)
        {
          theBearing = cut.getBearing() + 360;
        }
        else
        {
          theBearing = cut.getBearing();
        }

        // put in the correct domain, if necessary
        if (flipAxes)
        {
          if (theBearing > 180d)
          {
            theBearing -= 360d;
          }
        }
        else
        {
          if (theBearing < 0)
          {
            theBearing += 360;
          }
        }

        final TimeSeriesDataItem item = new TimeSeriesDataItem(
            new FixedMillisecond(cut.getDTG().getDate().getTime()), theBearing);
        safelyAddItem(allCutsColl, sensorName, item);
      }
    }
    return allCutsColl;
  }

  public List<SensorContactWrapper> getBearings(final TrackWrapper primaryTrack,
      final boolean onlyVis, final TimePeriod targetPeriod)
  {
    final List<SensorContactWrapper> res =
        new ArrayList<SensorContactWrapper>();

    // loop through our sensor data
    final Enumeration<Editable> sensors = primaryTrack.getSensors().elements();
    if (sensors != null)
    {
      while (sensors.hasMoreElements())
      {
        final SensorWrapper wrapper = (SensorWrapper) sensors.nextElement();
        if (!onlyVis || (onlyVis && wrapper.getVisible()))
        {
          final Enumeration<Editable> cuts = wrapper.elements();
          while (cuts.hasMoreElements())
          {
            final SensorContactWrapper scw = (SensorContactWrapper) cuts
                .nextElement();
            if (!onlyVis || (onlyVis && scw.getVisible()))
            {
              if (targetPeriod == null || targetPeriod.contains(scw.getDTG()))
              {
                res.add(scw);
              }
              // if we find a match
            } // if cut is visible
          } // loop through cuts
        } // if sensor is visible
      } // loop through sensors
    } // if there are sensors

    return res;
  }

  public TreeSet<Doublet> getDoublets(final boolean onlyVis,
      final boolean needBearing, final boolean needFrequency)
  {
    return getDoublets(_primaryTracks, _secondaryTrack, onlyVis, needBearing,
        needFrequency);
  }

  public TrackWrapper getPrimaryTrack()
  {
    return _primaryTrack;
  }

  public List<TrackWrapper> getPrimaryTracks()
  {
    return _primaryTracks;
  }

  public ISecondaryTrack getSecondaryTrack()
  {
    return _secondaryTrack;
  }

  /**
   * initialise the data, check we've got sensor data & the correct number of visible tracks
   *
   * @param showError
   * @param onlyVis
   * @param holder
   */
  public void initialise(final SwitchableTrackProvider provider,
      final boolean showError, final boolean onlyVis, final ErrorLogger logger,
      final String dataType, final boolean needBrg, final boolean needFreq)
  {

    _secondaryTrack = null;
    _primaryTrack = null;
    _primaryTracks.clear();

    // do we have some data?
    if (provider == null)
    {
      // output error message
      logger.logError(IStatus.INFO, "Please open a Debrief plot", null);
      return;
    }

    if (!provider.isPopulated() || provider.getPrimaryTracks() == null
        || provider.getPrimaryTracks().length == 0)
    {
      logger.logError(IStatus.INFO,
          "A primary track must be placed on the Tote", null);
      return;
    }
    else
    {
      final WatchableList[] primaryTracks = provider.getPrimaryTracks();
      for (final WatchableList priTrk : primaryTracks)
      {
        if(priTrk == null)
        {
          logger.logError(IStatus.INFO,
              "A primary track must be assigned", null);
          return;
        }
        else if (priTrk instanceof TrackWrapper)
        {
          _primaryTrack = (TrackWrapper) priTrk;
          _primaryTracks.add((TrackWrapper) priTrk);
        }
        else
        {
          logger.logError(IStatus.INFO,
              "The primary track must be a vehicle track", null);
          return;
        }
      }
    }

    // now the sec track
    final WatchableList[] secs = provider.getSecondaryTracks();

    // any?
    if ((secs == null) || (secs.length == 0))
    {
      logger.logError(IStatus.INFO, "No secondary track assigned", null);
      return;
    }
    else
    {
      // too many?
      if (secs.length > 1)
      {
        logger.logError(IStatus.INFO,
            "Only 1 secondary track may be on the tote", null);
        return;
      }

      // correct sort?
      final WatchableList secTrk = secs[0];
      if (!(secTrk instanceof ISecondaryTrack))
      {
        logger.logError(IStatus.INFO,
            "The secondary track must be a vehicle track", null);
        return;
      }
      else
      {
        _secondaryTrack = (ISecondaryTrack) secTrk;
      }
    }

    // must have worked, hooray
    logger.logError(IStatus.OK, null, null);

    // ok, get the positions
    updateDoublets(onlyVis, needBrg, needFreq);

  }

  /**
   * clear our data, all is finished
   */
  public void reset()
  {
    if (_primaryDoublets != null)
    {
      _primaryDoublets.clear();
    }
    _primaryDoublets = null;
    _primaryTrack = null;
    _secondaryTrack = null;
  }

  /**
   * ok, our track has been dragged, calculate the new series of offsets
   *
   * @param linePlot
   * @param dotPlot
   * @param onlyVis
   * @param showCourse
   * @param b
   * @param holder
   * @param logger
   * @param targetCourseSeries
   * @param targetSpeedSeries
   * @param ownshipCourseSeries
   * @param targetBearingSeries
   * @param overviewSpeedRenderer
   * @param _overviewCourseRenderer
   *
   * @param currentOffset
   *          how far the current track has been dragged
   */
  public void updateBearingData(final TimeSeriesCollection dotPlotData,
      final TimeSeriesCollection linePlotData,
      final SwitchableTrackProvider tracks, final boolean onlyVis,
      final boolean showCourse, final boolean flipAxes,
      final ErrorLogger logger, final boolean updateDoublets,
      final TimeSeriesCollection targetCourseSeries,
      final TimeSeriesCollection targetSpeedSeries,
      final TimeSeriesCollection measuredValuesColl,
      final TimeSeriesCollection ambigValuesColl,
      final TimeSeries ownshipCourseSeries,
      final TimeSeries targetBearingSeries,
      final TimeSeries targetCalculatedSeries,
      final ResidualXYItemRenderer overviewSpeedRenderer,
      final WrappingResidualRenderer overviewCourseRenderer,
      final SetBackgroundShade backShader)
  {
    // do we even have a primary track
    if (_primaryTrack == null)
    {
      // ok, clear the data
      linePlotData.removeAllSeries();
      dotPlotData.removeAllSeries();
      targetCourseSeries.removeAllSeries();
      targetSpeedSeries.removeAllSeries();
      return;
    }

    // ok, find the track wrappers
    if (_secondaryTrack == null)
    {
      initialise(tracks, false, onlyVis, logger, "Bearing", true, false);
    }

    // did it work?
    // if (_secondaryTrack == null)
    // return;

    // ok - the tracks have moved. better update the doublets
    if (updateDoublets)
    {
      updateDoublets(onlyVis, true, false);
    }

    // aah - but what if we've ditched our doublets?
    if ((_primaryDoublets == null) || (_primaryDoublets.size() == 0))
    {
      // better clear the plot
      dotPlotData.removeAllSeries();
      linePlotData.removeAllSeries();
      return;
    }

    // check if we've got multi sensor
    final boolean multiSensor = isMultiSensor(_primaryDoublets);

    // create the collection of series
    final TimeSeriesCollection calculatedSeries = new TimeSeriesCollection();
    final TimeSeriesCollection ownshipCourseColl = new TimeSeriesCollection();

    // the previous steps occupy some time.
    // just check we haven't lost the primary track while they were running
    if (_primaryTrack == null)
    {
      return;
    }

    // produce a dataset for each track
    final TimeSeries tgtCourseValues = new TimeSeries("Tgt Course");
    final TimeSeries tgtSpeedValues = new TimeSeries("Tgt Speed");

    // createa list of series, so we can pause their updates
    final List<TimeSeries> sList = new Vector<TimeSeries>();
    sList.add(tgtCourseValues);
    sList.add(tgtSpeedValues);
    sList.add(targetCalculatedSeries);
    sList.add(targetBearingSeries);
    sList.add(ownshipCourseSeries);

    final List<TimeSeriesCollection> tList = new Vector<TimeSeriesCollection>();
    tList.add(measuredValuesColl);
    tList.add(ownshipCourseColl);
    tList.add(targetCourseSeries);
    tList.add(targetSpeedSeries);
    tList.add(dotPlotData);
    tList.add(linePlotData);
    tList.add(calculatedSeries);
    tList.add(ambigValuesColl);

    // ok, wrap the switching on/off of notify in try/catch,
    // to be sure to switch notify back on at end
    try
    {
      // now switch off updates
      for (final TimeSeriesCollection series : tList)
      {
        series.setNotify(false);

        series.removeAllSeries();
      }
      for (final TimeSeries series : sList)
      {
        series.setNotify(false);

        // and clear the list
        series.clear();
      }

      // create the color for resolved ambig data
      final Color grayShade = new Color(155, 155, 155, 50);

      // ok, run through the points on the primary track
      final Iterator<Doublet> iter = _primaryDoublets.iterator();
      while (iter.hasNext())
      {
        final Doublet thisD = iter.next();

        final boolean parentIsNotDynamic = thisD.getTargetTrack() == null
            || !(thisD.getTargetTrack() instanceof DynamicInfillSegment);
        try
        {
          // obvious stuff first (stuff that doesn't need the tgt data)
          final Color thisColor = thisD.getColor();
          final double measuredBearing = thisD.getMeasuredBearing();
          double ambigBearing = thisD.getAmbiguousMeasuredBearing();
          final HiResDate currentTime = thisD.getDTG();
          final FixedMillisecond thisMilli = new FixedMillisecond(currentTime
              .getDate().getTime());

          final boolean hasAmbiguous = !Double.isNaN(ambigBearing);

          // ok, we need to make the color darker if it's starboard
          final boolean bearingToPort = thisD.getSensorCut().isBearingToPort();

          // make the color darker, if it's to stbg
          final Color bearingColor;
          if (bearingToPort)
          {
            bearingColor = thisColor;
          }
          else
          {
            bearingColor = thisColor.darker();
          }

          final SensorWrapper sensor = thisD.getSensorCut().getSensor();

          storeMeasuredBearing(multiSensor, sensor, measuredBearing, flipAxes,
              thisMilli, bearingColor, parentIsNotDynamic, thisD,
              measuredValuesColl);

          if (hasAmbiguous)
          {
            final String ambSeriesName = multiSensor
                ? BaseStackedDotsView.MEASURED_VALUES + sensor.getName() + "(A)"
                    : BaseStackedDotsView.MEASURED_VALUES + "(A)";
            final ColouredDataItem amBearing = storeAmbiguousCut(ambigBearing,
                flipAxes, bearingToPort, thisColor, thisD, grayShade, thisMilli,
                parentIsNotDynamic);
            safelyAddItem(ambigValuesColl, ambSeriesName, amBearing);

          }

          // do we have target data?
          if (thisD.getTarget() != null && thisD.getTarget().getFixLocation() != null) 
          {
            // and has this target fix know it's location?
            // (it may not, if it's a relative leg that has been extended)
            double calculatedBearing = thisD.getCalculatedBearing(null, null);

            // note: now that we're allowing multi-sensor TMA, we should color the
            // errors acccording to the sensor color (not the target color)
            final Color error = thisD.getColor();
            final Color calcColor = thisD.getTarget().getColor();
            final double thisTrueError = thisD.calculateBearingError(
                measuredBearing, calculatedBearing);

            if (flipAxes)
            {
              if (calculatedBearing > 180)
              {
                calculatedBearing -= 360;
              }
            }
            else
            {
              if (calculatedBearing < 0)
              {
                calculatedBearing += 360;
              }
            }

            final Color brgColor;
            if (bearingToPort)
            {
              brgColor = error;
            }
            else
            {
              brgColor = error.darker();
            }

            final ColouredDataItem newTrueError = new ColouredDataItem(
                thisMilli, thisTrueError, brgColor, false, null, true,
                parentIsNotDynamic, thisD.getTarget());

            final Color halfBearing = halfWayColor(calcColor, brgColor);

            final ColouredDataItem cBearing = new ColouredDataItem(thisMilli,
                calculatedBearing, halfBearing, true, null, true,
                parentIsNotDynamic, thisD.getTarget());

            final String sensorName = thisD.getSensorCut().getSensorName();

            // ok, get this error
            final String errorName = multiSensor
                ? BaseStackedDotsView.ERROR_VALUES + sensorName
                    : BaseStackedDotsView.ERROR_VALUES;
            safelyAddItem(dotPlotData, errorName, newTrueError);

            // get the calc series for this one
            final String calcName = multiSensor
                ? StackedDotHelper.CALCULATED_VALUES + sensorName
                    : StackedDotHelper.CALCULATED_VALUES;
            safelyAddItem(calculatedSeries, calcName, cBearing);

            // and the ambiguous error, if it hasn't been resolved
            if (!thisD.getHasBeenResolved())
            {
              if (flipAxes && ambigBearing>180)
              {
                  ambigBearing -= 360;
              }

              final Color ambigColor;
              if (bearingToPort)
              {
                ambigColor = error.darker();
              }
              else
              {
                ambigColor = error;
              }

              final double thisAmnigError = thisD.calculateBearingError(
                  ambigBearing, calculatedBearing);
              final ColouredDataItem newAmbigError = new ColouredDataItem(
                  thisMilli, thisAmnigError, ambigColor, false, null, true,
                  parentIsNotDynamic);

              final String ambErrorName = multiSensor
                  ? BaseStackedDotsView.ERROR_VALUES + "_amb_" + sensorName
                      : BaseStackedDotsView.ERROR_VALUES + "_amb_";

              safelyAddItem(dotPlotData, ambErrorName, newAmbigError);
            }
          }
        }
        catch (final SeriesException e)
        {
          CorePlugin.logError(IStatus.INFO,
              "some kind of trip whilst updating bearing plot", e);
        }

      }

      // just double-check we've still got our primary doublets
      if (_primaryDoublets == null)
      {
        CorePlugin.logError(IStatus.WARNING,
            "FOR SOME REASON PRIMARY DOUBLETS IS NULL - INVESTIGATE", null);
        return;
      }

      if (_primaryDoublets.size() == 0)
      {
        CorePlugin.logError(IStatus.WARNING,
            "FOR SOME REASON PRIMARY DOUBLETS IS ZERO LENGTH - INVESTIGATE",
            null);
        return;
      }

      // right, we do course in a special way, since it isn't dependent on the
      // target track. Do course here.
      final HiResDate startDTG = _primaryDoublets.first().getDTG();
      final HiResDate endDTG = _primaryDoublets.last().getDTG();

      if (startDTG.greaterThan(endDTG))
      {
        System.err.println("in the wrong order, start:" + startDTG + " end:"
            + endDTG);
        return;
      }

      // special case - if the primary track is a single location
      for (final TrackWrapper thisPrimary : getPrimaryTracks())
      {
        final TimeSeries osCourseValues;
        if (thisPrimary.isSinglePointTrack())
        {
          // ok, it's a single point. We'll use the sensor cut times for the course data
          osCourseValues = getSinglePointCourseData(thisPrimary,
              _secondaryTrack, flipAxes);
        }
        else
        {
          osCourseValues = getStandardCourseData(thisPrimary, flipAxes,
              startDTG, endDTG);
        }
        ownshipCourseColl.addSeries(osCourseValues);
      }

      if (_secondaryTrack != null)
      {
        storeTargetCourseSpeedData(_secondaryTrack, startDTG, endDTG, flipAxes,
            tgtCourseValues, tgtSpeedValues);
      }

      // sort out the sensor cuts (all of them, not just those when we have target legs)
      final TimePeriod sensorPeriod;
      if (_secondaryTrack != null)
      {
        sensorPeriod = new TimePeriod.BaseTimePeriod(_secondaryTrack
            .getStartDTG(), _secondaryTrack.getEndDTG());
      }
      else
      {
        sensorPeriod = null;
      }

      final TimeSeriesCollection allCutsColl = getAllSensorCuts(onlyVis,
          flipAxes, sensorPeriod);

      final Iterator<?> mIter = measuredValuesColl.getSeries().iterator();
      while (mIter.hasNext())
      {
        final TimeSeries series = (TimeSeries) mIter.next();
        linePlotData.addSeries(series);
      }

      final Iterator<?> aIter = ambigValuesColl.getSeries().iterator();
      while (aIter.hasNext())
      {
        final TimeSeries series = (TimeSeries) aIter.next();
        linePlotData.addSeries(series);
      }

      final Iterator<?> cIter = calculatedSeries.getSeries().iterator();
      while (cIter.hasNext())
      {
        final TimeSeries series = (TimeSeries) cIter.next();
        linePlotData.addSeries(series);
      }

      if (tgtCourseValues.getItemCount() > 0)
      {
        targetCourseSeries.addSeries(tgtCourseValues);

        // ok, sort out the renderer
        if (overviewCourseRenderer != null)
        {
          overviewCourseRenderer.setLightweightMode(tgtCourseValues
              .getItemCount() > MAX_ITEMS_TO_PLOT);
        }
      }

      if (tgtSpeedValues.getItemCount() > 0)
      {
        targetSpeedSeries.addSeries(tgtSpeedValues);

        if (overviewSpeedRenderer != null)
        {
          overviewSpeedRenderer.setLightweightMode(tgtSpeedValues
              .getItemCount() > MAX_ITEMS_TO_PLOT);
        }
      }

      if (showCourse)
      {
        final Iterator<?> oIter = ownshipCourseColl.getSeries().iterator();

        while (oIter.hasNext())
        {
          final TimeSeries thisOwnshipSeries = (TimeSeries) oIter.next();
          targetCourseSeries.addSeries(thisOwnshipSeries);

          // and the course data for the zone chart
          if (!thisOwnshipSeries.isEmpty() && ownshipCourseSeries != null
              && ownshipCourseSeries.isEmpty())
          {
            // note - only populate it, if it's currently empty
            ownshipCourseSeries.addAndOrUpdate(thisOwnshipSeries);
          }
        }
      }

      final Iterator<?> cIter2 = calculatedSeries.getSeries().iterator();
      while (cIter2.hasNext())
      {
        final TimeSeries series = (TimeSeries) cIter2.next();
        targetCalculatedSeries.addAndOrUpdate(series);
      }

      // and the bearing data for the zone chart
      final Iterator<?> cutsIter = allCutsColl.getSeries().iterator();
      while (cutsIter.hasNext())
      {
        final TimeSeries thisS = (TimeSeries) cutsIter.next();
        if (targetBearingSeries != null && targetBearingSeries.isEmpty())
        {
          // note - only populate it, if it's currently empty
          targetBearingSeries.addAndOrUpdate(thisS);
        }
        else
        {
          // ok, ignore it. we only assign the data in the first pass
        }
      }

      // find the color for maximum value in the error series, if we have error data
      if (dotPlotData.getSeriesCount() > 0)
      {
        // retrieve the cut-off value
        final double cutOffValue;
        final String prefValue = Application.getThisProperty(
            RelativeTMASegment.CUT_OFF_VALUE_DEGS);
        if (prefValue != null && prefValue.length() > 0 && Double.valueOf(
            prefValue) != null)
        {
          cutOffValue = Double.valueOf(prefValue);
        }
        else
        {
          cutOffValue = 3d;
        }

        final Paint errorColor = calculateErrorShadeFor(dotPlotData,
            cutOffValue);
        // dotPlot.setBackgroundPaint(errorColor);
        backShader.setShade(errorColor);
      }
    }
    finally
    {
      // now switch off updates
      for (final Series series : sList)
      {
        series.setNotify(true);
      }
      // now switch off updates
      for (final TimeSeriesCollection series : tList)
      {
        series.setNotify(true);
      }
    }
  }

  /**
   * go through the tracks, finding the relevant position on the other track.
   *
   */
  private void updateDoublets(final boolean onlyVis, final boolean needBearing,
      final boolean needFreq)
  {
    // ok - we're now there
    // so, do we have primary and secondary tracks?
    if (_primaryTrack != null)
    {
      // cool sort out the list of sensor locations for these tracks
      _primaryDoublets = getDoublets(_primaryTracks, _secondaryTrack, onlyVis,
          needBearing, needFreq);
    }
  }

  /**
   * ok, our track has been dragged, calculate the new series of offsets
   *
   * @param linePlot
   * @param dotPlot
   * @param onlyVis
   * @param holder
   * @param logger
   * @param radiatedSource 
   * @param fZeroMarker
   *
   * @param currentOffset
   *          how far the current track has been dragged
   */
  public void updateFrequencyData(final TimeSeriesCollection dotPlotData,
      final TimeSeriesCollection linePlotData,
      final SwitchableTrackProvider tracks, final boolean onlyVis,
      final ErrorLogger logger, final boolean updateDoublets,
      final SetBackgroundShade backShader,
      final ColourStandardXYItemRenderer lineRend, 
      final SensorWrapper radiatedSource)
  {
    // do we have anything?
    if (_primaryTrack == null)
    {
      return;
    }

    // ok, find the track wrappers
    if (_secondaryTrack == null)
    {
      initialise(tracks, false, onlyVis, logger, "Frequency", false, true);
    }

    // ok - the tracks have moved. better update the doublets
    if (updateDoublets)
    {
      updateDoublets(onlyVis, false, true);
    }

    // aah - but what if we've ditched our doublets?
    if ((_primaryDoublets == null) || (_primaryDoublets.size() == 0))
    {
      // better clear the plot
      dotPlotData.removeAllSeries();
      linePlotData.removeAllSeries();
      return;
    }

    // create the collection of series
    final TimeSeriesCollection baseValuesSeries = new TimeSeriesCollection();

    if (_primaryTrack == null)
    {
      return;
    }

    final TimeSeriesCollection measuredValuesColl = new TimeSeriesCollection();

    // final TimeSeries correctedValues = new TimeSeries("Corrected");
    final TimeSeriesCollection predictedValuesColl = new TimeSeriesCollection();


    // createa list of series, so we can pause their updates

    final List<TimeSeriesCollection> tList = new Vector<TimeSeriesCollection>();
    tList.add(measuredValuesColl);
    tList.add(dotPlotData);
    tList.add(linePlotData);
    tList.add(predictedValuesColl);
    tList.add(baseValuesSeries);

    // now switch off updates
    for (final TimeSeriesCollection series : tList)
    {
      series.setNotify(false);

      series.removeAllSeries();
    }

    // keep track if this is a multi-static engagement
    final boolean isMultistatic = radiatedSource != null;

    // ok, run through the points on the primary track
    final Iterator<Doublet> iter = _primaryDoublets.iterator();
    SensorWrapper lastSensor = null;

    // sort out the speed of sound
    final String speedStr = CorePlugin.getDefault().getPreferenceStore()
        .getString(FrequencyCalcs.SPEED_OF_SOUND_KTS_PROPERTY);
    final double speedOfSound;
    if (speedStr != null && speedStr.length() > 0)
    {
      speedOfSound = Double.parseDouble(speedStr);
    }
    else
    {
      speedOfSound = FrequencyCalcs.SpeedOfSoundKts;
    }

    while (iter.hasNext())
    {
      final Doublet thisD = iter.next();
      try
      {

        final Color thisColor = thisD.getColor();
        final double measuredFreq = thisD.getMeasuredFrequency();
        final HiResDate currentTime = thisD.getDTG();
        final FixedMillisecond thisMilli = new FixedMillisecond(currentTime
            .getDate().getTime());

        final ColouredDataItem mFreq = new ColouredDataItem(thisMilli,
            measuredFreq, thisColor, false, null, true, true, thisD
            .getSensorCut());

        // final ColouredDataItem corrFreq = new ColouredDataItem(
        // new FixedMillisecond(currentTime.getDate().getTime()),
        // correctedFreq, thisColor, false, null);
        final SensorWrapper thisSensor = thisD.getSensorCut().getSensor();
        final String sensorName = thisSensor.getName();
        safelyAddItem(measuredValuesColl, sensorName, mFreq);

        final double baseFreq;
        if(isMultistatic)
        {
          baseFreq = radiatedSource.getBaseFrequency();
        }
        else
        {
          baseFreq = thisD.getBaseFrequency();          
        }

        if (!Double.isNaN(baseFreq))
        {
          // have we changed sensor?
          final boolean newSensor;
          if (thisSensor != null && !thisSensor.equals(lastSensor))
          {
            newSensor = true;
            lastSensor = thisSensor;
          }
          else
          {
            newSensor = false;
          }

          final ColouredDataItem bFreq = new ColouredDataItem(thisMilli,
              baseFreq, thisColor.darker(), !newSensor, null, true, true);
          safelyAddItem(baseValuesSeries, sensorName + "(base)", bFreq);

          // do we have target data?
          if (thisD.getTarget() != null)
          {
            final Color calcColor = thisD.getTarget().getColor();

            // did we get a base frequency? We may have a track
            // with a section of data that doesn't have frequency, you see.
            final double predictedFreq;

            if(isMultistatic)
            {
              predictedFreq = thisD.getPredictedMultistaticFrequency(
                  speedOfSound, radiatedSource);
            }
            else
            {
              predictedFreq = thisD.getPredictedFrequency(
                  speedOfSound);
            }

            final double thisError = thisD.calculateFreqError(measuredFreq,
                predictedFreq);
            final Color predictedColor = halfWayColor(calcColor, thisColor);
            final ColouredDataItem pFreq = new ColouredDataItem(thisMilli,
                predictedFreq, predictedColor, true, null, true, true, thisD
                .getTarget());

            final ColouredDataItem eFreq = new ColouredDataItem(thisMilli,
                thisError, thisColor, false, null, true, true);
            safelyAddItem(predictedValuesColl, sensorName, pFreq);

            safelyAddItem(dotPlotData, sensorName, eFreq);
          } // if we have a target
        } // if we have a base frequency
      }
      catch (final SeriesException e)
      {
        CorePlugin.logError(IStatus.INFO,
            "some kind of trip whilst updating frequency plot", e);
      }

    }

    // find the color for maximum value in the error series, if we have error data
    if (dotPlotData.getSeriesCount() > 0)
    {
      final double cutOffValue;

      // retrieve the cut-off value
      final String prefValue = Application.getThisProperty(
          RelativeTMASegment.CUT_OFF_VALUE_HZ);
      if (prefValue != null && prefValue.length() > 0 && Double.valueOf(
          prefValue) != null)
      {
        cutOffValue = Double.valueOf(prefValue) / 100d;
      }
      else
      {
        cutOffValue = 1d;
      }

      final Paint errorColor = calculateErrorShadeFor(dotPlotData, cutOffValue);
      backShader.setShade(errorColor);
    }

    final Iterator<?> mIter = measuredValuesColl.getSeries().iterator();
    while (mIter.hasNext())
    {
      final TimeSeries series = (TimeSeries) mIter.next();
      linePlotData.addSeries(series);
    }

    // actualSeries.addSeries(correctedValues);
    final Iterator<?> pIter = predictedValuesColl.getSeries().iterator();
    while (pIter.hasNext())
    {
      final TimeSeries predictedValues = (TimeSeries) pIter.next();
      linePlotData.addSeries(predictedValues);
    }

    if (baseValuesSeries.getSeries().size() > 0)
    {
      final Iterator<?> bIter = baseValuesSeries.getSeries().iterator();
      while (bIter.hasNext())
      {
        final TimeSeries baseValues = (TimeSeries) bIter.next();
        linePlotData.addSeries(baseValues);
      }
      // sort out the rendering for the BaseFrequencies.
      // we want to show a solid line, with no markers
      final int BaseFreqSeries = 2;
      lineRend.setSeriesShape(BaseFreqSeries, ShapeUtilities.createDiamond(
          0.2f));
      lineRend.setSeriesStroke(BaseFreqSeries, new BasicStroke(4));
      lineRend.setSeriesShapesVisible(BaseFreqSeries, false);
      lineRend.setSeriesShapesFilled(BaseFreqSeries, false);
    }
    // now switch on updates
    for (final TimeSeriesCollection series : tList)
    {
      series.setNotify(true);
    }
  }


}
<|MERGE_RESOLUTION|>--- conflicted
+++ resolved
@@ -1,3218 +1,3210 @@
-/*
- *    Debrief - the Open Source Maritime Analysis Application
- *    http://debrief.info
- *
- *    (C) 2000-2014, PlanetMayo Ltd
- *
- *    This library is free software; you can redistribute it and/or
- *    modify it under the terms of the Eclipse Public License v1.0
- *    (http://www.eclipse.org/legal/epl-v10.html)
- *
- *    This library is distributed in the hope that it will be useful,
- *    but WITHOUT ANY WARRANTY; without even the implied warranty of
- *    MERCHANTABILITY or FITNESS FOR A PARTICULAR PURPOSE.
- */
-package org.mwc.debrief.track_shift.views;
-
-import java.awt.BasicStroke;
-import java.awt.Color;
-import java.awt.Paint;
-import java.beans.PropertyChangeEvent;
-import java.beans.PropertyChangeListener;
-import java.io.File;
-import java.io.FileInputStream;
-import java.io.FileNotFoundException;
-<<<<<<< HEAD
-import java.io.IOException;
-import java.text.ParseException;
-=======
->>>>>>> 4aaf17af
-import java.util.ArrayList;
-import java.util.Collection;
-import java.util.Date;
-import java.util.Enumeration;
-import java.util.Iterator;
-import java.util.LinkedList;
-import java.util.List;
-import java.util.SortedSet;
-import java.util.TreeSet;
-import java.util.Vector;
-
-import org.eclipse.core.commands.ExecutionException;
-import org.eclipse.core.runtime.IStatus;
-import org.jfree.data.general.Series;
-import org.jfree.data.general.SeriesException;
-import org.jfree.data.time.FixedMillisecond;
-import org.jfree.data.time.RegularTimePeriod;
-import org.jfree.data.time.TimeSeries;
-import org.jfree.data.time.TimeSeriesCollection;
-import org.jfree.data.time.TimeSeriesDataItem;
-import org.jfree.util.ShapeUtilities;
-import org.mwc.cmap.core.CorePlugin;
-import org.mwc.debrief.core.ContextOperations.GenerateTMASegmentFromCuts.TMAfromCuts;
-import org.mwc.debrief.track_shift.controls.ZoneChart;
-import org.mwc.debrief.track_shift.controls.ZoneChart.ColorProvider;
-import org.mwc.debrief.track_shift.controls.ZoneChart.Zone;
-import org.mwc.debrief.track_shift.controls.ZoneChart.ZoneSlicer;
-import org.mwc.debrief.track_shift.zig_detector.ArtificalLegDetector;
-import org.mwc.debrief.track_shift.zig_detector.IOwnshipLegDetector;
-import org.mwc.debrief.track_shift.zig_detector.Precision;
-import org.mwc.debrief.track_shift.zig_detector.ownship.LegOfData;
-import org.mwc.debrief.track_shift.zig_detector.ownship.PeakTrackingOwnshipLegDetector;
-
-import Debrief.GUI.Frames.Application;
-import Debrief.ReaderWriter.Replay.ImportReplay;
-import Debrief.Wrappers.FixWrapper;
-import Debrief.Wrappers.ISecondaryTrack;
-import Debrief.Wrappers.SensorContactWrapper;
-import Debrief.Wrappers.SensorWrapper;
-import Debrief.Wrappers.TrackWrapper;
-import Debrief.Wrappers.Track.Doublet;
-import Debrief.Wrappers.Track.DynamicInfillSegment;
-import Debrief.Wrappers.Track.RelativeTMASegment;
-import Debrief.Wrappers.Track.TrackSegment;
-import Debrief.Wrappers.Track.TrackWrapper_Support.SegmentList;
-import MWC.Algorithms.FrequencyCalcs;
-import MWC.GUI.BaseLayer;
-import MWC.GUI.Editable;
-import MWC.GUI.ErrorLogger;
-import MWC.GUI.Layers;
-import MWC.GUI.LoggingService;
-import MWC.GUI.PlainWrapper;
-import MWC.GUI.JFreeChart.ColourStandardXYItemRenderer;
-import MWC.GUI.JFreeChart.ColouredDataItem;
-import MWC.GenericData.HiResDate;
-import MWC.GenericData.TimePeriod;
-import MWC.GenericData.Watchable;
-import MWC.GenericData.WatchableList;
-import MWC.GenericData.WorldDistance;
-import MWC.GenericData.WorldDistance.ArrayLength;
-import MWC.GenericData.WorldLocation;
-import MWC.GenericData.WorldSpeed;
-import MWC.GenericData.WorldVector;
-import MWC.TacticalData.Fix;
-import MWC.Utilities.TextFormatting.DebriefFormatDateTime;
-import junit.framework.TestCase;
-
-public final class StackedDotHelper
-{
-
-  /**
-   * special listener, that knows how to detatch itself
-   *
-   * @author ian
-   *
-   */
-  private abstract static class PrivatePropertyChangeListener implements
-  PropertyChangeListener
-  {
-    private final TrackWrapper _track;
-    private final String _property;
-
-    public PrivatePropertyChangeListener(final TrackWrapper track,
-        final String property)
-    {
-      _track = track;
-      _property = property;
-    }
-
-    public void detach()
-    {
-      _track.removePropertyChangeListener(_property, this);
-    }
-
-  }
-
-  /**
-   * convenience class, to avoid having to pass plot into data helper
-   *
-   */
-  public static interface SetBackgroundShade
-  {
-    void setShade(final Paint errorColor);
-  }
-
-  /**
-   * we have a special multistatics use case where we need to support multiple primary tracks.
-   *
-   */
-  public static interface SwitchableTrackProvider
-  {
-    /**
-     * find out what the primary tracks are
-     */
-    public WatchableList[] getPrimaryTracks();
-
-    /**
-     * find out what the secondary track is
-     */
-    public WatchableList[] getSecondaryTracks();
-
-    /**
-     * whether we have any valid data
-     *
-     * @return yes/no
-     */
-    public boolean isPopulated();
-  }
-
-  private static class TargetDoublet
-  {
-
-    public TrackSegment targetParent;
-    public FixWrapper targetFix;
-
-  }
-
-  public static class TestSlicing extends TestCase
-  {
-    public void testOSLegDetector()
-    {
-      final TimeSeries osC = new TimeSeries(new FixedMillisecond());
-      long time = 0;
-      osC.add(new FixedMillisecond(time++), 20d);
-      osC.add(new FixedMillisecond(time++), 21d);
-      osC.add(new FixedMillisecond(time++), 22d);
-      osC.add(new FixedMillisecond(time++), 20d);
-      osC.add(new FixedMillisecond(time++), 21d);
-      osC.add(new FixedMillisecond(time++), 20d);
-
-      assertFalse(containsIdenticalValues(osC, 3));
-
-      // inject some more duplicates
-      osC.add(new FixedMillisecond(time++), 20d);
-      osC.add(new FixedMillisecond(time++), 20d);
-      osC.add(new FixedMillisecond(time++), 20d);
-
-      assertTrue(containsIdenticalValues(osC, 3));
-
-      osC.clear();
-      osC.add(new FixedMillisecond(time++), 20d);
-      osC.add(new FixedMillisecond(time++), 21d);
-      osC.add(new FixedMillisecond(time++), 21d);
-      osC.add(new FixedMillisecond(time++), 20d);
-      osC.add(new FixedMillisecond(time++), 20d);
-      osC.add(new FixedMillisecond(time++), 20d);
-      osC.add(new FixedMillisecond(time++), 21d);
-      osC.add(new FixedMillisecond(time++), 21d);
-      osC.add(new FixedMillisecond(time++), 20d);
-      osC.add(new FixedMillisecond(time++), 20d);
-
-      assertFalse("check we're verifying single runs of matches",
-          containsIdenticalValues(osC, 3));
-
-      osC.add(new FixedMillisecond(time++), 20d);
-      osC.add(new FixedMillisecond(time++), 20d);
-
-      assertTrue(containsIdenticalValues(osC, 3));
-    }
-
-    public void testSetLeg()
-    {
-      final TrackWrapper host = new TrackWrapper();
-      host.setName("Host Track");
-
-      // create a sensor
-      final SensorWrapper sensor = new SensorWrapper("Sensor");
-      sensor.setHost(host);
-      host.add(sensor);
-
-      // add some cuts
-      final ArrayList<SensorContactWrapper> contacts =
-          new ArrayList<SensorContactWrapper>();
-      for (int i = 0; i < 30; i++)
-      {
-        final HiResDate thisDTG = new HiResDate(10000 * i);
-        final WorldLocation thisLocation = new WorldLocation(2 + 0.01 * i, 2
-            + 0.03 * i, 0);
-        final SensorContactWrapper scw = new SensorContactWrapper(host
-            .getName(), thisDTG, new WorldDistance(4, WorldDistance.MINUTES),
-            25d, thisLocation, Color.RED, "" + i, 0, sensor.getName());
-        sensor.add(scw);
-        contacts.add(scw);
-
-        // also create a host track fix at this DTG
-        final Fix theFix = new Fix(thisDTG, thisLocation, 12d, 3d);
-        final FixWrapper newF = new FixWrapper(theFix);
-        host.add(newF);
-      }
-
-      // produce the target leg
-      final TrackWrapper target = new TrackWrapper();
-      target.setName("Tgt Track");
-
-      // add a TMA leg
-      final Layers theLayers = new Layers();
-      theLayers.addThisLayer(host);
-      theLayers.addThisLayer(target);
-
-      final SensorContactWrapper[] contactArr = contacts.toArray(
-          new SensorContactWrapper[]
-              {});
-      final RelativeTMASegment newLeg = new RelativeTMASegment(contactArr,
-          new WorldVector(1, 1, 0), new WorldSpeed(12, WorldSpeed.Kts), 12d,
-          theLayers, Color.red);
-      target.add(newLeg);
-
-      final BaseStackedDotsView view = new BaseStackedDotsView(true, false)
-      {
-
-        @Override
-        protected boolean allowDisplayOfTargetOverview()
-        {
-          return false;
-        }
-
-        @Override
-        protected boolean allowDisplayOfZoneChart()
-        {
-          return false;
-        }
-
-        @Override
-        protected String formatValue(final double value)
-        {
-          return "" + value;
-        }
-
-        @Override
-        protected ZoneSlicer getOwnshipZoneSlicer(final ColorProvider blueProv)
-        {
-          return null;
-        }
-
-        @Override
-        protected String getType()
-        {
-          return null;
-        }
-
-        @Override
-        protected String getUnits()
-        {
-          return null;
-        }
-
-        @Override
-        protected void makeActions()
-        {
-          // don't make actions, since they rely on Workbench running
-        }
-
-        @Override
-        protected void updateData(final boolean updateDoublets)
-        {
-          // no, nothing to do.
-        }
-      };
-
-      // try to set a zone on the track
-      Zone trimmedPeriod = new Zone(150000, 220000, Color.RED);
-      view.setLeg(host, target, trimmedPeriod);
-
-      // ok, check the leg has changed
-      assertEquals("leg start changed", 150000, target.getStartDTG().getDate()
-          .getTime());
-      assertEquals("leg start changed", 220000, target.getEndDTG().getDate()
-          .getTime());
-
-      // ok, also see if we can create a new leg
-      trimmedPeriod = new Zone(250000, 320000, Color.RED);
-      view.setLeg(host, target, trimmedPeriod);
-
-    }
-  }
-
-  public static class TestUpdates extends TestCase
-  {
-    private static class TrackDataHelper implements SwitchableTrackProvider
-    {
-
-      private TrackWrapper _primary;
-      private final List<TrackWrapper> _secondaries =
-          new ArrayList<TrackWrapper>();
-      private boolean switchMe = false;
-
-      public void setPrimary(final TrackWrapper ownship)
-      {
-        _primary = ownship;
-      }
-
-      public void addSecondary(final TrackWrapper tma)
-      {
-        _secondaries.add(tma);
-      }
-
-      @Override
-      public WatchableList[] getSecondaryTracks()
-      {
-        if (switchMe)
-        {
-          return new WatchableList[]
-              {_primary};
-        }
-        else
-        {
-          final WatchableList[] res = new WatchableList[_secondaries.size()];
-          int ctr = 0;
-          final Iterator<TrackWrapper> sIter = _secondaries.iterator();
-          while (sIter.hasNext())
-          {
-            res[ctr++] = sIter.next();
-          }
-          return res;
-        }
-      }
-
-      @Override
-      public WatchableList[] getPrimaryTracks()
-      {
-        if (switchMe)
-        {
-          final WatchableList[] res = new WatchableList[_secondaries.size()];
-          int ctr = 0;
-          final Iterator<TrackWrapper> sIter = _secondaries.iterator();
-          while (sIter.hasNext())
-          {
-            res[ctr++] = sIter.next();
-          }
-          return res;
-        }
-        else
-        {
-          return new WatchableList[]
-              {_primary};
-        }
-      }
-
-      public void setSwitch(final boolean doSwitch)
-      {
-        switchMe = doSwitch;
-      }
-
-      @Override
-      public boolean isPopulated()
-      {
-        return true;
-      }
-    }
-
-    private SensorContactWrapper[] getAllCutsFrom(
-        final SensorWrapper secondSensor)
-    {
-      final SensorContactWrapper[] res = new SensorContactWrapper[secondSensor
-                                                                  .size()];
-      final Enumeration<Editable> sIter = secondSensor.elements();
-      int ctr = 0;
-      while (sIter.hasMoreElements())
-      {
-        res[ctr++] = (SensorContactWrapper) sIter.nextElement();
-      }
-
-      return res;
-    }
-
-    public Layers getData() throws ParseException
-    {
-      final Layers layers = new Layers();
-      final ImportReplay importer = new ImportReplay();
-      importer.setLayers(layers);
-
-      importer.readLine(
-          "100112 120000 SUBJECT VC 60 06 00.00 N 000 15 00.00 E 320.00  9.00  0.00");
-      importer.readLine(
-          "100112 120000 SENSOR FA 60 10 48.00 N 000 12 00.00 E 200.00  12.00  0.00");
-      importer.readLine(
-          ";SENSOR2: 100112 120016 SENSOR @A NULL 162.64 237.36 150.910 NULL \"hull sensor\" SUBJECT held on hull sensor");
-      importer.readLine(
-          ";SENSOR2: 100112 120015 SENSOR @A NULL 166.15 233.85 150.920 NULL \"tail sensor\" SUBJECT held on tail sensor");
-      importer.readLine(
-          "100112 120020 SUBJECT VC 60 06 02.30 N 000 14 56.13 E 320.00  9.00  0.00 ");
-      importer.readLine(
-          "100112 120020 SENSOR FA 60 10 44.24 N 000 11 57.25 E 200.00  12.00  0.00 ");
-      importer.readLine(
-          ";SENSOR2: 100112 120020 SENSOR @A NULL 162.39 237.61 150.909 NULL \"hull sensor\" SUBJECT held on hull sensor");
-      importer.readLine(
-          ";SENSOR2: 100112 120020 SENSOR @A NULL 165.99 234.01 150.919 NULL \"tail sensor\" SUBJECT held on tail sensor");
-      importer.readLine(
-          "100112 120040 SUBJECT VC 60 06 04.60 N 000 14 52.26 E 320.00  9.00  0.00 ");
-      importer.readLine(
-          "100112 120040 SENSOR FA 60 10 40.48 N 000 11 54.50 E 200.00  12.00  0.00 ");
-      importer.readLine(
-          ";SENSOR2: 100112 120040 SENSOR @A NULL 162.13 237.87 150.908 NULL \"hull sensor\" SUBJECT held on hull sensor");
-      importer.readLine(
-          ";SENSOR2: 100112 120040 SENSOR @A NULL 165.82 234.18 150.919 NULL \"tail sensor\" SUBJECT held on tail sensor");
-      importer.readLine(
-          "100112 120100 SUBJECT VC 60 06 06.89 N 000 14 48.39 E 320.00  9.00  0.00 ");
-      importer.readLine(
-          "100112 120100 SENSOR FA 60 10 36.72 N 000 11 51.75 E 200.00  12.00  0.00 ");
-      importer.readLine(
-          ";SENSOR2: 100112 120100 SENSOR @A NULL 161.87 238.13 150.907 NULL \"hull sensor\" SUBJECT held on hull sensor");
-      // miss this tail measurement
-      // importer.readLine(
-      // ";SENSOR2: 100112 120100 SENSOR @A NULL 165.64 234.36 150.918 NULL \"tail sensor\"
-      // SUBJECT held on tail sensor");
-      importer.readLine(
-          "100112 120120 SUBJECT VC 60 06 09.19 N 000 14 44.53 E 320.00  9.00  0.00 ");
-      importer.readLine(
-          "100112 120120 SENSOR FA 60 10 32.96 N 000 11 49.00 E 200.00  12.00  0.00 ");
-      importer.readLine(
-          ";SENSOR2: 100112 120120 SENSOR @A NULL 161.59 238.41 150.906 NULL \"hull sensor\" SUBJECT held on hull sensor");
-      // importer.readLine(
-      // ";SENSOR2: 100112 120120 SENSOR @A NULL 165.46 234.54 150.918 NULL \"tail sensor\"
-      // SUBJECT held on tail sensor");
-      importer.readLine(
-          "100112 120140 SUBJECT VC 60 06 11.49 N 000 14 40.66 E 320.00  9.00  0.00 ");
-      importer.readLine(
-          "100112 120140 SENSOR FA 60 10 29.21 N 000 11 46.25 E 200.00  12.00  0.00 ");
-      // importer.readLine(
-      // ";SENSOR2: 100112 120140 SENSOR @A NULL 161.29 238.71 150.905 NULL \"hull sensor\"
-      // SUBJECT held on hull sensor");
-      importer.readLine(
-          ";SENSOR2: 100112 120140 SENSOR @A NULL 165.27 234.73 150.918 NULL \"tail sensor\" SUBJECT held on tail sensor");
-      importer.readLine(
-          "100112 120200 SUBJECT VC 60 06 13.79 N 000 14 36.79 E 320.00  9.00  0.00 ");
-      importer.readLine(
-          "100112 120200 SENSOR FA 60 10 25.45 N 000 11 43.49 E 200.00  12.00  0.00 ");
-      importer.readLine(
-          ";SENSOR2: 100112 120200 SENSOR @A NULL 160.99 239.01 150.904 NULL \"hull sensor\" SUBJECT held on hull sensor");
-      importer.readLine(
-          ";SENSOR2: 100112 120200 SENSOR @A NULL 165.08 234.92 150.917 NULL \"tail sensor\" SUBJECT held on tail sensor");
-      importer.readLine(
-          "100112 120220 SUBJECT VC 60 06 16.09 N 000 14 32.92 E 320.00  9.00  0.00 ");
-      importer.readLine(
-          "100112 120220 SENSOR FA 60 10 21.69 N 000 11 40.74 E 200.00  12.00  0.00 ");
-      importer.readLine(
-          ";SENSOR2: 100112 120220 SENSOR @A NULL 160.67 239.33 150.902 NULL \"hull sensor\" SUBJECT held on hull sensor");
-      importer.readLine(
-          ";SENSOR2: 100112 120220 SENSOR @A NULL 164.87 235.13 150.916 NULL \"tail sensor\" SUBJECT held on tail sensor");
-      importer.readLine(
-          "100112 120240 SUBJECT VC 60 06 18.39 N 000 14 29.05 E 320.00  9.00  0.00 ");
-      importer.readLine(
-          "100112 120240 SENSOR FA 60 10 17.93 N 000 11 37.99 E 200.00  12.00  0.00 ");
-      importer.readLine(
-          ";SENSOR2: 100112 120240 SENSOR @A NULL 160.33 239.67 150.901 NULL \"hull sensor\" SUBJECT held on hull sensor");
-      importer.readLine(
-          ";SENSOR2: 100112 120240 SENSOR @A NULL 164.66 235.34 150.916 NULL \"tail sensor\" SUBJECT held on tail sensor");
-      importer.readLine(
-          "100112 120300 SUBJECT VC 60 06 20.68 N 000 14 25.18 E 320.00  9.00  0.00 ");
-      importer.readLine(
-          "100112 120300 SENSOR FA 60 10 14.17 N 000 11 35.24 E 200.00  12.00  0.00 ");
-      importer.readLine(
-          ";SENSOR2: 100112 120300 SENSOR @A NULL 159.98 240.02 150.900 NULL \"hull sensor\" SUBJECT held on hull sensor");
-      importer.readLine(
-          ";SENSOR2: 100112 120300 SENSOR @A NULL 164.44 235.56 150.915 NULL \"tail sensor\" SUBJECT held on tail sensor");
-
-      importer.storePendingSensors();
-
-
-      return layers;
-    }
-
-    public TrackDataHelper getTrackData() throws ParseException
-    {
-      final Layers layers = getData();
-      final TrackWrapper ownship = (TrackWrapper) layers.findLayer("SENSOR");
-      assertNotNull("found ownship", ownship);
-
-      final BaseLayer sensors = ownship.getSensors();
-      assertEquals("has all sensors", 2, sensors.size());
-
-      // get the tail
-      final SensorWrapper tailSensor = (SensorWrapper) sensors.find(
-          "tail sensor");
-      assertNotNull("found tail", tailSensor);
-      final SensorWrapper hullSensor = (SensorWrapper) sensors.find(
-          "hull sensor");
-      assertNotNull("found hull", hullSensor);
-
-      // give it it's offset
-      tailSensor.setSensorOffset(new ArrayLength(1000));
-
-      final SensorContactWrapper[] tailItems = getAllCutsFrom(tailSensor);
-      final SensorContactWrapper[] hullItems = getAllCutsFrom(hullSensor);
-
-      // note: we've commented out some
-      assertEquals("got all cuts", 8, tailItems.length);
-      assertEquals("got all cuts", 9, hullItems.length);
-
-      final String newName = "TMA_LEG";
-
-      // ok, we also have to generate some target track
-      final TMAfromCuts genny = new TMAfromCuts(tailItems, layers,
-          new WorldVector(Math.PI / 2, 0.02, 0), 45, new WorldSpeed(12,
-              WorldSpeed.Kts), Color.RED)
-      {
-        @Override
-        public String getTrackNameFor(final TrackWrapper newTrack)
-        {
-          return newName;
-        }
-
-        @Override
-        public boolean isRunning()
-        {
-          return false;
-        }
-      };
-
-      // create the new TMA
-      try
-      {
-        genny.execute(null, null);
-      }
-      catch (final Exception e)
-      {
-        fail("exception thrown while running command" + e.getMessage());
-        e.printStackTrace();
-      }
-
-      // get the TMA
-      final TrackWrapper tma = (TrackWrapper) layers.findLayer(newName);
-      assertNotNull("found it", tma);
-
-      // have a butchers
-      assertEquals("has segments", 1, tma.getSegments().size());
-      final Collection<Editable> fixes = tma.getUnfilteredItems(new HiResDate(
-          0), new HiResDate(new Date().getTime()));
-
-      // note: only 8 fixes in leg, since two sensor cut was hidden
-      assertEquals("has fixes", 8, fixes.size());
-
-      final FixWrapper firstFix = (FixWrapper) fixes.toArray(new Editable[]
-          {})[0];
-      @SuppressWarnings("deprecation")
-      final String toTime = firstFix.getDateTimeGroup().getDate().toGMTString();
-      assertEquals("valid first time", "12 Jan 2010 12:00:15 GMT", toTime);
-
-      // and now the track data object
-      final TrackDataHelper prov = new TrackDataHelper();
-      prov.setPrimary(ownship);
-      prov.addSecondary(tma);
-
-      return prov;
-    }
-<<<<<<< HEAD
-    
-    public void testGetSinglePointCourseData() throws ParseException
-=======
-
-    public void testGetSinglePointCourseData()
->>>>>>> 4aaf17af
-    {
-      TrackDataHelper data = getTrackDataWithSingle();
-      data.setSwitch(true);
-
-      WatchableList primary = data.getPrimaryTracks()[1];
-      ISecondaryTrack secondary = (ISecondaryTrack) data.getSecondaryTracks()[0];
-      TimeSeries series = StackedDotHelper.getSinglePointCourseData((TrackWrapper) primary, secondary, false);
-      assertNotNull("has data", series);
-      assertEquals("correct num points", 8, series.getItemCount());
-
-      List<?> items = series.getItems();
-      for(Object t: items)
-      {
-        TimeSeriesDataItem item = (TimeSeriesDataItem) t;
-        assertEquals("correct course", 200d, item.getValue());
-      }
-
-    }
-
-    public void testGetCourseData() throws ParseException
-    {
-      final Layers layers = getData();
-      final TrackWrapper ownship = (TrackWrapper) layers.findLayer("SENSOR");
-      assertNotNull("found ownship", ownship);
-
-      // sort out start/end times
-      HiResDate startDTG = DebriefFormatDateTime.parseThis("100112", "120200");
-      HiResDate endDTG = DebriefFormatDateTime.parseThis("100112", "120240");
-
-      TimeSeries courseData = getStandardCourseData(ownship, false, startDTG,
-          endDTG);
-      assertNotNull("found course data", courseData);
-      assertEquals("has items", 3, courseData.getItemCount());
-
-      TimeSeriesDataItem firstItem = courseData.getDataItem(0);
-      assertEquals("correct course", 200d, firstItem.getValue());
-
-      TimeSeriesDataItem lastItem = courseData.getDataItem(courseData
-          .getItemCount() - 1);
-      assertEquals("correct course", 200d, lastItem.getValue());
-
-      // sort out start/end times
-      startDTG = DebriefFormatDateTime.parseThis("100112", "110000");
-      endDTG = DebriefFormatDateTime.parseThis("100112", "120240");
-
-      courseData = getStandardCourseData(ownship, false, startDTG, endDTG);
-      assertNotNull("found course data", courseData);
-      assertEquals("has items", 9, courseData.getItemCount());
-
-      firstItem = courseData.getDataItem(0);
-      assertEquals("correct course", 200d, firstItem.getValue());
-
-      lastItem = courseData.getDataItem(courseData.getItemCount() - 1);
-      assertEquals("correct course", 200d, lastItem.getValue());
-
-      // switch the flip axes value
-      courseData = getStandardCourseData(ownship, true, startDTG, endDTG);
-      assertNotNull("found course data", courseData);
-      assertEquals("has items", 9, courseData.getItemCount());
-
-      firstItem = courseData.getDataItem(0);
-      assertEquals("correct course", -160d, firstItem.getValue());
-
-      lastItem = courseData.getDataItem(courseData.getItemCount() - 1);
-      assertEquals("correct course", -160d, lastItem.getValue());
-
-    }
-
-    public void testGetMultiPrimaryTrackData() throws FileNotFoundException
-    {
-      // get our sample data-file
-      final ImportReplay importer = new ImportReplay();
-      final Layers layers = new Layers();
-      final String fName =
-          "../org.mwc.cmap.combined.feature/root_installs/sample_data/MultiStatics/multistatics_buoyfield.rep";
-      final File inFile = new File(fName);
-      assertTrue("input file exists", inFile.exists());
-      final FileInputStream is = new FileInputStream(fName);
-      importer.importThis(fName, is, layers);
-
-      // sort out the sensors
-      importer.storePendingSensors();
-
-      // get the sensor tracks
-      final TrackWrapper rx_1 = (TrackWrapper) layers.findLayer("RX_1");
-      final TrackWrapper rx_2 = (TrackWrapper) layers.findLayer("RX_2");
-
-      final SensorWrapper rx_1_sensor = (SensorWrapper) rx_1.getSensors()
-          .first();
-      final SensorWrapper rx_2_sensor = (SensorWrapper) rx_2.getSensors()
-          .first();
-
-      assertNotNull("found sensor 1", rx_1_sensor);
-      assertNotNull("found sensor 2", rx_2_sensor);
-
-      // ok, we need to move one sensor
-
-      // get the tail
-
-      final SensorContactWrapper[] rx1_cuts = getAllCutsFrom(rx_1_sensor);
-      final SensorContactWrapper[] rx2_cuts = getAllCutsFrom(rx_2_sensor);
-
-      // note: we've commented out some
-      assertEquals("got all cuts", 42, rx1_cuts.length);
-      assertEquals("got all cuts", 66, rx2_cuts.length);
-
-      final String newName = "TMA_LEG";
-
-      // ok, we also have to generate some target track
-      final TMAfromCuts genny = new TMAfromCuts(rx1_cuts, layers,
-          new WorldVector(Math.PI / 2, 0.02, 0), 45, new WorldSpeed(12,
-              WorldSpeed.Kts), Color.RED)
-      {
-        @Override
-        public String getTrackNameFor(final TrackWrapper newTrack)
-        {
-          return newName;
-        }
-
-        @Override
-        public boolean isRunning()
-        {
-          return false;
-        }
-      };
-
-      // create the new TMA
-      try
-      {
-        genny.execute(null, null);
-      }
-      catch (final Exception e)
-      {
-        fail("exception thrown while running command" + e.getMessage());
-        e.printStackTrace();
-      }
-
-      // get the TMA
-      final TrackWrapper tma = (TrackWrapper) layers.findLayer(newName);
-      assertNotNull("found it", tma);
-
-      // have a butchers
-      assertEquals("has segments", 1, tma.getSegments().size());
-      final Collection<Editable> fixes = tma.getUnfilteredItems(new HiResDate(
-          0), new HiResDate(new Date().getTime()));
-
-      assertEquals("has fixes", 42, fixes.size());
-
-      final FixWrapper firstFix = (FixWrapper) fixes.toArray(new Editable[]
-          {})[0];
-      @SuppressWarnings("deprecation")
-      final String toTime = firstFix.getDateTimeGroup().getDate().toGMTString();
-      assertEquals("valid first time", "12 Dec 2014 12:03:40 GMT", toTime);
-
-      // and now the track data object
-      final TrackDataHelper prov = new TrackDataHelper();
-      prov.addSecondary(rx_1);
-      prov.addSecondary(rx_2);
-      prov.setPrimary(tma);
-      prov.setSwitch(true);
-
-      // return prov;
-    }
-
-    public void testSwitchedUpdateBearings() throws ExecutionException, ParseException
-    {
-      final StackedDotHelper helper = new StackedDotHelper();
-      final TimeSeriesCollection dotPlotData = new TimeSeriesCollection();
-      final TimeSeriesCollection linePlotData = new TimeSeriesCollection();
-
-      final TrackDataHelper switcher = getTrackDataWithSingle();
-
-      boolean onlyVis = false;
-      final boolean showCourse = true;
-      final boolean flipAxes = false;
-
-      final ErrorLogger logger = new LoggingService();
-      final boolean updateDoublets = true;
-      final TimeSeriesCollection targetCourseSeries =
-          new TimeSeriesCollection();
-      final TimeSeriesCollection targetSpeedSeries = new TimeSeriesCollection();
-      final TimeSeriesCollection measuredValuesColl =
-          new TimeSeriesCollection();
-      final TimeSeriesCollection ambigValuesColl = new TimeSeriesCollection();
-      final TimeSeries ownshipCourseSeries = new TimeSeries("OS Course");
-      final TimeSeries targetBearingSeries = new TimeSeries("Tgt Bearing");
-      final TimeSeries targetCalculatedSeries = new TimeSeries("target calc");
-      final ResidualXYItemRenderer overviewSpeedRenderer = null;
-      final WrappingResidualRenderer overviewCourseRenderer = null;
-      final SetBackgroundShade backShader = new SetBackgroundShade()
-      {
-        @Override
-        public void setShade(final Paint errorColor)
-        {
-          // just ignore it
-        }
-      };
-
-      helper.initialise(switcher, true, onlyVis, logger, "Bearings", true,
-          false);
-      helper.updateBearingData(dotPlotData, linePlotData, switcher, onlyVis,
-          showCourse, flipAxes, logger, updateDoublets, targetCourseSeries,
-          targetSpeedSeries, measuredValuesColl, ambigValuesColl,
-          ownshipCourseSeries, targetBearingSeries, targetCalculatedSeries,
-          overviewSpeedRenderer, overviewCourseRenderer, backShader);
-
-      // should be zero, since we have too many secondaries
-      assertEquals("has error data", 0, dotPlotData.getSeriesCount());
-
-      switcher.setSwitch(true);
-      helper.updateBearingData(dotPlotData, linePlotData, switcher, onlyVis,
-          showCourse, flipAxes, logger, updateDoublets, targetCourseSeries,
-          targetSpeedSeries, measuredValuesColl, ambigValuesColl,
-          ownshipCourseSeries, targetBearingSeries, targetCalculatedSeries,
-          overviewSpeedRenderer, overviewCourseRenderer, backShader);
-
-      // have a look at what's happened
-      assertEquals("has error data", 8, dotPlotData.getSeriesCount());
-
-      // note: even though TMA only has 9 fixes, we get 10 errors since we interpolate
-      assertEquals("series correct name", "ERRORStail sensor_2", dotPlotData
-          .getSeries(0).getKey());
-      assertEquals("series correct name", "ERRORS_amb_tail sensor_2", dotPlotData
-          .getSeries(1).getKey());
-      assertEquals("series correct name", "ERRORShull sensor_2", dotPlotData
-          .getSeries(2).getKey());
-      assertEquals("series correct name", "ERRORS_amb_hull sensor_2", dotPlotData
-          .getSeries(3).getKey());
-      assertEquals("series correct name", "ERRORStail sensor", dotPlotData
-          .getSeries(4).getKey());
-      assertEquals("series correct name", "ERRORS_amb_tail sensor", dotPlotData
-          .getSeries(5).getKey());
-      assertEquals("series correct name", "ERRORShull sensor", dotPlotData
-          .getSeries(6).getKey());
-      assertEquals("series correct name", "ERRORS_amb_hull sensor", dotPlotData
-          .getSeries(7).getKey());
-
-      // note: even though TMA only has 9 fixes, we get 10 errors since we interpolate
-      assertEquals("series correct length", 8, dotPlotData.getSeries(0)
-          .getItemCount());
-      assertEquals("series correct length", 8, dotPlotData.getSeries(1)
-          .getItemCount());
-      assertEquals("series correct length", 9, dotPlotData.getSeries(2)
-          .getItemCount());
-      assertEquals("series correct length", 9, dotPlotData.getSeries(3)
-          .getItemCount());
-
-      // error plot. the data is ambiguous, so we've got 4 sets of errors (two sensors, port & stbd)
-      assertEquals("has error data", 12, linePlotData.getSeriesCount());
-
-      // note: even though TMA only has 9 fixes, we get 10 errors since we interpolate
-      assertEquals("series correct name", "M_tail sensor_2", linePlotData
-          .getSeries(0).getKey());
-      assertEquals("series correct name", "M_hull sensor_2", linePlotData
-          .getSeries(1).getKey());
-      assertEquals("series correct name", "M_tail sensor", linePlotData
-          .getSeries(2).getKey());
-      assertEquals("series correct name", "M_hull sensor", linePlotData
-          .getSeries(3).getKey());
-      assertEquals("series correct name", "M_tail sensor_2(A)", linePlotData
-          .getSeries(4).getKey());
-      assertEquals("series correct name", "M_hull sensor_2(A)", linePlotData
-          .getSeries(5).getKey());
-      assertEquals("series correct name", "M_tail sensor(A)", linePlotData
-          .getSeries(6).getKey());
-      assertEquals("series correct name", "M_hull sensor(A)", linePlotData
-          .getSeries(7).getKey());
-      assertEquals("series correct name", "Calculatedtail sensor_2", linePlotData
-          .getSeries(8).getKey());
-      assertEquals("series correct name", "Calculatedhull sensor_2", linePlotData
-          .getSeries(9).getKey());
-      assertEquals("series correct name", "Calculatedtail sensor", linePlotData
-          .getSeries(10).getKey());
-      assertEquals("series correct name", "Calculatedhull sensor", linePlotData
-          .getSeries(11).getKey());
-
-      // note: even though TMA only has 9 fixes, we get 10 errors since we interpolate
-      assertEquals("series correct length", 8, linePlotData.getSeries(0)
-          .getItemCount());
-      assertEquals("series correct length", 9, linePlotData.getSeries(1)
-          .getItemCount());
-      assertEquals("series correct length", 8, linePlotData.getSeries(2)
-          .getItemCount());
-      assertEquals("series correct length", 9, linePlotData.getSeries(3)
-          .getItemCount());
-      assertEquals("series correct length", 8, linePlotData.getSeries(4)
-          .getItemCount());
-      assertEquals("series correct length", 9, linePlotData.getSeries(5)
-          .getItemCount());
-      assertEquals("series correct length", 8, linePlotData.getSeries(6)
-          .getItemCount());
-      assertEquals("series correct length", 9, linePlotData.getSeries(7)
-          .getItemCount());
-      assertEquals("series correct length", 8, linePlotData.getSeries(8)
-          .getItemCount());
-      assertEquals("series correct length", 9, linePlotData.getSeries(9)
-          .getItemCount());
-      assertEquals("series correct length", 8, linePlotData.getSeries(10)
-          .getItemCount());
-      assertEquals("series correct length", 9, linePlotData.getSeries(11)
-          .getItemCount());
-
-      // ok, hide a sensor, and recalculate
-      final TrackWrapper primary = (TrackWrapper) switcher
-          .getPrimaryTracks()[0];
-      final SensorWrapper firstSensor = (SensorWrapper) primary.getSensors()
-          .elements().nextElement();
-      firstSensor.setVisible(true);
-
-      onlyVis = false;
-
-      helper.updateBearingData(dotPlotData, linePlotData, switcher, onlyVis,
-          showCourse, flipAxes, logger, updateDoublets, targetCourseSeries,
-          targetSpeedSeries, measuredValuesColl, ambigValuesColl,
-          ownshipCourseSeries, targetBearingSeries, targetCalculatedSeries,
-          overviewSpeedRenderer, overviewCourseRenderer, backShader);
-    }
-
-    public void testUpdateBearings() throws ExecutionException, ParseException
-    {
-      final StackedDotHelper helper = new StackedDotHelper();
-      final TimeSeriesCollection dotPlotData = new TimeSeriesCollection();
-      final TimeSeriesCollection linePlotData = new TimeSeriesCollection();
-
-      final TrackDataHelper switcher = getTrackData();
-
-      boolean onlyVis = false;
-      final boolean showCourse = true;
-      final boolean flipAxes = false;
-
-      final ErrorLogger logger = new LoggingService();
-      final boolean updateDoublets = true;
-      final TimeSeriesCollection targetCourseSeries =
-          new TimeSeriesCollection();
-      final TimeSeriesCollection targetSpeedSeries = new TimeSeriesCollection();
-      final TimeSeriesCollection measuredValuesColl =
-          new TimeSeriesCollection();
-      final TimeSeriesCollection ambigValuesColl = new TimeSeriesCollection();
-      final TimeSeries ownshipCourseSeries = new TimeSeries("OS Course");
-      final TimeSeries targetBearingSeries = new TimeSeries("Tgt Bearing");
-      final TimeSeries targetCalculatedSeries = new TimeSeries("target calc");
-      final ResidualXYItemRenderer overviewSpeedRenderer = null;
-      final WrappingResidualRenderer overviewCourseRenderer = null;
-      final SetBackgroundShade backShader = new SetBackgroundShade()
-      {
-        @Override
-        public void setShade(final Paint errorColor)
-        {
-          // just ignore it
-        }
-      };
-
-      helper.initialise(switcher, true, onlyVis, logger, "Bearings", true,
-          false);
-      helper.updateBearingData(dotPlotData, linePlotData, switcher, onlyVis,
-          showCourse, flipAxes, logger, updateDoublets, targetCourseSeries,
-          targetSpeedSeries, measuredValuesColl, ambigValuesColl,
-          ownshipCourseSeries, targetBearingSeries, targetCalculatedSeries,
-          overviewSpeedRenderer, overviewCourseRenderer, backShader);
-
-      // have a look at what's happened
-
-      // error plot. the data is ambiguous, so we've got 4 sets of errors (two sensors, port & stbd)
-      assertEquals("has error data", 4, dotPlotData.getSeriesCount());
-
-      // note: even though TMA only has 9 fixes, we get 10 errors since we interpolate
-      assertEquals("series correct name", "ERRORStail sensor", dotPlotData
-          .getSeries(0).getKey());
-      assertEquals("series correct name", "ERRORS_amb_tail sensor", dotPlotData
-          .getSeries(1).getKey());
-      assertEquals("series correct name", "ERRORShull sensor", dotPlotData
-          .getSeries(2).getKey());
-      assertEquals("series correct name", "ERRORS_amb_hull sensor", dotPlotData
-          .getSeries(3).getKey());
-
-      // note: even though TMA only has 9 fixes, we get 10 errors since we interpolate
-      assertEquals("series correct length", 8, dotPlotData.getSeries(0)
-          .getItemCount());
-      assertEquals("series correct length", 8, dotPlotData.getSeries(1)
-          .getItemCount());
-      assertEquals("series correct length", 9, dotPlotData.getSeries(2)
-          .getItemCount());
-      assertEquals("series correct length", 9, dotPlotData.getSeries(3)
-          .getItemCount());
-
-      // error plot. the data is ambiguous, so we've got 4 sets of errors (two sensors, port & stbd)
-      assertEquals("has error data", 6, linePlotData.getSeriesCount());
-
-      // note: even though TMA only has 9 fixes, we get 10 errors since we interpolate
-      assertEquals("series correct name", "M_tail sensor", linePlotData
-          .getSeries(0).getKey());
-      assertEquals("series correct name", "M_hull sensor", linePlotData
-          .getSeries(1).getKey());
-      assertEquals("series correct name", "M_tail sensor(A)", linePlotData
-          .getSeries(2).getKey());
-      assertEquals("series correct name", "M_hull sensor(A)", linePlotData
-          .getSeries(3).getKey());
-      assertEquals("series correct name", "Calculatedtail sensor", linePlotData
-          .getSeries(4).getKey());
-      assertEquals("series correct name", "Calculatedhull sensor", linePlotData
-          .getSeries(5).getKey());
-
-      // note: even though TMA only has 9 fixes, we get 10 errors since we interpolate
-      assertEquals("series correct length", 8, linePlotData.getSeries(0)
-          .getItemCount());
-      assertEquals("series correct length", 9, linePlotData.getSeries(1)
-          .getItemCount());
-      assertEquals("series correct length", 8, linePlotData.getSeries(2)
-          .getItemCount());
-      assertEquals("series correct length", 9, linePlotData.getSeries(3)
-          .getItemCount());
-      assertEquals("series correct length", 8, linePlotData.getSeries(4)
-          .getItemCount());
-      assertEquals("series correct length", 9, linePlotData.getSeries(5)
-          .getItemCount());
-
-      // ok, hide a sensor, and recalculate
-      final TrackWrapper primary = (TrackWrapper) switcher
-          .getPrimaryTracks()[0];
-      final SensorWrapper firstSensor = (SensorWrapper) primary.getSensors()
-          .elements().nextElement();
-      firstSensor.setVisible(true);
-
-      onlyVis = false;
-
-      helper.updateBearingData(dotPlotData, linePlotData, switcher, onlyVis,
-          showCourse, flipAxes, logger, updateDoublets, targetCourseSeries,
-          targetSpeedSeries, measuredValuesColl, ambigValuesColl,
-          ownshipCourseSeries, targetBearingSeries, targetCalculatedSeries,
-          overviewSpeedRenderer, overviewCourseRenderer, backShader);
-
-      // have a look at what's happened
-
-      // error plot. the data is ambiguous, so we've got 4 sets of errors (two sensors, port & stbd)
-      assertEquals("has error data", 4, dotPlotData.getSeriesCount());
-
-      // note: even though TMA only has 9 fixes, we get 10 errors since we interpolate
-      assertEquals("series correct name", "ERRORStail sensor", dotPlotData
-          .getSeries(0).getKey());
-      assertEquals("series correct name", "ERRORS_amb_tail sensor", dotPlotData
-          .getSeries(1).getKey());
-      assertEquals("series correct name", "ERRORShull sensor", dotPlotData
-          .getSeries(2).getKey());
-      assertEquals("series correct name", "ERRORS_amb_hull sensor", dotPlotData
-          .getSeries(3).getKey());
-
-      // note: even though TMA only has 9 fixes, we get 10 errors since we interpolate
-      assertEquals("series correct length", 8, dotPlotData.getSeries(0)
-          .getItemCount());
-      assertEquals("series correct length", 8, dotPlotData.getSeries(1)
-          .getItemCount());
-      assertEquals("series correct length", 9, dotPlotData.getSeries(2)
-          .getItemCount());
-      assertEquals("series correct length", 9, dotPlotData.getSeries(3)
-          .getItemCount());
-
-      // error plot. the data is ambiguous, so we've got 4 sets of errors (two sensors, port & stbd)
-      assertEquals("has error data", 6, linePlotData.getSeriesCount());
-
-      // note: even though TMA only has 9 fixes, we get 10 errors since we interpolate
-      assertEquals("series correct name", "M_tail sensor", linePlotData
-          .getSeries(0).getKey());
-      assertEquals("series correct name", "M_hull sensor", linePlotData
-          .getSeries(1).getKey());
-      assertEquals("series correct name", "M_tail sensor(A)", linePlotData
-          .getSeries(2).getKey());
-      assertEquals("series correct name", "M_hull sensor(A)", linePlotData
-          .getSeries(3).getKey());
-      assertEquals("series correct name", "Calculatedtail sensor", linePlotData
-          .getSeries(4).getKey());
-      assertEquals("series correct name", "Calculatedhull sensor", linePlotData
-          .getSeries(5).getKey());
-
-      // note: even though TMA only has 9 fixes, we get 10 errors since we interpolate
-      assertEquals("series correct length", 8, linePlotData.getSeries(0)
-          .getItemCount());
-      assertEquals("series correct length", 9, linePlotData.getSeries(1)
-          .getItemCount());
-      assertEquals("series correct length", 8, linePlotData.getSeries(2)
-          .getItemCount());
-      assertEquals("series correct length", 9, linePlotData.getSeries(3)
-          .getItemCount());
-      assertEquals("series correct length", 8, linePlotData.getSeries(4)
-          .getItemCount());
-      assertEquals("series correct length", 9, linePlotData.getSeries(5)
-          .getItemCount());
-
-      onlyVis = true;
-
-      helper.updateBearingData(dotPlotData, linePlotData, switcher, onlyVis,
-          showCourse, flipAxes, logger, updateDoublets, targetCourseSeries,
-          targetSpeedSeries, measuredValuesColl, ambigValuesColl,
-          ownshipCourseSeries, targetBearingSeries, targetCalculatedSeries,
-          overviewSpeedRenderer, overviewCourseRenderer, backShader);
-
-      // have a look at what's happened
-
-      // error plot. the data is ambiguous, so we've got 4 sets of errors (two sensors, port & stbd)
-      assertEquals("has error data", 2, dotPlotData.getSeriesCount());
-
-      // note: even though TMA only has 9 fixes, we get 10 errors since we interpolate
-      assertEquals("series correct length", 9, dotPlotData.getSeries(0)
-          .getItemCount());
-      assertEquals("series correct length", 9, dotPlotData.getSeries(1)
-          .getItemCount());
-
-      // note: even though TMA only has 9 fixes, we get 10 errors since we interpolate
-      assertEquals("series correct name", "ERRORS", dotPlotData.getSeries(0)
-          .getKey());
-      assertEquals("series correct name", "ERRORS_amb_", dotPlotData.getSeries(
-          1).getKey());
-
-      // error plot. the data is ambiguous, so we've got 4 sets of errors (two sensors, port & stbd)
-      assertEquals("has error data", 3, linePlotData.getSeriesCount());
-
-      // note: even though TMA only has 9 fixes, we get 10 errors since we interpolate
-      assertEquals("series correct length", 9, linePlotData.getSeries(0)
-          .getItemCount());
-      assertEquals("series correct length", 9, linePlotData.getSeries(1)
-          .getItemCount());
-      assertEquals("series correct length", 9, linePlotData.getSeries(2)
-          .getItemCount());
-
-      // note: even though TMA only has 9 fixes, we get 10 errors since we interpolate
-      assertEquals("series correct name", "M_", linePlotData.getSeries(0)
-          .getKey());
-      assertEquals("series correct name", "M_(A)", linePlotData.getSeries(1)
-          .getKey());
-      assertEquals("series correct name", "Calculated", linePlotData.getSeries(
-          2).getKey());
-
-      // and make the second sensor visible
-      final Enumeration<Editable> sIter = primary.getSensors().elements();
-      while (sIter.hasMoreElements())
-      {
-        final SensorWrapper sensor = (SensorWrapper) sIter.nextElement();
-        sensor.setVisible(true);
-      }
-
-      helper.updateBearingData(dotPlotData, linePlotData, switcher, onlyVis,
-          showCourse, flipAxes, logger, updateDoublets, targetCourseSeries,
-          targetSpeedSeries, measuredValuesColl, ambigValuesColl,
-          ownshipCourseSeries, targetBearingSeries, targetCalculatedSeries,
-          overviewSpeedRenderer, overviewCourseRenderer, backShader);
-
-      // error plot. the data is ambiguous, so we've got 4 sets of errors (two sensors, port & stbd)
-      assertEquals("has error data", 4, dotPlotData.getSeriesCount());
-
-      // note: even though TMA only has 9 fixes, we get 10 errors since we interpolate
-      assertEquals("series correct name", "ERRORStail sensor", dotPlotData
-          .getSeries(0).getKey());
-      assertEquals("series correct name", "ERRORS_amb_tail sensor", dotPlotData
-          .getSeries(1).getKey());
-      assertEquals("series correct name", "ERRORShull sensor", dotPlotData
-          .getSeries(2).getKey());
-      assertEquals("series correct name", "ERRORS_amb_hull sensor", dotPlotData
-          .getSeries(3).getKey());
-
-      // note: even though TMA only has 9 fixes, we get 10 errors since we interpolate
-      assertEquals("series correct length", 8, dotPlotData.getSeries(0)
-          .getItemCount());
-      assertEquals("series correct length", 8, dotPlotData.getSeries(1)
-          .getItemCount());
-      assertEquals("series correct length", 9, dotPlotData.getSeries(2)
-          .getItemCount());
-      assertEquals("series correct length", 9, dotPlotData.getSeries(3)
-          .getItemCount());
-
-      // error plot. the data is ambiguous, so we've got 4 sets of errors (two sensors, port & stbd)
-      assertEquals("has error data", 6, linePlotData.getSeriesCount());
-
-      // note: even though TMA only has 9 fixes, we get 10 errors since we interpolate
-      assertEquals("series correct name", "M_tail sensor", linePlotData
-          .getSeries(0).getKey());
-      assertEquals("series correct name", "M_hull sensor", linePlotData
-          .getSeries(1).getKey());
-      assertEquals("series correct name", "M_tail sensor(A)", linePlotData
-          .getSeries(2).getKey());
-      assertEquals("series correct name", "M_hull sensor(A)", linePlotData
-          .getSeries(3).getKey());
-      assertEquals("series correct name", "Calculatedtail sensor", linePlotData
-          .getSeries(4).getKey());
-      assertEquals("series correct name", "Calculatedhull sensor", linePlotData
-          .getSeries(5).getKey());
-
-      // note: even though TMA only has 9 fixes, we get 10 errors since we interpolate
-      assertEquals("series correct length", 8, linePlotData.getSeries(0)
-          .getItemCount());
-      assertEquals("series correct length", 9, linePlotData.getSeries(1)
-          .getItemCount());
-      assertEquals("series correct length", 8, linePlotData.getSeries(2)
-          .getItemCount());
-      assertEquals("series correct length", 9, linePlotData.getSeries(3)
-          .getItemCount());
-      assertEquals("series correct length", 8, linePlotData.getSeries(4)
-          .getItemCount());
-      assertEquals("series correct length", 9, linePlotData.getSeries(5)
-          .getItemCount());
-
-    }
-
-    public FixWrapper getShiftedFix(FixWrapper fix)
-    {
-      WorldLocation newLoc = fix.getLocation().add(new WorldVector(0.002,
-          Math.PI / 2, 0.0d));
-      Fix theFix = new Fix(fix.getDateTimeGroup(), newLoc, fix.getCourse(), fix
-          .getSpeed());
-      FixWrapper res = new FixWrapper(theFix);
-      return res;
-    }
-
-    public TrackDataHelper getTrackDataWithSingle() throws ParseException
-    {
-      final Layers layers = getData();
-      final TrackWrapper ownship = (TrackWrapper) layers.findLayer("SENSOR");
-      assertNotNull("found ownship", ownship);
-
-      final BaseLayer sensors = ownship.getSensors();
-      assertEquals("has all sensors", 2, sensors.size());
-
-      // ok, create another sensor track
-      final TrackWrapper singleP = new TrackWrapper();
-      singleP.setName("Single");
-      FixWrapper firstLoc = getShiftedFix((FixWrapper) ownship
-          .getPositionIterator().nextElement());
-      singleP.add(firstLoc);
-
-      Enumeration<Editable> sIter = sensors.elements();
-      while (sIter.hasMoreElements())
-      {
-        SensorWrapper thisS = (SensorWrapper) sIter.nextElement();
-        SensorWrapper newS = new SensorWrapper(thisS.getName() + "_2");
-        singleP.add(newS);
-        Enumeration<Editable> cutITer = thisS.elements();
-        while (cutITer.hasMoreElements())
-        {
-          SensorContactWrapper scw = (SensorContactWrapper) cutITer.nextElement();
-          SensorContactWrapper dup = new SensorContactWrapper(scw);
-          newS.add(dup);
-        }
-      }
-
-      // get the tail
-      final SensorWrapper tailSensor = (SensorWrapper) sensors.find(
-          "tail sensor");
-      assertNotNull("found tail", tailSensor);
-      final SensorWrapper hullSensor = (SensorWrapper) sensors.find(
-          "hull sensor");
-      assertNotNull("found hull", hullSensor);
-
-      // give it it's offset
-      tailSensor.setSensorOffset(new ArrayLength(1000));
-
-      final SensorContactWrapper[] tailItems = getAllCutsFrom(tailSensor);
-      final SensorContactWrapper[] hullItems = getAllCutsFrom(hullSensor);
-
-      // note: we've commented out some
-      assertEquals("got all cuts", 8, tailItems.length);
-      assertEquals("got all cuts", 9, hullItems.length);
-
-      final String newName = "TMA_LEG";
-
-      // ok, we also have to generate some target track
-      final TMAfromCuts genny = new TMAfromCuts(tailItems, layers,
-          new WorldVector(Math.PI / 2, 0.02, 0), 45, new WorldSpeed(12,
-              WorldSpeed.Kts), Color.RED)
-      {
-        @Override
-        public String getTrackNameFor(final TrackWrapper newTrack)
-        {
-          return newName;
-        }
-
-        @Override
-        public boolean isRunning()
-        {
-          return false;
-        }
-      };
-
-      // create the new TMA
-      try
-      {
-        genny.execute(null, null);
-      }
-      catch (final Exception e)
-      {
-        fail("exception thrown while running command" + e.getMessage());
-        e.printStackTrace();
-      }
-
-      // get the TMA
-      final TrackWrapper tma = (TrackWrapper) layers.findLayer(newName);
-      assertNotNull("found it", tma);
-
-      // have a butchers
-      assertEquals("has segments", 1, tma.getSegments().size());
-      final Collection<Editable> fixes = tma.getUnfilteredItems(new HiResDate(
-          0), new HiResDate(new Date().getTime()));
-
-      // note: only 8 fixes in leg, since two sensor cut was hidden
-      assertEquals("has fixes", 8, fixes.size());
-
-      final FixWrapper firstFix = (FixWrapper) fixes.toArray(new Editable[]
-          {})[0];
-      @SuppressWarnings("deprecation")
-      final String toTime = firstFix.getDateTimeGroup().getDate().toGMTString();
-      assertEquals("valid first time", "12 Jan 2010 12:00:15 GMT", toTime);
-
-      // and now the track data object
-      final TrackDataHelper prov = new TrackDataHelper();
-      prov.setPrimary(tma);
-      prov.addSecondary(ownship);
-      prov.addSecondary(singleP);
-      prov.setSwitch(false);
-
-      return prov;
-    }
-  }
-
-  public static final String MEASURED_DATASET = "Measured";
-
-  public static final String CALCULATED_VALUES = "Calculated";
-
-  /**
-   * the maximum number of items we plot as symbols. Above this we just use a line
-   */
-  private final static int MAX_ITEMS_TO_PLOT = 1000;
-
-  /**
-   * produce a color shade, according to whether the max error is inside 3 degrees or not.
-   *
-   * @param errorSeries
-   * @return
-   */
-  private static Paint calculateErrorShadeFor(
-      final TimeSeriesCollection errorSeries, final double cutOffValue)
-  {
-    final Paint col;
-    double maxError = 0d;
-
-    final Iterator<?> sIter = errorSeries.getSeries().iterator();
-    while (sIter.hasNext())
-    {
-      final TimeSeries ts = (TimeSeries) sIter.next();
-      final List<?> items = ts.getItems();
-      for (final Iterator<?> iterator = items.iterator(); iterator.hasNext();)
-      {
-        final TimeSeriesDataItem item = (TimeSeriesDataItem) iterator.next();
-        final boolean useMe;
-        // check this isn't infill
-        if (item instanceof ColouredDataItem)
-        {
-          final ColouredDataItem cd = (ColouredDataItem) item;
-          useMe = cd.isShapeFilled();
-        }
-        else
-        {
-          useMe = true;
-        }
-        if (useMe)
-        {
-          final double thisE = (Double) item.getValue();
-          maxError = Math.max(maxError, Math.abs(thisE));
-        }
-      }
-    }
-
-    if (maxError > cutOffValue)
-    {
-      col = new Color(1f, 0f, 0f, 0.05f);
-    }
-    else
-    {
-      final float shade = (float) (0.03f + (cutOffValue - maxError) * 0.02f);
-      col = new Color(0f, 1f, 0f, shade);
-    }
-
-    return col;
-  }
-
-  private static void clearPrivateListeners(final ISecondaryTrack targetTrack)
-  {
-    if (targetTrack instanceof TrackWrapper)
-    {
-      final TrackWrapper target = (TrackWrapper) targetTrack;
-
-      // ok - we may have registered some interpolation listeners on the track
-      // delete them if necessary
-      final PropertyChangeListener[] list = target.getPropertyChangeListeners(
-          PlainWrapper.LOCATION_CHANGED);
-      for (final PropertyChangeListener t : list)
-      {
-        if (t instanceof PrivatePropertyChangeListener)
-        {
-          final PrivatePropertyChangeListener prop =
-              (PrivatePropertyChangeListener) t;
-          prop.detach();
-        }
-      }
-    }
-  }
-
-  /**
-   * either produce a list, or build up a list of segments
-   *
-   * @param secondaryTrack
-   * @param editable
-   * @return
-   */
-  private static SegmentList collateSegments(
-      final ISecondaryTrack secondaryTrack, final Editable editable)
-  {
-    final SegmentList segList;
-
-    if (editable instanceof SegmentList)
-    {
-      segList = (SegmentList) editable;
-    }
-    else
-    {
-      segList = new SegmentList();
-      // note: we can only set the wrapper
-      // if we're looking at a real TMA solution
-      if (secondaryTrack instanceof TrackWrapper)
-      {
-        segList.setWrapper((TrackWrapper) secondaryTrack);
-      }
-
-      // ok, add this segment to the list
-      segList.addSegment((TrackSegment) editable);
-    }
-    return segList;
-  }
-
-  /**
-   * determine if this time series contains many identical values - this is an indicator for data
-   * coming from a simulator, for which turns can't be determined by our peak tracking algorithm.
-   *
-   * @param dataset
-   * @return
-   */
-  private static boolean containsIdenticalValues(final TimeSeries dataset,
-      final Integer NumMatches)
-  {
-    final int num = dataset.getItemCount();
-
-    final int numMatches;
-    if (NumMatches != null)
-    {
-      numMatches = NumMatches;
-    }
-    else
-    {
-      final double MATCH_PROPORTION = 0.1;
-      numMatches = (int) (num * MATCH_PROPORTION);
-    }
-
-    double lastCourse = 0d;
-    int matchCount = 0;
-
-    for (int ctr = 0; ctr < num; ctr++)
-    {
-      final TimeSeriesDataItem thisItem = dataset.getDataItem(ctr);
-      final double thisCourse = (Double) thisItem.getValue();
-      if (thisCourse == lastCourse)
-      {
-        // ok, count the duplicates
-        matchCount++;
-
-        if (matchCount >= numMatches)
-        {
-          return true;
-        }
-      }
-      else
-      {
-        matchCount = 0;
-      }
-      lastCourse = thisCourse;
-    }
-
-    return false;
-  }
-
-  private static void generateInterpolatedDoublet(final HiResDate requiredTime,
-      final TargetDoublet doublet, final TrackSegment segment)
-  {
-    // ok, we'll interpolate the nearest value
-    FixWrapper before = null;
-    FixWrapper after = null;
-    final Enumeration<Editable> fixes = segment.elements();
-    while (fixes.hasMoreElements() && after == null)
-    {
-      final FixWrapper thisF = (FixWrapper) fixes.nextElement();
-
-      final HiResDate thisTime = thisF.getDTG();
-
-      if (before == null || thisTime.lessThan(requiredTime))
-      {
-        before = thisF;
-      }
-      else if (thisTime.greaterThanOrEqualTo(requiredTime))
-      {
-        after = thisF;
-      }
-    }
-
-    // just check if we're on one of the values
-    final FixWrapper toUse;
-    if (before != null && before.getDTG().equals(requiredTime))
-    {
-      toUse = before;
-    }
-    else if (after != null && after.getDTG().equals(requiredTime))
-    {
-      toUse = after;
-    }
-    else
-    {
-      // ok, we've now boxed the required value
-      toUse = FixWrapper.interpolateFix(before, after, requiredTime);
-
-      final FixWrapper beforeF = before;
-      final FixWrapper afterF = after;
-
-      // note. the interpolated fix needs to move, if the segments moves
-      final PropertyChangeListener newListener =
-          new PrivatePropertyChangeListener(segment.getWrapper(),
-              PlainWrapper.LOCATION_CHANGED)
-      {
-        @Override
-        public void propertyChange(final PropertyChangeEvent evt)
-        {
-          final FixWrapper tmpFix = FixWrapper.interpolateFix(beforeF,
-              afterF, requiredTime);
-          toUse.setLocation(tmpFix.getLocation());
-        }
-      };
-      segment.getWrapper().addPropertyChangeListener(
-          PlainWrapper.LOCATION_CHANGED, newListener);
-    }
-
-    doublet.targetFix = toUse;
-    doublet.targetParent = segment;
-  }
-
-  /**
-   * sort out data of interest
-   *
-   */
-  public static TreeSet<Doublet> getDoublets(final List<TrackWrapper> primaries,
-      final ISecondaryTrack targetTrack, final boolean onlyVis,
-      final boolean needBearing, final boolean needFrequency)
-  {
-    final TreeSet<Doublet> res = new TreeSet<Doublet>();
-
-    // note - we have to inject some listeners, so that
-    // interpolated fixes know when their parent has updated.
-    // each time we come in here, we delete existing ones,
-    // as housekeeping.
-    clearPrivateListeners(targetTrack);
-
-    final Vector<TrackSegment> theSegments;
-    if (targetTrack != null)
-    {
-      theSegments = getTargetLegs(targetTrack);
-    }
-    else
-    {
-      theSegments = null;
-    }
-
-    for (final TrackWrapper sensorHost : primaries)
-    {
-      // loop through our sensor data
-      final Enumeration<Editable> sensors = sensorHost.getSensors().elements();
-      while (sensors.hasMoreElements())
-      {
-        final SensorWrapper sensor = (SensorWrapper) sensors.nextElement();
-        storeDoubletsFor(sensor, res, onlyVis, needBearing, needFrequency,
-            theSegments, sensorHost, targetTrack);
-
-      } // loop through sensors
-    } // loop through primaries
-
-    return res;
-  }
-
-  private static TimeSeries getSinglePointCourseData(
-      final TrackWrapper primaryTrack, final ISecondaryTrack secondaryTrack,
-      final boolean flipAxes)
-  {
-    final TimeSeries osCourseValues = new TimeSeries(primaryTrack.getName());
-
-    // get the single location
-    final FixWrapper loc = (FixWrapper) primaryTrack.getPositionIterator()
-        .nextElement();
-    final double ownshipCourse = MWC.Algorithms.Conversions.Rads2Degs(loc
-        .getCourse());
-
-    final Enumeration<Editable> segments = secondaryTrack.segments();
-    while (segments.hasMoreElements())
-    {
-      final Editable nextE = segments.nextElement();
-
-      // produce a list of segments even if there's actually only one
-      final SegmentList segList = collateSegments(secondaryTrack, nextE);
-
-      final Enumeration<Editable> segIter = segList.elements();
-      while (segIter.hasMoreElements())
-      {
-        final TrackSegment segment = (TrackSegment) segIter.nextElement();
-
-        final Enumeration<Editable> enumer = segment.elements();
-        while (enumer.hasMoreElements())
-        {
-          final FixWrapper thisTgtFix = (FixWrapper) enumer.nextElement();
-
-          double thisCourse = ownshipCourse;
-
-          // stop, stop, stop - do we wish to plot bearings in the +/- 180 domain?
-          if (flipAxes && thisCourse > 180)
-          {
-            thisCourse -= 360;
-          }
-          final FixedMillisecond thisMilli = new FixedMillisecond(thisTgtFix
-              .getDateTimeGroup().getDate().getTime());
-          final ColouredDataItem crseBearing = new ColouredDataItem(thisMilli,
-              ownshipCourse, loc.getColor(), true, null, true, true);
-          osCourseValues.add(crseBearing);
-        }
-      }
-    }
-
-    return osCourseValues;
-  }
-
-  private static TimeSeries getStandardCourseData(
-      final TrackWrapper primaryTrack, final boolean flipAxes,
-      final HiResDate startDTG, final HiResDate endDTG)
-  {
-
-    final TimeSeries osCourseValues = new TimeSeries(primaryTrack.getName());
-
-    // loop through using the iterator
-    final Enumeration<Editable> pIter = primaryTrack.getPositionIterator();
-    final TimePeriod validPeriod = new TimePeriod.BaseTimePeriod(startDTG,
-        endDTG);
-    final List<Editable> validItems = new LinkedList<Editable>();
-    while (pIter.hasMoreElements())
-    {
-      final FixWrapper fw = (FixWrapper) pIter.nextElement();
-      if (validPeriod.contains(fw.getDateTimeGroup()))
-      {
-        validItems.add(fw);
-      }
-      else
-      {
-        // have we passed the end of the requested period?
-        if (fw.getDateTimeGroup().greaterThan(endDTG))
-        {
-          // ok, drop out
-          break;
-        }
-      }
-    }
-
-    // ok, now go through the list
-    final Iterator<Editable> vIter = validItems.iterator();
-    final int freq = Math.max(1, validItems.size() / MAX_ITEMS_TO_PLOT);
-    int ctr = 0;
-    while (vIter.hasNext())
-    {
-      final Editable ed = vIter.next();
-      if (ctr++ % freq == 0)
-      {
-        final FixWrapper fw = (FixWrapper) ed;
-        final FixedMillisecond thisMilli = new FixedMillisecond(fw
-            .getDateTimeGroup().getDate().getTime());
-        double ownshipCourse = MWC.Algorithms.Conversions.Rads2Degs(fw
-            .getCourse());
-
-        // stop, stop, stop - do we wish to plot bearings in the +/- 180 domain?
-        if (flipAxes && ownshipCourse > 180)
-        {
-          ownshipCourse -= 360;
-        }
-
-        final ColouredDataItem crseBearing = new ColouredDataItem(thisMilli,
-            ownshipCourse, fw.getColor(), true, null, true, true);
-        osCourseValues.add(crseBearing);
-      }
-    }
-
-    return osCourseValues;
-  }
-
-  /**
-   *
-   * @param workingFix
-   *          pre-existing fix object, to stop us repeatedly creating it
-   * @param theSegments
-   *          the segment within this track
-   * @param requiredTime
-   *          the time we need data for
-   * @param interpFix
-   *          whether to only accept a target fix within 1 second of the target time, or to
-   *          interpolate the nearest one
-   * @param allowInfill
-   *          whether we generate a doublet for dynamic infill segments
-   * @return a Doublet containing the relevant data
-   */
-  private static TargetDoublet getTargetDoublet(final FixWrapper workingFix,
-      final Vector<TrackSegment> theSegments, final HiResDate requiredTime,
-      final boolean interpFix, final boolean allowInfill)
-  {
-    final TargetDoublet doublet = new TargetDoublet();
-    if (theSegments != null && !theSegments.isEmpty())
-    {
-      final Iterator<TrackSegment> iter = theSegments.iterator();
-      while (iter.hasNext())
-      {
-        final TrackSegment ts = iter.next();
-
-        if (ts.endDTG() == null || ts.startDTG() == null)
-        {
-          // ok, move onto the next segment
-          CorePlugin.logError(IStatus.WARNING,
-              "Warning, segment is missing data:" + ts, null);
-          continue;
-        }
-
-        final TimePeriod validPeriod = new TimePeriod.BaseTimePeriod(ts
-            .startDTG(), ts.endDTG());
-        if (validPeriod.contains(requiredTime))
-        {
-
-          // if this is an infill, then we're relaxed about the errors
-          if (ts instanceof DynamicInfillSegment)
-          {
-            // aaah, but are we interested in infill segments?
-            if (allowInfill)
-            {
-              handleDynamicInfill(workingFix, requiredTime, doublet, ts);
-            }
-          }
-          else
-          {
-            // see if we're allowing an interpolated fix
-            if (interpFix)
-            {
-              generateInterpolatedDoublet(requiredTime, doublet, ts);
-              break;
-            }
-            else
-            {
-              // ok, check we have a TMA fix almost exactly at this time
-              final Enumeration<Editable> fixes = ts.elements();
-              while (fixes.hasMoreElements())
-              {
-                final FixWrapper thisF = (FixWrapper) fixes.nextElement();
-
-                // note: workaround. When we've merged the track,
-                // the new legs are actually one millisecond later.
-                // workaround this.
-                final long timeDiffMicros = Math.abs(thisF.getDTG().getMicros()
-                    - requiredTime.getMicros());
-
-                if (timeDiffMicros <= 1000)
-                {
-                  // sorted. here we go
-                  doublet.targetParent = ts;
-
-                  doublet.targetFix = thisF;
-
-                  // ok, done.
-                  break;
-                }
-              }
-            }
-          }
-        }
-      }
-    }
-
-    return doublet;
-  }
-
-  private static Vector<TrackSegment> getTargetLegs(
-      final ISecondaryTrack targetTrack)
-  {
-    final Vector<TrackSegment> _theSegments = new Vector<TrackSegment>();
-    final Enumeration<Editable> trkData = targetTrack.segments();
-
-    while (trkData.hasMoreElements())
-    {
-      final Editable thisI = trkData.nextElement();
-      if (thisI instanceof SegmentList)
-      {
-        final SegmentList thisList = (SegmentList) thisI;
-        final Enumeration<Editable> theElements = thisList.elements();
-        while (theElements.hasMoreElements())
-        {
-          final TrackSegment ts = (TrackSegment) theElements.nextElement();
-          if (ts.getVisible())
-          {
-            _theSegments.add(ts);
-          }
-        }
-
-      }
-      else if (thisI instanceof TrackSegment)
-      {
-        final TrackSegment ts = (TrackSegment) thisI;
-        _theSegments.add(ts);
-      }
-    }
-    return _theSegments;
-  }
-
-  private static Color halfWayColor(final Color a, final Color b)
-  {
-    final int red = (a.getRed() + b.getRed()) / 2;
-    final int blue = (a.getBlue() + b.getBlue()) / 2;
-    final int green = (a.getGreen() + b.getGreen()) / 2;
-    return new Color(red, blue, green);
-  }
-
-  private static void handleDynamicInfill(final FixWrapper workingFix,
-      final HiResDate requiredTime, final TargetDoublet doublet,
-      final TrackSegment segment)
-  {
-    // sorted. here we go
-    doublet.targetParent = segment;
-
-    // create an object with the right time
-    workingFix.getFix().setTime(requiredTime);
-
-    // and find any matching items
-    final SortedSet<Editable> items = segment.tailSet(workingFix);
-    if (!items.isEmpty())
-    {
-      doublet.targetFix = (FixWrapper) items.first();
-    }
-  }
-
-  /**
-   * is this a multi-sensor dataset?
-   *
-   * @param doublets
-   * @return
-   */
-  private final static boolean isMultiSensor(final TreeSet<Doublet> doublets)
-  {
-
-    final Iterator<Doublet> iter = doublets.iterator();
-    SensorWrapper lastS = null;
-    TrackWrapper lastT = null;
-    while (iter.hasNext())
-    {
-      final Doublet next = iter.next();
-      final SensorWrapper thisS = next.getSensorCut().getSensor();
-      final TrackWrapper thisT = thisS.getHost();
-      if (lastS == null)
-      {
-        lastS = thisS;
-      }
-      else if (!lastS.equals(thisS))
-      {
-        return true;
-      }
-      if (lastT == null)
-      {
-        lastT = thisT;
-      }
-      else if (!lastT.equals(thisT))
-      {
-        return true;
-      }
-    }
-    return false;
-  }
-
-  /**
-   * utility method to add a value to a series, calculating the series if necessary
-   *
-   * @param collection
-   *          parent collection
-   * @param seriesName
-   *          name of series of operate on
-   * @param bFreq
-   *          data item to add
-   */
-  static private void safelyAddItem(final TimeSeriesCollection collection,
-      final String seriesName, final TimeSeriesDataItem bFreq)
-  {
-    TimeSeries series = collection.getSeries(seriesName);
-    if (series == null)
-    {
-      series = new TimeSeries(seriesName);
-      collection.addSeries(series);
-    }
-
-    // wrap the "add" event. We still may get duplicate entries, since
-    // multiple series may have the same name - meaning we try to put
-    // multiple cuts into the same time series.
-    try
-    {
-      series.add(bFreq);
-    }
-    catch (SeriesException se)
-    {
-      CorePlugin.logError(IStatus.WARNING,
-          "Mistakenly tried to add duplicate value to series:" + seriesName + " at:" + bFreq.getPeriod(),
-          null);
-    }
-  }
-
-  public static ArrayList<Zone> sliceOwnship(final TimeSeries osCourse,
-      final ZoneChart.ColorProvider colorProvider)
-  {
-    // make a decision on which ownship slicer to use
-    final IOwnshipLegDetector detector;
-    if (containsIdenticalValues(osCourse, null))
-    {
-      detector = new ArtificalLegDetector();
-    }
-    else
-    {
-      detector = new PeakTrackingOwnshipLegDetector();
-    }
-
-    final int num = osCourse.getItemCount();
-    final long[] times = new long[num];
-    final double[] speeds = new double[num];
-    final double[] courses = new double[num];
-
-    for (int ctr = 0; ctr < num; ctr++)
-    {
-      final TimeSeriesDataItem thisItem = osCourse.getDataItem(ctr);
-      final FixedMillisecond thisM = (FixedMillisecond) thisItem.getPeriod();
-      times[ctr] = thisM.getMiddleMillisecond();
-      speeds[ctr] = 0;
-      courses[ctr] = (Double) thisItem.getValue();
-    }
-    final List<LegOfData> legs = detector.identifyOwnshipLegs(times, speeds,
-        courses, 5, Precision.LOW);
-    final ArrayList<Zone> res = new ArrayList<Zone>();
-
-    for (final LegOfData leg : legs)
-    {
-      final Zone newZone = new Zone(leg.getStart(), leg.getEnd(), colorProvider
-          .getZoneColor());
-      res.add(newZone);
-    }
-
-    return res;
-  }
-
-  private static ColouredDataItem storeAmbiguousCut(final double ambigBearing,
-      final boolean flipAxes, final boolean bearingToPort,
-      final Color thisColor, final Doublet thisD, final Color grayShade,
-      final RegularTimePeriod thisMilli, final boolean parentIsNotDynamic)
-  {
-    double theBearing = ambigBearing;
-
-    // put the ambig baering into the correct domain
-    while (theBearing < 0)
-    {
-      theBearing += 360;
-    }
-
-    if (flipAxes && theBearing > 180)
-    {
-      theBearing -= 360;
-    }
-
-    // make the color darker, if we're on the stbd bearnig
-    final Color ambigColor;
-    if (bearingToPort)
-    {
-      ambigColor = thisColor.darker();
-    }
-    else
-    {
-      ambigColor = thisColor;
-    }
-
-    // if this cut has been resolved, we don't show a symbol
-    // for the ambiguous cut
-    final boolean showSymbol = true;
-    final Color color = thisD.getHasBeenResolved() ? grayShade : ambigColor;
-
-    final ColouredDataItem amBearing = new ColouredDataItem(thisMilli,
-        theBearing, color, false, null, showSymbol, parentIsNotDynamic, thisD
-        .getSensorCut());
-    return amBearing;
-  }
-
-  private static void storeDoubletsFor(final SensorWrapper sensor,
-      final TreeSet<Doublet> res, final boolean onlyVis,
-      final boolean needBearing, final boolean needFrequency,
-      final Vector<TrackSegment> theSegments, final WatchableList sensorHost,
-      final ISecondaryTrack targetTrack)
-  {
-    if (!onlyVis || (onlyVis && sensor.getVisible()))
-    {
-      // friendly fix-wrapper to save us repeatedly creating it
-      final FixWrapper index = new FixWrapper(new Fix(null, new WorldLocation(0,
-          0, 0), 0.0, 0.0));
-
-      final Enumeration<Editable> cuts = sensor.elements();
-      while (cuts.hasMoreElements())
-      {
-        final SensorContactWrapper scw = (SensorContactWrapper) cuts
-            .nextElement();
-
-        if (!onlyVis || (onlyVis && scw.getVisible()))
-        {
-          // is this cut suitable for what we're looking for?
-          if (needBearing && !scw.getHasBearing())
-          {
-            continue;
-          }
-
-          // aaah, but does it meet the frequency requirement?
-          if (needFrequency && !scw.getHasFrequency())
-          {
-            continue;
-          }
-
-          storeDoubletsForThisCut(scw, res, needFrequency, index, theSegments,
-              sensorHost, targetTrack);
-
-        } // if cut is visible
-      } // loop through cuts
-    } // if sensor is visible
-  }
-
-  private static void storeDoubletsForThisCut(final SensorContactWrapper scw,
-      final TreeSet<Doublet> res, final boolean needFrequency,
-      final FixWrapper index, final Vector<TrackSegment> theSegments,
-      final WatchableList sensorHost, final ISecondaryTrack targetTrack)
-  {
-    /**
-     * Since the contact is travelling in a straight, on steady speed when on a leg, it's perfectly
-     * OK to interpolate a target position for any sensor time.
-     */
-    final boolean interpFix = true;// needFrequency;
-
-    /**
-     * for frequency data we don't generate a double for dynamic infills, since we have low
-     * confidence in the target course/speed
-     */
-    final boolean allowInfill = !needFrequency;
-
-    final TargetDoublet doublet = getTargetDoublet(index, theSegments, scw
-        .getDTG(), interpFix, allowInfill);
-
-    final FixWrapper hostFix;
-    final Watchable[] matches = sensorHost.getNearestTo(scw.getDTG());
-    if (matches != null && matches.length == 1)
-    {
-      hostFix = (FixWrapper) matches[0];
-    }
-    else
-    {
-      hostFix = null;
-    }
-
-    if (doublet.targetFix != null && hostFix != null)
-    {
-      final Doublet thisDub = new Doublet(scw, doublet.targetFix,
-          doublet.targetParent, hostFix);
-
-      // if we've no target track add all the points
-      if (targetTrack == null)
-      {
-        // store our data
-        res.add(thisDub);
-      }
-      else
-      {
-        // if we've got a target track we only add points
-        // for which we
-        // have
-        // a target location
-        if (doublet.targetFix != null)
-        {
-          // store our data
-          res.add(thisDub);
-        }
-      } // if we know the track
-    } // if we find a match
-    else if (hostFix != null && (doublet.targetFix == null
-        || targetTrack == null))
-    {
-      // no target data, just use ownship sensor data
-      final Doublet thisDub = new Doublet(scw, null, null, hostFix);
-      res.add(thisDub);
-    }
-  }
-
-  private static void storeMeasuredBearing(final boolean multiSensor,
-      final SensorWrapper sensor, final double measuredBearing,
-      final boolean flipAxes, final RegularTimePeriod thisMilli,
-      final Color bearingColor, final boolean parentIsNotDynamic,
-      final Doublet thisD, final TimeSeriesCollection measuredValuesColl)
-  {
-    final String seriesName = multiSensor ? BaseStackedDotsView.MEASURED_VALUES
-        + sensor.getName() : BaseStackedDotsView.MEASURED_VALUES;
-
-        double theBearing = measuredBearing;
-
-        // put the measured bearing back in the positive domain
-        if (theBearing < 0)
-        {
-          theBearing += 360d;
-        }
-
-        // stop, stop, stop - do we wish to plot bearings in the +/- 180 domain?
-        if (flipAxes && theBearing > 180)
-        {
-          theBearing -= 360;
-        }
-
-        final ColouredDataItem mBearing = new ColouredDataItem(thisMilli,
-            theBearing, bearingColor, false, null, true, parentIsNotDynamic, thisD
-            .getSensorCut());
-        safelyAddItem(measuredValuesColl, seriesName, mBearing);
-
-  }
-
-  private static void storeTargetCourseSpeedData(
-      final ISecondaryTrack _secondaryTrack, final HiResDate startDTG,
-      final HiResDate endDTG, final boolean flipAxes,
-      final TimeSeries tgtCourseValues, final TimeSeries tgtSpeedValues)
-  {
-    // sort out the target course/speed
-    final Enumeration<Editable> segments = _secondaryTrack.segments();
-    final TimePeriod period = new TimePeriod.BaseTimePeriod(startDTG, endDTG);
-    while (segments.hasMoreElements())
-    {
-      final Editable nextE = segments.nextElement();
-
-      // if there's just one segment - then we need to wrap it, else return
-      // the list of segments
-      final SegmentList segList = collateSegments(_secondaryTrack, nextE);
-
-      final Enumeration<Editable> segIter = segList.elements();
-      while (segIter.hasMoreElements())
-      {
-        final TrackSegment segment = (TrackSegment) segIter.nextElement();
-
-        // is this an infill segment
-        final boolean isInfill = segment instanceof DynamicInfillSegment;
-
-        // check it has values, and is in range
-        if (!(segment.isEmpty() || segment.startDTG().greaterThan(endDTG)
-            || segment.endDTG().lessThan(startDTG)))
-        {
-          final Enumeration<Editable> points = segment.elements();
-          Double lastCourse = null;
-          while (points.hasMoreElements())
-          {
-            final FixWrapper fw = (FixWrapper) points.nextElement();
-            if (period.contains(fw.getDateTimeGroup()))
-            {
-              // ok, create a point for it
-              final FixedMillisecond thisMilli = new FixedMillisecond(fw
-                  .getDateTimeGroup().getDate().getTime());
-
-              double tgtCourse = MWC.Algorithms.Conversions.Rads2Degs(fw
-                  .getCourse());
-              final double tgtSpeed = fw.getSpeed();
-
-              // see if we need to change the domain of the course to match
-              // the previous value
-              if (lastCourse != null)
-              {
-                if (tgtCourse - lastCourse > 190)
-                {
-                  tgtCourse = tgtCourse - 360;
-                }
-                else if (tgtCourse - lastCourse < -180)
-                {
-                  tgtCourse = 360 + tgtCourse;
-                }
-              }
-              lastCourse = tgtCourse;
-
-              // trim to +/- domain if we're flipping axes
-              if (flipAxes && tgtCourse > 180)
-              {
-                tgtCourse -= 360;
-              }
-
-              // we use the raw color for infills, to help find which
-              // infill we're referring to (esp in random infills)
-              final Color courseColor;
-              final Color speedColor;
-              if (isInfill)
-              {
-                courseColor = fw.getColor();
-                speedColor = fw.getColor();
-              }
-              else
-              {
-                courseColor = fw.getColor().brighter();
-                speedColor = fw.getColor().darker();
-              }
-
-              tgtCourseValues.add(new ColouredDataItem(thisMilli, tgtCourse,
-                  courseColor, isInfill, null, true, true));
-              tgtSpeedValues.add(new ColouredDataItem(thisMilli, tgtSpeed,
-                  speedColor, isInfill, null, true, true));
-            }
-          }
-        }
-
-      }
-    }
-  }
-
-  /**
-   * the track being dragged
-   */
-  private TrackWrapper _primaryTrack;
-
-  /**
-   * introduce support for multiple primary tracks
-   *
-   */
-  private final List<TrackWrapper> _primaryTracks =
-      new ArrayList<TrackWrapper>();
-
-  /**
-   * the secondary track we're monitoring
-   */
-  private ISecondaryTrack _secondaryTrack;
-
-  /**
-   * the set of points to watch on the primary track. This is stored as a sorted set because if we
-   * have multiple sensors they may be suppled in chronological order, or they may represent
-   * overlapping time periods
-   */
-  private TreeSet<Doublet> _primaryDoublets;
-
-  private TimeSeriesCollection getAllSensorCuts(final boolean onlyVis,
-      final boolean flipAxes, final TimePeriod sensorPeriod)
-  {
-    final TimeSeriesCollection allCutsColl = new TimeSeriesCollection();
-
-    for (final TrackWrapper primaryTrack : getPrimaryTracks())
-    {
-      final List<SensorContactWrapper> theBearings = getBearings(primaryTrack,
-          onlyVis, sensorPeriod);
-      for (final SensorContactWrapper cut : theBearings)
-      {
-        double theBearing;
-
-        final String sensorName = cut.getSensorName();
-
-        // ensure it's in the positive domain
-        if (cut.getBearing() < 0)
-        {
-          theBearing = cut.getBearing() + 360;
-        }
-        else
-        {
-          theBearing = cut.getBearing();
-        }
-
-        // put in the correct domain, if necessary
-        if (flipAxes)
-        {
-          if (theBearing > 180d)
-          {
-            theBearing -= 360d;
-          }
-        }
-        else
-        {
-          if (theBearing < 0)
-          {
-            theBearing += 360;
-          }
-        }
-
-        final TimeSeriesDataItem item = new TimeSeriesDataItem(
-            new FixedMillisecond(cut.getDTG().getDate().getTime()), theBearing);
-        safelyAddItem(allCutsColl, sensorName, item);
-      }
-    }
-    return allCutsColl;
-  }
-
-  public List<SensorContactWrapper> getBearings(final TrackWrapper primaryTrack,
-      final boolean onlyVis, final TimePeriod targetPeriod)
-  {
-    final List<SensorContactWrapper> res =
-        new ArrayList<SensorContactWrapper>();
-
-    // loop through our sensor data
-    final Enumeration<Editable> sensors = primaryTrack.getSensors().elements();
-    if (sensors != null)
-    {
-      while (sensors.hasMoreElements())
-      {
-        final SensorWrapper wrapper = (SensorWrapper) sensors.nextElement();
-        if (!onlyVis || (onlyVis && wrapper.getVisible()))
-        {
-          final Enumeration<Editable> cuts = wrapper.elements();
-          while (cuts.hasMoreElements())
-          {
-            final SensorContactWrapper scw = (SensorContactWrapper) cuts
-                .nextElement();
-            if (!onlyVis || (onlyVis && scw.getVisible()))
-            {
-              if (targetPeriod == null || targetPeriod.contains(scw.getDTG()))
-              {
-                res.add(scw);
-              }
-              // if we find a match
-            } // if cut is visible
-          } // loop through cuts
-        } // if sensor is visible
-      } // loop through sensors
-    } // if there are sensors
-
-    return res;
-  }
-
-  public TreeSet<Doublet> getDoublets(final boolean onlyVis,
-      final boolean needBearing, final boolean needFrequency)
-  {
-    return getDoublets(_primaryTracks, _secondaryTrack, onlyVis, needBearing,
-        needFrequency);
-  }
-
-  public TrackWrapper getPrimaryTrack()
-  {
-    return _primaryTrack;
-  }
-
-  public List<TrackWrapper> getPrimaryTracks()
-  {
-    return _primaryTracks;
-  }
-
-  public ISecondaryTrack getSecondaryTrack()
-  {
-    return _secondaryTrack;
-  }
-
-  /**
-   * initialise the data, check we've got sensor data & the correct number of visible tracks
-   *
-   * @param showError
-   * @param onlyVis
-   * @param holder
-   */
-  public void initialise(final SwitchableTrackProvider provider,
-      final boolean showError, final boolean onlyVis, final ErrorLogger logger,
-      final String dataType, final boolean needBrg, final boolean needFreq)
-  {
-
-    _secondaryTrack = null;
-    _primaryTrack = null;
-    _primaryTracks.clear();
-
-    // do we have some data?
-    if (provider == null)
-    {
-      // output error message
-      logger.logError(IStatus.INFO, "Please open a Debrief plot", null);
-      return;
-    }
-
-    if (!provider.isPopulated() || provider.getPrimaryTracks() == null
-        || provider.getPrimaryTracks().length == 0)
-    {
-      logger.logError(IStatus.INFO,
-          "A primary track must be placed on the Tote", null);
-      return;
-    }
-    else
-    {
-      final WatchableList[] primaryTracks = provider.getPrimaryTracks();
-      for (final WatchableList priTrk : primaryTracks)
-      {
-        if(priTrk == null)
-        {
-          logger.logError(IStatus.INFO,
-              "A primary track must be assigned", null);
-          return;
-        }
-        else if (priTrk instanceof TrackWrapper)
-        {
-          _primaryTrack = (TrackWrapper) priTrk;
-          _primaryTracks.add((TrackWrapper) priTrk);
-        }
-        else
-        {
-          logger.logError(IStatus.INFO,
-              "The primary track must be a vehicle track", null);
-          return;
-        }
-      }
-    }
-
-    // now the sec track
-    final WatchableList[] secs = provider.getSecondaryTracks();
-
-    // any?
-    if ((secs == null) || (secs.length == 0))
-    {
-      logger.logError(IStatus.INFO, "No secondary track assigned", null);
-      return;
-    }
-    else
-    {
-      // too many?
-      if (secs.length > 1)
-      {
-        logger.logError(IStatus.INFO,
-            "Only 1 secondary track may be on the tote", null);
-        return;
-      }
-
-      // correct sort?
-      final WatchableList secTrk = secs[0];
-      if (!(secTrk instanceof ISecondaryTrack))
-      {
-        logger.logError(IStatus.INFO,
-            "The secondary track must be a vehicle track", null);
-        return;
-      }
-      else
-      {
-        _secondaryTrack = (ISecondaryTrack) secTrk;
-      }
-    }
-
-    // must have worked, hooray
-    logger.logError(IStatus.OK, null, null);
-
-    // ok, get the positions
-    updateDoublets(onlyVis, needBrg, needFreq);
-
-  }
-
-  /**
-   * clear our data, all is finished
-   */
-  public void reset()
-  {
-    if (_primaryDoublets != null)
-    {
-      _primaryDoublets.clear();
-    }
-    _primaryDoublets = null;
-    _primaryTrack = null;
-    _secondaryTrack = null;
-  }
-
-  /**
-   * ok, our track has been dragged, calculate the new series of offsets
-   *
-   * @param linePlot
-   * @param dotPlot
-   * @param onlyVis
-   * @param showCourse
-   * @param b
-   * @param holder
-   * @param logger
-   * @param targetCourseSeries
-   * @param targetSpeedSeries
-   * @param ownshipCourseSeries
-   * @param targetBearingSeries
-   * @param overviewSpeedRenderer
-   * @param _overviewCourseRenderer
-   *
-   * @param currentOffset
-   *          how far the current track has been dragged
-   */
-  public void updateBearingData(final TimeSeriesCollection dotPlotData,
-      final TimeSeriesCollection linePlotData,
-      final SwitchableTrackProvider tracks, final boolean onlyVis,
-      final boolean showCourse, final boolean flipAxes,
-      final ErrorLogger logger, final boolean updateDoublets,
-      final TimeSeriesCollection targetCourseSeries,
-      final TimeSeriesCollection targetSpeedSeries,
-      final TimeSeriesCollection measuredValuesColl,
-      final TimeSeriesCollection ambigValuesColl,
-      final TimeSeries ownshipCourseSeries,
-      final TimeSeries targetBearingSeries,
-      final TimeSeries targetCalculatedSeries,
-      final ResidualXYItemRenderer overviewSpeedRenderer,
-      final WrappingResidualRenderer overviewCourseRenderer,
-      final SetBackgroundShade backShader)
-  {
-    // do we even have a primary track
-    if (_primaryTrack == null)
-    {
-      // ok, clear the data
-      linePlotData.removeAllSeries();
-      dotPlotData.removeAllSeries();
-      targetCourseSeries.removeAllSeries();
-      targetSpeedSeries.removeAllSeries();
-      return;
-    }
-
-    // ok, find the track wrappers
-    if (_secondaryTrack == null)
-    {
-      initialise(tracks, false, onlyVis, logger, "Bearing", true, false);
-    }
-
-    // did it work?
-    // if (_secondaryTrack == null)
-    // return;
-
-    // ok - the tracks have moved. better update the doublets
-    if (updateDoublets)
-    {
-      updateDoublets(onlyVis, true, false);
-    }
-
-    // aah - but what if we've ditched our doublets?
-    if ((_primaryDoublets == null) || (_primaryDoublets.size() == 0))
-    {
-      // better clear the plot
-      dotPlotData.removeAllSeries();
-      linePlotData.removeAllSeries();
-      return;
-    }
-
-    // check if we've got multi sensor
-    final boolean multiSensor = isMultiSensor(_primaryDoublets);
-
-    // create the collection of series
-    final TimeSeriesCollection calculatedSeries = new TimeSeriesCollection();
-    final TimeSeriesCollection ownshipCourseColl = new TimeSeriesCollection();
-
-    // the previous steps occupy some time.
-    // just check we haven't lost the primary track while they were running
-    if (_primaryTrack == null)
-    {
-      return;
-    }
-
-    // produce a dataset for each track
-    final TimeSeries tgtCourseValues = new TimeSeries("Tgt Course");
-    final TimeSeries tgtSpeedValues = new TimeSeries("Tgt Speed");
-
-    // createa list of series, so we can pause their updates
-    final List<TimeSeries> sList = new Vector<TimeSeries>();
-    sList.add(tgtCourseValues);
-    sList.add(tgtSpeedValues);
-    sList.add(targetCalculatedSeries);
-    sList.add(targetBearingSeries);
-    sList.add(ownshipCourseSeries);
-
-    final List<TimeSeriesCollection> tList = new Vector<TimeSeriesCollection>();
-    tList.add(measuredValuesColl);
-    tList.add(ownshipCourseColl);
-    tList.add(targetCourseSeries);
-    tList.add(targetSpeedSeries);
-    tList.add(dotPlotData);
-    tList.add(linePlotData);
-    tList.add(calculatedSeries);
-    tList.add(ambigValuesColl);
-
-    // ok, wrap the switching on/off of notify in try/catch,
-    // to be sure to switch notify back on at end
-    try
-    {
-      // now switch off updates
-      for (final TimeSeriesCollection series : tList)
-      {
-        series.setNotify(false);
-
-        series.removeAllSeries();
-      }
-      for (final TimeSeries series : sList)
-      {
-        series.setNotify(false);
-
-        // and clear the list
-        series.clear();
-      }
-
-      // create the color for resolved ambig data
-      final Color grayShade = new Color(155, 155, 155, 50);
-
-      // ok, run through the points on the primary track
-      final Iterator<Doublet> iter = _primaryDoublets.iterator();
-      while (iter.hasNext())
-      {
-        final Doublet thisD = iter.next();
-
-        final boolean parentIsNotDynamic = thisD.getTargetTrack() == null
-            || !(thisD.getTargetTrack() instanceof DynamicInfillSegment);
-        try
-        {
-          // obvious stuff first (stuff that doesn't need the tgt data)
-          final Color thisColor = thisD.getColor();
-          final double measuredBearing = thisD.getMeasuredBearing();
-          double ambigBearing = thisD.getAmbiguousMeasuredBearing();
-          final HiResDate currentTime = thisD.getDTG();
-          final FixedMillisecond thisMilli = new FixedMillisecond(currentTime
-              .getDate().getTime());
-
-          final boolean hasAmbiguous = !Double.isNaN(ambigBearing);
-
-          // ok, we need to make the color darker if it's starboard
-          final boolean bearingToPort = thisD.getSensorCut().isBearingToPort();
-
-          // make the color darker, if it's to stbg
-          final Color bearingColor;
-          if (bearingToPort)
-          {
-            bearingColor = thisColor;
-          }
-          else
-          {
-            bearingColor = thisColor.darker();
-          }
-
-          final SensorWrapper sensor = thisD.getSensorCut().getSensor();
-
-          storeMeasuredBearing(multiSensor, sensor, measuredBearing, flipAxes,
-              thisMilli, bearingColor, parentIsNotDynamic, thisD,
-              measuredValuesColl);
-
-          if (hasAmbiguous)
-          {
-            final String ambSeriesName = multiSensor
-                ? BaseStackedDotsView.MEASURED_VALUES + sensor.getName() + "(A)"
-                    : BaseStackedDotsView.MEASURED_VALUES + "(A)";
-            final ColouredDataItem amBearing = storeAmbiguousCut(ambigBearing,
-                flipAxes, bearingToPort, thisColor, thisD, grayShade, thisMilli,
-                parentIsNotDynamic);
-            safelyAddItem(ambigValuesColl, ambSeriesName, amBearing);
-
-          }
-
-          // do we have target data?
-          if (thisD.getTarget() != null && thisD.getTarget().getFixLocation() != null) 
-          {
-            // and has this target fix know it's location?
-            // (it may not, if it's a relative leg that has been extended)
-            double calculatedBearing = thisD.getCalculatedBearing(null, null);
-
-            // note: now that we're allowing multi-sensor TMA, we should color the
-            // errors acccording to the sensor color (not the target color)
-            final Color error = thisD.getColor();
-            final Color calcColor = thisD.getTarget().getColor();
-            final double thisTrueError = thisD.calculateBearingError(
-                measuredBearing, calculatedBearing);
-
-            if (flipAxes)
-            {
-              if (calculatedBearing > 180)
-              {
-                calculatedBearing -= 360;
-              }
-            }
-            else
-            {
-              if (calculatedBearing < 0)
-              {
-                calculatedBearing += 360;
-              }
-            }
-
-            final Color brgColor;
-            if (bearingToPort)
-            {
-              brgColor = error;
-            }
-            else
-            {
-              brgColor = error.darker();
-            }
-
-            final ColouredDataItem newTrueError = new ColouredDataItem(
-                thisMilli, thisTrueError, brgColor, false, null, true,
-                parentIsNotDynamic, thisD.getTarget());
-
-            final Color halfBearing = halfWayColor(calcColor, brgColor);
-
-            final ColouredDataItem cBearing = new ColouredDataItem(thisMilli,
-                calculatedBearing, halfBearing, true, null, true,
-                parentIsNotDynamic, thisD.getTarget());
-
-            final String sensorName = thisD.getSensorCut().getSensorName();
-
-            // ok, get this error
-            final String errorName = multiSensor
-                ? BaseStackedDotsView.ERROR_VALUES + sensorName
-                    : BaseStackedDotsView.ERROR_VALUES;
-            safelyAddItem(dotPlotData, errorName, newTrueError);
-
-            // get the calc series for this one
-            final String calcName = multiSensor
-                ? StackedDotHelper.CALCULATED_VALUES + sensorName
-                    : StackedDotHelper.CALCULATED_VALUES;
-            safelyAddItem(calculatedSeries, calcName, cBearing);
-
-            // and the ambiguous error, if it hasn't been resolved
-            if (!thisD.getHasBeenResolved())
-            {
-              if (flipAxes && ambigBearing>180)
-              {
-                  ambigBearing -= 360;
-              }
-
-              final Color ambigColor;
-              if (bearingToPort)
-              {
-                ambigColor = error.darker();
-              }
-              else
-              {
-                ambigColor = error;
-              }
-
-              final double thisAmnigError = thisD.calculateBearingError(
-                  ambigBearing, calculatedBearing);
-              final ColouredDataItem newAmbigError = new ColouredDataItem(
-                  thisMilli, thisAmnigError, ambigColor, false, null, true,
-                  parentIsNotDynamic);
-
-              final String ambErrorName = multiSensor
-                  ? BaseStackedDotsView.ERROR_VALUES + "_amb_" + sensorName
-                      : BaseStackedDotsView.ERROR_VALUES + "_amb_";
-
-              safelyAddItem(dotPlotData, ambErrorName, newAmbigError);
-            }
-          }
-        }
-        catch (final SeriesException e)
-        {
-          CorePlugin.logError(IStatus.INFO,
-              "some kind of trip whilst updating bearing plot", e);
-        }
-
-      }
-
-      // just double-check we've still got our primary doublets
-      if (_primaryDoublets == null)
-      {
-        CorePlugin.logError(IStatus.WARNING,
-            "FOR SOME REASON PRIMARY DOUBLETS IS NULL - INVESTIGATE", null);
-        return;
-      }
-
-      if (_primaryDoublets.size() == 0)
-      {
-        CorePlugin.logError(IStatus.WARNING,
-            "FOR SOME REASON PRIMARY DOUBLETS IS ZERO LENGTH - INVESTIGATE",
-            null);
-        return;
-      }
-
-      // right, we do course in a special way, since it isn't dependent on the
-      // target track. Do course here.
-      final HiResDate startDTG = _primaryDoublets.first().getDTG();
-      final HiResDate endDTG = _primaryDoublets.last().getDTG();
-
-      if (startDTG.greaterThan(endDTG))
-      {
-        System.err.println("in the wrong order, start:" + startDTG + " end:"
-            + endDTG);
-        return;
-      }
-
-      // special case - if the primary track is a single location
-      for (final TrackWrapper thisPrimary : getPrimaryTracks())
-      {
-        final TimeSeries osCourseValues;
-        if (thisPrimary.isSinglePointTrack())
-        {
-          // ok, it's a single point. We'll use the sensor cut times for the course data
-          osCourseValues = getSinglePointCourseData(thisPrimary,
-              _secondaryTrack, flipAxes);
-        }
-        else
-        {
-          osCourseValues = getStandardCourseData(thisPrimary, flipAxes,
-              startDTG, endDTG);
-        }
-        ownshipCourseColl.addSeries(osCourseValues);
-      }
-
-      if (_secondaryTrack != null)
-      {
-        storeTargetCourseSpeedData(_secondaryTrack, startDTG, endDTG, flipAxes,
-            tgtCourseValues, tgtSpeedValues);
-      }
-
-      // sort out the sensor cuts (all of them, not just those when we have target legs)
-      final TimePeriod sensorPeriod;
-      if (_secondaryTrack != null)
-      {
-        sensorPeriod = new TimePeriod.BaseTimePeriod(_secondaryTrack
-            .getStartDTG(), _secondaryTrack.getEndDTG());
-      }
-      else
-      {
-        sensorPeriod = null;
-      }
-
-      final TimeSeriesCollection allCutsColl = getAllSensorCuts(onlyVis,
-          flipAxes, sensorPeriod);
-
-      final Iterator<?> mIter = measuredValuesColl.getSeries().iterator();
-      while (mIter.hasNext())
-      {
-        final TimeSeries series = (TimeSeries) mIter.next();
-        linePlotData.addSeries(series);
-      }
-
-      final Iterator<?> aIter = ambigValuesColl.getSeries().iterator();
-      while (aIter.hasNext())
-      {
-        final TimeSeries series = (TimeSeries) aIter.next();
-        linePlotData.addSeries(series);
-      }
-
-      final Iterator<?> cIter = calculatedSeries.getSeries().iterator();
-      while (cIter.hasNext())
-      {
-        final TimeSeries series = (TimeSeries) cIter.next();
-        linePlotData.addSeries(series);
-      }
-
-      if (tgtCourseValues.getItemCount() > 0)
-      {
-        targetCourseSeries.addSeries(tgtCourseValues);
-
-        // ok, sort out the renderer
-        if (overviewCourseRenderer != null)
-        {
-          overviewCourseRenderer.setLightweightMode(tgtCourseValues
-              .getItemCount() > MAX_ITEMS_TO_PLOT);
-        }
-      }
-
-      if (tgtSpeedValues.getItemCount() > 0)
-      {
-        targetSpeedSeries.addSeries(tgtSpeedValues);
-
-        if (overviewSpeedRenderer != null)
-        {
-          overviewSpeedRenderer.setLightweightMode(tgtSpeedValues
-              .getItemCount() > MAX_ITEMS_TO_PLOT);
-        }
-      }
-
-      if (showCourse)
-      {
-        final Iterator<?> oIter = ownshipCourseColl.getSeries().iterator();
-
-        while (oIter.hasNext())
-        {
-          final TimeSeries thisOwnshipSeries = (TimeSeries) oIter.next();
-          targetCourseSeries.addSeries(thisOwnshipSeries);
-
-          // and the course data for the zone chart
-          if (!thisOwnshipSeries.isEmpty() && ownshipCourseSeries != null
-              && ownshipCourseSeries.isEmpty())
-          {
-            // note - only populate it, if it's currently empty
-            ownshipCourseSeries.addAndOrUpdate(thisOwnshipSeries);
-          }
-        }
-      }
-
-      final Iterator<?> cIter2 = calculatedSeries.getSeries().iterator();
-      while (cIter2.hasNext())
-      {
-        final TimeSeries series = (TimeSeries) cIter2.next();
-        targetCalculatedSeries.addAndOrUpdate(series);
-      }
-
-      // and the bearing data for the zone chart
-      final Iterator<?> cutsIter = allCutsColl.getSeries().iterator();
-      while (cutsIter.hasNext())
-      {
-        final TimeSeries thisS = (TimeSeries) cutsIter.next();
-        if (targetBearingSeries != null && targetBearingSeries.isEmpty())
-        {
-          // note - only populate it, if it's currently empty
-          targetBearingSeries.addAndOrUpdate(thisS);
-        }
-        else
-        {
-          // ok, ignore it. we only assign the data in the first pass
-        }
-      }
-
-      // find the color for maximum value in the error series, if we have error data
-      if (dotPlotData.getSeriesCount() > 0)
-      {
-        // retrieve the cut-off value
-        final double cutOffValue;
-        final String prefValue = Application.getThisProperty(
-            RelativeTMASegment.CUT_OFF_VALUE_DEGS);
-        if (prefValue != null && prefValue.length() > 0 && Double.valueOf(
-            prefValue) != null)
-        {
-          cutOffValue = Double.valueOf(prefValue);
-        }
-        else
-        {
-          cutOffValue = 3d;
-        }
-
-        final Paint errorColor = calculateErrorShadeFor(dotPlotData,
-            cutOffValue);
-        // dotPlot.setBackgroundPaint(errorColor);
-        backShader.setShade(errorColor);
-      }
-    }
-    finally
-    {
-      // now switch off updates
-      for (final Series series : sList)
-      {
-        series.setNotify(true);
-      }
-      // now switch off updates
-      for (final TimeSeriesCollection series : tList)
-      {
-        series.setNotify(true);
-      }
-    }
-  }
-
-  /**
-   * go through the tracks, finding the relevant position on the other track.
-   *
-   */
-  private void updateDoublets(final boolean onlyVis, final boolean needBearing,
-      final boolean needFreq)
-  {
-    // ok - we're now there
-    // so, do we have primary and secondary tracks?
-    if (_primaryTrack != null)
-    {
-      // cool sort out the list of sensor locations for these tracks
-      _primaryDoublets = getDoublets(_primaryTracks, _secondaryTrack, onlyVis,
-          needBearing, needFreq);
-    }
-  }
-
-  /**
-   * ok, our track has been dragged, calculate the new series of offsets
-   *
-   * @param linePlot
-   * @param dotPlot
-   * @param onlyVis
-   * @param holder
-   * @param logger
-   * @param radiatedSource 
-   * @param fZeroMarker
-   *
-   * @param currentOffset
-   *          how far the current track has been dragged
-   */
-  public void updateFrequencyData(final TimeSeriesCollection dotPlotData,
-      final TimeSeriesCollection linePlotData,
-      final SwitchableTrackProvider tracks, final boolean onlyVis,
-      final ErrorLogger logger, final boolean updateDoublets,
-      final SetBackgroundShade backShader,
-      final ColourStandardXYItemRenderer lineRend, 
-      final SensorWrapper radiatedSource)
-  {
-    // do we have anything?
-    if (_primaryTrack == null)
-    {
-      return;
-    }
-
-    // ok, find the track wrappers
-    if (_secondaryTrack == null)
-    {
-      initialise(tracks, false, onlyVis, logger, "Frequency", false, true);
-    }
-
-    // ok - the tracks have moved. better update the doublets
-    if (updateDoublets)
-    {
-      updateDoublets(onlyVis, false, true);
-    }
-
-    // aah - but what if we've ditched our doublets?
-    if ((_primaryDoublets == null) || (_primaryDoublets.size() == 0))
-    {
-      // better clear the plot
-      dotPlotData.removeAllSeries();
-      linePlotData.removeAllSeries();
-      return;
-    }
-
-    // create the collection of series
-    final TimeSeriesCollection baseValuesSeries = new TimeSeriesCollection();
-
-    if (_primaryTrack == null)
-    {
-      return;
-    }
-
-    final TimeSeriesCollection measuredValuesColl = new TimeSeriesCollection();
-
-    // final TimeSeries correctedValues = new TimeSeries("Corrected");
-    final TimeSeriesCollection predictedValuesColl = new TimeSeriesCollection();
-
-
-    // createa list of series, so we can pause their updates
-
-    final List<TimeSeriesCollection> tList = new Vector<TimeSeriesCollection>();
-    tList.add(measuredValuesColl);
-    tList.add(dotPlotData);
-    tList.add(linePlotData);
-    tList.add(predictedValuesColl);
-    tList.add(baseValuesSeries);
-
-    // now switch off updates
-    for (final TimeSeriesCollection series : tList)
-    {
-      series.setNotify(false);
-
-      series.removeAllSeries();
-    }
-
-    // keep track if this is a multi-static engagement
-    final boolean isMultistatic = radiatedSource != null;
-
-    // ok, run through the points on the primary track
-    final Iterator<Doublet> iter = _primaryDoublets.iterator();
-    SensorWrapper lastSensor = null;
-
-    // sort out the speed of sound
-    final String speedStr = CorePlugin.getDefault().getPreferenceStore()
-        .getString(FrequencyCalcs.SPEED_OF_SOUND_KTS_PROPERTY);
-    final double speedOfSound;
-    if (speedStr != null && speedStr.length() > 0)
-    {
-      speedOfSound = Double.parseDouble(speedStr);
-    }
-    else
-    {
-      speedOfSound = FrequencyCalcs.SpeedOfSoundKts;
-    }
-
-    while (iter.hasNext())
-    {
-      final Doublet thisD = iter.next();
-      try
-      {
-
-        final Color thisColor = thisD.getColor();
-        final double measuredFreq = thisD.getMeasuredFrequency();
-        final HiResDate currentTime = thisD.getDTG();
-        final FixedMillisecond thisMilli = new FixedMillisecond(currentTime
-            .getDate().getTime());
-
-        final ColouredDataItem mFreq = new ColouredDataItem(thisMilli,
-            measuredFreq, thisColor, false, null, true, true, thisD
-            .getSensorCut());
-
-        // final ColouredDataItem corrFreq = new ColouredDataItem(
-        // new FixedMillisecond(currentTime.getDate().getTime()),
-        // correctedFreq, thisColor, false, null);
-        final SensorWrapper thisSensor = thisD.getSensorCut().getSensor();
-        final String sensorName = thisSensor.getName();
-        safelyAddItem(measuredValuesColl, sensorName, mFreq);
-
-        final double baseFreq;
-        if(isMultistatic)
-        {
-          baseFreq = radiatedSource.getBaseFrequency();
-        }
-        else
-        {
-          baseFreq = thisD.getBaseFrequency();          
-        }
-
-        if (!Double.isNaN(baseFreq))
-        {
-          // have we changed sensor?
-          final boolean newSensor;
-          if (thisSensor != null && !thisSensor.equals(lastSensor))
-          {
-            newSensor = true;
-            lastSensor = thisSensor;
-          }
-          else
-          {
-            newSensor = false;
-          }
-
-          final ColouredDataItem bFreq = new ColouredDataItem(thisMilli,
-              baseFreq, thisColor.darker(), !newSensor, null, true, true);
-          safelyAddItem(baseValuesSeries, sensorName + "(base)", bFreq);
-
-          // do we have target data?
-          if (thisD.getTarget() != null)
-          {
-            final Color calcColor = thisD.getTarget().getColor();
-
-            // did we get a base frequency? We may have a track
-            // with a section of data that doesn't have frequency, you see.
-            final double predictedFreq;
-
-            if(isMultistatic)
-            {
-              predictedFreq = thisD.getPredictedMultistaticFrequency(
-                  speedOfSound, radiatedSource);
-            }
-            else
-            {
-              predictedFreq = thisD.getPredictedFrequency(
-                  speedOfSound);
-            }
-
-            final double thisError = thisD.calculateFreqError(measuredFreq,
-                predictedFreq);
-            final Color predictedColor = halfWayColor(calcColor, thisColor);
-            final ColouredDataItem pFreq = new ColouredDataItem(thisMilli,
-                predictedFreq, predictedColor, true, null, true, true, thisD
-                .getTarget());
-
-            final ColouredDataItem eFreq = new ColouredDataItem(thisMilli,
-                thisError, thisColor, false, null, true, true);
-            safelyAddItem(predictedValuesColl, sensorName, pFreq);
-
-            safelyAddItem(dotPlotData, sensorName, eFreq);
-          } // if we have a target
-        } // if we have a base frequency
-      }
-      catch (final SeriesException e)
-      {
-        CorePlugin.logError(IStatus.INFO,
-            "some kind of trip whilst updating frequency plot", e);
-      }
-
-    }
-
-    // find the color for maximum value in the error series, if we have error data
-    if (dotPlotData.getSeriesCount() > 0)
-    {
-      final double cutOffValue;
-
-      // retrieve the cut-off value
-      final String prefValue = Application.getThisProperty(
-          RelativeTMASegment.CUT_OFF_VALUE_HZ);
-      if (prefValue != null && prefValue.length() > 0 && Double.valueOf(
-          prefValue) != null)
-      {
-        cutOffValue = Double.valueOf(prefValue) / 100d;
-      }
-      else
-      {
-        cutOffValue = 1d;
-      }
-
-      final Paint errorColor = calculateErrorShadeFor(dotPlotData, cutOffValue);
-      backShader.setShade(errorColor);
-    }
-
-    final Iterator<?> mIter = measuredValuesColl.getSeries().iterator();
-    while (mIter.hasNext())
-    {
-      final TimeSeries series = (TimeSeries) mIter.next();
-      linePlotData.addSeries(series);
-    }
-
-    // actualSeries.addSeries(correctedValues);
-    final Iterator<?> pIter = predictedValuesColl.getSeries().iterator();
-    while (pIter.hasNext())
-    {
-      final TimeSeries predictedValues = (TimeSeries) pIter.next();
-      linePlotData.addSeries(predictedValues);
-    }
-
-    if (baseValuesSeries.getSeries().size() > 0)
-    {
-      final Iterator<?> bIter = baseValuesSeries.getSeries().iterator();
-      while (bIter.hasNext())
-      {
-        final TimeSeries baseValues = (TimeSeries) bIter.next();
-        linePlotData.addSeries(baseValues);
-      }
-      // sort out the rendering for the BaseFrequencies.
-      // we want to show a solid line, with no markers
-      final int BaseFreqSeries = 2;
-      lineRend.setSeriesShape(BaseFreqSeries, ShapeUtilities.createDiamond(
-          0.2f));
-      lineRend.setSeriesStroke(BaseFreqSeries, new BasicStroke(4));
-      lineRend.setSeriesShapesVisible(BaseFreqSeries, false);
-      lineRend.setSeriesShapesFilled(BaseFreqSeries, false);
-    }
-    // now switch on updates
-    for (final TimeSeriesCollection series : tList)
-    {
-      series.setNotify(true);
-    }
-  }
-
-
-}
+/*
+ *    Debrief - the Open Source Maritime Analysis Application
+ *    http://debrief.info
+ *
+ *    (C) 2000-2014, PlanetMayo Ltd
+ *
+ *    This library is free software; you can redistribute it and/or
+ *    modify it under the terms of the Eclipse Public License v1.0
+ *    (http://www.eclipse.org/legal/epl-v10.html)
+ *
+ *    This library is distributed in the hope that it will be useful,
+ *    but WITHOUT ANY WARRANTY; without even the implied warranty of
+ *    MERCHANTABILITY or FITNESS FOR A PARTICULAR PURPOSE.
+ */
+package org.mwc.debrief.track_shift.views;
+
+import java.awt.BasicStroke;
+import java.awt.Color;
+import java.awt.Paint;
+import java.beans.PropertyChangeEvent;
+import java.beans.PropertyChangeListener;
+import java.io.File;
+import java.io.FileInputStream;
+import java.io.FileNotFoundException;
+import java.io.IOException;
+import java.text.ParseException;
+import java.util.ArrayList;
+import java.util.Collection;
+import java.util.Date;
+import java.util.Enumeration;
+import java.util.Iterator;
+import java.util.LinkedList;
+import java.util.List;
+import java.util.SortedSet;
+import java.util.TreeSet;
+import java.util.Vector;
+
+import org.eclipse.core.commands.ExecutionException;
+import org.eclipse.core.runtime.IStatus;
+import org.jfree.data.general.Series;
+import org.jfree.data.general.SeriesException;
+import org.jfree.data.time.FixedMillisecond;
+import org.jfree.data.time.RegularTimePeriod;
+import org.jfree.data.time.TimeSeries;
+import org.jfree.data.time.TimeSeriesCollection;
+import org.jfree.data.time.TimeSeriesDataItem;
+import org.jfree.util.ShapeUtilities;
+import org.mwc.cmap.core.CorePlugin;
+import org.mwc.debrief.core.ContextOperations.GenerateTMASegmentFromCuts.TMAfromCuts;
+import org.mwc.debrief.track_shift.controls.ZoneChart;
+import org.mwc.debrief.track_shift.controls.ZoneChart.ColorProvider;
+import org.mwc.debrief.track_shift.controls.ZoneChart.Zone;
+import org.mwc.debrief.track_shift.controls.ZoneChart.ZoneSlicer;
+import org.mwc.debrief.track_shift.zig_detector.ArtificalLegDetector;
+import org.mwc.debrief.track_shift.zig_detector.IOwnshipLegDetector;
+import org.mwc.debrief.track_shift.zig_detector.Precision;
+import org.mwc.debrief.track_shift.zig_detector.ownship.LegOfData;
+import org.mwc.debrief.track_shift.zig_detector.ownship.PeakTrackingOwnshipLegDetector;
+
+import Debrief.GUI.Frames.Application;
+import Debrief.ReaderWriter.Replay.ImportReplay;
+import Debrief.Wrappers.FixWrapper;
+import Debrief.Wrappers.ISecondaryTrack;
+import Debrief.Wrappers.SensorContactWrapper;
+import Debrief.Wrappers.SensorWrapper;
+import Debrief.Wrappers.TrackWrapper;
+import Debrief.Wrappers.Track.Doublet;
+import Debrief.Wrappers.Track.DynamicInfillSegment;
+import Debrief.Wrappers.Track.RelativeTMASegment;
+import Debrief.Wrappers.Track.TrackSegment;
+import Debrief.Wrappers.Track.TrackWrapper_Support.SegmentList;
+import MWC.Algorithms.FrequencyCalcs;
+import MWC.GUI.BaseLayer;
+import MWC.GUI.Editable;
+import MWC.GUI.ErrorLogger;
+import MWC.GUI.Layers;
+import MWC.GUI.LoggingService;
+import MWC.GUI.PlainWrapper;
+import MWC.GUI.JFreeChart.ColourStandardXYItemRenderer;
+import MWC.GUI.JFreeChart.ColouredDataItem;
+import MWC.GenericData.HiResDate;
+import MWC.GenericData.TimePeriod;
+import MWC.GenericData.Watchable;
+import MWC.GenericData.WatchableList;
+import MWC.GenericData.WorldDistance;
+import MWC.GenericData.WorldDistance.ArrayLength;
+import MWC.GenericData.WorldLocation;
+import MWC.GenericData.WorldSpeed;
+import MWC.GenericData.WorldVector;
+import MWC.TacticalData.Fix;
+import MWC.Utilities.TextFormatting.DebriefFormatDateTime;
+import junit.framework.TestCase;
+
+public final class StackedDotHelper
+{
+
+  /**
+   * special listener, that knows how to detatch itself
+   *
+   * @author ian
+   *
+   */
+  private abstract static class PrivatePropertyChangeListener implements
+  PropertyChangeListener
+  {
+    private final TrackWrapper _track;
+    private final String _property;
+
+    public PrivatePropertyChangeListener(final TrackWrapper track,
+        final String property)
+    {
+      _track = track;
+      _property = property;
+    }
+
+    public void detach()
+    {
+      _track.removePropertyChangeListener(_property, this);
+    }
+
+  }
+
+  /**
+   * convenience class, to avoid having to pass plot into data helper
+   *
+   */
+  public static interface SetBackgroundShade
+  {
+    void setShade(final Paint errorColor);
+  }
+
+  /**
+   * we have a special multistatics use case where we need to support multiple primary tracks.
+   *
+   */
+  public static interface SwitchableTrackProvider
+  {
+    /**
+     * find out what the primary tracks are
+     */
+    public WatchableList[] getPrimaryTracks();
+
+    /**
+     * find out what the secondary track is
+     */
+    public WatchableList[] getSecondaryTracks();
+
+    /**
+     * whether we have any valid data
+     *
+     * @return yes/no
+     */
+    public boolean isPopulated();
+  }
+
+  private static class TargetDoublet
+  {
+
+    public TrackSegment targetParent;
+    public FixWrapper targetFix;
+
+  }
+
+  public static class TestSlicing extends TestCase
+  {
+    public void testOSLegDetector()
+    {
+      final TimeSeries osC = new TimeSeries(new FixedMillisecond());
+      long time = 0;
+      osC.add(new FixedMillisecond(time++), 20d);
+      osC.add(new FixedMillisecond(time++), 21d);
+      osC.add(new FixedMillisecond(time++), 22d);
+      osC.add(new FixedMillisecond(time++), 20d);
+      osC.add(new FixedMillisecond(time++), 21d);
+      osC.add(new FixedMillisecond(time++), 20d);
+
+      assertFalse(containsIdenticalValues(osC, 3));
+
+      // inject some more duplicates
+      osC.add(new FixedMillisecond(time++), 20d);
+      osC.add(new FixedMillisecond(time++), 20d);
+      osC.add(new FixedMillisecond(time++), 20d);
+
+      assertTrue(containsIdenticalValues(osC, 3));
+
+      osC.clear();
+      osC.add(new FixedMillisecond(time++), 20d);
+      osC.add(new FixedMillisecond(time++), 21d);
+      osC.add(new FixedMillisecond(time++), 21d);
+      osC.add(new FixedMillisecond(time++), 20d);
+      osC.add(new FixedMillisecond(time++), 20d);
+      osC.add(new FixedMillisecond(time++), 20d);
+      osC.add(new FixedMillisecond(time++), 21d);
+      osC.add(new FixedMillisecond(time++), 21d);
+      osC.add(new FixedMillisecond(time++), 20d);
+      osC.add(new FixedMillisecond(time++), 20d);
+
+      assertFalse("check we're verifying single runs of matches",
+          containsIdenticalValues(osC, 3));
+
+      osC.add(new FixedMillisecond(time++), 20d);
+      osC.add(new FixedMillisecond(time++), 20d);
+
+      assertTrue(containsIdenticalValues(osC, 3));
+    }
+
+    public void testSetLeg()
+    {
+      final TrackWrapper host = new TrackWrapper();
+      host.setName("Host Track");
+
+      // create a sensor
+      final SensorWrapper sensor = new SensorWrapper("Sensor");
+      sensor.setHost(host);
+      host.add(sensor);
+
+      // add some cuts
+      final ArrayList<SensorContactWrapper> contacts =
+          new ArrayList<SensorContactWrapper>();
+      for (int i = 0; i < 30; i++)
+      {
+        final HiResDate thisDTG = new HiResDate(10000 * i);
+        final WorldLocation thisLocation = new WorldLocation(2 + 0.01 * i, 2
+            + 0.03 * i, 0);
+        final SensorContactWrapper scw = new SensorContactWrapper(host
+            .getName(), thisDTG, new WorldDistance(4, WorldDistance.MINUTES),
+            25d, thisLocation, Color.RED, "" + i, 0, sensor.getName());
+        sensor.add(scw);
+        contacts.add(scw);
+
+        // also create a host track fix at this DTG
+        final Fix theFix = new Fix(thisDTG, thisLocation, 12d, 3d);
+        final FixWrapper newF = new FixWrapper(theFix);
+        host.add(newF);
+      }
+
+      // produce the target leg
+      final TrackWrapper target = new TrackWrapper();
+      target.setName("Tgt Track");
+
+      // add a TMA leg
+      final Layers theLayers = new Layers();
+      theLayers.addThisLayer(host);
+      theLayers.addThisLayer(target);
+
+      final SensorContactWrapper[] contactArr = contacts.toArray(
+          new SensorContactWrapper[]
+              {});
+      final RelativeTMASegment newLeg = new RelativeTMASegment(contactArr,
+          new WorldVector(1, 1, 0), new WorldSpeed(12, WorldSpeed.Kts), 12d,
+          theLayers, Color.red);
+      target.add(newLeg);
+
+      final BaseStackedDotsView view = new BaseStackedDotsView(true, false)
+      {
+
+        @Override
+        protected boolean allowDisplayOfTargetOverview()
+        {
+          return false;
+        }
+
+        @Override
+        protected boolean allowDisplayOfZoneChart()
+        {
+          return false;
+        }
+
+        @Override
+        protected String formatValue(final double value)
+        {
+          return "" + value;
+        }
+
+        @Override
+        protected ZoneSlicer getOwnshipZoneSlicer(final ColorProvider blueProv)
+        {
+          return null;
+        }
+
+        @Override
+        protected String getType()
+        {
+          return null;
+        }
+
+        @Override
+        protected String getUnits()
+        {
+          return null;
+        }
+
+        @Override
+        protected void makeActions()
+        {
+          // don't make actions, since they rely on Workbench running
+        }
+
+        @Override
+        protected void updateData(final boolean updateDoublets)
+        {
+          // no, nothing to do.
+        }
+      };
+
+      // try to set a zone on the track
+      Zone trimmedPeriod = new Zone(150000, 220000, Color.RED);
+      view.setLeg(host, target, trimmedPeriod);
+
+      // ok, check the leg has changed
+      assertEquals("leg start changed", 150000, target.getStartDTG().getDate()
+          .getTime());
+      assertEquals("leg start changed", 220000, target.getEndDTG().getDate()
+          .getTime());
+
+      // ok, also see if we can create a new leg
+      trimmedPeriod = new Zone(250000, 320000, Color.RED);
+      view.setLeg(host, target, trimmedPeriod);
+
+    }
+  }
+
+  public static class TestUpdates extends TestCase
+  {
+    private static class TrackDataHelper implements SwitchableTrackProvider
+    {
+
+      private TrackWrapper _primary;
+      private final List<TrackWrapper> _secondaries =
+          new ArrayList<TrackWrapper>();
+      private boolean switchMe = false;
+
+      public void setPrimary(final TrackWrapper ownship)
+      {
+        _primary = ownship;
+      }
+
+      public void addSecondary(final TrackWrapper tma)
+      {
+        _secondaries.add(tma);
+      }
+
+      @Override
+      public WatchableList[] getSecondaryTracks()
+      {
+        if (switchMe)
+        {
+          return new WatchableList[]
+              {_primary};
+        }
+        else
+        {
+          final WatchableList[] res = new WatchableList[_secondaries.size()];
+          int ctr = 0;
+          final Iterator<TrackWrapper> sIter = _secondaries.iterator();
+          while (sIter.hasNext())
+          {
+            res[ctr++] = sIter.next();
+          }
+          return res;
+        }
+      }
+
+      @Override
+      public WatchableList[] getPrimaryTracks()
+      {
+        if (switchMe)
+        {
+          final WatchableList[] res = new WatchableList[_secondaries.size()];
+          int ctr = 0;
+          final Iterator<TrackWrapper> sIter = _secondaries.iterator();
+          while (sIter.hasNext())
+          {
+            res[ctr++] = sIter.next();
+          }
+          return res;
+        }
+        else
+        {
+          return new WatchableList[]
+              {_primary};
+        }
+      }
+
+      public void setSwitch(final boolean doSwitch)
+      {
+        switchMe = doSwitch;
+      }
+
+      @Override
+      public boolean isPopulated()
+      {
+        return true;
+      }
+    }
+
+    private SensorContactWrapper[] getAllCutsFrom(
+        final SensorWrapper secondSensor)
+    {
+      final SensorContactWrapper[] res = new SensorContactWrapper[secondSensor
+                                                                  .size()];
+      final Enumeration<Editable> sIter = secondSensor.elements();
+      int ctr = 0;
+      while (sIter.hasMoreElements())
+      {
+        res[ctr++] = (SensorContactWrapper) sIter.nextElement();
+      }
+
+      return res;
+    }
+
+    public Layers getData() throws ParseException, IOException
+    {
+      final Layers layers = new Layers();
+      final ImportReplay importer = new ImportReplay();
+      importer.setLayers(layers);
+
+      importer.readLine(
+          "100112 120000 SUBJECT VC 60 06 00.00 N 000 15 00.00 E 320.00  9.00  0.00");
+      importer.readLine(
+          "100112 120000 SENSOR FA 60 10 48.00 N 000 12 00.00 E 200.00  12.00  0.00");
+      importer.readLine(
+          ";SENSOR2: 100112 120016 SENSOR @A NULL 162.64 237.36 150.910 NULL \"hull sensor\" SUBJECT held on hull sensor");
+      importer.readLine(
+          ";SENSOR2: 100112 120015 SENSOR @A NULL 166.15 233.85 150.920 NULL \"tail sensor\" SUBJECT held on tail sensor");
+      importer.readLine(
+          "100112 120020 SUBJECT VC 60 06 02.30 N 000 14 56.13 E 320.00  9.00  0.00 ");
+      importer.readLine(
+          "100112 120020 SENSOR FA 60 10 44.24 N 000 11 57.25 E 200.00  12.00  0.00 ");
+      importer.readLine(
+          ";SENSOR2: 100112 120020 SENSOR @A NULL 162.39 237.61 150.909 NULL \"hull sensor\" SUBJECT held on hull sensor");
+      importer.readLine(
+          ";SENSOR2: 100112 120020 SENSOR @A NULL 165.99 234.01 150.919 NULL \"tail sensor\" SUBJECT held on tail sensor");
+      importer.readLine(
+          "100112 120040 SUBJECT VC 60 06 04.60 N 000 14 52.26 E 320.00  9.00  0.00 ");
+      importer.readLine(
+          "100112 120040 SENSOR FA 60 10 40.48 N 000 11 54.50 E 200.00  12.00  0.00 ");
+      importer.readLine(
+          ";SENSOR2: 100112 120040 SENSOR @A NULL 162.13 237.87 150.908 NULL \"hull sensor\" SUBJECT held on hull sensor");
+      importer.readLine(
+          ";SENSOR2: 100112 120040 SENSOR @A NULL 165.82 234.18 150.919 NULL \"tail sensor\" SUBJECT held on tail sensor");
+      importer.readLine(
+          "100112 120100 SUBJECT VC 60 06 06.89 N 000 14 48.39 E 320.00  9.00  0.00 ");
+      importer.readLine(
+          "100112 120100 SENSOR FA 60 10 36.72 N 000 11 51.75 E 200.00  12.00  0.00 ");
+      importer.readLine(
+          ";SENSOR2: 100112 120100 SENSOR @A NULL 161.87 238.13 150.907 NULL \"hull sensor\" SUBJECT held on hull sensor");
+      // miss this tail measurement
+      // importer.readLine(
+      // ";SENSOR2: 100112 120100 SENSOR @A NULL 165.64 234.36 150.918 NULL \"tail sensor\"
+      // SUBJECT held on tail sensor");
+      importer.readLine(
+          "100112 120120 SUBJECT VC 60 06 09.19 N 000 14 44.53 E 320.00  9.00  0.00 ");
+      importer.readLine(
+          "100112 120120 SENSOR FA 60 10 32.96 N 000 11 49.00 E 200.00  12.00  0.00 ");
+      importer.readLine(
+          ";SENSOR2: 100112 120120 SENSOR @A NULL 161.59 238.41 150.906 NULL \"hull sensor\" SUBJECT held on hull sensor");
+      // importer.readLine(
+      // ";SENSOR2: 100112 120120 SENSOR @A NULL 165.46 234.54 150.918 NULL \"tail sensor\"
+      // SUBJECT held on tail sensor");
+      importer.readLine(
+          "100112 120140 SUBJECT VC 60 06 11.49 N 000 14 40.66 E 320.00  9.00  0.00 ");
+      importer.readLine(
+          "100112 120140 SENSOR FA 60 10 29.21 N 000 11 46.25 E 200.00  12.00  0.00 ");
+      // importer.readLine(
+      // ";SENSOR2: 100112 120140 SENSOR @A NULL 161.29 238.71 150.905 NULL \"hull sensor\"
+      // SUBJECT held on hull sensor");
+      importer.readLine(
+          ";SENSOR2: 100112 120140 SENSOR @A NULL 165.27 234.73 150.918 NULL \"tail sensor\" SUBJECT held on tail sensor");
+      importer.readLine(
+          "100112 120200 SUBJECT VC 60 06 13.79 N 000 14 36.79 E 320.00  9.00  0.00 ");
+      importer.readLine(
+          "100112 120200 SENSOR FA 60 10 25.45 N 000 11 43.49 E 200.00  12.00  0.00 ");
+      importer.readLine(
+          ";SENSOR2: 100112 120200 SENSOR @A NULL 160.99 239.01 150.904 NULL \"hull sensor\" SUBJECT held on hull sensor");
+      importer.readLine(
+          ";SENSOR2: 100112 120200 SENSOR @A NULL 165.08 234.92 150.917 NULL \"tail sensor\" SUBJECT held on tail sensor");
+      importer.readLine(
+          "100112 120220 SUBJECT VC 60 06 16.09 N 000 14 32.92 E 320.00  9.00  0.00 ");
+      importer.readLine(
+          "100112 120220 SENSOR FA 60 10 21.69 N 000 11 40.74 E 200.00  12.00  0.00 ");
+      importer.readLine(
+          ";SENSOR2: 100112 120220 SENSOR @A NULL 160.67 239.33 150.902 NULL \"hull sensor\" SUBJECT held on hull sensor");
+      importer.readLine(
+          ";SENSOR2: 100112 120220 SENSOR @A NULL 164.87 235.13 150.916 NULL \"tail sensor\" SUBJECT held on tail sensor");
+      importer.readLine(
+          "100112 120240 SUBJECT VC 60 06 18.39 N 000 14 29.05 E 320.00  9.00  0.00 ");
+      importer.readLine(
+          "100112 120240 SENSOR FA 60 10 17.93 N 000 11 37.99 E 200.00  12.00  0.00 ");
+      importer.readLine(
+          ";SENSOR2: 100112 120240 SENSOR @A NULL 160.33 239.67 150.901 NULL \"hull sensor\" SUBJECT held on hull sensor");
+      importer.readLine(
+          ";SENSOR2: 100112 120240 SENSOR @A NULL 164.66 235.34 150.916 NULL \"tail sensor\" SUBJECT held on tail sensor");
+      importer.readLine(
+          "100112 120300 SUBJECT VC 60 06 20.68 N 000 14 25.18 E 320.00  9.00  0.00 ");
+      importer.readLine(
+          "100112 120300 SENSOR FA 60 10 14.17 N 000 11 35.24 E 200.00  12.00  0.00 ");
+      importer.readLine(
+          ";SENSOR2: 100112 120300 SENSOR @A NULL 159.98 240.02 150.900 NULL \"hull sensor\" SUBJECT held on hull sensor");
+      importer.readLine(
+          ";SENSOR2: 100112 120300 SENSOR @A NULL 164.44 235.56 150.915 NULL \"tail sensor\" SUBJECT held on tail sensor");
+
+      importer.storePendingSensors();
+
+
+      return layers;
+    }
+
+    public TrackDataHelper getTrackData() throws ParseException, IOException
+    {
+      final Layers layers = getData();
+      final TrackWrapper ownship = (TrackWrapper) layers.findLayer("SENSOR");
+      assertNotNull("found ownship", ownship);
+
+      final BaseLayer sensors = ownship.getSensors();
+      assertEquals("has all sensors", 2, sensors.size());
+
+      // get the tail
+      final SensorWrapper tailSensor = (SensorWrapper) sensors.find(
+          "tail sensor");
+      assertNotNull("found tail", tailSensor);
+      final SensorWrapper hullSensor = (SensorWrapper) sensors.find(
+          "hull sensor");
+      assertNotNull("found hull", hullSensor);
+
+      // give it it's offset
+      tailSensor.setSensorOffset(new ArrayLength(1000));
+
+      final SensorContactWrapper[] tailItems = getAllCutsFrom(tailSensor);
+      final SensorContactWrapper[] hullItems = getAllCutsFrom(hullSensor);
+
+      // note: we've commented out some
+      assertEquals("got all cuts", 8, tailItems.length);
+      assertEquals("got all cuts", 9, hullItems.length);
+
+      final String newName = "TMA_LEG";
+
+      // ok, we also have to generate some target track
+      final TMAfromCuts genny = new TMAfromCuts(tailItems, layers,
+          new WorldVector(Math.PI / 2, 0.02, 0), 45, new WorldSpeed(12,
+              WorldSpeed.Kts), Color.RED)
+      {
+        @Override
+        public String getTrackNameFor(final TrackWrapper newTrack)
+        {
+          return newName;
+        }
+
+        @Override
+        public boolean isRunning()
+        {
+          return false;
+        }
+      };
+
+      // create the new TMA
+      try
+      {
+        genny.execute(null, null);
+      }
+      catch (final Exception e)
+      {
+        fail("exception thrown while running command" + e.getMessage());
+        e.printStackTrace();
+      }
+
+      // get the TMA
+      final TrackWrapper tma = (TrackWrapper) layers.findLayer(newName);
+      assertNotNull("found it", tma);
+
+      // have a butchers
+      assertEquals("has segments", 1, tma.getSegments().size());
+      final Collection<Editable> fixes = tma.getUnfilteredItems(new HiResDate(
+          0), new HiResDate(new Date().getTime()));
+
+      // note: only 8 fixes in leg, since two sensor cut was hidden
+      assertEquals("has fixes", 8, fixes.size());
+
+      final FixWrapper firstFix = (FixWrapper) fixes.toArray(new Editable[]
+          {})[0];
+      @SuppressWarnings("deprecation")
+      final String toTime = firstFix.getDateTimeGroup().getDate().toGMTString();
+      assertEquals("valid first time", "12 Jan 2010 12:00:15 GMT", toTime);
+
+      // and now the track data object
+      final TrackDataHelper prov = new TrackDataHelper();
+      prov.setPrimary(ownship);
+      prov.addSecondary(tma);
+
+      return prov;
+    }
+    
+    public void testGetSinglePointCourseData() throws ParseException, IOException
+    {
+      TrackDataHelper data = getTrackDataWithSingle();
+      data.setSwitch(true);
+
+      WatchableList primary = data.getPrimaryTracks()[1];
+      ISecondaryTrack secondary = (ISecondaryTrack) data.getSecondaryTracks()[0];
+      TimeSeries series = StackedDotHelper.getSinglePointCourseData((TrackWrapper) primary, secondary, false);
+      assertNotNull("has data", series);
+      assertEquals("correct num points", 8, series.getItemCount());
+
+      List<?> items = series.getItems();
+      for(Object t: items)
+      {
+        TimeSeriesDataItem item = (TimeSeriesDataItem) t;
+        assertEquals("correct course", 200d, item.getValue());
+      }
+
+    }
+
+    public void testGetCourseData() throws ParseException, IOException
+    {
+      final Layers layers = getData();
+      final TrackWrapper ownship = (TrackWrapper) layers.findLayer("SENSOR");
+      assertNotNull("found ownship", ownship);
+
+      // sort out start/end times
+      HiResDate startDTG = DebriefFormatDateTime.parseThis("100112", "120200");
+      HiResDate endDTG = DebriefFormatDateTime.parseThis("100112", "120240");
+
+      TimeSeries courseData = getStandardCourseData(ownship, false, startDTG,
+          endDTG);
+      assertNotNull("found course data", courseData);
+      assertEquals("has items", 3, courseData.getItemCount());
+
+      TimeSeriesDataItem firstItem = courseData.getDataItem(0);
+      assertEquals("correct course", 200d, firstItem.getValue());
+
+      TimeSeriesDataItem lastItem = courseData.getDataItem(courseData
+          .getItemCount() - 1);
+      assertEquals("correct course", 200d, lastItem.getValue());
+
+      // sort out start/end times
+      startDTG = DebriefFormatDateTime.parseThis("100112", "110000");
+      endDTG = DebriefFormatDateTime.parseThis("100112", "120240");
+
+      courseData = getStandardCourseData(ownship, false, startDTG, endDTG);
+      assertNotNull("found course data", courseData);
+      assertEquals("has items", 9, courseData.getItemCount());
+
+      firstItem = courseData.getDataItem(0);
+      assertEquals("correct course", 200d, firstItem.getValue());
+
+      lastItem = courseData.getDataItem(courseData.getItemCount() - 1);
+      assertEquals("correct course", 200d, lastItem.getValue());
+
+      // switch the flip axes value
+      courseData = getStandardCourseData(ownship, true, startDTG, endDTG);
+      assertNotNull("found course data", courseData);
+      assertEquals("has items", 9, courseData.getItemCount());
+
+      firstItem = courseData.getDataItem(0);
+      assertEquals("correct course", -160d, firstItem.getValue());
+
+      lastItem = courseData.getDataItem(courseData.getItemCount() - 1);
+      assertEquals("correct course", -160d, lastItem.getValue());
+
+    }
+
+    public void testGetMultiPrimaryTrackData() throws FileNotFoundException
+    {
+      // get our sample data-file
+      final ImportReplay importer = new ImportReplay();
+      final Layers layers = new Layers();
+      final String fName =
+          "../org.mwc.cmap.combined.feature/root_installs/sample_data/MultiStatics/multistatics_buoyfield.rep";
+      final File inFile = new File(fName);
+      assertTrue("input file exists", inFile.exists());
+      final FileInputStream is = new FileInputStream(fName);
+      importer.importThis(fName, is, layers);
+
+      // sort out the sensors
+      importer.storePendingSensors();
+
+      // get the sensor tracks
+      final TrackWrapper rx_1 = (TrackWrapper) layers.findLayer("RX_1");
+      final TrackWrapper rx_2 = (TrackWrapper) layers.findLayer("RX_2");
+
+      final SensorWrapper rx_1_sensor = (SensorWrapper) rx_1.getSensors()
+          .first();
+      final SensorWrapper rx_2_sensor = (SensorWrapper) rx_2.getSensors()
+          .first();
+
+      assertNotNull("found sensor 1", rx_1_sensor);
+      assertNotNull("found sensor 2", rx_2_sensor);
+
+      // ok, we need to move one sensor
+
+      // get the tail
+
+      final SensorContactWrapper[] rx1_cuts = getAllCutsFrom(rx_1_sensor);
+      final SensorContactWrapper[] rx2_cuts = getAllCutsFrom(rx_2_sensor);
+
+      // note: we've commented out some
+      assertEquals("got all cuts", 42, rx1_cuts.length);
+      assertEquals("got all cuts", 66, rx2_cuts.length);
+
+      final String newName = "TMA_LEG";
+
+      // ok, we also have to generate some target track
+      final TMAfromCuts genny = new TMAfromCuts(rx1_cuts, layers,
+          new WorldVector(Math.PI / 2, 0.02, 0), 45, new WorldSpeed(12,
+              WorldSpeed.Kts), Color.RED)
+      {
+        @Override
+        public String getTrackNameFor(final TrackWrapper newTrack)
+        {
+          return newName;
+        }
+
+        @Override
+        public boolean isRunning()
+        {
+          return false;
+        }
+      };
+
+      // create the new TMA
+      try
+      {
+        genny.execute(null, null);
+      }
+      catch (final Exception e)
+      {
+        fail("exception thrown while running command" + e.getMessage());
+        e.printStackTrace();
+      }
+
+      // get the TMA
+      final TrackWrapper tma = (TrackWrapper) layers.findLayer(newName);
+      assertNotNull("found it", tma);
+
+      // have a butchers
+      assertEquals("has segments", 1, tma.getSegments().size());
+      final Collection<Editable> fixes = tma.getUnfilteredItems(new HiResDate(
+          0), new HiResDate(new Date().getTime()));
+
+      assertEquals("has fixes", 42, fixes.size());
+
+      final FixWrapper firstFix = (FixWrapper) fixes.toArray(new Editable[]
+          {})[0];
+      @SuppressWarnings("deprecation")
+      final String toTime = firstFix.getDateTimeGroup().getDate().toGMTString();
+      assertEquals("valid first time", "12 Dec 2014 12:03:40 GMT", toTime);
+
+      // and now the track data object
+      final TrackDataHelper prov = new TrackDataHelper();
+      prov.addSecondary(rx_1);
+      prov.addSecondary(rx_2);
+      prov.setPrimary(tma);
+      prov.setSwitch(true);
+
+      // return prov;
+    }
+
+    public void testSwitchedUpdateBearings() throws ExecutionException, ParseException, IOException
+    {
+      final StackedDotHelper helper = new StackedDotHelper();
+      final TimeSeriesCollection dotPlotData = new TimeSeriesCollection();
+      final TimeSeriesCollection linePlotData = new TimeSeriesCollection();
+
+      final TrackDataHelper switcher = getTrackDataWithSingle();
+
+      boolean onlyVis = false;
+      final boolean showCourse = true;
+      final boolean flipAxes = false;
+
+      final ErrorLogger logger = new LoggingService();
+      final boolean updateDoublets = true;
+      final TimeSeriesCollection targetCourseSeries =
+          new TimeSeriesCollection();
+      final TimeSeriesCollection targetSpeedSeries = new TimeSeriesCollection();
+      final TimeSeriesCollection measuredValuesColl =
+          new TimeSeriesCollection();
+      final TimeSeriesCollection ambigValuesColl = new TimeSeriesCollection();
+      final TimeSeries ownshipCourseSeries = new TimeSeries("OS Course");
+      final TimeSeries targetBearingSeries = new TimeSeries("Tgt Bearing");
+      final TimeSeries targetCalculatedSeries = new TimeSeries("target calc");
+      final ResidualXYItemRenderer overviewSpeedRenderer = null;
+      final WrappingResidualRenderer overviewCourseRenderer = null;
+      final SetBackgroundShade backShader = new SetBackgroundShade()
+      {
+        @Override
+        public void setShade(final Paint errorColor)
+        {
+          // just ignore it
+        }
+      };
+
+      helper.initialise(switcher, true, onlyVis, logger, "Bearings", true,
+          false);
+      helper.updateBearingData(dotPlotData, linePlotData, switcher, onlyVis,
+          showCourse, flipAxes, logger, updateDoublets, targetCourseSeries,
+          targetSpeedSeries, measuredValuesColl, ambigValuesColl,
+          ownshipCourseSeries, targetBearingSeries, targetCalculatedSeries,
+          overviewSpeedRenderer, overviewCourseRenderer, backShader);
+
+      // should be zero, since we have too many secondaries
+      assertEquals("has error data", 0, dotPlotData.getSeriesCount());
+
+      switcher.setSwitch(true);
+      helper.updateBearingData(dotPlotData, linePlotData, switcher, onlyVis,
+          showCourse, flipAxes, logger, updateDoublets, targetCourseSeries,
+          targetSpeedSeries, measuredValuesColl, ambigValuesColl,
+          ownshipCourseSeries, targetBearingSeries, targetCalculatedSeries,
+          overviewSpeedRenderer, overviewCourseRenderer, backShader);
+
+      // have a look at what's happened
+      assertEquals("has error data", 8, dotPlotData.getSeriesCount());
+
+      // note: even though TMA only has 9 fixes, we get 10 errors since we interpolate
+      assertEquals("series correct name", "ERRORStail sensor_2", dotPlotData
+          .getSeries(0).getKey());
+      assertEquals("series correct name", "ERRORS_amb_tail sensor_2", dotPlotData
+          .getSeries(1).getKey());
+      assertEquals("series correct name", "ERRORShull sensor_2", dotPlotData
+          .getSeries(2).getKey());
+      assertEquals("series correct name", "ERRORS_amb_hull sensor_2", dotPlotData
+          .getSeries(3).getKey());
+      assertEquals("series correct name", "ERRORStail sensor", dotPlotData
+          .getSeries(4).getKey());
+      assertEquals("series correct name", "ERRORS_amb_tail sensor", dotPlotData
+          .getSeries(5).getKey());
+      assertEquals("series correct name", "ERRORShull sensor", dotPlotData
+          .getSeries(6).getKey());
+      assertEquals("series correct name", "ERRORS_amb_hull sensor", dotPlotData
+          .getSeries(7).getKey());
+
+      // note: even though TMA only has 9 fixes, we get 10 errors since we interpolate
+      assertEquals("series correct length", 8, dotPlotData.getSeries(0)
+          .getItemCount());
+      assertEquals("series correct length", 8, dotPlotData.getSeries(1)
+          .getItemCount());
+      assertEquals("series correct length", 9, dotPlotData.getSeries(2)
+          .getItemCount());
+      assertEquals("series correct length", 9, dotPlotData.getSeries(3)
+          .getItemCount());
+
+      // error plot. the data is ambiguous, so we've got 4 sets of errors (two sensors, port & stbd)
+      assertEquals("has error data", 12, linePlotData.getSeriesCount());
+
+      // note: even though TMA only has 9 fixes, we get 10 errors since we interpolate
+      assertEquals("series correct name", "M_tail sensor_2", linePlotData
+          .getSeries(0).getKey());
+      assertEquals("series correct name", "M_hull sensor_2", linePlotData
+          .getSeries(1).getKey());
+      assertEquals("series correct name", "M_tail sensor", linePlotData
+          .getSeries(2).getKey());
+      assertEquals("series correct name", "M_hull sensor", linePlotData
+          .getSeries(3).getKey());
+      assertEquals("series correct name", "M_tail sensor_2(A)", linePlotData
+          .getSeries(4).getKey());
+      assertEquals("series correct name", "M_hull sensor_2(A)", linePlotData
+          .getSeries(5).getKey());
+      assertEquals("series correct name", "M_tail sensor(A)", linePlotData
+          .getSeries(6).getKey());
+      assertEquals("series correct name", "M_hull sensor(A)", linePlotData
+          .getSeries(7).getKey());
+      assertEquals("series correct name", "Calculatedtail sensor_2", linePlotData
+          .getSeries(8).getKey());
+      assertEquals("series correct name", "Calculatedhull sensor_2", linePlotData
+          .getSeries(9).getKey());
+      assertEquals("series correct name", "Calculatedtail sensor", linePlotData
+          .getSeries(10).getKey());
+      assertEquals("series correct name", "Calculatedhull sensor", linePlotData
+          .getSeries(11).getKey());
+
+      // note: even though TMA only has 9 fixes, we get 10 errors since we interpolate
+      assertEquals("series correct length", 8, linePlotData.getSeries(0)
+          .getItemCount());
+      assertEquals("series correct length", 9, linePlotData.getSeries(1)
+          .getItemCount());
+      assertEquals("series correct length", 8, linePlotData.getSeries(2)
+          .getItemCount());
+      assertEquals("series correct length", 9, linePlotData.getSeries(3)
+          .getItemCount());
+      assertEquals("series correct length", 8, linePlotData.getSeries(4)
+          .getItemCount());
+      assertEquals("series correct length", 9, linePlotData.getSeries(5)
+          .getItemCount());
+      assertEquals("series correct length", 8, linePlotData.getSeries(6)
+          .getItemCount());
+      assertEquals("series correct length", 9, linePlotData.getSeries(7)
+          .getItemCount());
+      assertEquals("series correct length", 8, linePlotData.getSeries(8)
+          .getItemCount());
+      assertEquals("series correct length", 9, linePlotData.getSeries(9)
+          .getItemCount());
+      assertEquals("series correct length", 8, linePlotData.getSeries(10)
+          .getItemCount());
+      assertEquals("series correct length", 9, linePlotData.getSeries(11)
+          .getItemCount());
+
+      // ok, hide a sensor, and recalculate
+      final TrackWrapper primary = (TrackWrapper) switcher
+          .getPrimaryTracks()[0];
+      final SensorWrapper firstSensor = (SensorWrapper) primary.getSensors()
+          .elements().nextElement();
+      firstSensor.setVisible(true);
+
+      onlyVis = false;
+
+      helper.updateBearingData(dotPlotData, linePlotData, switcher, onlyVis,
+          showCourse, flipAxes, logger, updateDoublets, targetCourseSeries,
+          targetSpeedSeries, measuredValuesColl, ambigValuesColl,
+          ownshipCourseSeries, targetBearingSeries, targetCalculatedSeries,
+          overviewSpeedRenderer, overviewCourseRenderer, backShader);
+    }
+
+    public void testUpdateBearings() throws ExecutionException, ParseException, IOException
+    {
+      final StackedDotHelper helper = new StackedDotHelper();
+      final TimeSeriesCollection dotPlotData = new TimeSeriesCollection();
+      final TimeSeriesCollection linePlotData = new TimeSeriesCollection();
+
+      final TrackDataHelper switcher = getTrackData();
+
+      boolean onlyVis = false;
+      final boolean showCourse = true;
+      final boolean flipAxes = false;
+
+      final ErrorLogger logger = new LoggingService();
+      final boolean updateDoublets = true;
+      final TimeSeriesCollection targetCourseSeries =
+          new TimeSeriesCollection();
+      final TimeSeriesCollection targetSpeedSeries = new TimeSeriesCollection();
+      final TimeSeriesCollection measuredValuesColl =
+          new TimeSeriesCollection();
+      final TimeSeriesCollection ambigValuesColl = new TimeSeriesCollection();
+      final TimeSeries ownshipCourseSeries = new TimeSeries("OS Course");
+      final TimeSeries targetBearingSeries = new TimeSeries("Tgt Bearing");
+      final TimeSeries targetCalculatedSeries = new TimeSeries("target calc");
+      final ResidualXYItemRenderer overviewSpeedRenderer = null;
+      final WrappingResidualRenderer overviewCourseRenderer = null;
+      final SetBackgroundShade backShader = new SetBackgroundShade()
+      {
+        @Override
+        public void setShade(final Paint errorColor)
+        {
+          // just ignore it
+        }
+      };
+
+      helper.initialise(switcher, true, onlyVis, logger, "Bearings", true,
+          false);
+      helper.updateBearingData(dotPlotData, linePlotData, switcher, onlyVis,
+          showCourse, flipAxes, logger, updateDoublets, targetCourseSeries,
+          targetSpeedSeries, measuredValuesColl, ambigValuesColl,
+          ownshipCourseSeries, targetBearingSeries, targetCalculatedSeries,
+          overviewSpeedRenderer, overviewCourseRenderer, backShader);
+
+      // have a look at what's happened
+
+      // error plot. the data is ambiguous, so we've got 4 sets of errors (two sensors, port & stbd)
+      assertEquals("has error data", 4, dotPlotData.getSeriesCount());
+
+      // note: even though TMA only has 9 fixes, we get 10 errors since we interpolate
+      assertEquals("series correct name", "ERRORStail sensor", dotPlotData
+          .getSeries(0).getKey());
+      assertEquals("series correct name", "ERRORS_amb_tail sensor", dotPlotData
+          .getSeries(1).getKey());
+      assertEquals("series correct name", "ERRORShull sensor", dotPlotData
+          .getSeries(2).getKey());
+      assertEquals("series correct name", "ERRORS_amb_hull sensor", dotPlotData
+          .getSeries(3).getKey());
+
+      // note: even though TMA only has 9 fixes, we get 10 errors since we interpolate
+      assertEquals("series correct length", 8, dotPlotData.getSeries(0)
+          .getItemCount());
+      assertEquals("series correct length", 8, dotPlotData.getSeries(1)
+          .getItemCount());
+      assertEquals("series correct length", 9, dotPlotData.getSeries(2)
+          .getItemCount());
+      assertEquals("series correct length", 9, dotPlotData.getSeries(3)
+          .getItemCount());
+
+      // error plot. the data is ambiguous, so we've got 4 sets of errors (two sensors, port & stbd)
+      assertEquals("has error data", 6, linePlotData.getSeriesCount());
+
+      // note: even though TMA only has 9 fixes, we get 10 errors since we interpolate
+      assertEquals("series correct name", "M_tail sensor", linePlotData
+          .getSeries(0).getKey());
+      assertEquals("series correct name", "M_hull sensor", linePlotData
+          .getSeries(1).getKey());
+      assertEquals("series correct name", "M_tail sensor(A)", linePlotData
+          .getSeries(2).getKey());
+      assertEquals("series correct name", "M_hull sensor(A)", linePlotData
+          .getSeries(3).getKey());
+      assertEquals("series correct name", "Calculatedtail sensor", linePlotData
+          .getSeries(4).getKey());
+      assertEquals("series correct name", "Calculatedhull sensor", linePlotData
+          .getSeries(5).getKey());
+
+      // note: even though TMA only has 9 fixes, we get 10 errors since we interpolate
+      assertEquals("series correct length", 8, linePlotData.getSeries(0)
+          .getItemCount());
+      assertEquals("series correct length", 9, linePlotData.getSeries(1)
+          .getItemCount());
+      assertEquals("series correct length", 8, linePlotData.getSeries(2)
+          .getItemCount());
+      assertEquals("series correct length", 9, linePlotData.getSeries(3)
+          .getItemCount());
+      assertEquals("series correct length", 8, linePlotData.getSeries(4)
+          .getItemCount());
+      assertEquals("series correct length", 9, linePlotData.getSeries(5)
+          .getItemCount());
+
+      // ok, hide a sensor, and recalculate
+      final TrackWrapper primary = (TrackWrapper) switcher
+          .getPrimaryTracks()[0];
+      final SensorWrapper firstSensor = (SensorWrapper) primary.getSensors()
+          .elements().nextElement();
+      firstSensor.setVisible(true);
+
+      onlyVis = false;
+
+      helper.updateBearingData(dotPlotData, linePlotData, switcher, onlyVis,
+          showCourse, flipAxes, logger, updateDoublets, targetCourseSeries,
+          targetSpeedSeries, measuredValuesColl, ambigValuesColl,
+          ownshipCourseSeries, targetBearingSeries, targetCalculatedSeries,
+          overviewSpeedRenderer, overviewCourseRenderer, backShader);
+
+      // have a look at what's happened
+
+      // error plot. the data is ambiguous, so we've got 4 sets of errors (two sensors, port & stbd)
+      assertEquals("has error data", 4, dotPlotData.getSeriesCount());
+
+      // note: even though TMA only has 9 fixes, we get 10 errors since we interpolate
+      assertEquals("series correct name", "ERRORStail sensor", dotPlotData
+          .getSeries(0).getKey());
+      assertEquals("series correct name", "ERRORS_amb_tail sensor", dotPlotData
+          .getSeries(1).getKey());
+      assertEquals("series correct name", "ERRORShull sensor", dotPlotData
+          .getSeries(2).getKey());
+      assertEquals("series correct name", "ERRORS_amb_hull sensor", dotPlotData
+          .getSeries(3).getKey());
+
+      // note: even though TMA only has 9 fixes, we get 10 errors since we interpolate
+      assertEquals("series correct length", 8, dotPlotData.getSeries(0)
+          .getItemCount());
+      assertEquals("series correct length", 8, dotPlotData.getSeries(1)
+          .getItemCount());
+      assertEquals("series correct length", 9, dotPlotData.getSeries(2)
+          .getItemCount());
+      assertEquals("series correct length", 9, dotPlotData.getSeries(3)
+          .getItemCount());
+
+      // error plot. the data is ambiguous, so we've got 4 sets of errors (two sensors, port & stbd)
+      assertEquals("has error data", 6, linePlotData.getSeriesCount());
+
+      // note: even though TMA only has 9 fixes, we get 10 errors since we interpolate
+      assertEquals("series correct name", "M_tail sensor", linePlotData
+          .getSeries(0).getKey());
+      assertEquals("series correct name", "M_hull sensor", linePlotData
+          .getSeries(1).getKey());
+      assertEquals("series correct name", "M_tail sensor(A)", linePlotData
+          .getSeries(2).getKey());
+      assertEquals("series correct name", "M_hull sensor(A)", linePlotData
+          .getSeries(3).getKey());
+      assertEquals("series correct name", "Calculatedtail sensor", linePlotData
+          .getSeries(4).getKey());
+      assertEquals("series correct name", "Calculatedhull sensor", linePlotData
+          .getSeries(5).getKey());
+
+      // note: even though TMA only has 9 fixes, we get 10 errors since we interpolate
+      assertEquals("series correct length", 8, linePlotData.getSeries(0)
+          .getItemCount());
+      assertEquals("series correct length", 9, linePlotData.getSeries(1)
+          .getItemCount());
+      assertEquals("series correct length", 8, linePlotData.getSeries(2)
+          .getItemCount());
+      assertEquals("series correct length", 9, linePlotData.getSeries(3)
+          .getItemCount());
+      assertEquals("series correct length", 8, linePlotData.getSeries(4)
+          .getItemCount());
+      assertEquals("series correct length", 9, linePlotData.getSeries(5)
+          .getItemCount());
+
+      onlyVis = true;
+
+      helper.updateBearingData(dotPlotData, linePlotData, switcher, onlyVis,
+          showCourse, flipAxes, logger, updateDoublets, targetCourseSeries,
+          targetSpeedSeries, measuredValuesColl, ambigValuesColl,
+          ownshipCourseSeries, targetBearingSeries, targetCalculatedSeries,
+          overviewSpeedRenderer, overviewCourseRenderer, backShader);
+
+      // have a look at what's happened
+
+      // error plot. the data is ambiguous, so we've got 4 sets of errors (two sensors, port & stbd)
+      assertEquals("has error data", 2, dotPlotData.getSeriesCount());
+
+      // note: even though TMA only has 9 fixes, we get 10 errors since we interpolate
+      assertEquals("series correct length", 9, dotPlotData.getSeries(0)
+          .getItemCount());
+      assertEquals("series correct length", 9, dotPlotData.getSeries(1)
+          .getItemCount());
+
+      // note: even though TMA only has 9 fixes, we get 10 errors since we interpolate
+      assertEquals("series correct name", "ERRORS", dotPlotData.getSeries(0)
+          .getKey());
+      assertEquals("series correct name", "ERRORS_amb_", dotPlotData.getSeries(
+          1).getKey());
+
+      // error plot. the data is ambiguous, so we've got 4 sets of errors (two sensors, port & stbd)
+      assertEquals("has error data", 3, linePlotData.getSeriesCount());
+
+      // note: even though TMA only has 9 fixes, we get 10 errors since we interpolate
+      assertEquals("series correct length", 9, linePlotData.getSeries(0)
+          .getItemCount());
+      assertEquals("series correct length", 9, linePlotData.getSeries(1)
+          .getItemCount());
+      assertEquals("series correct length", 9, linePlotData.getSeries(2)
+          .getItemCount());
+
+      // note: even though TMA only has 9 fixes, we get 10 errors since we interpolate
+      assertEquals("series correct name", "M_", linePlotData.getSeries(0)
+          .getKey());
+      assertEquals("series correct name", "M_(A)", linePlotData.getSeries(1)
+          .getKey());
+      assertEquals("series correct name", "Calculated", linePlotData.getSeries(
+          2).getKey());
+
+      // and make the second sensor visible
+      final Enumeration<Editable> sIter = primary.getSensors().elements();
+      while (sIter.hasMoreElements())
+      {
+        final SensorWrapper sensor = (SensorWrapper) sIter.nextElement();
+        sensor.setVisible(true);
+      }
+
+      helper.updateBearingData(dotPlotData, linePlotData, switcher, onlyVis,
+          showCourse, flipAxes, logger, updateDoublets, targetCourseSeries,
+          targetSpeedSeries, measuredValuesColl, ambigValuesColl,
+          ownshipCourseSeries, targetBearingSeries, targetCalculatedSeries,
+          overviewSpeedRenderer, overviewCourseRenderer, backShader);
+
+      // error plot. the data is ambiguous, so we've got 4 sets of errors (two sensors, port & stbd)
+      assertEquals("has error data", 4, dotPlotData.getSeriesCount());
+
+      // note: even though TMA only has 9 fixes, we get 10 errors since we interpolate
+      assertEquals("series correct name", "ERRORStail sensor", dotPlotData
+          .getSeries(0).getKey());
+      assertEquals("series correct name", "ERRORS_amb_tail sensor", dotPlotData
+          .getSeries(1).getKey());
+      assertEquals("series correct name", "ERRORShull sensor", dotPlotData
+          .getSeries(2).getKey());
+      assertEquals("series correct name", "ERRORS_amb_hull sensor", dotPlotData
+          .getSeries(3).getKey());
+
+      // note: even though TMA only has 9 fixes, we get 10 errors since we interpolate
+      assertEquals("series correct length", 8, dotPlotData.getSeries(0)
+          .getItemCount());
+      assertEquals("series correct length", 8, dotPlotData.getSeries(1)
+          .getItemCount());
+      assertEquals("series correct length", 9, dotPlotData.getSeries(2)
+          .getItemCount());
+      assertEquals("series correct length", 9, dotPlotData.getSeries(3)
+          .getItemCount());
+
+      // error plot. the data is ambiguous, so we've got 4 sets of errors (two sensors, port & stbd)
+      assertEquals("has error data", 6, linePlotData.getSeriesCount());
+
+      // note: even though TMA only has 9 fixes, we get 10 errors since we interpolate
+      assertEquals("series correct name", "M_tail sensor", linePlotData
+          .getSeries(0).getKey());
+      assertEquals("series correct name", "M_hull sensor", linePlotData
+          .getSeries(1).getKey());
+      assertEquals("series correct name", "M_tail sensor(A)", linePlotData
+          .getSeries(2).getKey());
+      assertEquals("series correct name", "M_hull sensor(A)", linePlotData
+          .getSeries(3).getKey());
+      assertEquals("series correct name", "Calculatedtail sensor", linePlotData
+          .getSeries(4).getKey());
+      assertEquals("series correct name", "Calculatedhull sensor", linePlotData
+          .getSeries(5).getKey());
+
+      // note: even though TMA only has 9 fixes, we get 10 errors since we interpolate
+      assertEquals("series correct length", 8, linePlotData.getSeries(0)
+          .getItemCount());
+      assertEquals("series correct length", 9, linePlotData.getSeries(1)
+          .getItemCount());
+      assertEquals("series correct length", 8, linePlotData.getSeries(2)
+          .getItemCount());
+      assertEquals("series correct length", 9, linePlotData.getSeries(3)
+          .getItemCount());
+      assertEquals("series correct length", 8, linePlotData.getSeries(4)
+          .getItemCount());
+      assertEquals("series correct length", 9, linePlotData.getSeries(5)
+          .getItemCount());
+
+    }
+
+    public FixWrapper getShiftedFix(FixWrapper fix)
+    {
+      WorldLocation newLoc = fix.getLocation().add(new WorldVector(0.002,
+          Math.PI / 2, 0.0d));
+      Fix theFix = new Fix(fix.getDateTimeGroup(), newLoc, fix.getCourse(), fix
+          .getSpeed());
+      FixWrapper res = new FixWrapper(theFix);
+      return res;
+    }
+
+    public TrackDataHelper getTrackDataWithSingle() throws ParseException, IOException
+    {
+      final Layers layers = getData();
+      final TrackWrapper ownship = (TrackWrapper) layers.findLayer("SENSOR");
+      assertNotNull("found ownship", ownship);
+
+      final BaseLayer sensors = ownship.getSensors();
+      assertEquals("has all sensors", 2, sensors.size());
+
+      // ok, create another sensor track
+      final TrackWrapper singleP = new TrackWrapper();
+      singleP.setName("Single");
+      FixWrapper firstLoc = getShiftedFix((FixWrapper) ownship
+          .getPositionIterator().nextElement());
+      singleP.add(firstLoc);
+
+      Enumeration<Editable> sIter = sensors.elements();
+      while (sIter.hasMoreElements())
+      {
+        SensorWrapper thisS = (SensorWrapper) sIter.nextElement();
+        SensorWrapper newS = new SensorWrapper(thisS.getName() + "_2");
+        singleP.add(newS);
+        Enumeration<Editable> cutITer = thisS.elements();
+        while (cutITer.hasMoreElements())
+        {
+          SensorContactWrapper scw = (SensorContactWrapper) cutITer.nextElement();
+          SensorContactWrapper dup = new SensorContactWrapper(scw);
+          newS.add(dup);
+        }
+      }
+
+      // get the tail
+      final SensorWrapper tailSensor = (SensorWrapper) sensors.find(
+          "tail sensor");
+      assertNotNull("found tail", tailSensor);
+      final SensorWrapper hullSensor = (SensorWrapper) sensors.find(
+          "hull sensor");
+      assertNotNull("found hull", hullSensor);
+
+      // give it it's offset
+      tailSensor.setSensorOffset(new ArrayLength(1000));
+
+      final SensorContactWrapper[] tailItems = getAllCutsFrom(tailSensor);
+      final SensorContactWrapper[] hullItems = getAllCutsFrom(hullSensor);
+
+      // note: we've commented out some
+      assertEquals("got all cuts", 8, tailItems.length);
+      assertEquals("got all cuts", 9, hullItems.length);
+
+      final String newName = "TMA_LEG";
+
+      // ok, we also have to generate some target track
+      final TMAfromCuts genny = new TMAfromCuts(tailItems, layers,
+          new WorldVector(Math.PI / 2, 0.02, 0), 45, new WorldSpeed(12,
+              WorldSpeed.Kts), Color.RED)
+      {
+        @Override
+        public String getTrackNameFor(final TrackWrapper newTrack)
+        {
+          return newName;
+        }
+
+        @Override
+        public boolean isRunning()
+        {
+          return false;
+        }
+      };
+
+      // create the new TMA
+      try
+      {
+        genny.execute(null, null);
+      }
+      catch (final Exception e)
+      {
+        fail("exception thrown while running command" + e.getMessage());
+        e.printStackTrace();
+      }
+
+      // get the TMA
+      final TrackWrapper tma = (TrackWrapper) layers.findLayer(newName);
+      assertNotNull("found it", tma);
+
+      // have a butchers
+      assertEquals("has segments", 1, tma.getSegments().size());
+      final Collection<Editable> fixes = tma.getUnfilteredItems(new HiResDate(
+          0), new HiResDate(new Date().getTime()));
+
+      // note: only 8 fixes in leg, since two sensor cut was hidden
+      assertEquals("has fixes", 8, fixes.size());
+
+      final FixWrapper firstFix = (FixWrapper) fixes.toArray(new Editable[]
+          {})[0];
+      @SuppressWarnings("deprecation")
+      final String toTime = firstFix.getDateTimeGroup().getDate().toGMTString();
+      assertEquals("valid first time", "12 Jan 2010 12:00:15 GMT", toTime);
+
+      // and now the track data object
+      final TrackDataHelper prov = new TrackDataHelper();
+      prov.setPrimary(tma);
+      prov.addSecondary(ownship);
+      prov.addSecondary(singleP);
+      prov.setSwitch(false);
+
+      return prov;
+    }
+  }
+
+  public static final String MEASURED_DATASET = "Measured";
+
+  public static final String CALCULATED_VALUES = "Calculated";
+
+  /**
+   * the maximum number of items we plot as symbols. Above this we just use a line
+   */
+  private final static int MAX_ITEMS_TO_PLOT = 1000;
+
+  /**
+   * produce a color shade, according to whether the max error is inside 3 degrees or not.
+   *
+   * @param errorSeries
+   * @return
+   */
+  private static Paint calculateErrorShadeFor(
+      final TimeSeriesCollection errorSeries, final double cutOffValue)
+  {
+    final Paint col;
+    double maxError = 0d;
+
+    final Iterator<?> sIter = errorSeries.getSeries().iterator();
+    while (sIter.hasNext())
+    {
+      final TimeSeries ts = (TimeSeries) sIter.next();
+      final List<?> items = ts.getItems();
+      for (final Iterator<?> iterator = items.iterator(); iterator.hasNext();)
+      {
+        final TimeSeriesDataItem item = (TimeSeriesDataItem) iterator.next();
+        final boolean useMe;
+        // check this isn't infill
+        if (item instanceof ColouredDataItem)
+        {
+          final ColouredDataItem cd = (ColouredDataItem) item;
+          useMe = cd.isShapeFilled();
+        }
+        else
+        {
+          useMe = true;
+        }
+        if (useMe)
+        {
+          final double thisE = (Double) item.getValue();
+          maxError = Math.max(maxError, Math.abs(thisE));
+        }
+      }
+    }
+
+    if (maxError > cutOffValue)
+    {
+      col = new Color(1f, 0f, 0f, 0.05f);
+    }
+    else
+    {
+      final float shade = (float) (0.03f + (cutOffValue - maxError) * 0.02f);
+      col = new Color(0f, 1f, 0f, shade);
+    }
+
+    return col;
+  }
+
+  private static void clearPrivateListeners(final ISecondaryTrack targetTrack)
+  {
+    if (targetTrack instanceof TrackWrapper)
+    {
+      final TrackWrapper target = (TrackWrapper) targetTrack;
+
+      // ok - we may have registered some interpolation listeners on the track
+      // delete them if necessary
+      final PropertyChangeListener[] list = target.getPropertyChangeListeners(
+          PlainWrapper.LOCATION_CHANGED);
+      for (final PropertyChangeListener t : list)
+      {
+        if (t instanceof PrivatePropertyChangeListener)
+        {
+          final PrivatePropertyChangeListener prop =
+              (PrivatePropertyChangeListener) t;
+          prop.detach();
+        }
+      }
+    }
+  }
+
+  /**
+   * either produce a list, or build up a list of segments
+   *
+   * @param secondaryTrack
+   * @param editable
+   * @return
+   */
+  private static SegmentList collateSegments(
+      final ISecondaryTrack secondaryTrack, final Editable editable)
+  {
+    final SegmentList segList;
+
+    if (editable instanceof SegmentList)
+    {
+      segList = (SegmentList) editable;
+    }
+    else
+    {
+      segList = new SegmentList();
+      // note: we can only set the wrapper
+      // if we're looking at a real TMA solution
+      if (secondaryTrack instanceof TrackWrapper)
+      {
+        segList.setWrapper((TrackWrapper) secondaryTrack);
+      }
+
+      // ok, add this segment to the list
+      segList.addSegment((TrackSegment) editable);
+    }
+    return segList;
+  }
+
+  /**
+   * determine if this time series contains many identical values - this is an indicator for data
+   * coming from a simulator, for which turns can't be determined by our peak tracking algorithm.
+   *
+   * @param dataset
+   * @return
+   */
+  private static boolean containsIdenticalValues(final TimeSeries dataset,
+      final Integer NumMatches)
+  {
+    final int num = dataset.getItemCount();
+
+    final int numMatches;
+    if (NumMatches != null)
+    {
+      numMatches = NumMatches;
+    }
+    else
+    {
+      final double MATCH_PROPORTION = 0.1;
+      numMatches = (int) (num * MATCH_PROPORTION);
+    }
+
+    double lastCourse = 0d;
+    int matchCount = 0;
+
+    for (int ctr = 0; ctr < num; ctr++)
+    {
+      final TimeSeriesDataItem thisItem = dataset.getDataItem(ctr);
+      final double thisCourse = (Double) thisItem.getValue();
+      if (thisCourse == lastCourse)
+      {
+        // ok, count the duplicates
+        matchCount++;
+
+        if (matchCount >= numMatches)
+        {
+          return true;
+        }
+      }
+      else
+      {
+        matchCount = 0;
+      }
+      lastCourse = thisCourse;
+    }
+
+    return false;
+  }
+
+  private static void generateInterpolatedDoublet(final HiResDate requiredTime,
+      final TargetDoublet doublet, final TrackSegment segment)
+  {
+    // ok, we'll interpolate the nearest value
+    FixWrapper before = null;
+    FixWrapper after = null;
+    final Enumeration<Editable> fixes = segment.elements();
+    while (fixes.hasMoreElements() && after == null)
+    {
+      final FixWrapper thisF = (FixWrapper) fixes.nextElement();
+
+      final HiResDate thisTime = thisF.getDTG();
+
+      if (before == null || thisTime.lessThan(requiredTime))
+      {
+        before = thisF;
+      }
+      else if (thisTime.greaterThanOrEqualTo(requiredTime))
+      {
+        after = thisF;
+      }
+    }
+
+    // just check if we're on one of the values
+    final FixWrapper toUse;
+    if (before != null && before.getDTG().equals(requiredTime))
+    {
+      toUse = before;
+    }
+    else if (after != null && after.getDTG().equals(requiredTime))
+    {
+      toUse = after;
+    }
+    else
+    {
+      // ok, we've now boxed the required value
+      toUse = FixWrapper.interpolateFix(before, after, requiredTime);
+
+      final FixWrapper beforeF = before;
+      final FixWrapper afterF = after;
+
+      // note. the interpolated fix needs to move, if the segments moves
+      final PropertyChangeListener newListener =
+          new PrivatePropertyChangeListener(segment.getWrapper(),
+              PlainWrapper.LOCATION_CHANGED)
+      {
+        @Override
+        public void propertyChange(final PropertyChangeEvent evt)
+        {
+          final FixWrapper tmpFix = FixWrapper.interpolateFix(beforeF,
+              afterF, requiredTime);
+          toUse.setLocation(tmpFix.getLocation());
+        }
+      };
+      segment.getWrapper().addPropertyChangeListener(
+          PlainWrapper.LOCATION_CHANGED, newListener);
+    }
+
+    doublet.targetFix = toUse;
+    doublet.targetParent = segment;
+  }
+
+  /**
+   * sort out data of interest
+   *
+   */
+  public static TreeSet<Doublet> getDoublets(final List<TrackWrapper> primaries,
+      final ISecondaryTrack targetTrack, final boolean onlyVis,
+      final boolean needBearing, final boolean needFrequency)
+  {
+    final TreeSet<Doublet> res = new TreeSet<Doublet>();
+
+    // note - we have to inject some listeners, so that
+    // interpolated fixes know when their parent has updated.
+    // each time we come in here, we delete existing ones,
+    // as housekeeping.
+    clearPrivateListeners(targetTrack);
+
+    final Vector<TrackSegment> theSegments;
+    if (targetTrack != null)
+    {
+      theSegments = getTargetLegs(targetTrack);
+    }
+    else
+    {
+      theSegments = null;
+    }
+
+    for (final TrackWrapper sensorHost : primaries)
+    {
+      // loop through our sensor data
+      final Enumeration<Editable> sensors = sensorHost.getSensors().elements();
+      while (sensors.hasMoreElements())
+      {
+        final SensorWrapper sensor = (SensorWrapper) sensors.nextElement();
+        storeDoubletsFor(sensor, res, onlyVis, needBearing, needFrequency,
+            theSegments, sensorHost, targetTrack);
+
+      } // loop through sensors
+    } // loop through primaries
+
+    return res;
+  }
+
+  private static TimeSeries getSinglePointCourseData(
+      final TrackWrapper primaryTrack, final ISecondaryTrack secondaryTrack,
+      final boolean flipAxes)
+  {
+    final TimeSeries osCourseValues = new TimeSeries(primaryTrack.getName());
+
+    // get the single location
+    final FixWrapper loc = (FixWrapper) primaryTrack.getPositionIterator()
+        .nextElement();
+    final double ownshipCourse = MWC.Algorithms.Conversions.Rads2Degs(loc
+        .getCourse());
+
+    final Enumeration<Editable> segments = secondaryTrack.segments();
+    while (segments.hasMoreElements())
+    {
+      final Editable nextE = segments.nextElement();
+
+      // produce a list of segments even if there's actually only one
+      final SegmentList segList = collateSegments(secondaryTrack, nextE);
+
+      final Enumeration<Editable> segIter = segList.elements();
+      while (segIter.hasMoreElements())
+      {
+        final TrackSegment segment = (TrackSegment) segIter.nextElement();
+
+        final Enumeration<Editable> enumer = segment.elements();
+        while (enumer.hasMoreElements())
+        {
+          final FixWrapper thisTgtFix = (FixWrapper) enumer.nextElement();
+
+          double thisCourse = ownshipCourse;
+
+          // stop, stop, stop - do we wish to plot bearings in the +/- 180 domain?
+          if (flipAxes && thisCourse > 180)
+          {
+            thisCourse -= 360;
+          }
+          final FixedMillisecond thisMilli = new FixedMillisecond(thisTgtFix
+              .getDateTimeGroup().getDate().getTime());
+          final ColouredDataItem crseBearing = new ColouredDataItem(thisMilli,
+              ownshipCourse, loc.getColor(), true, null, true, true);
+          osCourseValues.add(crseBearing);
+        }
+      }
+    }
+
+    return osCourseValues;
+  }
+
+  private static TimeSeries getStandardCourseData(
+      final TrackWrapper primaryTrack, final boolean flipAxes,
+      final HiResDate startDTG, final HiResDate endDTG)
+  {
+
+    final TimeSeries osCourseValues = new TimeSeries(primaryTrack.getName());
+
+    // loop through using the iterator
+    final Enumeration<Editable> pIter = primaryTrack.getPositionIterator();
+    final TimePeriod validPeriod = new TimePeriod.BaseTimePeriod(startDTG,
+        endDTG);
+    final List<Editable> validItems = new LinkedList<Editable>();
+    while (pIter.hasMoreElements())
+    {
+      final FixWrapper fw = (FixWrapper) pIter.nextElement();
+      if (validPeriod.contains(fw.getDateTimeGroup()))
+      {
+        validItems.add(fw);
+      }
+      else
+      {
+        // have we passed the end of the requested period?
+        if (fw.getDateTimeGroup().greaterThan(endDTG))
+        {
+          // ok, drop out
+          break;
+        }
+      }
+    }
+
+    // ok, now go through the list
+    final Iterator<Editable> vIter = validItems.iterator();
+    final int freq = Math.max(1, validItems.size() / MAX_ITEMS_TO_PLOT);
+    int ctr = 0;
+    while (vIter.hasNext())
+    {
+      final Editable ed = vIter.next();
+      if (ctr++ % freq == 0)
+      {
+        final FixWrapper fw = (FixWrapper) ed;
+        final FixedMillisecond thisMilli = new FixedMillisecond(fw
+            .getDateTimeGroup().getDate().getTime());
+        double ownshipCourse = MWC.Algorithms.Conversions.Rads2Degs(fw
+            .getCourse());
+
+        // stop, stop, stop - do we wish to plot bearings in the +/- 180 domain?
+        if (flipAxes && ownshipCourse > 180)
+        {
+          ownshipCourse -= 360;
+        }
+
+        final ColouredDataItem crseBearing = new ColouredDataItem(thisMilli,
+            ownshipCourse, fw.getColor(), true, null, true, true);
+        osCourseValues.add(crseBearing);
+      }
+    }
+
+    return osCourseValues;
+  }
+
+  /**
+   *
+   * @param workingFix
+   *          pre-existing fix object, to stop us repeatedly creating it
+   * @param theSegments
+   *          the segment within this track
+   * @param requiredTime
+   *          the time we need data for
+   * @param interpFix
+   *          whether to only accept a target fix within 1 second of the target time, or to
+   *          interpolate the nearest one
+   * @param allowInfill
+   *          whether we generate a doublet for dynamic infill segments
+   * @return a Doublet containing the relevant data
+   */
+  private static TargetDoublet getTargetDoublet(final FixWrapper workingFix,
+      final Vector<TrackSegment> theSegments, final HiResDate requiredTime,
+      final boolean interpFix, final boolean allowInfill)
+  {
+    final TargetDoublet doublet = new TargetDoublet();
+    if (theSegments != null && !theSegments.isEmpty())
+    {
+      final Iterator<TrackSegment> iter = theSegments.iterator();
+      while (iter.hasNext())
+      {
+        final TrackSegment ts = iter.next();
+
+        if (ts.endDTG() == null || ts.startDTG() == null)
+        {
+          // ok, move onto the next segment
+          CorePlugin.logError(IStatus.WARNING,
+              "Warning, segment is missing data:" + ts, null);
+          continue;
+        }
+
+        final TimePeriod validPeriod = new TimePeriod.BaseTimePeriod(ts
+            .startDTG(), ts.endDTG());
+        if (validPeriod.contains(requiredTime))
+        {
+
+          // if this is an infill, then we're relaxed about the errors
+          if (ts instanceof DynamicInfillSegment)
+          {
+            // aaah, but are we interested in infill segments?
+            if (allowInfill)
+            {
+              handleDynamicInfill(workingFix, requiredTime, doublet, ts);
+            }
+          }
+          else
+          {
+            // see if we're allowing an interpolated fix
+            if (interpFix)
+            {
+              generateInterpolatedDoublet(requiredTime, doublet, ts);
+              break;
+            }
+            else
+            {
+              // ok, check we have a TMA fix almost exactly at this time
+              final Enumeration<Editable> fixes = ts.elements();
+              while (fixes.hasMoreElements())
+              {
+                final FixWrapper thisF = (FixWrapper) fixes.nextElement();
+
+                // note: workaround. When we've merged the track,
+                // the new legs are actually one millisecond later.
+                // workaround this.
+                final long timeDiffMicros = Math.abs(thisF.getDTG().getMicros()
+                    - requiredTime.getMicros());
+
+                if (timeDiffMicros <= 1000)
+                {
+                  // sorted. here we go
+                  doublet.targetParent = ts;
+
+                  doublet.targetFix = thisF;
+
+                  // ok, done.
+                  break;
+                }
+              }
+            }
+          }
+        }
+      }
+    }
+
+    return doublet;
+  }
+
+  private static Vector<TrackSegment> getTargetLegs(
+      final ISecondaryTrack targetTrack)
+  {
+    final Vector<TrackSegment> _theSegments = new Vector<TrackSegment>();
+    final Enumeration<Editable> trkData = targetTrack.segments();
+
+    while (trkData.hasMoreElements())
+    {
+      final Editable thisI = trkData.nextElement();
+      if (thisI instanceof SegmentList)
+      {
+        final SegmentList thisList = (SegmentList) thisI;
+        final Enumeration<Editable> theElements = thisList.elements();
+        while (theElements.hasMoreElements())
+        {
+          final TrackSegment ts = (TrackSegment) theElements.nextElement();
+          if (ts.getVisible())
+          {
+            _theSegments.add(ts);
+          }
+        }
+
+      }
+      else if (thisI instanceof TrackSegment)
+      {
+        final TrackSegment ts = (TrackSegment) thisI;
+        _theSegments.add(ts);
+      }
+    }
+    return _theSegments;
+  }
+
+  private static Color halfWayColor(final Color a, final Color b)
+  {
+    final int red = (a.getRed() + b.getRed()) / 2;
+    final int blue = (a.getBlue() + b.getBlue()) / 2;
+    final int green = (a.getGreen() + b.getGreen()) / 2;
+    return new Color(red, blue, green);
+  }
+
+  private static void handleDynamicInfill(final FixWrapper workingFix,
+      final HiResDate requiredTime, final TargetDoublet doublet,
+      final TrackSegment segment)
+  {
+    // sorted. here we go
+    doublet.targetParent = segment;
+
+    // create an object with the right time
+    workingFix.getFix().setTime(requiredTime);
+
+    // and find any matching items
+    final SortedSet<Editable> items = segment.tailSet(workingFix);
+    if (!items.isEmpty())
+    {
+      doublet.targetFix = (FixWrapper) items.first();
+    }
+  }
+
+  /**
+   * is this a multi-sensor dataset?
+   *
+   * @param doublets
+   * @return
+   */
+  private final static boolean isMultiSensor(final TreeSet<Doublet> doublets)
+  {
+
+    final Iterator<Doublet> iter = doublets.iterator();
+    SensorWrapper lastS = null;
+    TrackWrapper lastT = null;
+    while (iter.hasNext())
+    {
+      final Doublet next = iter.next();
+      final SensorWrapper thisS = next.getSensorCut().getSensor();
+      final TrackWrapper thisT = thisS.getHost();
+      if (lastS == null)
+      {
+        lastS = thisS;
+      }
+      else if (!lastS.equals(thisS))
+      {
+        return true;
+      }
+      if (lastT == null)
+      {
+        lastT = thisT;
+      }
+      else if (!lastT.equals(thisT))
+      {
+        return true;
+      }
+    }
+    return false;
+  }
+
+  /**
+   * utility method to add a value to a series, calculating the series if necessary
+   *
+   * @param collection
+   *          parent collection
+   * @param seriesName
+   *          name of series of operate on
+   * @param bFreq
+   *          data item to add
+   */
+  static private void safelyAddItem(final TimeSeriesCollection collection,
+      final String seriesName, final TimeSeriesDataItem bFreq)
+  {
+    TimeSeries series = collection.getSeries(seriesName);
+    if (series == null)
+    {
+      series = new TimeSeries(seriesName);
+      collection.addSeries(series);
+    }
+
+    // wrap the "add" event. We still may get duplicate entries, since
+    // multiple series may have the same name - meaning we try to put
+    // multiple cuts into the same time series.
+    try
+    {
+      series.add(bFreq);
+    }
+    catch (SeriesException se)
+    {
+      CorePlugin.logError(IStatus.WARNING,
+          "Mistakenly tried to add duplicate value to series:" + seriesName + " at:" + bFreq.getPeriod(),
+          null);
+    }
+  }
+
+  public static ArrayList<Zone> sliceOwnship(final TimeSeries osCourse,
+      final ZoneChart.ColorProvider colorProvider)
+  {
+    // make a decision on which ownship slicer to use
+    final IOwnshipLegDetector detector;
+    if (containsIdenticalValues(osCourse, null))
+    {
+      detector = new ArtificalLegDetector();
+    }
+    else
+    {
+      detector = new PeakTrackingOwnshipLegDetector();
+    }
+
+    final int num = osCourse.getItemCount();
+    final long[] times = new long[num];
+    final double[] speeds = new double[num];
+    final double[] courses = new double[num];
+
+    for (int ctr = 0; ctr < num; ctr++)
+    {
+      final TimeSeriesDataItem thisItem = osCourse.getDataItem(ctr);
+      final FixedMillisecond thisM = (FixedMillisecond) thisItem.getPeriod();
+      times[ctr] = thisM.getMiddleMillisecond();
+      speeds[ctr] = 0;
+      courses[ctr] = (Double) thisItem.getValue();
+    }
+    final List<LegOfData> legs = detector.identifyOwnshipLegs(times, speeds,
+        courses, 5, Precision.LOW);
+    final ArrayList<Zone> res = new ArrayList<Zone>();
+
+    for (final LegOfData leg : legs)
+    {
+      final Zone newZone = new Zone(leg.getStart(), leg.getEnd(), colorProvider
+          .getZoneColor());
+      res.add(newZone);
+    }
+
+    return res;
+  }
+
+  private static ColouredDataItem storeAmbiguousCut(final double ambigBearing,
+      final boolean flipAxes, final boolean bearingToPort,
+      final Color thisColor, final Doublet thisD, final Color grayShade,
+      final RegularTimePeriod thisMilli, final boolean parentIsNotDynamic)
+  {
+    double theBearing = ambigBearing;
+
+    // put the ambig baering into the correct domain
+    while (theBearing < 0)
+    {
+      theBearing += 360;
+    }
+
+    if (flipAxes && theBearing > 180)
+    {
+      theBearing -= 360;
+    }
+
+    // make the color darker, if we're on the stbd bearnig
+    final Color ambigColor;
+    if (bearingToPort)
+    {
+      ambigColor = thisColor.darker();
+    }
+    else
+    {
+      ambigColor = thisColor;
+    }
+
+    // if this cut has been resolved, we don't show a symbol
+    // for the ambiguous cut
+    final boolean showSymbol = true;
+    final Color color = thisD.getHasBeenResolved() ? grayShade : ambigColor;
+
+    final ColouredDataItem amBearing = new ColouredDataItem(thisMilli,
+        theBearing, color, false, null, showSymbol, parentIsNotDynamic, thisD
+        .getSensorCut());
+    return amBearing;
+  }
+
+  private static void storeDoubletsFor(final SensorWrapper sensor,
+      final TreeSet<Doublet> res, final boolean onlyVis,
+      final boolean needBearing, final boolean needFrequency,
+      final Vector<TrackSegment> theSegments, final WatchableList sensorHost,
+      final ISecondaryTrack targetTrack)
+  {
+    if (!onlyVis || (onlyVis && sensor.getVisible()))
+    {
+      // friendly fix-wrapper to save us repeatedly creating it
+      final FixWrapper index = new FixWrapper(new Fix(null, new WorldLocation(0,
+          0, 0), 0.0, 0.0));
+
+      final Enumeration<Editable> cuts = sensor.elements();
+      while (cuts.hasMoreElements())
+      {
+        final SensorContactWrapper scw = (SensorContactWrapper) cuts
+            .nextElement();
+
+        if (!onlyVis || (onlyVis && scw.getVisible()))
+        {
+          // is this cut suitable for what we're looking for?
+          if (needBearing && !scw.getHasBearing())
+          {
+            continue;
+          }
+
+          // aaah, but does it meet the frequency requirement?
+          if (needFrequency && !scw.getHasFrequency())
+          {
+            continue;
+          }
+
+          storeDoubletsForThisCut(scw, res, needFrequency, index, theSegments,
+              sensorHost, targetTrack);
+
+        } // if cut is visible
+      } // loop through cuts
+    } // if sensor is visible
+  }
+
+  private static void storeDoubletsForThisCut(final SensorContactWrapper scw,
+      final TreeSet<Doublet> res, final boolean needFrequency,
+      final FixWrapper index, final Vector<TrackSegment> theSegments,
+      final WatchableList sensorHost, final ISecondaryTrack targetTrack)
+  {
+    /**
+     * Since the contact is travelling in a straight, on steady speed when on a leg, it's perfectly
+     * OK to interpolate a target position for any sensor time.
+     */
+    final boolean interpFix = true;// needFrequency;
+
+    /**
+     * for frequency data we don't generate a double for dynamic infills, since we have low
+     * confidence in the target course/speed
+     */
+    final boolean allowInfill = !needFrequency;
+
+    final TargetDoublet doublet = getTargetDoublet(index, theSegments, scw
+        .getDTG(), interpFix, allowInfill);
+
+    final FixWrapper hostFix;
+    final Watchable[] matches = sensorHost.getNearestTo(scw.getDTG());
+    if (matches != null && matches.length == 1)
+    {
+      hostFix = (FixWrapper) matches[0];
+    }
+    else
+    {
+      hostFix = null;
+    }
+
+    if (doublet.targetFix != null && hostFix != null)
+    {
+      final Doublet thisDub = new Doublet(scw, doublet.targetFix,
+          doublet.targetParent, hostFix);
+
+      // if we've no target track add all the points
+      if (targetTrack == null)
+      {
+        // store our data
+        res.add(thisDub);
+      }
+      else
+      {
+        // if we've got a target track we only add points
+        // for which we
+        // have
+        // a target location
+        if (doublet.targetFix != null)
+        {
+          // store our data
+          res.add(thisDub);
+        }
+      } // if we know the track
+    } // if we find a match
+    else if (hostFix != null && (doublet.targetFix == null
+        || targetTrack == null))
+    {
+      // no target data, just use ownship sensor data
+      final Doublet thisDub = new Doublet(scw, null, null, hostFix);
+      res.add(thisDub);
+    }
+  }
+
+  private static void storeMeasuredBearing(final boolean multiSensor,
+      final SensorWrapper sensor, final double measuredBearing,
+      final boolean flipAxes, final RegularTimePeriod thisMilli,
+      final Color bearingColor, final boolean parentIsNotDynamic,
+      final Doublet thisD, final TimeSeriesCollection measuredValuesColl)
+  {
+    final String seriesName = multiSensor ? BaseStackedDotsView.MEASURED_VALUES
+        + sensor.getName() : BaseStackedDotsView.MEASURED_VALUES;
+
+        double theBearing = measuredBearing;
+
+        // put the measured bearing back in the positive domain
+        if (theBearing < 0)
+        {
+          theBearing += 360d;
+        }
+
+        // stop, stop, stop - do we wish to plot bearings in the +/- 180 domain?
+        if (flipAxes && theBearing > 180)
+        {
+          theBearing -= 360;
+        }
+
+        final ColouredDataItem mBearing = new ColouredDataItem(thisMilli,
+            theBearing, bearingColor, false, null, true, parentIsNotDynamic, thisD
+            .getSensorCut());
+        safelyAddItem(measuredValuesColl, seriesName, mBearing);
+
+  }
+
+  private static void storeTargetCourseSpeedData(
+      final ISecondaryTrack _secondaryTrack, final HiResDate startDTG,
+      final HiResDate endDTG, final boolean flipAxes,
+      final TimeSeries tgtCourseValues, final TimeSeries tgtSpeedValues)
+  {
+    // sort out the target course/speed
+    final Enumeration<Editable> segments = _secondaryTrack.segments();
+    final TimePeriod period = new TimePeriod.BaseTimePeriod(startDTG, endDTG);
+    while (segments.hasMoreElements())
+    {
+      final Editable nextE = segments.nextElement();
+
+      // if there's just one segment - then we need to wrap it, else return
+      // the list of segments
+      final SegmentList segList = collateSegments(_secondaryTrack, nextE);
+
+      final Enumeration<Editable> segIter = segList.elements();
+      while (segIter.hasMoreElements())
+      {
+        final TrackSegment segment = (TrackSegment) segIter.nextElement();
+
+        // is this an infill segment
+        final boolean isInfill = segment instanceof DynamicInfillSegment;
+
+        // check it has values, and is in range
+        if (!(segment.isEmpty() || segment.startDTG().greaterThan(endDTG)
+            || segment.endDTG().lessThan(startDTG)))
+        {
+          final Enumeration<Editable> points = segment.elements();
+          Double lastCourse = null;
+          while (points.hasMoreElements())
+          {
+            final FixWrapper fw = (FixWrapper) points.nextElement();
+            if (period.contains(fw.getDateTimeGroup()))
+            {
+              // ok, create a point for it
+              final FixedMillisecond thisMilli = new FixedMillisecond(fw
+                  .getDateTimeGroup().getDate().getTime());
+
+              double tgtCourse = MWC.Algorithms.Conversions.Rads2Degs(fw
+                  .getCourse());
+              final double tgtSpeed = fw.getSpeed();
+
+              // see if we need to change the domain of the course to match
+              // the previous value
+              if (lastCourse != null)
+              {
+                if (tgtCourse - lastCourse > 190)
+                {
+                  tgtCourse = tgtCourse - 360;
+                }
+                else if (tgtCourse - lastCourse < -180)
+                {
+                  tgtCourse = 360 + tgtCourse;
+                }
+              }
+              lastCourse = tgtCourse;
+
+              // trim to +/- domain if we're flipping axes
+              if (flipAxes && tgtCourse > 180)
+              {
+                tgtCourse -= 360;
+              }
+
+              // we use the raw color for infills, to help find which
+              // infill we're referring to (esp in random infills)
+              final Color courseColor;
+              final Color speedColor;
+              if (isInfill)
+              {
+                courseColor = fw.getColor();
+                speedColor = fw.getColor();
+              }
+              else
+              {
+                courseColor = fw.getColor().brighter();
+                speedColor = fw.getColor().darker();
+              }
+
+              tgtCourseValues.add(new ColouredDataItem(thisMilli, tgtCourse,
+                  courseColor, isInfill, null, true, true));
+              tgtSpeedValues.add(new ColouredDataItem(thisMilli, tgtSpeed,
+                  speedColor, isInfill, null, true, true));
+            }
+          }
+        }
+
+      }
+    }
+  }
+
+  /**
+   * the track being dragged
+   */
+  private TrackWrapper _primaryTrack;
+
+  /**
+   * introduce support for multiple primary tracks
+   *
+   */
+  private final List<TrackWrapper> _primaryTracks =
+      new ArrayList<TrackWrapper>();
+
+  /**
+   * the secondary track we're monitoring
+   */
+  private ISecondaryTrack _secondaryTrack;
+
+  /**
+   * the set of points to watch on the primary track. This is stored as a sorted set because if we
+   * have multiple sensors they may be suppled in chronological order, or they may represent
+   * overlapping time periods
+   */
+  private TreeSet<Doublet> _primaryDoublets;
+
+  private TimeSeriesCollection getAllSensorCuts(final boolean onlyVis,
+      final boolean flipAxes, final TimePeriod sensorPeriod)
+  {
+    final TimeSeriesCollection allCutsColl = new TimeSeriesCollection();
+
+    for (final TrackWrapper primaryTrack : getPrimaryTracks())
+    {
+      final List<SensorContactWrapper> theBearings = getBearings(primaryTrack,
+          onlyVis, sensorPeriod);
+      for (final SensorContactWrapper cut : theBearings)
+      {
+        double theBearing;
+
+        final String sensorName = cut.getSensorName();
+
+        // ensure it's in the positive domain
+        if (cut.getBearing() < 0)
+        {
+          theBearing = cut.getBearing() + 360;
+        }
+        else
+        {
+          theBearing = cut.getBearing();
+        }
+
+        // put in the correct domain, if necessary
+        if (flipAxes)
+        {
+          if (theBearing > 180d)
+          {
+            theBearing -= 360d;
+          }
+        }
+        else
+        {
+          if (theBearing < 0)
+          {
+            theBearing += 360;
+          }
+        }
+
+        final TimeSeriesDataItem item = new TimeSeriesDataItem(
+            new FixedMillisecond(cut.getDTG().getDate().getTime()), theBearing);
+        safelyAddItem(allCutsColl, sensorName, item);
+      }
+    }
+    return allCutsColl;
+  }
+
+  public List<SensorContactWrapper> getBearings(final TrackWrapper primaryTrack,
+      final boolean onlyVis, final TimePeriod targetPeriod)
+  {
+    final List<SensorContactWrapper> res =
+        new ArrayList<SensorContactWrapper>();
+
+    // loop through our sensor data
+    final Enumeration<Editable> sensors = primaryTrack.getSensors().elements();
+    if (sensors != null)
+    {
+      while (sensors.hasMoreElements())
+      {
+        final SensorWrapper wrapper = (SensorWrapper) sensors.nextElement();
+        if (!onlyVis || (onlyVis && wrapper.getVisible()))
+        {
+          final Enumeration<Editable> cuts = wrapper.elements();
+          while (cuts.hasMoreElements())
+          {
+            final SensorContactWrapper scw = (SensorContactWrapper) cuts
+                .nextElement();
+            if (!onlyVis || (onlyVis && scw.getVisible()))
+            {
+              if (targetPeriod == null || targetPeriod.contains(scw.getDTG()))
+              {
+                res.add(scw);
+              }
+              // if we find a match
+            } // if cut is visible
+          } // loop through cuts
+        } // if sensor is visible
+      } // loop through sensors
+    } // if there are sensors
+
+    return res;
+  }
+
+  public TreeSet<Doublet> getDoublets(final boolean onlyVis,
+      final boolean needBearing, final boolean needFrequency)
+  {
+    return getDoublets(_primaryTracks, _secondaryTrack, onlyVis, needBearing,
+        needFrequency);
+  }
+
+  public TrackWrapper getPrimaryTrack()
+  {
+    return _primaryTrack;
+  }
+
+  public List<TrackWrapper> getPrimaryTracks()
+  {
+    return _primaryTracks;
+  }
+
+  public ISecondaryTrack getSecondaryTrack()
+  {
+    return _secondaryTrack;
+  }
+
+  /**
+   * initialise the data, check we've got sensor data & the correct number of visible tracks
+   *
+   * @param showError
+   * @param onlyVis
+   * @param holder
+   */
+  public void initialise(final SwitchableTrackProvider provider,
+      final boolean showError, final boolean onlyVis, final ErrorLogger logger,
+      final String dataType, final boolean needBrg, final boolean needFreq)
+  {
+
+    _secondaryTrack = null;
+    _primaryTrack = null;
+    _primaryTracks.clear();
+
+    // do we have some data?
+    if (provider == null)
+    {
+      // output error message
+      logger.logError(IStatus.INFO, "Please open a Debrief plot", null);
+      return;
+    }
+
+    if (!provider.isPopulated() || provider.getPrimaryTracks() == null
+        || provider.getPrimaryTracks().length == 0)
+    {
+      logger.logError(IStatus.INFO,
+          "A primary track must be placed on the Tote", null);
+      return;
+    }
+    else
+    {
+      final WatchableList[] primaryTracks = provider.getPrimaryTracks();
+      for (final WatchableList priTrk : primaryTracks)
+      {
+        if(priTrk == null)
+        {
+          logger.logError(IStatus.INFO,
+              "A primary track must be assigned", null);
+          return;
+        }
+        else if (priTrk instanceof TrackWrapper)
+        {
+          _primaryTrack = (TrackWrapper) priTrk;
+          _primaryTracks.add((TrackWrapper) priTrk);
+        }
+        else
+        {
+          logger.logError(IStatus.INFO,
+              "The primary track must be a vehicle track", null);
+          return;
+        }
+      }
+    }
+
+    // now the sec track
+    final WatchableList[] secs = provider.getSecondaryTracks();
+
+    // any?
+    if ((secs == null) || (secs.length == 0))
+    {
+      logger.logError(IStatus.INFO, "No secondary track assigned", null);
+      return;
+    }
+    else
+    {
+      // too many?
+      if (secs.length > 1)
+      {
+        logger.logError(IStatus.INFO,
+            "Only 1 secondary track may be on the tote", null);
+        return;
+      }
+
+      // correct sort?
+      final WatchableList secTrk = secs[0];
+      if (!(secTrk instanceof ISecondaryTrack))
+      {
+        logger.logError(IStatus.INFO,
+            "The secondary track must be a vehicle track", null);
+        return;
+      }
+      else
+      {
+        _secondaryTrack = (ISecondaryTrack) secTrk;
+      }
+    }
+
+    // must have worked, hooray
+    logger.logError(IStatus.OK, null, null);
+
+    // ok, get the positions
+    updateDoublets(onlyVis, needBrg, needFreq);
+
+  }
+
+  /**
+   * clear our data, all is finished
+   */
+  public void reset()
+  {
+    if (_primaryDoublets != null)
+    {
+      _primaryDoublets.clear();
+    }
+    _primaryDoublets = null;
+    _primaryTrack = null;
+    _secondaryTrack = null;
+  }
+
+  /**
+   * ok, our track has been dragged, calculate the new series of offsets
+   *
+   * @param linePlot
+   * @param dotPlot
+   * @param onlyVis
+   * @param showCourse
+   * @param b
+   * @param holder
+   * @param logger
+   * @param targetCourseSeries
+   * @param targetSpeedSeries
+   * @param ownshipCourseSeries
+   * @param targetBearingSeries
+   * @param overviewSpeedRenderer
+   * @param _overviewCourseRenderer
+   *
+   * @param currentOffset
+   *          how far the current track has been dragged
+   */
+  public void updateBearingData(final TimeSeriesCollection dotPlotData,
+      final TimeSeriesCollection linePlotData,
+      final SwitchableTrackProvider tracks, final boolean onlyVis,
+      final boolean showCourse, final boolean flipAxes,
+      final ErrorLogger logger, final boolean updateDoublets,
+      final TimeSeriesCollection targetCourseSeries,
+      final TimeSeriesCollection targetSpeedSeries,
+      final TimeSeriesCollection measuredValuesColl,
+      final TimeSeriesCollection ambigValuesColl,
+      final TimeSeries ownshipCourseSeries,
+      final TimeSeries targetBearingSeries,
+      final TimeSeries targetCalculatedSeries,
+      final ResidualXYItemRenderer overviewSpeedRenderer,
+      final WrappingResidualRenderer overviewCourseRenderer,
+      final SetBackgroundShade backShader)
+  {
+    // do we even have a primary track
+    if (_primaryTrack == null)
+    {
+      // ok, clear the data
+      linePlotData.removeAllSeries();
+      dotPlotData.removeAllSeries();
+      targetCourseSeries.removeAllSeries();
+      targetSpeedSeries.removeAllSeries();
+      return;
+    }
+
+    // ok, find the track wrappers
+    if (_secondaryTrack == null)
+    {
+      initialise(tracks, false, onlyVis, logger, "Bearing", true, false);
+    }
+
+    // did it work?
+    // if (_secondaryTrack == null)
+    // return;
+
+    // ok - the tracks have moved. better update the doublets
+    if (updateDoublets)
+    {
+      updateDoublets(onlyVis, true, false);
+    }
+
+    // aah - but what if we've ditched our doublets?
+    if ((_primaryDoublets == null) || (_primaryDoublets.size() == 0))
+    {
+      // better clear the plot
+      dotPlotData.removeAllSeries();
+      linePlotData.removeAllSeries();
+      return;
+    }
+
+    // check if we've got multi sensor
+    final boolean multiSensor = isMultiSensor(_primaryDoublets);
+
+    // create the collection of series
+    final TimeSeriesCollection calculatedSeries = new TimeSeriesCollection();
+    final TimeSeriesCollection ownshipCourseColl = new TimeSeriesCollection();
+
+    // the previous steps occupy some time.
+    // just check we haven't lost the primary track while they were running
+    if (_primaryTrack == null)
+    {
+      return;
+    }
+
+    // produce a dataset for each track
+    final TimeSeries tgtCourseValues = new TimeSeries("Tgt Course");
+    final TimeSeries tgtSpeedValues = new TimeSeries("Tgt Speed");
+
+    // createa list of series, so we can pause their updates
+    final List<TimeSeries> sList = new Vector<TimeSeries>();
+    sList.add(tgtCourseValues);
+    sList.add(tgtSpeedValues);
+    sList.add(targetCalculatedSeries);
+    sList.add(targetBearingSeries);
+    sList.add(ownshipCourseSeries);
+
+    final List<TimeSeriesCollection> tList = new Vector<TimeSeriesCollection>();
+    tList.add(measuredValuesColl);
+    tList.add(ownshipCourseColl);
+    tList.add(targetCourseSeries);
+    tList.add(targetSpeedSeries);
+    tList.add(dotPlotData);
+    tList.add(linePlotData);
+    tList.add(calculatedSeries);
+    tList.add(ambigValuesColl);
+
+    // ok, wrap the switching on/off of notify in try/catch,
+    // to be sure to switch notify back on at end
+    try
+    {
+      // now switch off updates
+      for (final TimeSeriesCollection series : tList)
+      {
+        series.setNotify(false);
+
+        series.removeAllSeries();
+      }
+      for (final TimeSeries series : sList)
+      {
+        series.setNotify(false);
+
+        // and clear the list
+        series.clear();
+      }
+
+      // create the color for resolved ambig data
+      final Color grayShade = new Color(155, 155, 155, 50);
+
+      // ok, run through the points on the primary track
+      final Iterator<Doublet> iter = _primaryDoublets.iterator();
+      while (iter.hasNext())
+      {
+        final Doublet thisD = iter.next();
+
+        final boolean parentIsNotDynamic = thisD.getTargetTrack() == null
+            || !(thisD.getTargetTrack() instanceof DynamicInfillSegment);
+        try
+        {
+          // obvious stuff first (stuff that doesn't need the tgt data)
+          final Color thisColor = thisD.getColor();
+          final double measuredBearing = thisD.getMeasuredBearing();
+          double ambigBearing = thisD.getAmbiguousMeasuredBearing();
+          final HiResDate currentTime = thisD.getDTG();
+          final FixedMillisecond thisMilli = new FixedMillisecond(currentTime
+              .getDate().getTime());
+
+          final boolean hasAmbiguous = !Double.isNaN(ambigBearing);
+
+          // ok, we need to make the color darker if it's starboard
+          final boolean bearingToPort = thisD.getSensorCut().isBearingToPort();
+
+          // make the color darker, if it's to stbg
+          final Color bearingColor;
+          if (bearingToPort)
+          {
+            bearingColor = thisColor;
+          }
+          else
+          {
+            bearingColor = thisColor.darker();
+          }
+
+          final SensorWrapper sensor = thisD.getSensorCut().getSensor();
+
+          storeMeasuredBearing(multiSensor, sensor, measuredBearing, flipAxes,
+              thisMilli, bearingColor, parentIsNotDynamic, thisD,
+              measuredValuesColl);
+
+          if (hasAmbiguous)
+          {
+            final String ambSeriesName = multiSensor
+                ? BaseStackedDotsView.MEASURED_VALUES + sensor.getName() + "(A)"
+                    : BaseStackedDotsView.MEASURED_VALUES + "(A)";
+            final ColouredDataItem amBearing = storeAmbiguousCut(ambigBearing,
+                flipAxes, bearingToPort, thisColor, thisD, grayShade, thisMilli,
+                parentIsNotDynamic);
+            safelyAddItem(ambigValuesColl, ambSeriesName, amBearing);
+
+          }
+
+          // do we have target data?
+          if (thisD.getTarget() != null && thisD.getTarget().getFixLocation() != null) 
+          {
+            // and has this target fix know it's location?
+            // (it may not, if it's a relative leg that has been extended)
+            double calculatedBearing = thisD.getCalculatedBearing(null, null);
+
+            // note: now that we're allowing multi-sensor TMA, we should color the
+            // errors acccording to the sensor color (not the target color)
+            final Color error = thisD.getColor();
+            final Color calcColor = thisD.getTarget().getColor();
+            final double thisTrueError = thisD.calculateBearingError(
+                measuredBearing, calculatedBearing);
+
+            if (flipAxes)
+            {
+              if (calculatedBearing > 180)
+              {
+                calculatedBearing -= 360;
+              }
+            }
+            else
+            {
+              if (calculatedBearing < 0)
+              {
+                calculatedBearing += 360;
+              }
+            }
+
+            final Color brgColor;
+            if (bearingToPort)
+            {
+              brgColor = error;
+            }
+            else
+            {
+              brgColor = error.darker();
+            }
+
+            final ColouredDataItem newTrueError = new ColouredDataItem(
+                thisMilli, thisTrueError, brgColor, false, null, true,
+                parentIsNotDynamic, thisD.getTarget());
+
+            final Color halfBearing = halfWayColor(calcColor, brgColor);
+
+            final ColouredDataItem cBearing = new ColouredDataItem(thisMilli,
+                calculatedBearing, halfBearing, true, null, true,
+                parentIsNotDynamic, thisD.getTarget());
+
+            final String sensorName = thisD.getSensorCut().getSensorName();
+
+            // ok, get this error
+            final String errorName = multiSensor
+                ? BaseStackedDotsView.ERROR_VALUES + sensorName
+                    : BaseStackedDotsView.ERROR_VALUES;
+            safelyAddItem(dotPlotData, errorName, newTrueError);
+
+            // get the calc series for this one
+            final String calcName = multiSensor
+                ? StackedDotHelper.CALCULATED_VALUES + sensorName
+                    : StackedDotHelper.CALCULATED_VALUES;
+            safelyAddItem(calculatedSeries, calcName, cBearing);
+
+            // and the ambiguous error, if it hasn't been resolved
+            if (!thisD.getHasBeenResolved())
+            {
+              if (flipAxes && ambigBearing>180)
+              {
+                  ambigBearing -= 360;
+              }
+
+              final Color ambigColor;
+              if (bearingToPort)
+              {
+                ambigColor = error.darker();
+              }
+              else
+              {
+                ambigColor = error;
+              }
+
+              final double thisAmnigError = thisD.calculateBearingError(
+                  ambigBearing, calculatedBearing);
+              final ColouredDataItem newAmbigError = new ColouredDataItem(
+                  thisMilli, thisAmnigError, ambigColor, false, null, true,
+                  parentIsNotDynamic);
+
+              final String ambErrorName = multiSensor
+                  ? BaseStackedDotsView.ERROR_VALUES + "_amb_" + sensorName
+                      : BaseStackedDotsView.ERROR_VALUES + "_amb_";
+
+              safelyAddItem(dotPlotData, ambErrorName, newAmbigError);
+            }
+          }
+        }
+        catch (final SeriesException e)
+        {
+          CorePlugin.logError(IStatus.INFO,
+              "some kind of trip whilst updating bearing plot", e);
+        }
+
+      }
+
+      // just double-check we've still got our primary doublets
+      if (_primaryDoublets == null)
+      {
+        CorePlugin.logError(IStatus.WARNING,
+            "FOR SOME REASON PRIMARY DOUBLETS IS NULL - INVESTIGATE", null);
+        return;
+      }
+
+      if (_primaryDoublets.size() == 0)
+      {
+        CorePlugin.logError(IStatus.WARNING,
+            "FOR SOME REASON PRIMARY DOUBLETS IS ZERO LENGTH - INVESTIGATE",
+            null);
+        return;
+      }
+
+      // right, we do course in a special way, since it isn't dependent on the
+      // target track. Do course here.
+      final HiResDate startDTG = _primaryDoublets.first().getDTG();
+      final HiResDate endDTG = _primaryDoublets.last().getDTG();
+
+      if (startDTG.greaterThan(endDTG))
+      {
+        System.err.println("in the wrong order, start:" + startDTG + " end:"
+            + endDTG);
+        return;
+      }
+
+      // special case - if the primary track is a single location
+      for (final TrackWrapper thisPrimary : getPrimaryTracks())
+      {
+        final TimeSeries osCourseValues;
+        if (thisPrimary.isSinglePointTrack())
+        {
+          // ok, it's a single point. We'll use the sensor cut times for the course data
+          osCourseValues = getSinglePointCourseData(thisPrimary,
+              _secondaryTrack, flipAxes);
+        }
+        else
+        {
+          osCourseValues = getStandardCourseData(thisPrimary, flipAxes,
+              startDTG, endDTG);
+        }
+        ownshipCourseColl.addSeries(osCourseValues);
+      }
+
+      if (_secondaryTrack != null)
+      {
+        storeTargetCourseSpeedData(_secondaryTrack, startDTG, endDTG, flipAxes,
+            tgtCourseValues, tgtSpeedValues);
+      }
+
+      // sort out the sensor cuts (all of them, not just those when we have target legs)
+      final TimePeriod sensorPeriod;
+      if (_secondaryTrack != null)
+      {
+        sensorPeriod = new TimePeriod.BaseTimePeriod(_secondaryTrack
+            .getStartDTG(), _secondaryTrack.getEndDTG());
+      }
+      else
+      {
+        sensorPeriod = null;
+      }
+
+      final TimeSeriesCollection allCutsColl = getAllSensorCuts(onlyVis,
+          flipAxes, sensorPeriod);
+
+      final Iterator<?> mIter = measuredValuesColl.getSeries().iterator();
+      while (mIter.hasNext())
+      {
+        final TimeSeries series = (TimeSeries) mIter.next();
+        linePlotData.addSeries(series);
+      }
+
+      final Iterator<?> aIter = ambigValuesColl.getSeries().iterator();
+      while (aIter.hasNext())
+      {
+        final TimeSeries series = (TimeSeries) aIter.next();
+        linePlotData.addSeries(series);
+      }
+
+      final Iterator<?> cIter = calculatedSeries.getSeries().iterator();
+      while (cIter.hasNext())
+      {
+        final TimeSeries series = (TimeSeries) cIter.next();
+        linePlotData.addSeries(series);
+      }
+
+      if (tgtCourseValues.getItemCount() > 0)
+      {
+        targetCourseSeries.addSeries(tgtCourseValues);
+
+        // ok, sort out the renderer
+        if (overviewCourseRenderer != null)
+        {
+          overviewCourseRenderer.setLightweightMode(tgtCourseValues
+              .getItemCount() > MAX_ITEMS_TO_PLOT);
+        }
+      }
+
+      if (tgtSpeedValues.getItemCount() > 0)
+      {
+        targetSpeedSeries.addSeries(tgtSpeedValues);
+
+        if (overviewSpeedRenderer != null)
+        {
+          overviewSpeedRenderer.setLightweightMode(tgtSpeedValues
+              .getItemCount() > MAX_ITEMS_TO_PLOT);
+        }
+      }
+
+      if (showCourse)
+      {
+        final Iterator<?> oIter = ownshipCourseColl.getSeries().iterator();
+
+        while (oIter.hasNext())
+        {
+          final TimeSeries thisOwnshipSeries = (TimeSeries) oIter.next();
+          targetCourseSeries.addSeries(thisOwnshipSeries);
+
+          // and the course data for the zone chart
+          if (!thisOwnshipSeries.isEmpty() && ownshipCourseSeries != null
+              && ownshipCourseSeries.isEmpty())
+          {
+            // note - only populate it, if it's currently empty
+            ownshipCourseSeries.addAndOrUpdate(thisOwnshipSeries);
+          }
+        }
+      }
+
+      final Iterator<?> cIter2 = calculatedSeries.getSeries().iterator();
+      while (cIter2.hasNext())
+      {
+        final TimeSeries series = (TimeSeries) cIter2.next();
+        targetCalculatedSeries.addAndOrUpdate(series);
+      }
+
+      // and the bearing data for the zone chart
+      final Iterator<?> cutsIter = allCutsColl.getSeries().iterator();
+      while (cutsIter.hasNext())
+      {
+        final TimeSeries thisS = (TimeSeries) cutsIter.next();
+        if (targetBearingSeries != null && targetBearingSeries.isEmpty())
+        {
+          // note - only populate it, if it's currently empty
+          targetBearingSeries.addAndOrUpdate(thisS);
+        }
+        else
+        {
+          // ok, ignore it. we only assign the data in the first pass
+        }
+      }
+
+      // find the color for maximum value in the error series, if we have error data
+      if (dotPlotData.getSeriesCount() > 0)
+      {
+        // retrieve the cut-off value
+        final double cutOffValue;
+        final String prefValue = Application.getThisProperty(
+            RelativeTMASegment.CUT_OFF_VALUE_DEGS);
+        if (prefValue != null && prefValue.length() > 0 && Double.valueOf(
+            prefValue) != null)
+        {
+          cutOffValue = Double.valueOf(prefValue);
+        }
+        else
+        {
+          cutOffValue = 3d;
+        }
+
+        final Paint errorColor = calculateErrorShadeFor(dotPlotData,
+            cutOffValue);
+        // dotPlot.setBackgroundPaint(errorColor);
+        backShader.setShade(errorColor);
+      }
+    }
+    finally
+    {
+      // now switch off updates
+      for (final Series series : sList)
+      {
+        series.setNotify(true);
+      }
+      // now switch off updates
+      for (final TimeSeriesCollection series : tList)
+      {
+        series.setNotify(true);
+      }
+    }
+  }
+
+  /**
+   * go through the tracks, finding the relevant position on the other track.
+   *
+   */
+  private void updateDoublets(final boolean onlyVis, final boolean needBearing,
+      final boolean needFreq)
+  {
+    // ok - we're now there
+    // so, do we have primary and secondary tracks?
+    if (_primaryTrack != null)
+    {
+      // cool sort out the list of sensor locations for these tracks
+      _primaryDoublets = getDoublets(_primaryTracks, _secondaryTrack, onlyVis,
+          needBearing, needFreq);
+    }
+  }
+
+  /**
+   * ok, our track has been dragged, calculate the new series of offsets
+   *
+   * @param linePlot
+   * @param dotPlot
+   * @param onlyVis
+   * @param holder
+   * @param logger
+   * @param radiatedSource 
+   * @param fZeroMarker
+   *
+   * @param currentOffset
+   *          how far the current track has been dragged
+   */
+  public void updateFrequencyData(final TimeSeriesCollection dotPlotData,
+      final TimeSeriesCollection linePlotData,
+      final SwitchableTrackProvider tracks, final boolean onlyVis,
+      final ErrorLogger logger, final boolean updateDoublets,
+      final SetBackgroundShade backShader,
+      final ColourStandardXYItemRenderer lineRend, 
+      final SensorWrapper radiatedSource)
+  {
+    // do we have anything?
+    if (_primaryTrack == null)
+    {
+      return;
+    }
+
+    // ok, find the track wrappers
+    if (_secondaryTrack == null)
+    {
+      initialise(tracks, false, onlyVis, logger, "Frequency", false, true);
+    }
+
+    // ok - the tracks have moved. better update the doublets
+    if (updateDoublets)
+    {
+      updateDoublets(onlyVis, false, true);
+    }
+
+    // aah - but what if we've ditched our doublets?
+    if ((_primaryDoublets == null) || (_primaryDoublets.size() == 0))
+    {
+      // better clear the plot
+      dotPlotData.removeAllSeries();
+      linePlotData.removeAllSeries();
+      return;
+    }
+
+    // create the collection of series
+    final TimeSeriesCollection baseValuesSeries = new TimeSeriesCollection();
+
+    if (_primaryTrack == null)
+    {
+      return;
+    }
+
+    final TimeSeriesCollection measuredValuesColl = new TimeSeriesCollection();
+
+    // final TimeSeries correctedValues = new TimeSeries("Corrected");
+    final TimeSeriesCollection predictedValuesColl = new TimeSeriesCollection();
+
+
+    // createa list of series, so we can pause their updates
+
+    final List<TimeSeriesCollection> tList = new Vector<TimeSeriesCollection>();
+    tList.add(measuredValuesColl);
+    tList.add(dotPlotData);
+    tList.add(linePlotData);
+    tList.add(predictedValuesColl);
+    tList.add(baseValuesSeries);
+
+    // now switch off updates
+    for (final TimeSeriesCollection series : tList)
+    {
+      series.setNotify(false);
+
+      series.removeAllSeries();
+    }
+
+    // keep track if this is a multi-static engagement
+    final boolean isMultistatic = radiatedSource != null;
+
+    // ok, run through the points on the primary track
+    final Iterator<Doublet> iter = _primaryDoublets.iterator();
+    SensorWrapper lastSensor = null;
+
+    // sort out the speed of sound
+    final String speedStr = CorePlugin.getDefault().getPreferenceStore()
+        .getString(FrequencyCalcs.SPEED_OF_SOUND_KTS_PROPERTY);
+    final double speedOfSound;
+    if (speedStr != null && speedStr.length() > 0)
+    {
+      speedOfSound = Double.parseDouble(speedStr);
+    }
+    else
+    {
+      speedOfSound = FrequencyCalcs.SpeedOfSoundKts;
+    }
+
+    while (iter.hasNext())
+    {
+      final Doublet thisD = iter.next();
+      try
+      {
+
+        final Color thisColor = thisD.getColor();
+        final double measuredFreq = thisD.getMeasuredFrequency();
+        final HiResDate currentTime = thisD.getDTG();
+        final FixedMillisecond thisMilli = new FixedMillisecond(currentTime
+            .getDate().getTime());
+
+        final ColouredDataItem mFreq = new ColouredDataItem(thisMilli,
+            measuredFreq, thisColor, false, null, true, true, thisD
+            .getSensorCut());
+
+        // final ColouredDataItem corrFreq = new ColouredDataItem(
+        // new FixedMillisecond(currentTime.getDate().getTime()),
+        // correctedFreq, thisColor, false, null);
+        final SensorWrapper thisSensor = thisD.getSensorCut().getSensor();
+        final String sensorName = thisSensor.getName();
+        safelyAddItem(measuredValuesColl, sensorName, mFreq);
+
+        final double baseFreq;
+        if(isMultistatic)
+        {
+          baseFreq = radiatedSource.getBaseFrequency();
+        }
+        else
+        {
+          baseFreq = thisD.getBaseFrequency();          
+        }
+
+        if (!Double.isNaN(baseFreq))
+        {
+          // have we changed sensor?
+          final boolean newSensor;
+          if (thisSensor != null && !thisSensor.equals(lastSensor))
+          {
+            newSensor = true;
+            lastSensor = thisSensor;
+          }
+          else
+          {
+            newSensor = false;
+          }
+
+          final ColouredDataItem bFreq = new ColouredDataItem(thisMilli,
+              baseFreq, thisColor.darker(), !newSensor, null, true, true);
+          safelyAddItem(baseValuesSeries, sensorName + "(base)", bFreq);
+
+          // do we have target data?
+          if (thisD.getTarget() != null)
+          {
+            final Color calcColor = thisD.getTarget().getColor();
+
+            // did we get a base frequency? We may have a track
+            // with a section of data that doesn't have frequency, you see.
+            final double predictedFreq;
+
+            if(isMultistatic)
+            {
+              predictedFreq = thisD.getPredictedMultistaticFrequency(
+                  speedOfSound, radiatedSource);
+            }
+            else
+            {
+              predictedFreq = thisD.getPredictedFrequency(
+                  speedOfSound);
+            }
+
+            final double thisError = thisD.calculateFreqError(measuredFreq,
+                predictedFreq);
+            final Color predictedColor = halfWayColor(calcColor, thisColor);
+            final ColouredDataItem pFreq = new ColouredDataItem(thisMilli,
+                predictedFreq, predictedColor, true, null, true, true, thisD
+                .getTarget());
+
+            final ColouredDataItem eFreq = new ColouredDataItem(thisMilli,
+                thisError, thisColor, false, null, true, true);
+            safelyAddItem(predictedValuesColl, sensorName, pFreq);
+
+            safelyAddItem(dotPlotData, sensorName, eFreq);
+          } // if we have a target
+        } // if we have a base frequency
+      }
+      catch (final SeriesException e)
+      {
+        CorePlugin.logError(IStatus.INFO,
+            "some kind of trip whilst updating frequency plot", e);
+      }
+
+    }
+
+    // find the color for maximum value in the error series, if we have error data
+    if (dotPlotData.getSeriesCount() > 0)
+    {
+      final double cutOffValue;
+
+      // retrieve the cut-off value
+      final String prefValue = Application.getThisProperty(
+          RelativeTMASegment.CUT_OFF_VALUE_HZ);
+      if (prefValue != null && prefValue.length() > 0 && Double.valueOf(
+          prefValue) != null)
+      {
+        cutOffValue = Double.valueOf(prefValue) / 100d;
+      }
+      else
+      {
+        cutOffValue = 1d;
+      }
+
+      final Paint errorColor = calculateErrorShadeFor(dotPlotData, cutOffValue);
+      backShader.setShade(errorColor);
+    }
+
+    final Iterator<?> mIter = measuredValuesColl.getSeries().iterator();
+    while (mIter.hasNext())
+    {
+      final TimeSeries series = (TimeSeries) mIter.next();
+      linePlotData.addSeries(series);
+    }
+
+    // actualSeries.addSeries(correctedValues);
+    final Iterator<?> pIter = predictedValuesColl.getSeries().iterator();
+    while (pIter.hasNext())
+    {
+      final TimeSeries predictedValues = (TimeSeries) pIter.next();
+      linePlotData.addSeries(predictedValues);
+    }
+
+    if (baseValuesSeries.getSeries().size() > 0)
+    {
+      final Iterator<?> bIter = baseValuesSeries.getSeries().iterator();
+      while (bIter.hasNext())
+      {
+        final TimeSeries baseValues = (TimeSeries) bIter.next();
+        linePlotData.addSeries(baseValues);
+      }
+      // sort out the rendering for the BaseFrequencies.
+      // we want to show a solid line, with no markers
+      final int BaseFreqSeries = 2;
+      lineRend.setSeriesShape(BaseFreqSeries, ShapeUtilities.createDiamond(
+          0.2f));
+      lineRend.setSeriesStroke(BaseFreqSeries, new BasicStroke(4));
+      lineRend.setSeriesShapesVisible(BaseFreqSeries, false);
+      lineRend.setSeriesShapesFilled(BaseFreqSeries, false);
+    }
+    // now switch on updates
+    for (final TimeSeriesCollection series : tList)
+    {
+      series.setNotify(true);
+    }
+  }
+
+
+}