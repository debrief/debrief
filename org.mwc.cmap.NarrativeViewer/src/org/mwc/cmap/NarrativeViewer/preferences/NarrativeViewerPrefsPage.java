--- conflicted
+++ resolved
@@ -1,155 +1,151 @@
-/*
- *    Debrief - the Open Source Maritime Analysis Application
- *    http://debrief.info
- *
- *    (C) 2000-2014, PlanetMayo Ltd
- *
- *    This library is free software; you can redistribute it and/or
- *    modify it under the terms of the Eclipse Public License v1.0
- *    (http://www.eclipse.org/legal/epl-v10.html)
- *
- *    This library is distributed in the hope that it will be useful,
- *    but WITHOUT ANY WARRANTY; without even the implied warranty of
- *    MERCHANTABILITY or FITNESS FOR A PARTICULAR PURPOSE. 
- */
-package org.mwc.cmap.NarrativeViewer.preferences;
-
-import org.eclipse.jface.preference.FieldEditorPreferencePage;
-import org.eclipse.jface.preference.FontFieldEditor;
-import org.eclipse.jface.preference.PreferenceConverter;
-import org.eclipse.jface.preference.StringFieldEditor;
-import org.eclipse.swt.SWT;
-import org.eclipse.swt.graphics.Font;
-import org.eclipse.swt.graphics.FontData;
-import org.eclipse.swt.layout.GridData;
-import org.eclipse.swt.widgets.Display;
-import org.eclipse.swt.widgets.Label;
-import org.eclipse.swt.widgets.Text;
-import org.eclipse.ui.IWorkbench;
-import org.eclipse.ui.IWorkbenchPreferencePage;
-import org.mwc.cmap.core.CorePlugin;
-
-public class NarrativeViewerPrefsPage extends FieldEditorPreferencePage
-    implements IWorkbenchPreferencePage
-{
-
-  private Text previewText;
-
-  public NarrativeViewerPrefsPage()
-  {
-    super("Narrative Viewer", CorePlugin
-        .getImageDescriptor("icons/16/narrative_viewer.png"), GRID);
-    setPreferenceStore(CorePlugin.getDefault().getPreferenceStore());
-    setDescription("Provide the phrases to be highlighted (comma delimited) and Fonts for narrative viewer.");
-  }
-
-  /**
-   * Creates the field editors. Field editors are abstractions of the common GUI blocks needed to
-   * manipulate various types of preferences. Each field editor knows how to save and restore
-   * itself.
-   */
-  public void createFieldEditors()
-  {
-    addField(new StringFieldEditor(PreferenceConstants.HIGHLIGHT_PHRASES,
-        "&Words/phrases:", getFieldEditorParent()));
-<<<<<<< HEAD
-
-    addField(new FontFieldEditor(PreferenceConstants.FONT, "Font:",
-        getFieldEditorParent())
-    {
-
-      private Font prefFont;
-
-      @Override
-      protected void doLoad()
-      {
-
-        super.doLoad();
-        updatePreview();
-      }
-
-      @Override
-      protected void doStore()
-      {
-
-        super.doStore();
-        updatePreview();
-      }
-
-      @Override
-      protected void doLoadDefault()
-      {
-
-        super.doLoadDefault();
-        updatePreview();
-      }
-
-      @Override
-      public void dispose()
-      {
-        super.dispose();
-        if (prefFont != null)
-        {
-          prefFont.dispose();
-          prefFont = null;
-        }
-      }
-
-      protected void updatePreview()
-      {
-        if (prefFont != null)
-        {
-          prefFont.dispose();
-          prefFont = null;
-        }
-        FontData[] readFontData =
-            PreferenceConverter.readFontData(CorePlugin.getDefault()
-                .getPreferenceStore().getString(
-                    NarrativeViewerPrefsPage.PreferenceConstants.FONT));
-        if (readFontData != null)
-        {
-          prefFont = new Font(Display.getDefault(), readFontData);
-          previewText.setFont(prefFont);
-        }
-
-      }
-
-    });
-    Label label = new Label(getFieldEditorParent(), SWT.NONE);
-
-    label.setText("Preview:");
-    previewText =
-        new Text(getFieldEditorParent(),  SWT.BORDER | SWT.MULTI|  SWT.WRAP);
-    GridData gd =
-        new GridData(GridData.FILL_HORIZONTAL | GridData.GRAB_HORIZONTAL);
-    gd.heightHint = 80;
-    gd.horizontalSpan = 4;
-    previewText.setLayoutData(gd);
-    previewText
-        .setText("nartive text preview");
-=======
-    addField(new FontFieldEditor(PreferenceConstants.FONT, "Font:",getFieldEditorParent()));
->>>>>>> c677573f
-  }
-
-  /*
-   * (non-Javadoc)
-   * 
-   * @see org.eclipse.ui.IWorkbenchPreferencePage#init(org.eclipse.ui.IWorkbench)
-   */
-  public void init(final IWorkbench workbench)
-  {
-  }
-
-  /**
-   * Constant definitions for plug-in preferences
-   */
-  public static class PreferenceConstants
-  {
-
-    public static final String HIGHLIGHT_PHRASES =
-        "narrative_viewer_highlight_phrases";
-    public static final String FONT = "narrative_viewer_font";
-  }
-
+/*
+ *    Debrief - the Open Source Maritime Analysis Application
+ *    http://debrief.info
+ *
+ *    (C) 2000-2014, PlanetMayo Ltd
+ *
+ *    This library is free software; you can redistribute it and/or
+ *    modify it under the terms of the Eclipse Public License v1.0
+ *    (http://www.eclipse.org/legal/epl-v10.html)
+ *
+ *    This library is distributed in the hope that it will be useful,
+ *    but WITHOUT ANY WARRANTY; without even the implied warranty of
+ *    MERCHANTABILITY or FITNESS FOR A PARTICULAR PURPOSE. 
+ */
+package org.mwc.cmap.NarrativeViewer.preferences;
+
+import org.eclipse.jface.preference.FieldEditorPreferencePage;
+import org.eclipse.jface.preference.FontFieldEditor;
+import org.eclipse.jface.preference.PreferenceConverter;
+import org.eclipse.jface.preference.StringFieldEditor;
+import org.eclipse.swt.SWT;
+import org.eclipse.swt.graphics.Font;
+import org.eclipse.swt.graphics.FontData;
+import org.eclipse.swt.layout.GridData;
+import org.eclipse.swt.widgets.Display;
+import org.eclipse.swt.widgets.Label;
+import org.eclipse.swt.widgets.Text;
+import org.eclipse.ui.IWorkbench;
+import org.eclipse.ui.IWorkbenchPreferencePage;
+import org.mwc.cmap.core.CorePlugin;
+
+public class NarrativeViewerPrefsPage extends FieldEditorPreferencePage
+    implements IWorkbenchPreferencePage
+{
+
+  private Text previewText;
+
+  public NarrativeViewerPrefsPage()
+  {
+    super("Narrative Viewer", CorePlugin
+        .getImageDescriptor("icons/16/narrative_viewer.png"), GRID);
+    setPreferenceStore(CorePlugin.getDefault().getPreferenceStore());
+    setDescription("Provide the phrases to be highlighted (comma delimited) and Fonts for narrative viewer.");
+  }
+
+  /**
+   * Creates the field editors. Field editors are abstractions of the common GUI blocks needed to
+   * manipulate various types of preferences. Each field editor knows how to save and restore
+   * itself.
+   */
+  public void createFieldEditors()
+  {
+    addField(new StringFieldEditor(PreferenceConstants.HIGHLIGHT_PHRASES,
+        "&Words/phrases:", getFieldEditorParent()));
+
+    addField(new FontFieldEditor(PreferenceConstants.FONT, "Font:",
+        getFieldEditorParent())
+    {
+
+      private Font prefFont;
+
+      @Override
+      protected void doLoad()
+      {
+
+        super.doLoad();
+        updatePreview();
+      }
+
+      @Override
+      protected void doStore()
+      {
+
+        super.doStore();
+        updatePreview();
+      }
+
+      @Override
+      protected void doLoadDefault()
+      {
+
+        super.doLoadDefault();
+        updatePreview();
+      }
+
+      @Override
+      public void dispose()
+      {
+        super.dispose();
+        if (prefFont != null)
+        {
+          prefFont.dispose();
+          prefFont = null;
+        }
+      }
+
+      protected void updatePreview()
+      {
+        if (prefFont != null)
+        {
+          prefFont.dispose();
+          prefFont = null;
+        }
+        FontData[] readFontData =
+            PreferenceConverter.readFontData(CorePlugin.getDefault()
+                .getPreferenceStore().getString(
+                    NarrativeViewerPrefsPage.PreferenceConstants.FONT));
+        if (readFontData != null)
+        {
+          prefFont = new Font(Display.getDefault(), readFontData);
+          previewText.setFont(prefFont);
+        }
+
+      }
+
+    });
+    Label label = new Label(getFieldEditorParent(), SWT.NONE);
+
+    label.setText("Preview:");
+    previewText =
+        new Text(getFieldEditorParent(),  SWT.BORDER | SWT.MULTI|  SWT.WRAP);
+    GridData gd =
+        new GridData(GridData.FILL_HORIZONTAL | GridData.GRAB_HORIZONTAL);
+    gd.heightHint = 80;
+    gd.horizontalSpan = 4;
+    previewText.setLayoutData(gd);
+    previewText
+        .setText("nartive text preview");
+  }
+
+  /*
+   * (non-Javadoc)
+   * 
+   * @see org.eclipse.ui.IWorkbenchPreferencePage#init(org.eclipse.ui.IWorkbench)
+   */
+  public void init(final IWorkbench workbench)
+  {
+  }
+
+  /**
+   * Constant definitions for plug-in preferences
+   */
+  public static class PreferenceConstants
+  {
+
+    public static final String HIGHLIGHT_PHRASES =
+        "narrative_viewer_highlight_phrases";
+    public static final String FONT = "narrative_viewer_font";
+  }
+
 }