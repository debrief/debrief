--- conflicted
+++ resolved
@@ -1,305 +1,273 @@
-/*
- *    Debrief - the Open Source Maritime Analysis Application
- *    http://debrief.info
- *
- *    (C) 2000-2014, PlanetMayo Ltd
- *
- *    This library is free software; you can redistribute it and/or
- *    modify it under the terms of the Eclipse Public License v1.0
- *    (http://www.eclipse.org/legal/epl-v10.html)
- *
- *    This library is distributed in the hope that it will be useful,
- *    but WITHOUT ANY WARRANTY; without even the implied warranty of
- *    MERCHANTABILITY or FITNESS FOR A PARTICULAR PURPOSE. 
- */
-package com.planetmayo.debrief.satc_rcp.ui.contributions;
-
-import java.text.DecimalFormat;
-
-import org.eclipse.core.databinding.DataBindingContext;
-import org.eclipse.core.databinding.beans.BeansObservables;
-import org.eclipse.core.databinding.conversion.IConverter;
-import org.eclipse.core.databinding.observable.value.IObservableValue;
-import org.eclipse.jface.databinding.swt.ISWTObservableValue;
-import org.eclipse.jface.databinding.swt.WidgetProperties;
-import org.eclipse.swt.SWT;
-import org.eclipse.swt.events.VerifyEvent;
-import org.eclipse.swt.events.VerifyListener;
-import org.eclipse.swt.layout.GridData;
-import org.eclipse.swt.layout.GridLayout;
-import org.eclipse.swt.widgets.Composite;
-import org.eclipse.swt.widgets.Display;
-import org.eclipse.swt.widgets.Group;
-import org.eclipse.swt.widgets.Text;
-
-import com.planetmayo.debrief.satc.model.contributions.CoreMeasurementContribution;
-import com.planetmayo.debrief.satc.model.contributions.FrequencyMeasurementContribution;
-import com.planetmayo.debrief.satc.model.generator.IContributions;
-import com.planetmayo.debrief.satc_rcp.ui.UIUtils;
-import com.planetmayo.debrief.satc_rcp.ui.converters.PrefixSuffixLabelConverter;
-
-public class FrequencyMeasurementContributionView extends BaseContributionView<FrequencyMeasurementContribution>
-{
-
-	private Text speedSoundText;
-	private Text fNoughtText;
-
-	public FrequencyMeasurementContributionView(Composite parent, FrequencyMeasurementContribution contribution,
-			IContributions contributions)
-	{
-		super(parent, contribution, contributions);
-		initUI();
-	}
-
-	@Override
-	protected void initUI()
-	{
-		GridLayout layout = UIUtils.createGridLayoutWithoutMargins(1, false);
-		layout.verticalSpacing = 0;
-		mainGroup = new Group(controlParent, SWT.SHADOW_ETCHED_IN);
-		mainGroup.setLayout(layout);
-		mainGroup.setLayoutData(new GridData(SWT.FILL, SWT.FILL, true, false));
-		
-		createHeader(mainGroup);
-		createBody(mainGroup);
-
-		titleChangeListener =
-				attachTitleChangeListener(contribution, getTitlePrefix());
-		initializeWidgets();
-		
-		// add sound speed
-		UIUtils.createLabel(bodyGroup, "Sound Speed (m/s):", new GridData(130, SWT.DEFAULT));
-		UIUtils.createSpacer(bodyGroup, new GridData(45, SWT.DEFAULT));
-		
-		// add the speed
-		Composite speed = new Composite(bodyGroup, SWT.NONE);
-		speed.setLayoutData(new GridData(SWT.FILL, SWT.FILL, false, false));
-		speed.setLayout(new GridLayout(4, false));
-		
-		speedSoundText = new Text(speed, SWT.BORDER|SWT.TRAIL);
-		GridData gd = new GridData(100, SWT.DEFAULT);
-		speedSoundText.setLayoutData(gd);
-		speedSoundText.addVerifyListener(new DoubleVerifier());
-		
-		// add FNought
-		gd = new GridData(110, SWT.DEFAULT);
-		UIUtils.createLabel(speed, "Base Freq (Hz):", gd);
-		
-		fNoughtText = new Text(speed, SWT.BORDER|SWT.TRAIL);
-		gd = new GridData(100,SWT.DEFAULT);
-		fNoughtText.setLayoutData(gd);
-		fNoughtText.addVerifyListener(new DoubleVerifier());
-		
-		// and tie the values together
-		context = new DataBindingContext();
-		bindValues(context);
-	}
-
-	@Override
-	protected void bindValues(DataBindingContext context)
-	{	
-		IObservableValue observationNumberValue = BeansObservables.observeValue(
-				contribution, CoreMeasurementContribution.OBSERVATIONS_NUMBER);		
-		bindCommonHeaderWidgets(context, null, observationNumberValue, 
-				new PrefixSuffixLabelConverter(Object.class, " Measurements"), null);
-		bindCommonDates(context);
-
-		// bind SpeedSound
-		bindSpeed(context);
-		
-		// bind FNought
-		bindFNought(context);
-	}
-
-	private void bindFNought(DataBindingContext context)
-	{
-		IObservableValue fNoughtValue = BeansObservables.observeValue(contribution,
-				FrequencyMeasurementContribution.F_NOUGHT);
-		ISWTObservableValue fNoughtTextValue = WidgetProperties.text(SWT.FocusOut)
-				.observe(fNoughtText);
-		
-		// converter rounding the value to 1 decimal place
-		IConverter modelToUI = new RoundMUIConverter();
-		IConverter uiToModel = new RoundUIMConverter();
-
-		context.bindValue(fNoughtTextValue, fNoughtValue,
-				UIUtils.converterStrategy(uiToModel),
-				UIUtils.converterStrategy(modelToUI));
-	}
-
-	private void bindSpeed(DataBindingContext context)
-	{
-		IObservableValue soundValue = BeansObservables.observeValue(contribution,
-				FrequencyMeasurementContribution.SOUND_SPEED);
-		ISWTObservableValue soundTextValue = WidgetProperties.text(SWT.FocusOut)
-				.observe(speedSoundText);
-		
-<<<<<<< HEAD
-		IConverter modelToUI = new UserToModelConverter();
-		
-		IConverter uiToModel = new ModelToUserConverter();
-
-//  TODO: if I use the next line (which doesn't require any data conversion), 
-//           the sound speed box stays empty. Things work fine for f-Nought
-//	context.bindValue(soundTextValue, soundValue);
-=======
-		// converter rounding the value to 1 decimal place
-		IConverter modelToUI = new RoundMUIConverter();
-		IConverter uiToModel = new RoundUIMConverter();
->>>>>>> eb315c10
-		
-		context.bindValue(soundTextValue, soundValue,
-				UIUtils.converterStrategy(uiToModel),
-				UIUtils.converterStrategy(modelToUI));
-	}
-	
-	@Override
-	protected void initializeWidgets()
-	{
-		hardConstraintLabel.setText("n/a");
-	}
-
-	@Override
-	protected String getTitlePrefix()
-	{
-		return "Frequency Measurement - ";
-	}
-
-	@Override
-	protected void bindMaxMinEstimate(IObservableValue estimate,
-			IObservableValue min, IObservableValue max)
-	{
-		
-	}
-
-	@Override
-	protected void createLimitAndEstimateSliders()
-	{
-	}
-	
-<<<<<<< HEAD
-	private class UserToModelConverter implements IConverter
-	{
-		final DecimalFormat df = new DecimalFormat("0.0");
-	
-=======
-	private class RoundMUIConverter implements IConverter
-	{
-		final DecimalFormat df = new DecimalFormat("0.0");
-		
->>>>>>> eb315c10
-		@Override
-		public Object getToType()
-		{
-			return String.class;
-		}
-	
-		@Override
-		public Object getFromType()
-		{
-			return Double.class;
-		}
-	
-		@Override
-		public Object convert(Object fromObject)
-		{
-			if (fromObject == null)
-			{
-				return null;
-			}
-<<<<<<< HEAD
-			Double val = (Double) fromObject;
-			String res = df.format(val);
-			return res;
-		}
-	}
-
-	private class ModelToUserConverter implements IConverter
-=======
-			Double kts = (Double) fromObject;
-			String res = df.format(kts);
-			return res;
-		}
-	}
-	
-	private class RoundUIMConverter implements IConverter
->>>>>>> eb315c10
-	{
-		@Override
-		public Object getToType()
-		{
-			return Double.class;
-		}
-		
-		@Override
-		public Object getFromType()
-		{
-			return String.class;
-		}
-		
-		@Override
-		public Object convert(Object fromObject)
-		{
-			String s = (String) fromObject;
-			if (fromObject == null || s.isEmpty()) {
-				return null;
-			}
-			
-<<<<<<< HEAD
-			double val = new Double((String)fromObject).doubleValue();
-			return new Double(val);
-=======
-			return new Double((String)fromObject);
->>>>>>> eb315c10
-		}
-
-	}
-	
-	private class DoubleVerifier implements VerifyListener
-	{
-
-		@Override
-		public void verifyText(VerifyEvent e)
-		{
-			if (e.text.isEmpty())
-			{
-				return;
-			}
-			String s = e.text;
-			char[] chars = new char[s.length()];
-			s.getChars(0, chars.length, chars, 0);
-			for (int i = 0; i < chars.length; i++)
-			{
-				if (!('0' <= chars[i] && chars[i] <= '9'))
-				{
-					if (chars[i] != '.')
-					{
-						Display.getCurrent().beep();
-						e.doit = false;
-						return;
-					}
-				}
-			}
-			if (e.widget instanceof Text)
-			{
-				Text text = (Text) e.widget;
-				final String oldS = text.getText();
-				final String newS = oldS.substring(0, e.start) + e.text
-						+ oldS.substring(e.end);
-				int index = newS.indexOf(".");
-				if (index >= 0)
-				{
-					int i2 = newS.indexOf(".", index + 1);
-					if (i2 >= 0)
-					{
-						Display.getCurrent().beep();
-						e.doit = false;
-						return;
-					}
-				}
-				
-			}
-		}
-
-	}
-}
+/*
+ *    Debrief - the Open Source Maritime Analysis Application
+ *    http://debrief.info
+ *
+ *    (C) 2000-2014, PlanetMayo Ltd
+ *
+ *    This library is free software; you can redistribute it and/or
+ *    modify it under the terms of the Eclipse Public License v1.0
+ *    (http://www.eclipse.org/legal/epl-v10.html)
+ *
+ *    This library is distributed in the hope that it will be useful,
+ *    but WITHOUT ANY WARRANTY; without even the implied warranty of
+ *    MERCHANTABILITY or FITNESS FOR A PARTICULAR PURPOSE. 
+ */
+package com.planetmayo.debrief.satc_rcp.ui.contributions;
+
+import java.text.DecimalFormat;
+
+import org.eclipse.core.databinding.DataBindingContext;
+import org.eclipse.core.databinding.beans.BeansObservables;
+import org.eclipse.core.databinding.conversion.IConverter;
+import org.eclipse.core.databinding.observable.value.IObservableValue;
+import org.eclipse.jface.databinding.swt.ISWTObservableValue;
+import org.eclipse.jface.databinding.swt.WidgetProperties;
+import org.eclipse.swt.SWT;
+import org.eclipse.swt.events.VerifyEvent;
+import org.eclipse.swt.events.VerifyListener;
+import org.eclipse.swt.layout.GridData;
+import org.eclipse.swt.layout.GridLayout;
+import org.eclipse.swt.widgets.Composite;
+import org.eclipse.swt.widgets.Display;
+import org.eclipse.swt.widgets.Group;
+import org.eclipse.swt.widgets.Text;
+
+import com.planetmayo.debrief.satc.model.contributions.CoreMeasurementContribution;
+import com.planetmayo.debrief.satc.model.contributions.FrequencyMeasurementContribution;
+import com.planetmayo.debrief.satc.model.generator.IContributions;
+import com.planetmayo.debrief.satc_rcp.ui.UIUtils;
+import com.planetmayo.debrief.satc_rcp.ui.converters.PrefixSuffixLabelConverter;
+
+public class FrequencyMeasurementContributionView extends BaseContributionView<FrequencyMeasurementContribution>
+{
+
+	private Text speedSoundText;
+	private Text fNoughtText;
+
+	public FrequencyMeasurementContributionView(Composite parent, FrequencyMeasurementContribution contribution,
+			IContributions contributions)
+	{
+		super(parent, contribution, contributions);
+		initUI();
+	}
+
+	@Override
+	protected void initUI()
+	{
+		GridLayout layout = UIUtils.createGridLayoutWithoutMargins(1, false);
+		layout.verticalSpacing = 0;
+		mainGroup = new Group(controlParent, SWT.SHADOW_ETCHED_IN);
+		mainGroup.setLayout(layout);
+		mainGroup.setLayoutData(new GridData(SWT.FILL, SWT.FILL, true, false));
+		
+		createHeader(mainGroup);
+		createBody(mainGroup);
+
+		titleChangeListener =
+				attachTitleChangeListener(contribution, getTitlePrefix());
+		initializeWidgets();
+		
+		// add sound speed
+		UIUtils.createLabel(bodyGroup, "Sound Speed (m/s):", new GridData(130, SWT.DEFAULT));
+		UIUtils.createSpacer(bodyGroup, new GridData(45, SWT.DEFAULT));
+		
+		// add the speed
+		Composite speed = new Composite(bodyGroup, SWT.NONE);
+		speed.setLayoutData(new GridData(SWT.FILL, SWT.FILL, false, false));
+		speed.setLayout(new GridLayout(4, false));
+		
+		speedSoundText = new Text(speed, SWT.BORDER|SWT.TRAIL);
+		GridData gd = new GridData(100, SWT.DEFAULT);
+		speedSoundText.setLayoutData(gd);
+		speedSoundText.addVerifyListener(new DoubleVerifier());
+		
+		// add FNought
+		gd = new GridData(110, SWT.DEFAULT);
+		UIUtils.createLabel(speed, "Base Freq (Hz):", gd);
+		
+		fNoughtText = new Text(speed, SWT.BORDER|SWT.TRAIL);
+		gd = new GridData(100,SWT.DEFAULT);
+		fNoughtText.setLayoutData(gd);
+		fNoughtText.addVerifyListener(new DoubleVerifier());
+		
+		// and tie the values together
+		context = new DataBindingContext();
+		bindValues(context);
+	}
+
+	@Override
+	protected void bindValues(DataBindingContext context)
+	{	
+		IObservableValue observationNumberValue = BeansObservables.observeValue(
+				contribution, CoreMeasurementContribution.OBSERVATIONS_NUMBER);		
+		bindCommonHeaderWidgets(context, null, observationNumberValue, 
+				new PrefixSuffixLabelConverter(Object.class, " Measurements"), null);
+		bindCommonDates(context);
+
+		// bind SpeedSound
+		bindSpeed(context);
+		
+		// bind FNought
+		bindFNought(context);
+	}
+
+	private void bindFNought(DataBindingContext context)
+	{
+		IObservableValue fNoughtValue = BeansObservables.observeValue(contribution,
+				FrequencyMeasurementContribution.F_NOUGHT);
+		ISWTObservableValue fNoughtTextValue = WidgetProperties.text(SWT.FocusOut)
+				.observe(fNoughtText);
+		
+		// converter rounding the value to 1 decimal place
+		IConverter modelToUI = new RoundMUIConverter();
+		IConverter uiToModel = new RoundUIMConverter();
+
+		context.bindValue(fNoughtTextValue, fNoughtValue,
+				UIUtils.converterStrategy(uiToModel),
+				UIUtils.converterStrategy(modelToUI));
+	}
+
+	private void bindSpeed(DataBindingContext context)
+	{
+		IObservableValue soundValue = BeansObservables.observeValue(contribution,
+				FrequencyMeasurementContribution.SOUND_SPEED);
+		ISWTObservableValue soundTextValue = WidgetProperties.text(SWT.FocusOut)
+				.observe(speedSoundText);
+		
+		// converter rounding the value to 1 decimal place
+		IConverter modelToUI = new RoundMUIConverter();
+		IConverter uiToModel = new RoundUIMConverter();
+		
+		context.bindValue(soundTextValue, soundValue,
+				UIUtils.converterStrategy(uiToModel),
+				UIUtils.converterStrategy(modelToUI));
+	}
+	
+	@Override
+	protected void initializeWidgets()
+	{
+		hardConstraintLabel.setText("n/a");
+	}
+
+	@Override
+	protected String getTitlePrefix()
+	{
+		return "Frequency Measurement - ";
+	}
+
+	@Override
+	protected void bindMaxMinEstimate(IObservableValue estimate,
+			IObservableValue min, IObservableValue max)
+	{
+		
+	}
+
+	@Override
+	protected void createLimitAndEstimateSliders()
+	{
+	}
+	private class RoundMUIConverter implements IConverter
+	{
+		final DecimalFormat df = new DecimalFormat("0.0");
+		
+		@Override
+		public Object getToType()
+		{
+			return String.class;
+		}
+	
+		@Override
+		public Object getFromType()
+		{
+			return Double.class;
+		}
+	
+		@Override
+		public Object convert(Object fromObject)
+		{
+			if (fromObject == null)
+			{
+				return null;
+			}
+			Double kts = (Double) fromObject;
+			String res = df.format(kts);
+			return res;
+		}
+	}
+	
+	private class RoundUIMConverter implements IConverter
+	{
+		@Override
+		public Object getToType()
+		{
+			return Double.class;
+		}
+		
+		@Override
+		public Object getFromType()
+		{
+			return String.class;
+		}
+		
+		@Override
+		public Object convert(Object fromObject)
+		{
+			String s = (String) fromObject;
+			if (fromObject == null || s.isEmpty()) {
+				return null;
+			}
+			
+			return new Double((String)fromObject);
+		}
+
+	}
+	
+	
+	private class DoubleVerifier implements VerifyListener
+	{
+
+		@Override
+		public void verifyText(VerifyEvent e)
+		{
+			if (e.text.isEmpty())
+			{
+				return;
+			}
+			String s = e.text;
+			char[] chars = new char[s.length()];
+			s.getChars(0, chars.length, chars, 0);
+			for (int i = 0; i < chars.length; i++)
+			{
+				if (!('0' <= chars[i] && chars[i] <= '9'))
+				{
+					if (chars[i] != '.')
+					{
+						Display.getCurrent().beep();
+						e.doit = false;
+						return;
+					}
+				}
+			}
+			if (e.widget instanceof Text)
+			{
+				Text text = (Text) e.widget;
+				final String oldS = text.getText();
+				final String newS = oldS.substring(0, e.start) + e.text
+						+ oldS.substring(e.end);
+				int index = newS.indexOf(".");
+				if (index >= 0)
+				{
+					int i2 = newS.indexOf(".", index + 1);
+					if (i2 >= 0)
+					{
+						Display.getCurrent().beep();
+						e.doit = false;
+						return;
+					}
+				}
+				
+			}
+		}
+
+	}
+}