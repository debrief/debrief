--- conflicted
+++ resolved
@@ -1,368 +1,19 @@
-<<<<<<< HEAD
-/*
- *    Debrief - the Open Source Maritime Analysis Application
- *    http://debrief.info
- *
- *    (C) 2000-2014, PlanetMayo Ltd
- *
- *    This library is free software; you can redistribute it and/or
- *    modify it under the terms of the GNU Lesser General Public
- *    License as published by the Free Software Foundation;
- *    version 2.1 of the License.
- *
- *    This library is distributed in the hope that it will be useful,
- *    but WITHOUT ANY WARRANTY; without even the implied warranty of
- *    MERCHANTABILITY or FITNESS FOR A PARTICULAR PURPOSE.  See the GNU
- *    Lesser General Public License for more details.
- */
-package com.planetmayo.debrief.satc_rcp.ui.contributions;
-
-import java.math.BigDecimal;
-
-import org.eclipse.core.databinding.DataBindingContext;
-import org.eclipse.core.databinding.beans.BeansObservables;
-import org.eclipse.core.databinding.conversion.IConverter;
-import org.eclipse.core.databinding.observable.value.IObservableValue;
-import org.eclipse.jface.databinding.swt.ISWTObservableValue;
-import org.eclipse.jface.databinding.swt.WidgetProperties;
-import org.eclipse.swt.SWT;
-import org.eclipse.swt.events.VerifyEvent;
-import org.eclipse.swt.events.VerifyListener;
-import org.eclipse.swt.layout.GridData;
-import org.eclipse.swt.layout.GridLayout;
-import org.eclipse.swt.widgets.Composite;
-import org.eclipse.swt.widgets.Display;
-import org.eclipse.swt.widgets.Event;
-import org.eclipse.swt.widgets.Group;
-import org.eclipse.swt.widgets.Listener;
-import org.eclipse.swt.widgets.Text;
-
-import com.planetmayo.debrief.satc.model.contributions.Range1959ForecastContribution;
-import com.planetmayo.debrief.satc.model.generator.IContributions;
-import com.planetmayo.debrief.satc_rcp.ui.UIUtils;
-import com.planetmayo.debrief.satc_rcp.ui.converters.PrefixSuffixLabelConverter;
-
-public class Ranging1959ContributionView extends BaseContributionView<Range1959ForecastContribution>
-{
-
-	private Text speedSoundText;
-	private Text fNoughtText;
-	private Text rangeText;
-	private Text rangeBoundsText;
-
-	public Ranging1959ContributionView(Composite parent, Range1959ForecastContribution contribution,
-			IContributions contributions)
-	{
-		super(parent, contribution, contributions);
-		initUI();
-	}
-
-	@Override
-	protected void initUI()
-	{
-		GridLayout layout = UIUtils.createGridLayoutWithoutMargins(1, false);
-		layout.verticalSpacing = 0;
-		mainGroup = new Group(controlParent, SWT.SHADOW_ETCHED_IN);
-		mainGroup.setLayout(layout);
-		mainGroup.setLayoutData(new GridData(SWT.FILL, SWT.FILL, true, false));
-		
-		createHeader(mainGroup);
-		createBody(mainGroup);
-
-		titleChangeListener =
-				attachTitleChangeListener(contribution, getTitlePrefix());
-		initializeWidgets();
-		
-		// add sound speed
-		UIUtils.createLabel(bodyGroup, "C(kts):", new GridData(70, SWT.DEFAULT));
-		UIUtils.createSpacer(bodyGroup, new GridData(45, SWT.DEFAULT));
-		
-		// add the speed
-		Composite speed = new Composite(bodyGroup, SWT.NONE);
-		speed.setLayoutData(new GridData(SWT.FILL, SWT.FILL, false, false));
-		speed.setLayout(new GridLayout(4, false));
-		
-		speedSoundText = new Text(speed, SWT.BORDER|SWT.TRAIL);
-		GridData gd = new GridData(100, SWT.DEFAULT);
-		speedSoundText.setLayoutData(gd);
-		speedSoundText.addListener(SWT.Verify, new Listener()
-		{
-		   public void handleEvent(Event e) {
-		      String string = e.text;
-		      char[] chars = new char[string.length()];
-		      string.getChars(0, chars.length, chars, 0);
-		      for (int i = 0; i < chars.length; i++) {
-		         if (!('0' <= chars[i] && chars[i] <= '9')) {
-		            e.doit = false;
-		            Display.getCurrent().beep();
-		            return;
-		         }
-		      }
-		   }
-		});
-		// add FNought
-		gd = new GridData(90, SWT.DEFAULT);
-		UIUtils.createLabel(speed, "F0 (Hz):", gd);
-		
-		fNoughtText = new Text(speed, SWT.BORDER|SWT.TRAIL);
-		gd = new GridData(100,SWT.DEFAULT);
-		fNoughtText.setLayoutData(gd);
-		fNoughtText.addVerifyListener(new DoubleVerifier());
-		
-		// now add the range
-		UIUtils.createLabel(bodyGroup, "1959 Range(m):", new GridData(120, SWT.DEFAULT));
-		UIUtils.createSpacer(bodyGroup, new GridData(1, SWT.DEFAULT));
-		
-		Composite range = new Composite(bodyGroup, SWT.NONE);
-		range.setLayoutData(new GridData(SWT.FILL, SWT.FILL, false, false));
-		range.setLayout(new GridLayout(2, false));
-		
-		rangeText = new Text(range, SWT.BORDER|SWT.READ_ONLY|SWT.TRAIL);
-		gd = new GridData(100,SWT.DEFAULT);
-		rangeText.setLayoutData(gd);
-		
-		rangeBoundsText = new Text(range, SWT.BORDER|SWT.READ_ONLY|SWT.CENTER);
-		gd = new GridData(200,SWT.DEFAULT);
-		rangeBoundsText.setLayoutData(gd);
-		
-		context = new DataBindingContext();
-		bindValues(context);
-	}
-
-	@Override
-	protected void bindValues(DataBindingContext context)
-	{
-		PrefixSuffixLabelConverter labelConverter = new PrefixSuffixLabelConverter(Object.class, "", "m");
-		IObservableValue errorValue = BeansObservables.observeValue(
-				contribution, Range1959ForecastContribution.RANGE);
-		IObservableValue observationNumberValue = BeansObservables.observeValue(
-				contribution, Range1959ForecastContribution.OBSERVATIONS_NUMBER);		
-		bindCommonHeaderWidgets(context, errorValue, observationNumberValue, 
-				new PrefixSuffixLabelConverter(Object.class, " Measurements"), labelConverter);
-		bindCommonDates(context);
-
-		// bind SpeedSound
-		bindSpeed(context);
-		
-		// bind FNought
-		bindFNought(context);
-		
-		// bind range
-		bindRange(context);
-		
-		// bind range period
-		IObservableValue rangePeriodValue = BeansObservables.observeValue(contribution,
-				Range1959ForecastContribution.RANGE_BOUNDS);
-		ISWTObservableValue rangePeriodTextValue = WidgetProperties.text(SWT.FocusOut)
-				.observe(rangeBoundsText);
-		
-		context.bindValue(rangePeriodTextValue, rangePeriodValue);
-	}
-
-	private void bindFNought(DataBindingContext context)
-	{
-		IObservableValue fNoughtValue = BeansObservables.observeValue(contribution,
-				Range1959ForecastContribution.F_NOUGHT);
-		ISWTObservableValue fNoughtTextValue = WidgetProperties.text(SWT.FocusOut)
-				.observe(fNoughtText);
-		
-		IConverter modelToUI = new ModelToUIFNoughtConverter();
-		
-		IConverter uiToModel = new UIToModelDoubleConverter();
-		
-		context.bindValue(fNoughtTextValue, fNoughtValue,
-				UIUtils.converterStrategy(uiToModel),
-				UIUtils.converterStrategy(modelToUI));
-	}
-
-	private void bindSpeed(DataBindingContext context)
-	{
-		IObservableValue soundValue = BeansObservables.observeValue(contribution,
-				Range1959ForecastContribution.SOUND_SPEED);
-		ISWTObservableValue soundTextValue = WidgetProperties.text(SWT.FocusOut)
-				.observe(speedSoundText);
-		
-		IConverter modelToUI = new ModelToUIDoubleConverter();
-		
-		IConverter uiToModel = new UIToModelDoubleConverter();
-		
-		context.bindValue(soundTextValue, soundValue,
-				UIUtils.converterStrategy(uiToModel),
-				UIUtils.converterStrategy(modelToUI));
-	}
-	
-	private void bindRange(DataBindingContext context)
-	{
-		IObservableValue rangeValue = BeansObservables.observeValue(contribution,
-				Range1959ForecastContribution.RANGE);
-		ISWTObservableValue rangeTextValue = WidgetProperties.text(SWT.FocusOut)
-				.observe(rangeText);
-		
-		IConverter modelToUI = new ModelToUIDoubleConverter();
-		
-		IConverter uiToModel = new UIToModelDoubleConverter();
-		
-		context.bindValue(rangeTextValue, rangeValue,
-				UIUtils.converterStrategy(uiToModel),
-				UIUtils.converterStrategy(modelToUI));
-	}
-	
-	
-	@Override
-	protected void initializeWidgets()
-	{
-	}
-
-	@Override
-	protected String getTitlePrefix()
-	{
-		return "1959 Ranging Forecast - ";
-	}
-
-	@Override
-	protected void bindMaxMinEstimate(IObservableValue estimate,
-			IObservableValue min, IObservableValue max)
-	{
-		
-	}
-
-	@Override
-	protected void createLimitAndEstimateSliders()
-	{
-	}
-	
-	private class ModelToUIDoubleConverter implements IConverter
-	{
-		@Override
-		public Object getToType()
-		{
-			return String.class;
-		}
-
-		@Override
-		public Object getFromType()
-		{
-			return Double.class;
-		}
-
-		@Override
-		public Object convert(Object fromObject)
-		{
-			if (fromObject == null)
-			{
-				return null;
-			}
-			int value = ((Double) fromObject).intValue(); 
-			return new String(new Integer(value).toString());
-		}
-	}
-	
-	private class ModelToUIFNoughtConverter implements IConverter
-	{
-		@Override
-		public Object getToType()
-		{
-			return String.class;
-		}
-
-		@Override
-		public Object getFromType()
-		{
-			return Double.class;
-		}
-
-		@Override
-		public Object convert(Object fromObject)
-		{
-			if (fromObject == null)
-			{
-				return null;
-			}
-			double value = ((Double) fromObject).doubleValue();
-			BigDecimal temp = BigDecimal.valueOf(value).setScale(2, BigDecimal.ROUND_HALF_UP);
-			return temp.toString();
-		}
-	}
-
-
-	private class UIToModelDoubleConverter implements IConverter
-	{
-		
-		@Override
-		public Object getToType()
-		{
-			return Double.class;
-		}
-		
-		@Override
-		public Object getFromType()
-		{
-			return String.class;
-		}
-		
-		@Override
-		public Object convert(Object fromObject)
-		{
-			String s = (String) fromObject;
-			if (fromObject == null || s.isEmpty()) {
-				return null;
-			}
-			double value = new Double((String)fromObject).doubleValue();
-			return new Double(value);
-		}
-
-	}
-
-	private class DoubleVerifier implements VerifyListener
-	{
-
-		@Override
-		public void verifyText(VerifyEvent e)
-		{
-			if (e.text.isEmpty())
-			{
-				return;
-			}
-			String s = e.text;
-			char[] chars = new char[s.length()];
-			s.getChars(0, chars.length, chars, 0);
-			for (int i = 0; i < chars.length; i++)
-			{
-				if (!('0' <= chars[i] && chars[i] <= '9'))
-				{
-					if (chars[i] != '.')
-					{
-						Display.getCurrent().beep();
-						e.doit = false;
-						return;
-					}
-				}
-			}
-			if (e.widget instanceof Text)
-			{
-				Text text = (Text) e.widget;
-				final String oldS = text.getText();
-				final String newS = oldS.substring(0, e.start) + e.text
-						+ oldS.substring(e.end);
-				int index = newS.indexOf(".");
-				if (index >= 0)
-				{
-					int i2 = newS.indexOf(".", index + 1);
-					if (i2 >= 0)
-					{
-						Display.getCurrent().beep();
-						e.doit = false;
-						return;
-					}
-				}
-				
-			}
-		}
-
-	}
-
-}
-=======
+/*
+ *    Debrief - the Open Source Maritime Analysis Application
+ *    http://debrief.info
+ *
+ *    (C) 2000-2014, PlanetMayo Ltd
+ *
+ *    This library is free software; you can redistribute it and/or
+ *    modify it under the terms of the GNU Lesser General Public
+ *    License as published by the Free Software Foundation;
+ *    version 2.1 of the License.
+ *
+ *    This library is distributed in the hope that it will be useful,
+ *    but WITHOUT ANY WARRANTY; without even the implied warranty of
+ *    MERCHANTABILITY or FITNESS FOR A PARTICULAR PURPOSE.  See the GNU
+ *    Lesser General Public License for more details.
+ */
 package com.planetmayo.debrief.satc_rcp.ui.contributions;
 
 import java.math.BigDecimal;
@@ -790,6 +441,4 @@
 		}
 
 	}
-
-}
->>>>>>> 2747e1aa
+}