<<<<<<< HEAD
/*
 *    Debrief - the Open Source Maritime Analysis Application
 *    http://debrief.info
 *
 *    (C) 2000-2014, PlanetMayo Ltd
 *
 *    This library is free software; you can redistribute it and/or
 *    modify it under the terms of the GNU Lesser General Public
 *    License as published by the Free Software Foundation;
 *    version 2.1 of the License.
 *
 *    This library is distributed in the hope that it will be useful,
 *    but WITHOUT ANY WARRANTY; without even the implied warranty of
 *    MERCHANTABILITY or FITNESS FOR A PARTICULAR PURPOSE.  See the GNU
 *    Lesser General Public License for more details.
 */
package com.planetmayo.debrief.satc.model.contributions;

import java.awt.Color;
import java.util.ArrayList;
import java.util.Date;
import java.util.List;
import java.util.ListIterator;

import com.planetmayo.debrief.satc.model.contributions.BaseContribution.HasColor;
import com.planetmayo.debrief.satc.model.states.BaseRange.IncompatibleStateException;
import com.planetmayo.debrief.satc.model.states.BoundedState;
import com.planetmayo.debrief.satc.model.states.ProblemSpace;

public class StraightLegForecastContribution extends BaseContribution implements HasColor
{
	private static final long serialVersionUID = 1L;

	
	private Color color = null;
	
	@Override
	public void actUpon(ProblemSpace space) throws IncompatibleStateException
	{
		// track the color to use for this straight leg
		Color newCol = null;
		
		for (BoundedState state : space.getBoundedStatesBetween(startDate,
				finishDate))
		{
			// just double-check that this doesn't already have a leg - we can't
			// let them overlap
			String existing = state.getMemberOf();
			if (existing != null)
				throw new IncompatibleStateException(
						"We don't support overlapping legs. Old leg:" + existing
								+ " New leg:" + this.getName() + " state at:" + state.getTime(), null, null);

			// ok, now just store the leg id
			state.setMemberOf(this.getName());
			
			// do we have a color?
			if(newCol == null && state.getColor() != null)
			{
				// nope, store it.
				newCol = new Color(state.getColor().getRGB());
			}
		}

		// share the good news about the color change
		Color oldCol = color;
		color = newCol;
		firePropertyChange(COLOR, oldCol, color);
		
		// check that we have at least one state between two straight legs
		List<BoundedState> previousState = new ArrayList<BoundedState>(
				space.getBoundedStatesBetween(space.getStartDate(), new Date(startDate.getTime() - 1))
		);
		if (previousState.isEmpty()) 
		{
			return;
		}
		ListIterator<BoundedState> backIterator = previousState.listIterator(previousState.size());
		BoundedState endPreviousLeg = backIterator.previous();
		String prevStraightLeg = endPreviousLeg.getMemberOf();
		if (prevStraightLeg == null) 
		{
			return;
		}
		BoundedState state = endPreviousLeg;
		while (backIterator.hasPrevious()) 
		{
			state = backIterator.previous();
			if (! prevStraightLeg.equals(state.getMemberOf())) 
			{
				break;
			}
		}
		addStatesForAltering(space, new Date(state.getTime().getTime() + 1), endPreviousLeg.getTime(), startDate, finishDate);
	}
	
	private void addStatesForAltering(ProblemSpace space, Date startPrevious, Date endPrevious, Date startNext, Date endNext) 
	{
		BoundedState previous = null;
		long sum = 0;
		int count = 0;
		for (BoundedState state : space.getBoundedStatesBetween(startPrevious, endPrevious))
		{
			if (previous != null) 
			{
				sum += state.getTime().getTime() - previous.getTime().getTime();
				count++;
			}
			previous = state;
		}
		previous = null;
		for (BoundedState state : space.getBoundedStatesBetween(startNext, endNext))
		{
			if (previous != null) 
			{
				sum += state.getTime().getTime() - previous.getTime().getTime();
				count++;
			}
			previous = state;
		}		
		long delta = sum / count;
		boolean stateCreated = false; 
		for (long a = endPrevious.getTime() + delta; a < startNext.getTime(); a += delta)
		{
			try 
			{
				space.add(new BoundedState(new Date(a)));
				stateCreated = true;
			} 
			catch (IncompatibleStateException ex) 
			{				
			}
		}
		if (! stateCreated) 
		{
			try 
			{
				space.add(new BoundedState(new Date((endPrevious.getTime() + startNext.getTime()) / 2)));
			} 
			catch (IncompatibleStateException ex) 
			{				
			}			
		}
	}
	
	@Override
	protected int compareEqualClass(BaseContribution o)
	{
		int res =getStartDate().compareTo(o.getStartDate());
		
		if(res == 0)
		{
			// ok, have to compare names
			res = getName().compareTo(o.getName());
		}
		
		return res;
	}
	
	public Color getColor()
	{
		return color;
	}
	
	@Override
	public ContributionDataType getDataType()
	{
		return ContributionDataType.FORECAST;
	}

	@Override
	protected int getSortOrder()
	{
		return MEASUREMENT_DEFAULT_SCORE + 1;
	}
}
=======
package com.planetmayo.debrief.satc.model.contributions;

import java.awt.Color;
import java.util.ArrayList;
import java.util.Date;
import java.util.List;
import java.util.ListIterator;

import com.planetmayo.debrief.satc.model.contributions.BaseContribution.HasColor;
import com.planetmayo.debrief.satc.model.states.BaseRange.IncompatibleStateException;
import com.planetmayo.debrief.satc.model.states.BoundedState.BoundedStateType;
import com.planetmayo.debrief.satc.model.states.BoundedState;
import com.planetmayo.debrief.satc.model.states.ProblemSpace;

public class StraightLegForecastContribution extends BaseContribution implements HasColor
{
	private static final long serialVersionUID = 1L;

	
	private Color color = null;
	
	@Override
	public void actUpon(ProblemSpace space) throws IncompatibleStateException
	{
		// track the color to use for this straight leg
		Color newCol = null;
		
		for (BoundedState state : space.getBoundedStatesBetween(startDate,
				finishDate))
		{
			// just double-check that this doesn't already have a leg - we can't
			// let them overlap
			String existing = state.getMemberOf();
			if (existing != null)
				throw new IncompatibleStateException(
						"We don't support overlapping legs. Old leg:" + existing
								+ " New leg:" + this.getName() + " state at:" + state.getTime(), null, null);

			// ok, now just store the leg id
			state.setMemberOf(this.getName());
			
			// do we have a color?
			if(newCol == null && state.getColor() != null)
			{
				// nope, store it.
				newCol = new Color(state.getColor().getRGB());
			}
		}

		// share the good news about the color change
		Color oldCol = color;
		color = newCol;
		firePropertyChange(COLOR, oldCol, color);
		
		// check that we have at least one state between two straight legs
		List<BoundedState> previousState = new ArrayList<BoundedState>(
				space.getBoundedStatesBetween(space.getStartDate(), new Date(startDate.getTime() - 1))
		);
		if (previousState.isEmpty()) 
		{
			return;
		}
		ListIterator<BoundedState> backIterator = previousState.listIterator(previousState.size());
		BoundedState endPreviousLeg = backIterator.previous();
		String prevStraightLeg = endPreviousLeg.getMemberOf();
		if (prevStraightLeg == null) 
		{
			return;
		}
		BoundedState state = endPreviousLeg;
		while (backIterator.hasPrevious()) 
		{
			state = backIterator.previous();
			if (! prevStraightLeg.equals(state.getMemberOf())) 
			{
				break;
			}
		}
		addStatesForAltering(space, new Date(state.getTime().getTime() + 1), endPreviousLeg.getTime(), startDate, finishDate);
	}
	
	private void addStatesForAltering(ProblemSpace space, Date startPrevious, Date endPrevious, Date startNext, Date endNext) 
	{
		BoundedState previous = null;
		long sum = 0;
		int count = 0;
		for (BoundedState state : space.getBoundedStatesBetween(startPrevious, endPrevious))
		{
			if (previous != null) 
			{
				sum += state.getTime().getTime() - previous.getTime().getTime();
				count++;
			}
			previous = state;
		}
		previous = null;
		for (BoundedState state : space.getBoundedStatesBetween(startNext, endNext))
		{
			if (previous != null) 
			{
				sum += state.getTime().getTime() - previous.getTime().getTime();
				count++;
			}
			previous = state;
		}		
		long delta = sum / count;
		boolean stateCreated = false; 
		for (long a = endPrevious.getTime() + delta; a < startNext.getTime(); a += delta)
		{
			try 
			{
				space.add(new BoundedState(new Date(a), BoundedStateType.ALTERING));
				stateCreated = true;
			} 
			catch (IncompatibleStateException ex) 
			{				
			}
		}
		if (! stateCreated) 
		{
			try 
			{
				space.add(new BoundedState(new Date((endPrevious.getTime() + startNext.getTime()) / 2), BoundedStateType.ALTERING));
			} 
			catch (IncompatibleStateException ex) 
			{				
			}			
		}
	}
	
	@Override
	protected int compareEqualClass(BaseContribution o)
	{
		int res =getStartDate().compareTo(o.getStartDate());
		
		if(res == 0)
		{
			// ok, have to compare names
			res = getName().compareTo(o.getName());
		}
		
		return res;
	}
	
	public Color getColor()
	{
		return color;
	}
	
	@Override
	public ContributionDataType getDataType()
	{
		return ContributionDataType.FORECAST;
	}

	@Override
	protected int getSortOrder()
	{
		return MEASUREMENT_DEFAULT_SCORE + 1;
	}
}
>>>>>>> 2747e1aa
<|MERGE_RESOLUTION|>--- conflicted
+++ resolved
@@ -1,181 +1,19 @@
-<<<<<<< HEAD
-/*
- *    Debrief - the Open Source Maritime Analysis Application
- *    http://debrief.info
- *
- *    (C) 2000-2014, PlanetMayo Ltd
- *
- *    This library is free software; you can redistribute it and/or
- *    modify it under the terms of the GNU Lesser General Public
- *    License as published by the Free Software Foundation;
- *    version 2.1 of the License.
- *
- *    This library is distributed in the hope that it will be useful,
- *    but WITHOUT ANY WARRANTY; without even the implied warranty of
- *    MERCHANTABILITY or FITNESS FOR A PARTICULAR PURPOSE.  See the GNU
- *    Lesser General Public License for more details.
- */
-package com.planetmayo.debrief.satc.model.contributions;
-
-import java.awt.Color;
-import java.util.ArrayList;
-import java.util.Date;
-import java.util.List;
-import java.util.ListIterator;
-
-import com.planetmayo.debrief.satc.model.contributions.BaseContribution.HasColor;
-import com.planetmayo.debrief.satc.model.states.BaseRange.IncompatibleStateException;
-import com.planetmayo.debrief.satc.model.states.BoundedState;
-import com.planetmayo.debrief.satc.model.states.ProblemSpace;
-
-public class StraightLegForecastContribution extends BaseContribution implements HasColor
-{
-	private static final long serialVersionUID = 1L;
-
-	
-	private Color color = null;
-	
-	@Override
-	public void actUpon(ProblemSpace space) throws IncompatibleStateException
-	{
-		// track the color to use for this straight leg
-		Color newCol = null;
-		
-		for (BoundedState state : space.getBoundedStatesBetween(startDate,
-				finishDate))
-		{
-			// just double-check that this doesn't already have a leg - we can't
-			// let them overlap
-			String existing = state.getMemberOf();
-			if (existing != null)
-				throw new IncompatibleStateException(
-						"We don't support overlapping legs. Old leg:" + existing
-								+ " New leg:" + this.getName() + " state at:" + state.getTime(), null, null);
-
-			// ok, now just store the leg id
-			state.setMemberOf(this.getName());
-			
-			// do we have a color?
-			if(newCol == null && state.getColor() != null)
-			{
-				// nope, store it.
-				newCol = new Color(state.getColor().getRGB());
-			}
-		}
-
-		// share the good news about the color change
-		Color oldCol = color;
-		color = newCol;
-		firePropertyChange(COLOR, oldCol, color);
-		
-		// check that we have at least one state between two straight legs
-		List<BoundedState> previousState = new ArrayList<BoundedState>(
-				space.getBoundedStatesBetween(space.getStartDate(), new Date(startDate.getTime() - 1))
-		);
-		if (previousState.isEmpty()) 
-		{
-			return;
-		}
-		ListIterator<BoundedState> backIterator = previousState.listIterator(previousState.size());
-		BoundedState endPreviousLeg = backIterator.previous();
-		String prevStraightLeg = endPreviousLeg.getMemberOf();
-		if (prevStraightLeg == null) 
-		{
-			return;
-		}
-		BoundedState state = endPreviousLeg;
-		while (backIterator.hasPrevious()) 
-		{
-			state = backIterator.previous();
-			if (! prevStraightLeg.equals(state.getMemberOf())) 
-			{
-				break;
-			}
-		}
-		addStatesForAltering(space, new Date(state.getTime().getTime() + 1), endPreviousLeg.getTime(), startDate, finishDate);
-	}
-	
-	private void addStatesForAltering(ProblemSpace space, Date startPrevious, Date endPrevious, Date startNext, Date endNext) 
-	{
-		BoundedState previous = null;
-		long sum = 0;
-		int count = 0;
-		for (BoundedState state : space.getBoundedStatesBetween(startPrevious, endPrevious))
-		{
-			if (previous != null) 
-			{
-				sum += state.getTime().getTime() - previous.getTime().getTime();
-				count++;
-			}
-			previous = state;
-		}
-		previous = null;
-		for (BoundedState state : space.getBoundedStatesBetween(startNext, endNext))
-		{
-			if (previous != null) 
-			{
-				sum += state.getTime().getTime() - previous.getTime().getTime();
-				count++;
-			}
-			previous = state;
-		}		
-		long delta = sum / count;
-		boolean stateCreated = false; 
-		for (long a = endPrevious.getTime() + delta; a < startNext.getTime(); a += delta)
-		{
-			try 
-			{
-				space.add(new BoundedState(new Date(a)));
-				stateCreated = true;
-			} 
-			catch (IncompatibleStateException ex) 
-			{				
-			}
-		}
-		if (! stateCreated) 
-		{
-			try 
-			{
-				space.add(new BoundedState(new Date((endPrevious.getTime() + startNext.getTime()) / 2)));
-			} 
-			catch (IncompatibleStateException ex) 
-			{				
-			}			
-		}
-	}
-	
-	@Override
-	protected int compareEqualClass(BaseContribution o)
-	{
-		int res =getStartDate().compareTo(o.getStartDate());
-		
-		if(res == 0)
-		{
-			// ok, have to compare names
-			res = getName().compareTo(o.getName());
-		}
-		
-		return res;
-	}
-	
-	public Color getColor()
-	{
-		return color;
-	}
-	
-	@Override
-	public ContributionDataType getDataType()
-	{
-		return ContributionDataType.FORECAST;
-	}
-
-	@Override
-	protected int getSortOrder()
-	{
-		return MEASUREMENT_DEFAULT_SCORE + 1;
-	}
-}
-=======
+/*
+ *    Debrief - the Open Source Maritime Analysis Application
+ *    http://debrief.info
+ *
+ *    (C) 2000-2014, PlanetMayo Ltd
+ *
+ *    This library is free software; you can redistribute it and/or
+ *    modify it under the terms of the GNU Lesser General Public
+ *    License as published by the Free Software Foundation;
+ *    version 2.1 of the License.
+ *
+ *    This library is distributed in the hope that it will be useful,
+ *    but WITHOUT ANY WARRANTY; without even the implied warranty of
+ *    MERCHANTABILITY or FITNESS FOR A PARTICULAR PURPOSE.  See the GNU
+ *    Lesser General Public License for more details.
+ */
 package com.planetmayo.debrief.satc.model.contributions;
 
 import java.awt.Color;
@@ -336,5 +174,4 @@
 	{
 		return MEASUREMENT_DEFAULT_SCORE + 1;
 	}
-}
->>>>>>> 2747e1aa
+}