--- conflicted
+++ resolved
@@ -1,651 +1,19 @@
-<<<<<<< HEAD
-/*
- *    Debrief - the Open Source Maritime Analysis Application
- *    http://debrief.info
- *
- *    (C) 2000-2014, PlanetMayo Ltd
- *
- *    This library is free software; you can redistribute it and/or
- *    modify it under the terms of the GNU Lesser General Public
- *    License as published by the Free Software Foundation;
- *    version 2.1 of the License.
- *
- *    This library is distributed in the hope that it will be useful,
- *    but WITHOUT ANY WARRANTY; without even the implied warranty of
- *    MERCHANTABILITY or FITNESS FOR A PARTICULAR PURPOSE.  See the GNU
- *    Lesser General Public License for more details.
- */
-package com.planetmayo.debrief.satc.model.contributions;
-
-import static org.junit.Assert.assertEquals;
-import static org.junit.Assert.assertFalse;
-import static org.junit.Assert.assertTrue;
-
-import java.text.SimpleDateFormat;
-import java.util.ArrayList;
-import java.util.Collection;
-import java.util.Date;
-import java.util.Iterator;
-import java.util.List;
-
-import org.apache.commons.math3.stat.regression.SimpleRegression;
-import org.junit.Before;
-import org.junit.Test;
-
-import com.planetmayo.debrief.satc.model.GeoPoint;
-import com.planetmayo.debrief.satc.model.legs.CoreRoute;
-import com.planetmayo.debrief.satc.model.legs.LegType;
-import com.planetmayo.debrief.satc.model.states.BaseRange.IncompatibleStateException;
-import com.planetmayo.debrief.satc.model.states.BoundedState;
-import com.planetmayo.debrief.satc.model.states.LocationRange;
-import com.planetmayo.debrief.satc.model.states.ProblemSpace;
-import com.planetmayo.debrief.satc.model.states.State;
-import com.planetmayo.debrief.satc.support.TestSupport;
-import com.planetmayo.debrief.satc.util.GeoSupport;
-import com.planetmayo.debrief.satc.util.ObjectUtils;
-import com.planetmayo.debrief.satc.util.calculator.GeodeticCalculator;
-import com.vividsolutions.jts.geom.LinearRing;
-import com.vividsolutions.jts.geom.Point;
-import com.vividsolutions.jts.geom.Polygon;
-
-public class Range1959ForecastContribution extends BaseContribution
-{
-	private static final long serialVersionUID = 1L;
-
-	private ArrayList<FrequencyMeasurement> measurements = new ArrayList<FrequencyMeasurement>();
-	public static final String OBSERVATIONS_NUMBER = "numObservations";
-	public static final String RANGE = "range";
-	public static final String SOUND_SPEED = "speedSound";
-	public static final String F_NOUGHT = "fNought";
-	public static final String RANGE_BOUNDS = "rangeBounds";
-
-	/** fNought for radiated source (Hz)
-	 * 
-	 */
-	private double fNought = 150;
-	
-	/** speed of sound in water (kts)
-	 * 
-	 */
-	private double speedSound = 3000;
-
-	private Double calculatedRange;
-
-	private transient Double calculatedMinRange;
-	
-	private transient Double calculatedMaxRange;
-	
-	private String rangeBounds;
-
-
-	@Override
-	protected double cumulativeScoreFor(CoreRoute route)
-	{
-		double min = this.calculatedMinRange == null ? 0 : this.calculatedMinRange;
-		double max = this.calculatedMaxRange == null ? 0 : this.calculatedMaxRange;
-		if (!isActive() || route.getType() == LegType.ALTERING || calculatedRange == null
-				|| calculatedRange < min || calculatedRange > max)
-		{
-			return 0;
-		}
-		double sum = 0;
-		int count = 0;
-		for (FrequencyMeasurement origin : measurements)
-		{
-			Date currentDate = origin.getDate();
-			if (currentDate.compareTo(route.getStartTime()) >= 0
-					&& currentDate.compareTo(route.getEndTime()) <= 0)
-			{
-				State state = route.getStateAt(currentDate);
-				// check that the route has a state at this time (since we may not
-				// be generating states for all of our measurements)
-				if (state != null)
-				{
-					Point location = state.getLocation();
-					GeodeticCalculator calculator = GeoSupport.createCalculator();
-					calculator.setStartingGeographicPoint(location.getX(),
-							location.getY());
-					calculator.setDestinationGeographicPoint(origin.getLocation()
-							.getLon(), origin.getLocation().getLat());
-					double distance = calculator.getOrthodromicDistance();
-
-					double temp = distance - calculatedRange;
-					sum += temp * temp;
-					count++;
-				}
-			}
-		}
-		if (count == 0)
-		{
-			return 0;
-		}
-		double norm = Math.max(Math.abs(max - calculatedRange), Math.abs(min - calculatedRange));
-		return Math.sqrt(sum / count) / norm;
-	}
-
-	public void actUpon(ProblemSpace space) throws IncompatibleStateException
-	{
-		// calculate rDotDotHz
-		double rDotDotHz = calculateFreqRate();
-
-		// calculate rDotDotKts
-		double rDotDotKts = calcRDotKts(rDotDotHz);
-
-		// calculate bearing rate
-		double bDot = calculateBearingRate(space);
-
-		// calculate range
-		double range = calculateRange(rDotDotKts, bDot);
-
-		// convert from kyds to m
-		range = GeoSupport.yds2m(Math.abs(range) * 1000d);
-
-		// calculate range error
-		final double error;
-		if (bDot < 3)
-		{
-			error = 10000;
-		}
-		else if (bDot < 5)
-		{
-			error = 5000;
-		}
-		else if (bDot < 8)
-		{
-			error = 3000;
-		}
-		else
-		{
-			error = 1000;
-		}
-
-		// calculate min/max ranges
-		double minR = range - error;
-		double maxR = range + error;
-
-		// sanity check on minR
-		minR = Math.max(minR, 100);
-		
-		// store these values
-		setRange(range);
-		setMinMaxRange(minR, maxR);
-		
-		for(FrequencyMeasurement measure: measurements)
-		{
-			// capture this time
-			Date subjectTime = measure.getDate();			
-		
-			// ok, get a locaiton
-			final GeoPoint loc = measure.getLocation();
-			final Point pt = loc.asPoint();
-
-			// yes, ok we can centre our donut on that
-			LinearRing outer = GeoSupport.geoRing(pt, maxR);
-			LinearRing inner = GeoSupport.geoRing(pt, minR);
-			LinearRing[] holes;
-
-			// did we generate an inner?
-			if (inner == null)
-			{
-				// nope = provide empty inner
-				holes = null;
-			}
-			else
-			{
-				holes = new LinearRing[]
-				{ inner };
-			}
-
-			// and create a polygon for it.
-			Polygon thePoly = GeoSupport.getFactory().createPolygon(outer, holes);
-
-			// GeoSupport.writeGeometry("rng_" + ctr, thePoly);
-
-			// create a LocationRange for the poly
-			// now define the polygon
-			final LocationRange myRa = new LocationRange(thePoly);
-
-			// is there already a bounded state at this time?
-			BoundedState thisS = space.getBoundedStateAt(subjectTime);
-
-			if (thisS == null)
-			{
-				// nope, better create it
-				thisS = new BoundedState(subjectTime);
-				space.add(thisS);
-			}
-
-			// apply the range
-			thisS.constrainTo(myRa);
-		}
-
-	}
-
-
-
-	private double calcRDotKts(double rDotDotHz)
-	{
-		return rDotDotHz * speedSound / fNought;
-	}
-
-	private double calculateRange(double rDotDotKts, double bDot)
-	{
-		return 110.85 * rDotDotKts / Math.pow(bDot, 2);
-	}
-
-	private double calculateBearingRate(ProblemSpace space)
-	{
-		// get the states for our time period
-		// get a few bounded states
-		Collection<BoundedState> testStates = space.getBoundedStatesBetween(
-				this.getStartDate(), this.getFinishDate());
-		ArrayList<Double> values = new ArrayList<Double>();
-		ArrayList<Double> times = new ArrayList<Double>();
-		for (Iterator<BoundedState> iterator = testStates.iterator(); iterator
-				.hasNext();)
-		{
-			BoundedState boundedState = iterator.next();
-			// does it have a bearing?
-			if (boundedState.hasBearing())
-			{
-				values.add(boundedState.getBearing());
-				long millis = boundedState.getTime().getTime();
-				double mins = millis / 1000 / 60d;
-				times.add(mins);
-			}
-		}
-
-		double bDotRads = getSlope(times, values);
-
-		// convert the bearing rate to degs (our formula needs it
-		return Math.toDegrees(bDotRads);
-	}
-
-	private double calculateFreqRate()
-	{
-		double freq = 0;
-
-		// put the frequencies into an array
-		ArrayList<Double> values = new ArrayList<Double>();
-		ArrayList<Double> times = new ArrayList<Double>();
-
-		Long firstTime = null;
-		
-		Iterator<FrequencyMeasurement> iter = measurements.iterator();
-		while (iter.hasNext())
-		{
-			FrequencyMeasurement frequencyMeasurement = (FrequencyMeasurement) iter
-					.next();
-			values.add(frequencyMeasurement.getFrequency());
-			long millis = frequencyMeasurement.getDate().getTime();
-
-			if(firstTime == null)
-			{
-				firstTime = millis;
-			}
-			
-			double mins = (millis - firstTime) / 1000d / 60;
-			times.add(mins);
-		}
-
-		freq = getSlope(times, values);
-
-		return freq;
-	}
-
-	/**
-	 * calculate the gradient, using least squares
-	 * 
-	 * @param x_values
-	 * @param y_values
-	 * @return
-	 * @throws Exception
-	 */
-	private double getSlope(ArrayList<Double> x_values, ArrayList<Double> y_values)
-			throws IllegalArgumentException
-	{
-
-		if (x_values.size() != y_values.size())
-			throw new IllegalArgumentException("The arrays aren't the same lenth");
-
-		SimpleRegression sr = new SimpleRegression();
-		for (int i = 0; i < x_values.size(); i++)
-		{
-			double x = x_values.get(i);
-			double y = y_values.get(i);
-			sr.addData(x, y);
-		}
-
-		return sr.getSlope();
-
-	}
-
-	@Override
-	public ContributionDataType getDataType()
-	{
-		return ContributionDataType.FORECAST;
-	}
-	
-	/** how many freq measuremnts we contain
-	 * 
-	 * @return
-	 */
-	public int size()
-	{
-		return measurements.size();
-	}
-	
-	public int getNumObservations()
-	{
-		return measurements.size();
-	}
-
-	/**
-	 * add this new measurement
-	 * 
-	 * @param measure
-	 */
-	public void addMeasurement(FrequencyMeasurement measure)
-	{
-		// extend the time period accordingly
-		final Date theTime = measure.getDate();
-		if (this.getStartDate() == null)
-		{
-			this.setStartDate(theTime);
-			this.setFinishDate(theTime);
-		}
-		else
-		{
-			long newTime = theTime.getTime();
-			if (this.getStartDate().getTime() > newTime)
-				this.setStartDate(theTime);
-			if (this.getFinishDate().getTime() < newTime)
-				this.setFinishDate(theTime);
-		}
-		measurements.add(measure);
-		firePropertyChange(OBSERVATIONS_NUMBER, measurements.size(),
-				measurements.size());
-	}
-
-	/**
-	 * whether this contribution has any measurements yet
-	 * 
-	 * @return
-	 */
-	private boolean hasData()
-	{
-		return measurements.size() > 0;
-	}
-
-	/** subject radiated freq (hz)
-	 * 
-	 * @return
-	 */
-	public double getfNought()
-	{
-		return fNought;
-	}
-
-
-	public void setfNought(double fNought)
-	{
-		this.fNought = fNought;
-	}
-
-	/** local speed of sounds (kts)
-	 * 
-	 * @return
-	 */
-	public double getSpeedSound()
-	{
-		return speedSound;
-	}
-
-	public void setSpeedSound(double speedSound)
-	{
-		this.speedSound = speedSound;
-	}
-
-	private void loadFrom(List<String> lines)
-	{
-		// load from this source
-		// ;SENSOR2: YYMMDD HHMMSS.SSS AAAAAA @@ DD MM SS.SS H DDD MM SS.SS H BBB.B
-		// CCC.C
-		// FFF.F RRRR yy..yy xx..xx
-		// ;; date, ownship name, symbology, sensor lat/long (or the single word
-		// NULL),
-		// bearing (degs) [or the single word NULL], ambigous bearing (degs) [or the
-		// single word NULL], frequency(Hz) [or the single word NULL], range(yds)
-		// [or the single word NULL], sensor name, label (to end of line)
-
-		// ;;IGNORE YYMMDD HHMMSS IGNORE IGNORE LAT_DEG LAT_MIN LAT_SEC LAT_HEM
-		// LONG_DEG LONG_MIN LONG_SEC LONG_HEM BEARING MAX_RNG
-		// ;SENSOR: 100112 121329 SENSOR @A 0 3 57.38 S 30 0 8.65 W 1.5 15000
-
-		// Read File Line By Line
-		for (String strLine : lines)
-		{
-			// hey, is this a comment line?
-			if (strLine.startsWith(";;"))
-			{
-				continue;
-			}
-			// ok, get parseing it
-			String[] elements = strLine.split("\\s+");
-
-			// now the date
-			String date = elements[1];
-
-			// and the time
-			String time = elements[2];
-
-			String latDegs = elements[5];
-			String latMins = elements[6];
-			String latSecs = elements[7];
-			String latHemi = elements[8];
-
-			String lonDegs = elements[9];
-			String lonMins = elements[10];
-			String lonSecs = elements[11];
-			String lonHemi = elements[12];
-
-			// // and the beraing
-			// String bearing = elements[13];
-			// String ambigBearing = elements[14];
-
-			// and the range
-			String freq = elements[15];
-
-			// ok,now construct the date=time
-			Date theDate = ObjectUtils.safeParseDate(new SimpleDateFormat(
-					"yyMMdd HHmmss"), date + " " + time);
-
-			// and the location
-			double lat = Double.valueOf(latDegs) + Double.valueOf(latMins) / 60d
-					+ Double.valueOf(latSecs) / 60d / 60d;
-			if (latHemi.toUpperCase().equals("S"))
-				lat = -lat;
-			double lon = Double.valueOf(lonDegs) + Double.valueOf(lonMins) / 60d
-					+ Double.valueOf(lonSecs) / 60d / 60d;
-			if (lonHemi.toUpperCase().equals("W"))
-				lon = -lon;
-
-			GeoPoint theLoc = new GeoPoint(lat, lon);
-			// double angle = Math.toRadians(Double.parseDouble(bearing));
-
-			FrequencyMeasurement measure = new FrequencyMeasurement(theDate, theLoc,
-					Double.parseDouble(freq));
-
-			addMeasurement(measure);
-
-		}
-	}
-	
-	/////////////////////////////////////////
-	
-	protected static class Range1959ForecastContributionTest
-	{
-
-		private Range1959ForecastContribution _freq;
-
-		@Before
-		public void setUp() throws Exception
-		{
-			_freq = new Range1959ForecastContribution();
-		}
-		
-		@SuppressWarnings("deprecation")
-		@Test
-		public void testLoadFromOne() throws Exception
-		{
-			assertFalse("should be empty", _freq.hasData());
-
-			_freq.loadFrom(TestSupport.getFreqDataOne());
-			assertTrue("should not be empty", _freq.hasData());
-			assertEquals("correct start date", new Date(110, 00, 12, 13, 10, 00),
-					_freq.getStartDate());
-			assertEquals("correct finish date", new Date(110, 00, 12, 13, 20, 00),
-					_freq.getFinishDate());
-
-			// and apply it to a problem space
-			double rDotDotHz = _freq.calculateFreqRate();
-			assertEquals("correct freq", -0.0239, rDotDotHz, 0.0001);
-			ProblemSpace space = new ProblemSpace();
-			// and add the bearings
-			addBearing(space, "100112", "131000", -99.53);
-			addBearing(space, "100112", "131050", -97.18);
-			addBearing(space, "100112", "131140", -94.8);
-			addBearing(space, "100112", "131230", -92.42);
-			addBearing(space, "100112", "131320", -90.04);
-			addBearing(space, "100112", "131410", -87.66);
-			addBearing(space, "100112", "131500", -85.3);
-			addBearing(space, "100112", "131550", -82.96);
-			addBearing(space, "100112", "131640", -80.65);
-			addBearing(space, "100112", "131730", -78.37);
-			addBearing(space, "100112", "131820", -76.14);
-			addBearing(space, "100112", "131910", -73.95);
-			addBearing(space, "100112", "132000", -71.82);
-
-			double rDotDotKts = _freq.calcRDotKts(rDotDotHz);
-			double bDot = _freq.calculateBearingRate(space);
-			double range = _freq.calculateRange(rDotDotKts, bDot);
-			assertEquals("correct rDotDotHz", -0.0239763, rDotDotHz, 0.000001);
-			assertEquals("correct rDotDotKts", -0.47952, rDotDotKts, 0.00001);
-			assertEquals("correct bDot", 2.7869, bDot,
-					0.00001);
-			assertEquals("correct range", -6.8439, range, 0.001);
-			
-			// ok, now check that the new bound is generated
-			_freq.actUpon(space);
-			
-			// check the new constraint is in there.
-		}
-		
-		private void addBearing(ProblemSpace space, String date, String time,
-				double bearingDegs) throws IncompatibleStateException
-		{
-			Date theDate = ObjectUtils.safeParseDate(new SimpleDateFormat(
-					"yyMMdd HHmmss"), date + " " + time);
-
-			BoundedState state = new BoundedState(theDate);
-			state.setBearingValue(Math.toRadians(bearingDegs));
-			space.add(state);
-		}
-
-		@SuppressWarnings("deprecation")
-		@Test
-		public void testLoadFromTwo() throws Exception
-		{
-			assertFalse("should be empty", _freq.hasData());
-
-			_freq.loadFrom(TestSupport.getFreqDataTwo());
-			assertTrue("should not be empty", _freq.hasData());
-			assertEquals("correct start date", new Date(110, 00, 12, 13, 35, 00),
-					_freq.getStartDate());
-			assertEquals("correct finish date", new Date(110, 00, 12, 13, 40, 00),
-					_freq.getFinishDate());
-
-			// and apply it to a problem space
-			double rDotDotHz = _freq.calculateFreqRate();
-			ProblemSpace space = new ProblemSpace();
-			// and add the bearings
-			addBearing(space, "100112", "133500", -48.41);
-			addBearing(space, "100112", "133550", -47.79);
-			addBearing(space, "100112", "133640", -47.19);
-			addBearing(space, "100112", "133730", -46.6);
-			addBearing(space, "100112", "133820", -46.03);
-			addBearing(space, "100112", "133910", -45.48);
-			addBearing(space, "100112", "134000", -44.94);
-			addBearing(space, "100112", "134050", -44.42);
-
-			double rDotDotKts = _freq.calcRDotKts(rDotDotHz);
-			double bDot = _freq.calculateBearingRate(space);
-			double range = _freq.calculateRange(rDotDotKts, bDot);
-			assertEquals("correct freq", -0.001943, rDotDotHz, 0.00001);
-			assertEquals("correct rDotDotKts", -0.03887, rDotDotKts, 0.0001);
-			assertEquals("correct bDot", 0.69385, bDot,
-					0.00001);
-			assertEquals("correct range", -8.95088, range, 0.00001);
-		}
-
-	}
-
-	/** get the calculated range (m)
-	 * 
-	 * @return
-	 */
-	public Double getRange()
-	{
-		return calculatedRange;
-	}
-
-	public void setRange(Double range)
-	{
-		Double oldRange = calculatedRange;
-		
-		this.calculatedRange = range;
-		
-		firePropertyChange(RANGE, oldRange, range);
-		firePropertyChange(HARD_CONSTRAINTS, oldRange, range);
-	}
-
-
-	public void setMinMaxRange(Double minR, Double maxR)
-	{
-		this.calculatedMinRange = minR;
-		this.calculatedMaxRange = maxR;
-
-		// ok, now put the range into a string value
-		StringBuffer buffer = new StringBuffer();
-		if (calculatedMinRange != null) {
-			buffer.append(new Integer(calculatedMinRange.intValue()).toString());
-		}
-		buffer.append("-");
-		if (calculatedMaxRange != null) {
-			buffer.append(new Integer(calculatedMaxRange.intValue()).toString());
-		}
-		String value = buffer.toString();
-		if (!"-".equals(value)) {
-			setRangeBounds(value);
-		}
-	}
-
-	public String getRangeBounds()
-	{
-		return rangeBounds;
-	}
-
-	public void setRangeBounds(String rangeBounds)
-	{
-		String oldRange = this.rangeBounds;
-		this.rangeBounds = rangeBounds;
-		
-		firePropertyChange(RANGE_BOUNDS, oldRange, rangeBounds);
-		firePropertyChange(HARD_CONSTRAINTS, oldRange, rangeBounds);
-
-	}
-}
-=======
+/*
+ *    Debrief - the Open Source Maritime Analysis Application
+ *    http://debrief.info
+ *
+ *    (C) 2000-2014, PlanetMayo Ltd
+ *
+ *    This library is free software; you can redistribute it and/or
+ *    modify it under the terms of the GNU Lesser General Public
+ *    License as published by the Free Software Foundation;
+ *    version 2.1 of the License.
+ *
+ *    This library is distributed in the hope that it will be useful,
+ *    but WITHOUT ANY WARRANTY; without even the implied warranty of
+ *    MERCHANTABILITY or FITNESS FOR A PARTICULAR PURPOSE.  See the GNU
+ *    Lesser General Public License for more details.
+ */
 package com.planetmayo.debrief.satc.model.contributions;
 
 import static org.junit.Assert.assertEquals;
@@ -1341,5 +709,4 @@
 	{
 		return minRangeM;
 	}
-}
->>>>>>> 2747e1aa
+}