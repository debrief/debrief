--- conflicted
+++ resolved
@@ -60,33 +60,17 @@
 
 	private Double calculatedRange;
 
-<<<<<<< HEAD
-	private transient Double calculatedMinRange;
-
-	private transient Double calculatedMaxRange;
-=======
 	private Double maxRangeM;
 
 	private Double minRangeM;
->>>>>>> 2bbc172b
-
-	private String rangeBounds;
 
 	@Override
 	protected double cumulativeScoreFor(CoreRoute route)
 	{
-<<<<<<< HEAD
-		double min = this.calculatedMinRange == null ? 0 : this.calculatedMinRange;
-		double max = this.calculatedMaxRange == null ? 0 : this.calculatedMaxRange;
-		if (!isActive() || route.getType() == LegType.ALTERING
-				|| calculatedRange == null || calculatedRange < min
-				|| calculatedRange > max)
-=======
 		double min = this.getMinRange() == null ? 0 : this.getMinRange();
 		double max = this.getMaxRange() == null ? 0 : this.getMaxRange();
 		if (!isActive() || route.getType() == LegType.ALTERING || calculatedRange == null
 				|| calculatedRange < min || calculatedRange > max)
->>>>>>> 2bbc172b
 		{
 			return 0;
 		}
@@ -178,22 +162,9 @@
 
 		// store these values
 		setRange(range);
-<<<<<<< HEAD
-		setMinMaxRange(minR, maxR);
-=======
 		setMinRange(minR);
 		setMaxRange(maxR);
 		
-		for(FrequencyMeasurement measure: measurements)
-		{
-			// capture this time
-			Date subjectTime = measure.getDate();			
-		
-			// ok, get a locaiton
-			final GeoPoint loc = measure.getLocation();
-			final Point pt = loc.asPoint();
->>>>>>> 2bbc172b
-
 		// get the cut near the centre of the dataset
 		FrequencyMeasurement measure = measurements.get(measurements.size() / 2);
 
@@ -246,7 +217,7 @@
 
 		// apply the range
 		thisS.constrainTo(myRa);
-		// }  // end of looping through all frequency measurements
+
 	}
 
 	private double calcRDotKts(double rDotDotHz)
@@ -636,36 +607,12 @@
 		firePropertyChange(HARD_CONSTRAINTS, oldRange, range);
 	}
 
-<<<<<<< HEAD
-	public void setMinMaxRange(Double minR, Double maxR)
-	{
-		this.calculatedMinRange = minR;
-		this.calculatedMaxRange = maxR;
-
-		// ok, now put the range into a string value
-		StringBuffer buffer = new StringBuffer();
-		if (calculatedMinRange != null)
-		{
-			buffer.append(new Integer(calculatedMinRange.intValue()).toString());
-		}
-		buffer.append("-");
-		if (calculatedMaxRange != null)
-		{
-			buffer.append(new Integer(calculatedMaxRange.intValue()).toString());
-		}
-		String value = buffer.toString();
-		if (!"-".equals(value))
-		{
-			setRangeBounds(value);
-		}
-=======
 	public void setMaxRange(Double maxRngM)
 	{
 		Double oldMaxRange = maxRangeM;
 		this.maxRangeM = maxRngM;
 		firePropertyChange(MAX_RANGE, oldMaxRange, maxRngM);
 		firePropertyChange(HARD_CONSTRAINTS, oldMaxRange, maxRngM);
->>>>>>> 2bbc172b
 	}
 
 	public void setMinRange(Double minRngM)
@@ -679,16 +626,8 @@
 
 	public Double getMaxRange()
 	{
-<<<<<<< HEAD
-		String oldRange = this.rangeBounds;
-		this.rangeBounds = rangeBounds;
-
-		firePropertyChange(RANGE_BOUNDS, oldRange, rangeBounds);
-		firePropertyChange(HARD_CONSTRAINTS, oldRange, rangeBounds);
-=======
 		return maxRangeM;
 	}
->>>>>>> 2bbc172b
 
 	public Double getMinRange()
 	{
