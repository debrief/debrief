<<<<<<< HEAD
/*
 *    Debrief - the Open Source Maritime Analysis Application
 *    http://debrief.info
 *
 *    (C) 2000-2014, PlanetMayo Ltd
 *
 *    This library is free software; you can redistribute it and/or
 *    modify it under the terms of the GNU Lesser General Public
 *    License as published by the Free Software Foundation;
 *    version 2.1 of the License.
 *
 *    This library is distributed in the hope that it will be useful,
 *    but WITHOUT ANY WARRANTY; without even the implied warranty of
 *    MERCHANTABILITY or FITNESS FOR A PARTICULAR PURPOSE.  See the GNU
 *    Lesser General Public License for more details.
 */
package com.planetmayo.debrief.satc.model.contributions;

import java.util.Date;

import org.junit.Before;
import org.junit.Test;

import com.planetmayo.debrief.satc.model.ModelTestBase;
import com.planetmayo.debrief.satc.model.VehicleType;
import com.planetmayo.debrief.satc.model.states.BaseRange.IncompatibleStateException;
import com.planetmayo.debrief.satc.model.states.BoundedState;
import com.planetmayo.debrief.satc.model.states.CourseRange;
import com.planetmayo.debrief.satc.model.states.ProblemSpace;
import com.planetmayo.debrief.satc.util.GeoSupport;

import static org.junit.Assert.*;

public class CourseAnalysisTest extends ModelTestBase
{
	ProblemSpace space;
	BoundedState firstState;
	BoundedState secondState;
	BoundedState thirdState;

	@Before
	public void createProblemSpace() throws IncompatibleStateException
	{
		firstState = new BoundedState(new Date(100000));
		secondState = new BoundedState(new Date(105000));
		thirdState = new BoundedState(new Date(115000));
		space = new ProblemSpace();
		space.add(firstState);
		space.add(secondState);
		space.add(thirdState);
		VehicleType vType = new VehicleType("UK Ferry", GeoSupport.kts2MSec(2),
				GeoSupport.kts2MSec(30), Math.toRadians(0), Math.toRadians(1), 0.2,
				0.4, 0.2, 0.4);
		space.setVehicleType(vType);
	}


	@Test
	public void testInverse() throws IncompatibleStateException
	{
		CourseRange cr = new CourseRange(Math.toRadians(45), Math.toRadians(135));
		CourseRange cr2 = cr.generateInverse();
		assertEquals(225, Math.toDegrees(cr2.getMin()),0.0001);
		assertEquals(315, Math.toDegrees(cr2.getMax()),0.00001);
		
		 cr = new CourseRange(Math.toRadians(315), Math.toRadians(45));
		 cr2 = cr.generateInverse();
		assertEquals(495, Math.toDegrees(cr2.getMin()),0.0001);
		assertEquals(225, Math.toDegrees(cr2.getMax()),0.00001);
		
	}
	
	@Test
	public void testBoundary() throws IncompatibleStateException
	{
		// set some course data
		CourseRange cr = new CourseRange(Math.toRadians(45), Math.toRadians(110));
		firstState.constrainTo(cr);

		assertNull(" course constraint empty", secondState.getCourse());
		assertNull(" course constraint empty", thirdState.getCourse());

		CourseAnalysisContribution cac = new CourseAnalysisContribution();
		cac.actUpon(space);

		assertNotNull(" course constriant not empty", secondState.getCourse());
		assertNotNull(" course constriant not empty", thirdState.getCourse());

		// have a look at the new min/max course
		assertEquals("new min course valid", 40d,
				Math.toDegrees(secondState.getCourse().getMin()), EPS);
		assertEquals("new max course valid", 115d,
				Math.toDegrees(secondState.getCourse().getMax()), EPS);

		// have a look at the new min/max course once we've run for a little longer
		assertEquals("new min course valid", 30d,
				Math.toDegrees(thirdState.getCourse().getMin()), EPS);
		assertEquals("new max course valid", 125d,
				Math.toDegrees(thirdState.getCourse().getMax()), EPS);
	}


	@Test
	public void testFwdBwd() throws IncompatibleStateException
	{
		// set some course data
		CourseRange cr = new CourseRange(Math.toRadians(45), Math.toRadians(110));
		secondState.constrainTo(cr);

		assertNull(" course constraint empty", firstState.getCourse());
		assertNull(" course constraint empty", thirdState.getCourse());

		CourseAnalysisContribution cac = new CourseAnalysisContribution();
		cac.actUpon(space);

		assertNotNull(" course constriant not empty", secondState.getCourse());
		assertNotNull(" course constriant not empty", thirdState.getCourse());

		// have a look at the new min/max course
		assertEquals("new min course valid", 40d,
				Math.toDegrees(firstState.getCourse().getMin()), EPS);
		assertEquals("new max course valid", 115d,
				Math.toDegrees(firstState.getCourse().getMax()), EPS);

		// have a look at the new min/max course once we've run for a little longer
		assertEquals("new min course valid", 35d,
				Math.toDegrees(thirdState.getCourse().getMin()), EPS);
		assertEquals("new max course valid", 119.999999d,
				Math.toDegrees(thirdState.getCourse().getMax()), EPS);
	}

	
	/**
	 * test that we trim the range to 0-360, and never go all the way around a
	 * circle
	 * 
	 * @throws IncompatibleStateException
	 */
	@Test
	public void testWrapAround() throws IncompatibleStateException
	{
		// set some course data
		CourseRange cr = new CourseRange(Math.toRadians(5), Math.toRadians(350));
		firstState.constrainTo(cr);

		assertNull(" course constraint empty", secondState.getCourse());
		assertNull(" course constraint empty", thirdState.getCourse());

		CourseAnalysisContribution cac = new CourseAnalysisContribution();
		cac.actUpon(space);

		assertNotNull(" course constriant not empty", secondState.getCourse());
		assertNotNull(" course constriant not empty", thirdState.getCourse());

		// have a look at the new min/max course
		assertEquals("new min course valid", 00d,
				Math.toDegrees(secondState.getCourse().getMin()), EPS);
		assertEquals("new max course valid", 355d,
				Math.toDegrees(secondState.getCourse().getMax()), EPS);

		// have a look at the new min/max course once we've run for a little longer
		assertEquals("new min course valid", 0d,
				Math.toDegrees(thirdState.getCourse().getMin()), EPS);
		assertEquals("new max course valid", 360d,
				Math.toDegrees(thirdState.getCourse().getMax()), EPS);
	}

	/**
	 * test that we allow a very large range to expand into a full circle
	 * 
	 * @throws IncompatibleStateException
	 */
	@Test
	public void testOverlap() throws IncompatibleStateException
	{
		// set some course data
		CourseRange cr = new CourseRange(Math.toRadians(115), Math.toRadians(90));
		firstState.constrainTo(cr);

		assertNull(" course constraint empty", secondState.getCourse());
		assertNull(" course constraint empty", thirdState.getCourse());

		CourseAnalysisContribution cac = new CourseAnalysisContribution();
		cac.actUpon(space);

		assertNotNull(" course constriant not empty", secondState.getCourse());
		assertNotNull(" course constriant not empty", thirdState.getCourse());

		// have a look at the new min/max course
		assertEquals("new min course valid", 110d,
				Math.toDegrees(secondState.getCourse().getMin()), EPS);
		assertEquals("new max course valid", 360d,
				Math.toDegrees(secondState.getCourse().getMax()), EPS);

		// have a look at the new min/max course once we've run for a little longer
		assertEquals("new min course valid", 0d,
				Math.toDegrees(thirdState.getCourse().getMin()), EPS);
		assertEquals("new max course valid", 360d,
				Math.toDegrees(thirdState.getCourse().getMax()), EPS);
	}

	/**
	 * test that we allow a very large range to expand into a full circle
	 * 
	 * @throws IncompatibleStateException
	 */
	@Test
	public void testStraightLeg1() throws IncompatibleStateException
	{
		// set some course data
		CourseRange cr = new CourseRange(Math.toRadians(114), Math.toRadians(87));
		firstState.constrainTo(cr);

		// and some straight leg data
		secondState.setMemberOf("the_leg");
		thirdState.setMemberOf("the_leg");

		assertNull(" course constraint empty", secondState.getCourse());
		assertNull(" course constraint empty", thirdState.getCourse());

		CourseAnalysisContribution cac = new CourseAnalysisContribution();
		cac.actUpon(space);

		// ok, the first state should have the new constraint.

		assertNotNull(" course constriant not empty", secondState.getCourse());
		assertNotNull(" course constriant not empty", thirdState.getCourse());

		// have a look at the new min/max course
		assertEquals("new min course valid", 109d,
				Math.toDegrees(secondState.getCourse().getMin()), EPS);
		assertEquals("new max course valid", 91.9999999d,
				Math.toDegrees(secondState.getCourse().getMax()), EPS);

		// have a look at the new min/max course once we've run for a little longer
		assertEquals("new min course valid", 109d,
				Math.toDegrees(thirdState.getCourse().getMin()), EPS);
		assertEquals("new max course valid", 91.999999d,
				Math.toDegrees(thirdState.getCourse().getMax()), EPS);

	}
	/**
	 * test that we allow a very large range to expand into a full circle
	 * 
	 * @throws IncompatibleStateException
	 */
	@Test
	public void testStraightLeg2() throws IncompatibleStateException
	{
		// set some course data
		CourseRange cr = new CourseRange(Math.toRadians(87), Math.toRadians(114));
		firstState.constrainTo(cr);

		// and some straight leg data
		secondState.setMemberOf("the_leg");

		assertNull(" course constraint empty", secondState.getCourse());
		assertNull(" course constraint empty", thirdState.getCourse());

		CourseAnalysisContribution cac = new CourseAnalysisContribution();
		cac.actUpon(space);

		// ok, the first state should have the new constraint.

		assertNotNull(" course constriant not empty", secondState.getCourse());
		assertNotNull(" course constriant not empty", thirdState.getCourse());

		// have a look at the new min/max course
		assertEquals("new min course valid", 82,
				Math.toDegrees(secondState.getCourse().getMin()), EPS);
		assertEquals("new max course valid", 119,
				Math.toDegrees(secondState.getCourse().getMax()), EPS);

		// have a look at the new min/max course once we've run for a little longer
		assertEquals("new min course valid", 72,
				Math.toDegrees(thirdState.getCourse().getMin()), EPS);
		assertEquals("new max course valid", 129,
				Math.toDegrees(thirdState.getCourse().getMax()), EPS);

	}

	@Test
	public void testRelaxNoCourseBoundsAtAll() throws IncompatibleStateException
	{
		assertNull(" course constraint empty", firstState.getCourse());
		assertNull(" course constraint empty", secondState.getCourse());
		assertNull(" course constraint empty", thirdState.getCourse());

		// keep track of the last course
		BoundedState lastStateWithCourse = null;

		CourseAnalysisContribution cac = new CourseAnalysisContribution();
		VehicleType theV = space.getVehicleType();
		lastStateWithCourse = cac.applyRelaxedRangeBounds(lastStateWithCourse,
				firstState, theV);
		
		assertNull("last course is still null", lastStateWithCourse);

		
		lastStateWithCourse = cac.applyRelaxedRangeBounds(lastStateWithCourse,
				secondState, theV);

		assertNull("last course is still null", lastStateWithCourse);

		lastStateWithCourse = cac.applyRelaxedRangeBounds(lastStateWithCourse,
				secondState, theV);

		assertNull("last course is still null", lastStateWithCourse);
	}
	

	@Test
	public void testRelax_InitialCourseBoundsProvided() throws IncompatibleStateException
	{
		// set some course data
		CourseRange cr = new CourseRange(Math.toRadians(87), Math.toRadians(114));
		firstState.constrainTo(cr);

		assertNotNull(" course constraint not empty", firstState.getCourse());
		assertNull(" course constraint empty", secondState.getCourse());
		assertNull(" course constraint empty", thirdState.getCourse());

		// keep track of the last course
		BoundedState lastStateWithCourse = null;

		CourseAnalysisContribution cac = new CourseAnalysisContribution();
		VehicleType theV = space.getVehicleType();
		lastStateWithCourse = cac.applyRelaxedRangeBounds(lastStateWithCourse,
				firstState, theV);
		
		assertNotNull("value of last course should be null", lastStateWithCourse);
		assertEquals("correct min",87, Math.toDegrees( lastStateWithCourse.getCourse().getMin()), 0.1);

		
		lastStateWithCourse = cac.applyRelaxedRangeBounds(lastStateWithCourse,
				secondState, theV);

		assertNotNull("last course is still null", lastStateWithCourse);
		assertEquals("correct min",82, Math.toDegrees( lastStateWithCourse.getCourse().getMin()), 0.1);

		lastStateWithCourse = cac.applyRelaxedRangeBounds(lastStateWithCourse,
				thirdState, theV);

		assertNotNull("last course is still null", lastStateWithCourse);
		assertEquals("correct min",72, Math.toDegrees( lastStateWithCourse.getCourse().getMin()), 0.1);
	}
	

	@Test
	public void testRelax_LaterCourseBoundsPresent() throws IncompatibleStateException
	{
		// set some course data
		CourseRange cr = new CourseRange(Math.toRadians(87), Math.toRadians(114));
		secondState.constrainTo(cr);

		assertNull(" course constraint empty", firstState.getCourse());
		assertNotNull(" course constraint not empty", secondState.getCourse());
		assertNull(" course constraint empty", thirdState.getCourse());

		// keep track of the last course
		BoundedState lastStateWithCourse = null;

		CourseAnalysisContribution cac = new CourseAnalysisContribution();
		VehicleType theV = space.getVehicleType();
		lastStateWithCourse = cac.applyRelaxedRangeBounds(lastStateWithCourse,
				firstState, theV);
		
		assertNull("value of last course should be null", lastStateWithCourse);
	
		lastStateWithCourse = cac.applyRelaxedRangeBounds(lastStateWithCourse,
				secondState, theV);

		assertNotNull("last course is still null", lastStateWithCourse);
		assertEquals("correct min",87, Math.toDegrees( lastStateWithCourse.getCourse().getMin()), 0.001);

		lastStateWithCourse = cac.applyRelaxedRangeBounds(lastStateWithCourse,
				thirdState, theV);

		assertNotNull("last course is still null", lastStateWithCourse);
		assertEquals("correct min",77, Math.toDegrees( lastStateWithCourse.getCourse().getMin()), 0.001);
	}
	
	
}
=======
package com.planetmayo.debrief.satc.model.contributions;

import java.util.Date;

import org.junit.Before;
import org.junit.Test;

import com.planetmayo.debrief.satc.model.ModelTestBase;
import com.planetmayo.debrief.satc.model.VehicleType;
import com.planetmayo.debrief.satc.model.states.BaseRange.IncompatibleStateException;
import com.planetmayo.debrief.satc.model.states.BoundedState;
import com.planetmayo.debrief.satc.model.states.CourseRange;
import com.planetmayo.debrief.satc.model.states.ProblemSpace;
import com.planetmayo.debrief.satc.util.GeoSupport;

import static org.junit.Assert.*;

public class CourseAnalysisTest extends ModelTestBase
{
	ProblemSpace space;
	BoundedState firstState;
	BoundedState secondState;
	BoundedState thirdState;

	@Before
	public void createProblemSpace() throws IncompatibleStateException
	{
		firstState = new BoundedState(new Date(100000));
		secondState = new BoundedState(new Date(105000));
		thirdState = new BoundedState(new Date(115000));
		space = new ProblemSpace();
		space.add(firstState);
		space.add(secondState);
		space.add(thirdState);
		VehicleType vType = new VehicleType("UK Ferry", GeoSupport.kts2MSec(2),
				GeoSupport.kts2MSec(30), Math.toRadians(0), Math.toRadians(1), 0.2,
				0.4, 0.2, 0.4);
		space.setVehicleType(vType);
	}


	@Test
	public void testInverse() throws IncompatibleStateException
	{
		CourseRange cr = new CourseRange(Math.toRadians(45), Math.toRadians(135));
		CourseRange cr2 = cr.generateInverse();
		assertEquals(225, Math.toDegrees(cr2.getMin()),0.0001);
		assertEquals(315, Math.toDegrees(cr2.getMax()),0.00001);
		
		 cr = new CourseRange(Math.toRadians(315), Math.toRadians(45));
		 cr2 = cr.generateInverse();
		assertEquals(135, Math.toDegrees(cr2.getMin()),0.0001);
		assertEquals(225, Math.toDegrees(cr2.getMax()),0.00001);
		
	}
	
	@Test
	public void testBoundary() throws IncompatibleStateException
	{
		// set some course data
		CourseRange cr = new CourseRange(Math.toRadians(45), Math.toRadians(110));
		firstState.constrainTo(cr);

		assertNull(" course constraint empty", secondState.getCourse());
		assertNull(" course constraint empty", thirdState.getCourse());

		CourseAnalysisContribution cac = new CourseAnalysisContribution();
		cac.actUpon(space);

		assertNotNull(" course constriant not empty", secondState.getCourse());
		assertNotNull(" course constriant not empty", thirdState.getCourse());

		// have a look at the new min/max course
		assertEquals("new min course valid", 40d,
				Math.toDegrees(secondState.getCourse().getMin()), EPS);
		assertEquals("new max course valid", 115d,
				Math.toDegrees(secondState.getCourse().getMax()), EPS);

		// have a look at the new min/max course once we've run for a little longer
		assertEquals("new min course valid", 30d,
				Math.toDegrees(thirdState.getCourse().getMin()), EPS);
		assertEquals("new max course valid", 125d,
				Math.toDegrees(thirdState.getCourse().getMax()), EPS);
	}


	@Test
	public void testFwdBwd() throws IncompatibleStateException
	{
		// set some course data
		CourseRange cr = new CourseRange(Math.toRadians(45), Math.toRadians(110));
		secondState.constrainTo(cr);

		assertNull(" course constraint empty", firstState.getCourse());
		assertNull(" course constraint empty", thirdState.getCourse());

		CourseAnalysisContribution cac = new CourseAnalysisContribution();
		cac.actUpon(space);

		assertNotNull(" course constriant not empty", secondState.getCourse());
		assertNotNull(" course constriant not empty", thirdState.getCourse());

		// have a look at the new min/max course
		assertEquals("new min course valid", 40d,
				Math.toDegrees(firstState.getCourse().getMin()), EPS);
		assertEquals("new max course valid", 115d,
				Math.toDegrees(firstState.getCourse().getMax()), EPS);

		// have a look at the new min/max course once we've run for a little longer
		assertEquals("new min course valid", 35d,
				Math.toDegrees(thirdState.getCourse().getMin()), EPS);
		assertEquals("new max course valid", 119.999999d,
				Math.toDegrees(thirdState.getCourse().getMax()), EPS);
	}

	
	/**
	 * test that we trim the range to 0-360, and never go all the way around a
	 * circle
	 * 
	 * @throws IncompatibleStateException
	 */
	@Test
	public void testWrapAround() throws IncompatibleStateException
	{
		// set some course data
		CourseRange cr = new CourseRange(Math.toRadians(5), Math.toRadians(350));
		firstState.constrainTo(cr);

		assertNull(" course constraint empty", secondState.getCourse());
		assertNull(" course constraint empty", thirdState.getCourse());

		CourseAnalysisContribution cac = new CourseAnalysisContribution();
		cac.actUpon(space);

		assertNotNull(" course constriant not empty", secondState.getCourse());
		assertNotNull(" course constriant not empty", thirdState.getCourse());

		// have a look at the new min/max course
		assertEquals("new min course valid", 00d,
				Math.toDegrees(secondState.getCourse().getMin()), EPS);
		assertEquals("new max course valid", 355d,
				Math.toDegrees(secondState.getCourse().getMax()), EPS);

		// have a look at the new min/max course once we've run for a little longer
		assertEquals("new min course valid", 0d,
				Math.toDegrees(thirdState.getCourse().getMin()), EPS);
		assertEquals("new max course valid", 360d,
				Math.toDegrees(thirdState.getCourse().getMax()), EPS);
	}

	/**
	 * test that we allow a very large range to expand into a full circle
	 * 
	 * @throws IncompatibleStateException
	 */
	@Test
	public void testOverlap() throws IncompatibleStateException
	{
		// set some course data
		CourseRange cr = new CourseRange(Math.toRadians(115), Math.toRadians(90));
		firstState.constrainTo(cr);

		assertNull(" course constraint empty", secondState.getCourse());
		assertNull(" course constraint empty", thirdState.getCourse());

		CourseAnalysisContribution cac = new CourseAnalysisContribution();
		cac.actUpon(space);

		assertNotNull(" course constriant not empty", secondState.getCourse());
		assertNotNull(" course constriant not empty", thirdState.getCourse());

		// have a look at the new min/max course
		assertEquals("new min course valid", 110d,
				Math.toDegrees(secondState.getCourse().getMin()), EPS);
		assertEquals("new max course valid", 360d,
				Math.toDegrees(secondState.getCourse().getMax()), EPS);

		// have a look at the new min/max course once we've run for a little longer
		assertEquals("new min course valid", 0d,
				Math.toDegrees(thirdState.getCourse().getMin()), EPS);
		assertEquals("new max course valid", 360d,
				Math.toDegrees(thirdState.getCourse().getMax()), EPS);
	}

	/**
	 * test that we allow a very large range to expand into a full circle
	 * 
	 * @throws IncompatibleStateException
	 */
	@Test
	public void testStraightLeg1() throws IncompatibleStateException
	{
		// set some course data
		CourseRange cr = new CourseRange(Math.toRadians(114), Math.toRadians(87));
		firstState.constrainTo(cr);

		// and some straight leg data
		secondState.setMemberOf("the_leg");
		thirdState.setMemberOf("the_leg");

		assertNull(" course constraint empty", secondState.getCourse());
		assertNull(" course constraint empty", thirdState.getCourse());

		CourseAnalysisContribution cac = new CourseAnalysisContribution();
		cac.actUpon(space);

		// ok, the first state should have the new constraint.

		assertNotNull(" course constriant not empty", secondState.getCourse());
		assertNotNull(" course constriant not empty", thirdState.getCourse());

		// have a look at the new min/max course
		assertEquals("new min course valid", 109d,
				Math.toDegrees(secondState.getCourse().getMin()), EPS);
		assertEquals("new max course valid", 91.9999999d,
				Math.toDegrees(secondState.getCourse().getMax()), EPS);

		// have a look at the new min/max course once we've run for a little longer
		assertEquals("new min course valid", 109d,
				Math.toDegrees(thirdState.getCourse().getMin()), EPS);
		assertEquals("new max course valid", 91.999999d,
				Math.toDegrees(thirdState.getCourse().getMax()), EPS);

	}
	/**
	 * test that we allow a very large range to expand into a full circle
	 * 
	 * @throws IncompatibleStateException
	 */
	@Test
	public void testStraightLeg2() throws IncompatibleStateException
	{
		// set some course data
		CourseRange cr = new CourseRange(Math.toRadians(87), Math.toRadians(114));
		firstState.constrainTo(cr);

		// and some straight leg data
		secondState.setMemberOf("the_leg");

		assertNull(" course constraint empty", secondState.getCourse());
		assertNull(" course constraint empty", thirdState.getCourse());

		CourseAnalysisContribution cac = new CourseAnalysisContribution();
		cac.actUpon(space);

		// ok, the first state should have the new constraint.

		assertNotNull(" course constriant not empty", secondState.getCourse());
		assertNotNull(" course constriant not empty", thirdState.getCourse());

		// have a look at the new min/max course
		assertEquals("new min course valid", 82,
				Math.toDegrees(secondState.getCourse().getMin()), EPS);
		assertEquals("new max course valid", 119,
				Math.toDegrees(secondState.getCourse().getMax()), EPS);

		// have a look at the new min/max course once we've run for a little longer
		assertEquals("new min course valid", 72,
				Math.toDegrees(thirdState.getCourse().getMin()), EPS);
		assertEquals("new max course valid", 129,
				Math.toDegrees(thirdState.getCourse().getMax()), EPS);

	}

	@Test
	public void testRelaxNoCourseBoundsAtAll() throws IncompatibleStateException
	{
		assertNull(" course constraint empty", firstState.getCourse());
		assertNull(" course constraint empty", secondState.getCourse());
		assertNull(" course constraint empty", thirdState.getCourse());

		// keep track of the last course
		BoundedState lastStateWithCourse = null;

		CourseAnalysisContribution cac = new CourseAnalysisContribution();
		VehicleType theV = space.getVehicleType();
		lastStateWithCourse = cac.applyRelaxedRangeBounds(lastStateWithCourse,
				firstState, theV);
		
		assertNull("last course is still null", lastStateWithCourse);

		
		lastStateWithCourse = cac.applyRelaxedRangeBounds(lastStateWithCourse,
				secondState, theV);

		assertNull("last course is still null", lastStateWithCourse);

		lastStateWithCourse = cac.applyRelaxedRangeBounds(lastStateWithCourse,
				secondState, theV);

		assertNull("last course is still null", lastStateWithCourse);
	}
	

	@Test
	public void testRelax_InitialCourseBoundsProvided() throws IncompatibleStateException
	{
		// set some course data
		CourseRange cr = new CourseRange(Math.toRadians(87), Math.toRadians(114));
		firstState.constrainTo(cr);

		assertNotNull(" course constraint not empty", firstState.getCourse());
		assertNull(" course constraint empty", secondState.getCourse());
		assertNull(" course constraint empty", thirdState.getCourse());

		// keep track of the last course
		BoundedState lastStateWithCourse = null;

		CourseAnalysisContribution cac = new CourseAnalysisContribution();
		VehicleType theV = space.getVehicleType();
		lastStateWithCourse = cac.applyRelaxedRangeBounds(lastStateWithCourse,
				firstState, theV);
		
		assertNotNull("value of last course should be null", lastStateWithCourse);
		assertEquals("correct min",87, Math.toDegrees( lastStateWithCourse.getCourse().getMin()), 0.1);

		
		lastStateWithCourse = cac.applyRelaxedRangeBounds(lastStateWithCourse,
				secondState, theV);

		assertNotNull("last course is still null", lastStateWithCourse);
		assertEquals("correct min",82, Math.toDegrees( lastStateWithCourse.getCourse().getMin()), 0.1);

		lastStateWithCourse = cac.applyRelaxedRangeBounds(lastStateWithCourse,
				thirdState, theV);

		assertNotNull("last course is still null", lastStateWithCourse);
		assertEquals("correct min",72, Math.toDegrees( lastStateWithCourse.getCourse().getMin()), 0.1);
	}
	

	@Test
	public void testRelax_LaterCourseBoundsPresent() throws IncompatibleStateException
	{
		// set some course data
		CourseRange cr = new CourseRange(Math.toRadians(87), Math.toRadians(114));
		secondState.constrainTo(cr);

		assertNull(" course constraint empty", firstState.getCourse());
		assertNotNull(" course constraint not empty", secondState.getCourse());
		assertNull(" course constraint empty", thirdState.getCourse());

		// keep track of the last course
		BoundedState lastStateWithCourse = null;

		CourseAnalysisContribution cac = new CourseAnalysisContribution();
		VehicleType theV = space.getVehicleType();
		lastStateWithCourse = cac.applyRelaxedRangeBounds(lastStateWithCourse,
				firstState, theV);
		
		assertNull("value of last course should be null", lastStateWithCourse);
	
		lastStateWithCourse = cac.applyRelaxedRangeBounds(lastStateWithCourse,
				secondState, theV);

		assertNotNull("last course is still null", lastStateWithCourse);
		assertEquals("correct min",87, Math.toDegrees( lastStateWithCourse.getCourse().getMin()), 0.001);

		lastStateWithCourse = cac.applyRelaxedRangeBounds(lastStateWithCourse,
				thirdState, theV);

		assertNotNull("last course is still null", lastStateWithCourse);
		assertEquals("correct min",77, Math.toDegrees( lastStateWithCourse.getCourse().getMin()), 0.001);
	}
	
	
}
>>>>>>> 2747e1aa
<|MERGE_RESOLUTION|>--- conflicted
+++ resolved
@@ -1,20 +1,19 @@
-<<<<<<< HEAD
-/*
- *    Debrief - the Open Source Maritime Analysis Application
- *    http://debrief.info
- *
- *    (C) 2000-2014, PlanetMayo Ltd
- *
- *    This library is free software; you can redistribute it and/or
- *    modify it under the terms of the GNU Lesser General Public
- *    License as published by the Free Software Foundation;
- *    version 2.1 of the License.
- *
- *    This library is distributed in the hope that it will be useful,
- *    but WITHOUT ANY WARRANTY; without even the implied warranty of
- *    MERCHANTABILITY or FITNESS FOR A PARTICULAR PURPOSE.  See the GNU
- *    Lesser General Public License for more details.
- */
+/*
+ *    Debrief - the Open Source Maritime Analysis Application
+ *    http://debrief.info
+ *
+ *    (C) 2000-2014, PlanetMayo Ltd
+ *
+ *    This library is free software; you can redistribute it and/or
+ *    modify it under the terms of the GNU Lesser General Public
+ *    License as published by the Free Software Foundation;
+ *    version 2.1 of the License.
+ *
+ *    This library is distributed in the hope that it will be useful,
+ *    but WITHOUT ANY WARRANTY; without even the implied warranty of
+ *    MERCHANTABILITY or FITNESS FOR A PARTICULAR PURPOSE.  See the GNU
+ *    Lesser General Public License for more details.
+ */
 package com.planetmayo.debrief.satc.model.contributions;
 
 import java.util.Date;
@@ -66,7 +65,7 @@
 		
 		 cr = new CourseRange(Math.toRadians(315), Math.toRadians(45));
 		 cr2 = cr.generateInverse();
-		assertEquals(495, Math.toDegrees(cr2.getMin()),0.0001);
+		assertEquals(135, Math.toDegrees(cr2.getMin()),0.0001);
 		assertEquals(225, Math.toDegrees(cr2.getMax()),0.00001);
 		
 	}
@@ -379,377 +378,5 @@
 
 		assertNotNull("last course is still null", lastStateWithCourse);
 		assertEquals("correct min",77, Math.toDegrees( lastStateWithCourse.getCourse().getMin()), 0.001);
-	}
-	
-	
-}
-=======
-package com.planetmayo.debrief.satc.model.contributions;
-
-import java.util.Date;
-
-import org.junit.Before;
-import org.junit.Test;
-
-import com.planetmayo.debrief.satc.model.ModelTestBase;
-import com.planetmayo.debrief.satc.model.VehicleType;
-import com.planetmayo.debrief.satc.model.states.BaseRange.IncompatibleStateException;
-import com.planetmayo.debrief.satc.model.states.BoundedState;
-import com.planetmayo.debrief.satc.model.states.CourseRange;
-import com.planetmayo.debrief.satc.model.states.ProblemSpace;
-import com.planetmayo.debrief.satc.util.GeoSupport;
-
-import static org.junit.Assert.*;
-
-public class CourseAnalysisTest extends ModelTestBase
-{
-	ProblemSpace space;
-	BoundedState firstState;
-	BoundedState secondState;
-	BoundedState thirdState;
-
-	@Before
-	public void createProblemSpace() throws IncompatibleStateException
-	{
-		firstState = new BoundedState(new Date(100000));
-		secondState = new BoundedState(new Date(105000));
-		thirdState = new BoundedState(new Date(115000));
-		space = new ProblemSpace();
-		space.add(firstState);
-		space.add(secondState);
-		space.add(thirdState);
-		VehicleType vType = new VehicleType("UK Ferry", GeoSupport.kts2MSec(2),
-				GeoSupport.kts2MSec(30), Math.toRadians(0), Math.toRadians(1), 0.2,
-				0.4, 0.2, 0.4);
-		space.setVehicleType(vType);
-	}
-
-
-	@Test
-	public void testInverse() throws IncompatibleStateException
-	{
-		CourseRange cr = new CourseRange(Math.toRadians(45), Math.toRadians(135));
-		CourseRange cr2 = cr.generateInverse();
-		assertEquals(225, Math.toDegrees(cr2.getMin()),0.0001);
-		assertEquals(315, Math.toDegrees(cr2.getMax()),0.00001);
-		
-		 cr = new CourseRange(Math.toRadians(315), Math.toRadians(45));
-		 cr2 = cr.generateInverse();
-		assertEquals(135, Math.toDegrees(cr2.getMin()),0.0001);
-		assertEquals(225, Math.toDegrees(cr2.getMax()),0.00001);
-		
-	}
-	
-	@Test
-	public void testBoundary() throws IncompatibleStateException
-	{
-		// set some course data
-		CourseRange cr = new CourseRange(Math.toRadians(45), Math.toRadians(110));
-		firstState.constrainTo(cr);
-
-		assertNull(" course constraint empty", secondState.getCourse());
-		assertNull(" course constraint empty", thirdState.getCourse());
-
-		CourseAnalysisContribution cac = new CourseAnalysisContribution();
-		cac.actUpon(space);
-
-		assertNotNull(" course constriant not empty", secondState.getCourse());
-		assertNotNull(" course constriant not empty", thirdState.getCourse());
-
-		// have a look at the new min/max course
-		assertEquals("new min course valid", 40d,
-				Math.toDegrees(secondState.getCourse().getMin()), EPS);
-		assertEquals("new max course valid", 115d,
-				Math.toDegrees(secondState.getCourse().getMax()), EPS);
-
-		// have a look at the new min/max course once we've run for a little longer
-		assertEquals("new min course valid", 30d,
-				Math.toDegrees(thirdState.getCourse().getMin()), EPS);
-		assertEquals("new max course valid", 125d,
-				Math.toDegrees(thirdState.getCourse().getMax()), EPS);
-	}
-
-
-	@Test
-	public void testFwdBwd() throws IncompatibleStateException
-	{
-		// set some course data
-		CourseRange cr = new CourseRange(Math.toRadians(45), Math.toRadians(110));
-		secondState.constrainTo(cr);
-
-		assertNull(" course constraint empty", firstState.getCourse());
-		assertNull(" course constraint empty", thirdState.getCourse());
-
-		CourseAnalysisContribution cac = new CourseAnalysisContribution();
-		cac.actUpon(space);
-
-		assertNotNull(" course constriant not empty", secondState.getCourse());
-		assertNotNull(" course constriant not empty", thirdState.getCourse());
-
-		// have a look at the new min/max course
-		assertEquals("new min course valid", 40d,
-				Math.toDegrees(firstState.getCourse().getMin()), EPS);
-		assertEquals("new max course valid", 115d,
-				Math.toDegrees(firstState.getCourse().getMax()), EPS);
-
-		// have a look at the new min/max course once we've run for a little longer
-		assertEquals("new min course valid", 35d,
-				Math.toDegrees(thirdState.getCourse().getMin()), EPS);
-		assertEquals("new max course valid", 119.999999d,
-				Math.toDegrees(thirdState.getCourse().getMax()), EPS);
-	}
-
-	
-	/**
-	 * test that we trim the range to 0-360, and never go all the way around a
-	 * circle
-	 * 
-	 * @throws IncompatibleStateException
-	 */
-	@Test
-	public void testWrapAround() throws IncompatibleStateException
-	{
-		// set some course data
-		CourseRange cr = new CourseRange(Math.toRadians(5), Math.toRadians(350));
-		firstState.constrainTo(cr);
-
-		assertNull(" course constraint empty", secondState.getCourse());
-		assertNull(" course constraint empty", thirdState.getCourse());
-
-		CourseAnalysisContribution cac = new CourseAnalysisContribution();
-		cac.actUpon(space);
-
-		assertNotNull(" course constriant not empty", secondState.getCourse());
-		assertNotNull(" course constriant not empty", thirdState.getCourse());
-
-		// have a look at the new min/max course
-		assertEquals("new min course valid", 00d,
-				Math.toDegrees(secondState.getCourse().getMin()), EPS);
-		assertEquals("new max course valid", 355d,
-				Math.toDegrees(secondState.getCourse().getMax()), EPS);
-
-		// have a look at the new min/max course once we've run for a little longer
-		assertEquals("new min course valid", 0d,
-				Math.toDegrees(thirdState.getCourse().getMin()), EPS);
-		assertEquals("new max course valid", 360d,
-				Math.toDegrees(thirdState.getCourse().getMax()), EPS);
-	}
-
-	/**
-	 * test that we allow a very large range to expand into a full circle
-	 * 
-	 * @throws IncompatibleStateException
-	 */
-	@Test
-	public void testOverlap() throws IncompatibleStateException
-	{
-		// set some course data
-		CourseRange cr = new CourseRange(Math.toRadians(115), Math.toRadians(90));
-		firstState.constrainTo(cr);
-
-		assertNull(" course constraint empty", secondState.getCourse());
-		assertNull(" course constraint empty", thirdState.getCourse());
-
-		CourseAnalysisContribution cac = new CourseAnalysisContribution();
-		cac.actUpon(space);
-
-		assertNotNull(" course constriant not empty", secondState.getCourse());
-		assertNotNull(" course constriant not empty", thirdState.getCourse());
-
-		// have a look at the new min/max course
-		assertEquals("new min course valid", 110d,
-				Math.toDegrees(secondState.getCourse().getMin()), EPS);
-		assertEquals("new max course valid", 360d,
-				Math.toDegrees(secondState.getCourse().getMax()), EPS);
-
-		// have a look at the new min/max course once we've run for a little longer
-		assertEquals("new min course valid", 0d,
-				Math.toDegrees(thirdState.getCourse().getMin()), EPS);
-		assertEquals("new max course valid", 360d,
-				Math.toDegrees(thirdState.getCourse().getMax()), EPS);
-	}
-
-	/**
-	 * test that we allow a very large range to expand into a full circle
-	 * 
-	 * @throws IncompatibleStateException
-	 */
-	@Test
-	public void testStraightLeg1() throws IncompatibleStateException
-	{
-		// set some course data
-		CourseRange cr = new CourseRange(Math.toRadians(114), Math.toRadians(87));
-		firstState.constrainTo(cr);
-
-		// and some straight leg data
-		secondState.setMemberOf("the_leg");
-		thirdState.setMemberOf("the_leg");
-
-		assertNull(" course constraint empty", secondState.getCourse());
-		assertNull(" course constraint empty", thirdState.getCourse());
-
-		CourseAnalysisContribution cac = new CourseAnalysisContribution();
-		cac.actUpon(space);
-
-		// ok, the first state should have the new constraint.
-
-		assertNotNull(" course constriant not empty", secondState.getCourse());
-		assertNotNull(" course constriant not empty", thirdState.getCourse());
-
-		// have a look at the new min/max course
-		assertEquals("new min course valid", 109d,
-				Math.toDegrees(secondState.getCourse().getMin()), EPS);
-		assertEquals("new max course valid", 91.9999999d,
-				Math.toDegrees(secondState.getCourse().getMax()), EPS);
-
-		// have a look at the new min/max course once we've run for a little longer
-		assertEquals("new min course valid", 109d,
-				Math.toDegrees(thirdState.getCourse().getMin()), EPS);
-		assertEquals("new max course valid", 91.999999d,
-				Math.toDegrees(thirdState.getCourse().getMax()), EPS);
-
-	}
-	/**
-	 * test that we allow a very large range to expand into a full circle
-	 * 
-	 * @throws IncompatibleStateException
-	 */
-	@Test
-	public void testStraightLeg2() throws IncompatibleStateException
-	{
-		// set some course data
-		CourseRange cr = new CourseRange(Math.toRadians(87), Math.toRadians(114));
-		firstState.constrainTo(cr);
-
-		// and some straight leg data
-		secondState.setMemberOf("the_leg");
-
-		assertNull(" course constraint empty", secondState.getCourse());
-		assertNull(" course constraint empty", thirdState.getCourse());
-
-		CourseAnalysisContribution cac = new CourseAnalysisContribution();
-		cac.actUpon(space);
-
-		// ok, the first state should have the new constraint.
-
-		assertNotNull(" course constriant not empty", secondState.getCourse());
-		assertNotNull(" course constriant not empty", thirdState.getCourse());
-
-		// have a look at the new min/max course
-		assertEquals("new min course valid", 82,
-				Math.toDegrees(secondState.getCourse().getMin()), EPS);
-		assertEquals("new max course valid", 119,
-				Math.toDegrees(secondState.getCourse().getMax()), EPS);
-
-		// have a look at the new min/max course once we've run for a little longer
-		assertEquals("new min course valid", 72,
-				Math.toDegrees(thirdState.getCourse().getMin()), EPS);
-		assertEquals("new max course valid", 129,
-				Math.toDegrees(thirdState.getCourse().getMax()), EPS);
-
-	}
-
-	@Test
-	public void testRelaxNoCourseBoundsAtAll() throws IncompatibleStateException
-	{
-		assertNull(" course constraint empty", firstState.getCourse());
-		assertNull(" course constraint empty", secondState.getCourse());
-		assertNull(" course constraint empty", thirdState.getCourse());
-
-		// keep track of the last course
-		BoundedState lastStateWithCourse = null;
-
-		CourseAnalysisContribution cac = new CourseAnalysisContribution();
-		VehicleType theV = space.getVehicleType();
-		lastStateWithCourse = cac.applyRelaxedRangeBounds(lastStateWithCourse,
-				firstState, theV);
-		
-		assertNull("last course is still null", lastStateWithCourse);
-
-		
-		lastStateWithCourse = cac.applyRelaxedRangeBounds(lastStateWithCourse,
-				secondState, theV);
-
-		assertNull("last course is still null", lastStateWithCourse);
-
-		lastStateWithCourse = cac.applyRelaxedRangeBounds(lastStateWithCourse,
-				secondState, theV);
-
-		assertNull("last course is still null", lastStateWithCourse);
-	}
-	
-
-	@Test
-	public void testRelax_InitialCourseBoundsProvided() throws IncompatibleStateException
-	{
-		// set some course data
-		CourseRange cr = new CourseRange(Math.toRadians(87), Math.toRadians(114));
-		firstState.constrainTo(cr);
-
-		assertNotNull(" course constraint not empty", firstState.getCourse());
-		assertNull(" course constraint empty", secondState.getCourse());
-		assertNull(" course constraint empty", thirdState.getCourse());
-
-		// keep track of the last course
-		BoundedState lastStateWithCourse = null;
-
-		CourseAnalysisContribution cac = new CourseAnalysisContribution();
-		VehicleType theV = space.getVehicleType();
-		lastStateWithCourse = cac.applyRelaxedRangeBounds(lastStateWithCourse,
-				firstState, theV);
-		
-		assertNotNull("value of last course should be null", lastStateWithCourse);
-		assertEquals("correct min",87, Math.toDegrees( lastStateWithCourse.getCourse().getMin()), 0.1);
-
-		
-		lastStateWithCourse = cac.applyRelaxedRangeBounds(lastStateWithCourse,
-				secondState, theV);
-
-		assertNotNull("last course is still null", lastStateWithCourse);
-		assertEquals("correct min",82, Math.toDegrees( lastStateWithCourse.getCourse().getMin()), 0.1);
-
-		lastStateWithCourse = cac.applyRelaxedRangeBounds(lastStateWithCourse,
-				thirdState, theV);
-
-		assertNotNull("last course is still null", lastStateWithCourse);
-		assertEquals("correct min",72, Math.toDegrees( lastStateWithCourse.getCourse().getMin()), 0.1);
-	}
-	
-
-	@Test
-	public void testRelax_LaterCourseBoundsPresent() throws IncompatibleStateException
-	{
-		// set some course data
-		CourseRange cr = new CourseRange(Math.toRadians(87), Math.toRadians(114));
-		secondState.constrainTo(cr);
-
-		assertNull(" course constraint empty", firstState.getCourse());
-		assertNotNull(" course constraint not empty", secondState.getCourse());
-		assertNull(" course constraint empty", thirdState.getCourse());
-
-		// keep track of the last course
-		BoundedState lastStateWithCourse = null;
-
-		CourseAnalysisContribution cac = new CourseAnalysisContribution();
-		VehicleType theV = space.getVehicleType();
-		lastStateWithCourse = cac.applyRelaxedRangeBounds(lastStateWithCourse,
-				firstState, theV);
-		
-		assertNull("value of last course should be null", lastStateWithCourse);
-	
-		lastStateWithCourse = cac.applyRelaxedRangeBounds(lastStateWithCourse,
-				secondState, theV);
-
-		assertNotNull("last course is still null", lastStateWithCourse);
-		assertEquals("correct min",87, Math.toDegrees( lastStateWithCourse.getCourse().getMin()), 0.001);
-
-		lastStateWithCourse = cac.applyRelaxedRangeBounds(lastStateWithCourse,
-				thirdState, theV);
-
-		assertNotNull("last course is still null", lastStateWithCourse);
-		assertEquals("correct min",77, Math.toDegrees( lastStateWithCourse.getCourse().getMin()), 0.001);
-	}
-	
-	
-}
->>>>>>> 2747e1aa
+	}	
+}