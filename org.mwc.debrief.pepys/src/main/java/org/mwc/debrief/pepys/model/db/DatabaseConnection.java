/*******************************************************************************
 * Debrief - the Open Source Maritime Analysis Application
 * http://debrief.info
 *
 * (C) 2000-2020, Deep Blue C Technology Ltd
 *
 * This library is free software; you can redistribute it and/or
 * modify it under the terms of the Eclipse Public License v1.0
 * (http://www.eclipse.org/legal/epl-v10.html)
 *
 * This library is distributed in the hope that it will be useful,
 * but WITHOUT ANY WARRANTY; without even the implied warranty of
 * MERCHANTABILITY or FITNESS FOR A PARTICULAR PURPOSE.
 *******************************************************************************/

package org.mwc.debrief.pepys.model.db;

import java.beans.PropertyVetoException;
import java.io.File;
import java.io.FileInputStream;
import java.io.FileNotFoundException;
import java.io.IOException;
import java.io.InputStream;
import java.lang.reflect.Constructor;
import java.lang.reflect.Field;
import java.lang.reflect.InvocationTargetException;
import java.lang.reflect.Method;
import java.sql.Connection;
import java.sql.PreparedStatement;
import java.sql.ResultSet;
import java.sql.SQLException;
import java.sql.Statement;
import java.sql.Timestamp;
import java.text.SimpleDateFormat;
import java.util.ArrayList;
import java.util.Collection;
import java.util.Date;
import java.util.HashMap;
import java.util.List;

import org.mwc.debrief.model.utils.OSUtils;
import org.mwc.debrief.pepys.Activator;
import org.mwc.debrief.pepys.model.PepsysException;
import org.mwc.debrief.pepys.model.bean.AbstractBean;
import org.mwc.debrief.pepys.model.db.annotation.AnnotationsUtils;
import org.mwc.debrief.pepys.model.db.annotation.AnnotationsUtils.FieldsTable;
import org.mwc.debrief.pepys.model.db.annotation.Filterable;
import org.mwc.debrief.pepys.model.db.annotation.Id;
import org.mwc.debrief.pepys.model.db.annotation.Location;
import org.mwc.debrief.pepys.model.db.annotation.ManyToOne;
import org.mwc.debrief.pepys.model.db.annotation.OneToOne;
import org.mwc.debrief.pepys.model.db.annotation.Time;
import org.mwc.debrief.pepys.model.db.config.ConfigurationReader;
import org.mwc.debrief.pepys.model.db.config.DatabaseConfiguration;

import com.mchange.v2.c3p0.ComboPooledDataSource;

import MWC.GenericData.TimePeriod;
import MWC.GenericData.WorldArea;
import MWC.GenericData.WorldLocation;

/**
 * Created by Saul - saulhidalgoaular@gmail.com
 */
public abstract class DatabaseConnection {
	public static final boolean SHOW_SQL = true;
	public static final String AND_CONNECTOR = " AND ";
	public static final String OR_CONNECTOR = " OR ";
	public static final String LIKE_CONNECTOR = " LIKE ";
	public static final char ESCAPE_CHARACTER = '\'';

	public static final String CONFIG_FILE_ENV_NAME = "PEPYS_CONFIG_FILE";

	public static final String CONFIGURATION_TAG = "database";

	public static final String CONFIGURATION_DATABASE_TYPE = "db_type";

	public static final String POSTGRES = "postgres";

	public static final String SQLITE = "sqlite";

	public static final String DEFAULT_SQLITE_DATABASE_FILE = "/sqlite.ini";

	public static final String DEFAULT_SQLITE_TEST_DATABASE_FILE = "/sqlite.ini";

	public static final String DEFAULT_POSTGRES_DATABASE_FILE = "/postgres.ini";

	public static final String DEFAULT_DATABASE_FILE = DEFAULT_SQLITE_DATABASE_FILE;

	public static final String GENERIC_CONNECTION_ERROR = "Please, check that the username, password and URL in the configuration file are correct.\nDebrief has been unable to connect to the database.";

	public static void loadDatabaseConfiguration(final DatabaseConfiguration _config,
			final InputStream configurationStream) throws FileNotFoundException {
		if (configurationStream != null) {
			ConfigurationReader.parseConfigurationFile(_config, configurationStream);
		} else {
			throw new FileNotFoundException("DatabaseConnectionException we have received a null inputstream");
		}
	}

	public static void loadDatabaseConfiguration(final DatabaseConfiguration _config, final String _defaultConfigFile)
			throws PropertyVetoException, IOException {

		final String configurationFile = System.getenv(CONFIG_FILE_ENV_NAME);

		InputStream configurationFileStream = null;
		try {
			if (configurationFile != null) {
				if (new File(configurationFile).isFile()) {
					// Here we are simply load the file as given
					configurationFileStream = new FileInputStream(new File(configurationFile));
					;
				} else {
					// show error:
					// "Config file specified in "+ CONFIG_FILE_ENV_NAME + " environment variable
					// not found:" + configurationFilename
					throw new FileNotFoundException("DatabaseConnectionException requested file " + configurationFile
							+ " but it is not a valid file");

				}
			} else {
				configurationFileStream = OSUtils.getInputStreamResource(DatabaseConnection.class, _defaultConfigFile,
						Activator.PLUGIN_ID);
			}

			loadDatabaseConfiguration(_config, configurationFileStream);
		} finally {
			if (configurationFileStream != null) {
				configurationFileStream.close();
			}
		}
	}

	protected HashMap<String, String> aliasRenamingMap = new HashMap<String, String>();

	protected DatabaseConfiguration databaseConfiguration;

	protected ComboPooledDataSource pool;

	protected final int TIME_OUT = 3000;

	public DatabaseConnection() {

	}

	private String capitalizeFirstLetter(final String str) {
		if (str == null || str.isEmpty()) {
			return str;
		}
		return Character.toUpperCase(str.charAt(0)) + str.substring(1);
	}

	public void cleanRenamingBuffer() {
		aliasRenamingMap.clear();
	}

	protected void close() {
		if (pool != null) {
			pool.close();
			pool = null;
		}
	}

	public Collection<? extends Condition> createAreaFilter(final WorldArea currentArea, final Class<?> type) {
		final ArrayList<Condition> conditions = new ArrayList<Condition>();

		final Field locationField = AnnotationsUtils.getField(type, Location.class);
		if (locationField != null && currentArea != null) {

			final WorldLocation topLeft = currentArea.getTopLeft();
			final WorldLocation bottomRight = currentArea.getBottomRight();
			final WorldLocation topRight = currentArea.getTopRight();
			final WorldLocation bottomLeft = currentArea.getBottomLeft();

			final String polygonArea = getSRID() + "POLYGON((" + topLeft.getLong() + " " + topLeft.getLat() + ","
					+ bottomLeft.getLong() + " " + bottomLeft.getLat() + "," + bottomRight.getLong() + " "
					+ bottomRight.getLat() + "," + topRight.getLong() + " " + topRight.getLat() + ","
					+ topLeft.getLong() + " " + topLeft.getLat() + "))";
			final String fieldName = getAlias(AnnotationsUtils.getTableName(type)) + "."
					+ AnnotationsUtils.getColumnName(locationField);

			final String geom = "ST_GeomFromText(" + ESCAPE_CHARACTER + polygonArea + ESCAPE_CHARACTER + ")";
			final String contains = "ST_Contains(" + geom + "," + fieldName + ")";

			conditions.add(new Condition(contains));
		}

		return conditions;
	}

	protected abstract String createLocationQuery(final String tableName, final String columnName);
<<<<<<< HEAD
=======

	public abstract String getSRID();
>>>>>>> c6943092

	public Collection<Condition> createPeriodFilter(final TimePeriod period, final Class<?> type) {
		final ArrayList<Condition> conditions = new ArrayList<Condition>();

		// Let's filter by Period.
		final Field timeField = AnnotationsUtils.getField(type, Time.class);
		if (timeField != null) {
			final SimpleDateFormat sqlDateFormat = new SimpleDateFormat(SqliteDatabaseConnection.SQLITE_DATE_FORMAT);
			final String initDate = sqlDateFormat.format(period.getStartDTG().getDate());
			final String endDate = sqlDateFormat.format(period.getEndDTG().getDate());

			final String fieldName = getAlias(AnnotationsUtils.getTableName(type)) + "."
					+ AnnotationsUtils.getColumnName(timeField);

			conditions.add(new Condition(DatabaseConnection.ESCAPE_CHARACTER + initDate
					+ DatabaseConnection.ESCAPE_CHARACTER + " <= " + fieldName));
			conditions.add(new Condition(fieldName + " <= " + DatabaseConnection.ESCAPE_CHARACTER + endDate
					+ DatabaseConnection.ESCAPE_CHARACTER));
		}

		return conditions;
	}

	private String createQuery(final Class<?> type) {
		final ArrayList<String> joins = new ArrayList<String>();
		final String tableName = AnnotationsUtils.getTableName(type);

		final StringBuilder query = new StringBuilder();
		query.append("SELECT ");
		query.append(prepareSelect(type, joins, ""));
		query.append(" FROM ");
		query.append(databasePrefix());
		query.append(tableName);
		query.append(databaseSuffix());
		query.append(" AS ");
		query.append(getAlias(tableName));

		for (final String join : joins) {
			query.append(join);
		}
		return query.toString();
	}

	private <T> String createQueryQueryIDPart(final Class<T> type) throws NoSuchMethodException, SecurityException,
			InstantiationException, IllegalAccessException, IllegalArgumentException, InvocationTargetException {
		if (AbstractBean.class.isAssignableFrom(type)) {
			return " WHERE " + AnnotationsUtils.getField(type, Id.class).getName() + " = ?";
		}
		return "";
	}

	public Collection<? extends Condition> createTextFilter(final String textFilter, final Class<?> type) {
		final ArrayList<Condition> conditions = new ArrayList<Condition>();

		if (textFilter != null && !textFilter.isEmpty()) {
			final Collection<FieldsTable> filterableFields = AnnotationsUtils.getRecursiveFields(type, Filterable.class,
					"");

			final StringBuilder builder = new StringBuilder();
			builder.append("(");
			for (final FieldsTable field : filterableFields) {
				builder.append("LOWER( ");
				builder.append(getAlias(field.getTableName()));
				builder.append(".");
				builder.append(field.getFieldName());
				builder.append(") ");
				builder.append(LIKE_CONNECTOR);
				builder.append(" ");
				builder.append("\'%");
				builder.append(textFilter.toLowerCase());
				builder.append("%\'");
				builder.append(" ");

				builder.append(OR_CONNECTOR);
			}
			builder.setLength(builder.length() - OR_CONNECTOR.length());
			builder.append(")");
			conditions.add(new Condition(builder.toString()));
		}

		return conditions;
	}

	protected abstract WorldLocation createWorldLocation(final ResultSet result, final String columnName)
			throws SQLException;

	public abstract String databasePrefix();

	public abstract String databaseSuffix();

	public boolean doTestQuery(final Class<AbstractBean>[] testBeans) throws SQLException {
		final Connection connection = pool.getConnection();
		final Statement statement = connection.createStatement();

		for (final Class<AbstractBean> bean : testBeans) {
			final String tableName = AnnotationsUtils.getTableName(bean);

			final Field id = AnnotationsUtils.getField(bean, Id.class);
			final String idName = AnnotationsUtils.getColumnName(id);

			final String sql = "SELECT " + idName + " from " + databasePrefix() + tableName + databaseSuffix()
					+ " where false";
			statement.execute(sql);
		}

		return true;
	}

	protected String getAlias(final String realTableName) {
		if (!aliasRenamingMap.containsKey(realTableName)) {
			// It hasn't been previously renamed.
			aliasRenamingMap.put(realTableName, intToString(aliasRenamingMap.size() + 10000));
		}
		return aliasRenamingMap.get(realTableName);

	}

	public DatabaseConfiguration getDatabaseConfiguration() {
		return databaseConfiguration;
	}

	public abstract String getSRID();

	protected void initialize(final DatabaseConfiguration _config)
			throws PropertyVetoException, FileNotFoundException, IOException, PepsysException {
		close();

		// expected to be overwritten by the implementation
	}

	public void initializeInstance(final DatabaseConfiguration _config)
			throws PropertyVetoException, IOException, PepsysException {
		databaseConfiguration = _config;
		initialize(_config);
	}

	protected String intToString(final int _id) {
		int id = _id;
		final int BASE = 26;
		final StringBuilder ans = new StringBuilder();
		while (id > 0) {
			final int letter = (id - 1) % BASE;
			ans.append((char) ('A' + letter));
			id = (id - letter) / BASE;
		}

		return ans.reverse().toString();
	}

	public <T> List<T> listAll(final Class<T> type, final Collection<Condition> conditions)
			throws PropertyVetoException, SQLException, NoSuchMethodException, SecurityException,
			InstantiationException, IllegalAccessException, IllegalArgumentException, InvocationTargetException,
			ClassNotFoundException, IOException {
		final Connection connection = pool.getConnection();
		final List<T> ans = new ArrayList<>();
		ResultSet resultSet = null;
		Statement statement = null;
		try {
			final StringBuilder queryBuilder = new StringBuilder(createQuery(type));

			if (conditions != null && !conditions.isEmpty()) {
				queryBuilder.append(" WHERE ");
				for (final Condition condition : conditions) {
					queryBuilder.append(condition.getConditionQuery());
					queryBuilder.append(AND_CONNECTOR);
				}
				queryBuilder.setLength(queryBuilder.length() - AND_CONNECTOR.length());
			}

			final String query = queryBuilder.toString();
			if (SHOW_SQL) {
				System.out.println("Query: " + query);
			}

			statement = connection.createStatement();

			loadExtention(connection, statement);

			resultSet = statement.executeQuery(query);

			while (resultSet.next()) {
				final T instance = storeFieldValue(type, resultSet, "");
				ans.add(instance);
			}

			return ans;
		} finally {
			if (connection != null) {
				connection.close();
			}
			if (statement != null) {
				statement.close();
			}
			if (resultSet != null) {
				resultSet.close();
			}
		}
	}

	public <T> T listById(final Class<T> type, final Object id)
			throws SQLException, NoSuchMethodException, SecurityException, InstantiationException,
			IllegalAccessException, IllegalArgumentException, InvocationTargetException {
		final Connection connection = pool.getConnection();
		ResultSet resultSet = null;
		try {
			final String query = createQuery(type) + createQueryQueryIDPart(type);

			if (SHOW_SQL) {
				System.out.println("Query: " + query);
			}

			final PreparedStatement statement = connection.prepareStatement(query);
			statement.setString(1, id.toString());
			resultSet = statement.executeQuery();

			final T instance = storeFieldValue(type, resultSet, "");

			connection.close();

			return instance;
		} finally {
			if (connection != null) {
				connection.close();
			}
			if (resultSet != null) {
				resultSet.close();
			}
		}
	}

	protected abstract void loadExtention(final Connection connection, final Statement statement)
			throws SQLException, ClassNotFoundException, IOException;

	private String prepareSelect(final Class<?> type, final List<String> join, final String prefix) {
		final String baseTableName = AnnotationsUtils.getTableName(type);
		final String tableName = prefix + baseTableName;
		final StringBuilder query = new StringBuilder();
		final Field[] fields = type.getDeclaredFields();
		for (final Field field : fields) {
			final String columnName = AnnotationsUtils.getColumnName(field);

			if (field.getType().equals(WorldLocation.class)) {
				query.append(createLocationQuery(tableName, columnName));
			} else if (field.isAnnotationPresent(ManyToOne.class) || field.isAnnotationPresent(OneToOne.class)) {
				final StringBuilder newJoin = new StringBuilder();
				if (field.isAnnotationPresent(ManyToOne.class)) {
					newJoin.append(" INNER ");
				} else if (field.isAnnotationPresent(OneToOne.class)) {
					newJoin.append(" LEFT ");
				}
				newJoin.append(" JOIN ");
				newJoin.append(databasePrefix());
				newJoin.append(AnnotationsUtils.getTableName(field.getType()));
				newJoin.append(databaseSuffix());
				newJoin.append(" AS ");
				newJoin.append(getAlias(prefix + baseTableName + AnnotationsUtils.getColumnName(field)
						+ AnnotationsUtils.getTableName(field.getType())));
				newJoin.append(" ON ");
				newJoin.append(getAlias(prefix + baseTableName + AnnotationsUtils.getColumnName(field)
						+ AnnotationsUtils.getTableName(field.getType())));
				newJoin.append(".");
				newJoin.append(AnnotationsUtils.getField(field.getType(), Id.class).getName());
				newJoin.append(" = ");
				newJoin.append(getAlias(prefix + baseTableName));
				newJoin.append(".");
				newJoin.append(AnnotationsUtils.getColumnName(field));
				join.add(newJoin.toString());
				query.append(prepareSelect(field.getType(), join,
						prefix + baseTableName + AnnotationsUtils.getColumnName(field)));
				query.append(", ");
			} else {
				query.append(getAlias(prefix + baseTableName));
				query.append(".");
				query.append(field.getName());
				query.append(" AS ");
				query.append(getAlias(prefix + baseTableName + field.getName()));
				query.append(", ");
			}
		}
		query.setLength(query.length() - 2);
		return query.toString();
	}

	public <T> T storeFieldValue(final Class<T> type, final ResultSet resultSet, final String prefix)
			throws InstantiationException, IllegalAccessException, InvocationTargetException, NoSuchMethodException,
			SQLException {
		final Constructor<T> constructor = type.getConstructor();
		final T instance = constructor.newInstance();
		final Field[] fields = type.getDeclaredFields();
		for (final Field field : fields) {
			final Class<?> fieldType = field.getType();
			final Method method = type.getDeclaredMethod("set" + capitalizeFirstLetter(field.getName()), fieldType);

			final String thisColumnName = getAlias(
					prefix + AnnotationsUtils.getTableName(type) + AnnotationsUtils.getColumnName(field));
			if (field.isAnnotationPresent(ManyToOne.class) || field.isAnnotationPresent(OneToOne.class)) {
				method.invoke(instance, storeFieldValue(fieldType, resultSet,
						prefix + AnnotationsUtils.getTableName(type) + AnnotationsUtils.getColumnName(field)));
			} else if (int.class == fieldType) {
				try {
					method.invoke(instance, resultSet.getInt(thisColumnName));
				} catch (final Exception e) {
					e.printStackTrace();
				}
			} else if (String.class == fieldType) {
				method.invoke(instance, resultSet.getString(thisColumnName));
			} else if (Date.class == fieldType) {
				method.invoke(instance, resultSet.getDate(thisColumnName));
			} else if (boolean.class == fieldType) {
				method.invoke(instance, resultSet.getBoolean(thisColumnName));
			} else if (Timestamp.class == fieldType) {
				method.invoke(instance, resultSet.getTimestamp(thisColumnName));
			} else if (double.class == fieldType) {
				method.invoke(instance, resultSet.getDouble(thisColumnName));
			} else if (WorldLocation.class == fieldType) {
				method.invoke(instance, createWorldLocation(resultSet, thisColumnName));
			} else {
				try {
					// Unknown type. We will find out what to do here later.
					method.invoke(instance, resultSet.getObject(field.getName()));
				} catch (final Exception e) {
					e.printStackTrace();
				}

			}

		}
		return instance;
	}

}<|MERGE_RESOLUTION|>--- conflicted
+++ resolved
@@ -189,11 +189,6 @@
 	}
 
 	protected abstract String createLocationQuery(final String tableName, final String columnName);
-<<<<<<< HEAD
-=======
-
-	public abstract String getSRID();
->>>>>>> c6943092
 
 	public Collection<Condition> createPeriodFilter(final TimePeriod period, final Class<?> type) {
 		final ArrayList<Condition> conditions = new ArrayList<Condition>();
