/*******************************************************************************
. * Debrief - the Open Source Maritime Analysis Application
 * http://debrief.info
 *
 * (C) 2000-2020, Deep Blue C Technology Ltd
 *
 * This library is free software; you can redistribute it and/or
 * modify it under the terms of the Eclipse Public License v1.0
 * (http://www.eclipse.org/legal/epl-v10.html)
 *
 * This library is distributed in the hope that it will be useful,
 * but WITHOUT ANY WARRANTY; without even the implied warranty of
 * MERCHANTABILITY or FITNESS FOR A PARTICULAR PURPOSE.
 *******************************************************************************/

package org.mwc.debrief.pepys.controller;

import java.beans.PropertyChangeEvent;
import java.beans.PropertyChangeListener;
import java.beans.PropertyVetoException;
import java.io.IOException;
import java.sql.SQLException;

import org.eclipse.jface.viewers.CheckStateChangedEvent;
import org.eclipse.jface.viewers.ICheckStateListener;
import org.eclipse.swt.SWT;
import org.eclipse.swt.events.ModifyEvent;
import org.eclipse.swt.events.ModifyListener;
import org.eclipse.swt.events.SelectionEvent;
import org.eclipse.swt.events.SelectionListener;
import org.eclipse.swt.graphics.Cursor;
import org.eclipse.swt.widgets.Button;
import org.eclipse.swt.widgets.Composite;
import org.eclipse.swt.widgets.Display;
import org.eclipse.swt.widgets.Event;
import org.eclipse.swt.widgets.Listener;
import org.eclipse.swt.widgets.MessageBox;
import org.eclipse.swt.widgets.Shell;
import org.mwc.debrief.core.DebriefPlugin;
import org.mwc.debrief.pepys.model.AbstractConfiguration;
import org.mwc.debrief.pepys.model.ModelConfiguration;
import org.mwc.debrief.pepys.model.PepysConnectorBridge;
import org.mwc.debrief.pepys.model.TypeDomain;
import org.mwc.debrief.pepys.model.bean.Comment;
import org.mwc.debrief.pepys.model.bean.Contact;
import org.mwc.debrief.pepys.model.bean.State;
import org.mwc.debrief.pepys.model.db.DatabaseConnection;
import org.mwc.debrief.pepys.model.db.SqliteDatabaseConnection;
import org.mwc.debrief.pepys.model.db.config.DatabaseConfiguration;
import org.mwc.debrief.pepys.model.tree.TreeNode;
import org.mwc.debrief.pepys.view.PepysImportView;

import MWC.GenericData.HiResDate;
import MWC.GenericData.TimePeriod;
import MWC.GenericData.WorldArea;
import MWC.GenericData.WorldLocation;

public class PepysImportController {

	public static void main(final String[] args) {
		final Display display = new Display();
		final Shell shell = new Shell(display);
		try {
			final DatabaseConfiguration _config = new DatabaseConfiguration();
			DatabaseConnection.loadDatabaseConfiguration(_config, DatabaseConnection.DEFAULT_SQLITE_DATABASE_FILE);
			new SqliteDatabaseConnection().createInstance(_config);
			// new PostgresDatabaseConnection().createInstance();
		} catch (final PropertyVetoException | IOException e) {
			e.printStackTrace();
		}

		new PepysImportController(shell);

		shell.pack();
		shell.open();
		while (!shell.isDisposed()) {
			if (!display.readAndDispatch()) {
				display.sleep();
			}
		}
	}

	private final AbstractConfiguration _model;

	private final PepysImportView _view;

	private final Shell _parent;

	private final String IMAGE_PREFIX = "/icons/16/";

	public PepysImportController(final Shell parent) {
		final AbstractConfiguration model = new ModelConfiguration();

		model.addDatafileTypeFilter(new TypeDomain(State.class, "States", true, IMAGE_PREFIX + "fix.png"));
		model.addDatafileTypeFilter(new TypeDomain(Contact.class, "Contacts", true, IMAGE_PREFIX + "bearing.png"));
		model.addDatafileTypeFilter(new TypeDomain(Comment.class, "Comments", true, IMAGE_PREFIX + "narrative.png"));
		final PepysImportView view = new PepysImportView(model, parent);

		_model = model;
		_view = view;
		_parent = parent;

		addDataTypeFilters(model, view);
		addDatabindings(model, view);
	}

	public PepysImportController(final Shell shell, final PepysConnectorBridge pepysBridge) {
		this(shell);

		_model.setPepysConnectorBridge(pepysBridge);
	}

	protected void addDatabindings(final AbstractConfiguration model, final PepysImportView view) {

		view.getStartDate().addSelectionListener(new SelectionListener() {

			public void setStartTime(final AbstractConfiguration model) {
				final HiResDate start = new HiResDate(view.getStartDate().getSelection());
				final HiResDate oldStart = model.getTimePeriod().getStartDTG();
				model.setTimePeriod(new TimePeriod.BaseTimePeriod(HiResDate.copyOnlyDate(start, oldStart),
						model.getTimePeriod().getEndDTG()));
			}

			@Override
			public void widgetDefaultSelected(final SelectionEvent sel) {
				setStartTime(model);
			}

			@Override
			public void widgetSelected(final SelectionEvent sel) {
				setStartTime(model);
			}
		});

		view.getEndDate().addSelectionListener(new SelectionListener() {

			public void setEndTime(final AbstractConfiguration model) {
				final HiResDate end = new HiResDate(view.getEndDate().getSelection());
				final HiResDate oldEnd = model.getTimePeriod().getEndDTG();
				model.setTimePeriod(new TimePeriod.BaseTimePeriod(model.getTimePeriod().getStartDTG(),
						HiResDate.copyOnlyDate(end, oldEnd)));
			}

			@Override
			public void widgetDefaultSelected(final SelectionEvent sel) {
				setEndTime(model);
			}

			@Override
			public void widgetSelected(final SelectionEvent sel) {
				setEndTime(model);
			}
		});

		view.getStartTime().addSelectionListener(new SelectionListener() {

			public void setStartTime(final AbstractConfiguration model) {
				final HiResDate start = new HiResDate(view.getStartTime().getSelection());
				final HiResDate oldStart = model.getTimePeriod().getStartDTG();
				model.setTimePeriod(new TimePeriod.BaseTimePeriod(HiResDate.copyOnlyTime(start, oldStart),
						model.getTimePeriod().getEndDTG()));
			}

			@Override
			public void widgetDefaultSelected(final SelectionEvent sel) {
				setStartTime(model);
			}

			@Override
			public void widgetSelected(final SelectionEvent arg0) {
				setStartTime(model);
			}
		});

		view.getEndTime().addSelectionListener(new SelectionListener() {

			public void setEndTime(final AbstractConfiguration model) {
				final HiResDate end = new HiResDate(view.getEndTime().getSelection());
				final HiResDate oldEnd = model.getTimePeriod().getEndDTG();
				model.setTimePeriod(new TimePeriod.BaseTimePeriod(model.getTimePeriod().getStartDTG(),
						HiResDate.copyOnlyTime(end, oldEnd)));
			}

			@Override
			public void widgetDefaultSelected(final SelectionEvent arg0) {
				setEndTime(model);
			}

			@Override
			public void widgetSelected(final SelectionEvent arg0) {
				setEndTime(model);
			}
		});

		model.addPropertyChangeListener(new PropertyChangeListener() {

			@Override
			public void propertyChange(final PropertyChangeEvent evt) {
				if (AbstractConfiguration.PERIOD_PROPERTY.equals(evt.getPropertyName())
						&& !evt.getOldValue().equals(evt.getNewValue())) {
					view.getStartDate().setSelection(model.getTimePeriod().getStartDTG().getDate());
				}
			}
		});

		model.addPropertyChangeListener(new PropertyChangeListener() {

			@Override
			public void propertyChange(final PropertyChangeEvent evt) {
				if (AbstractConfiguration.TREE_MODEL.equals(evt.getPropertyName())) {
					view.getTree().setInput(model.getTreeModel());
				}
			}
		});

		model.addPropertyChangeListener(new PropertyChangeListener() {

			@Override
			public void propertyChange(final PropertyChangeEvent evt) {
				if (AbstractConfiguration.FILTER_PROPERTY.equals(evt.getPropertyName())) {
					model.updateTree();
				}
			}
		});

		view.getApplyButton().addListener(SWT.Selection, new Listener() {
			@Override
			public void handleEvent(final Event event) {
				if (event.type == SWT.Selection) {
<<<<<<< HEAD
					final Cursor originalCursor = _parent.getCursor();
					try {
						_parent.setCursor(new Cursor(PlatformUI.getWorkbench().getDisplay(), SWT.CURSOR_WAIT));
						updateAreaView2Model(model, view);
						model.apply();
					} catch (final Exception e) {
						e.printStackTrace();
						final MessageBox messageBox = new MessageBox(_parent, SWT.ERROR | SWT.OK);
						messageBox.setMessage(e.toString());
						messageBox.setText("Error retrieving information from Database");
						messageBox.open();
					} finally {
						_parent.setCursor(originalCursor);
					}
=======
					final Cursor _cursor = new Cursor(Display.getCurrent(), SWT.CURSOR_WAIT);
					_parent.setCursor(_cursor);
					Display.getCurrent().asyncExec(new Runnable() {
						@Override
						public void run() {
							try {
								model.apply();
							} catch (final Exception e) {
								e.printStackTrace();
								final MessageBox messageBox = new MessageBox(_parent, SWT.ERROR | SWT.OK);
								messageBox.setMessage(e.toString());
								messageBox.setText("Error retrieving information from Database");
								messageBox.open();
							} finally {
								_parent.setCursor(null);
								_cursor.dispose();
							}
						}
					});
>>>>>>> b8876eac
				}
			}
		});

		view.getImportButton().addListener(SWT.Selection, new Listener() {

			@Override
			public void handleEvent(final Event event) {
				if (event.type == SWT.Selection) {
					model.doImport();
				}
			}
		});

		view.getTestConnectionButton().addListener(SWT.Selection, new Listener() {

			@Override
			public void handleEvent(final Event event) {
				if (event.type == SWT.Selection) {
					boolean showError = false;
					String errorMessage = "";
					try {
						showError = !model.doTestQuery();
						errorMessage = "Database didn't contain the basic State, Contacts or Comments";
					} catch (final SQLException e) {
						e.printStackTrace();

						errorMessage = e.getMessage();
						showError = true;
					}
					if (showError) {
						final MessageBox messageBox = new MessageBox(_parent, SWT.ERROR | SWT.OK);
						messageBox.setMessage("Please, check database connection data\n" + errorMessage);
						messageBox.setText("Error in database.");
						messageBox.open();

						return;
					} else {
						final MessageBox messageBox = new MessageBox(_parent, SWT.OK);
						messageBox.setMessage("Successful database connection");
						messageBox.setText("Debrief NG");
						messageBox.open();

						return;
					}
				}
			}
		});

		view.getUseCurrentViewportButton().addListener(SWT.Selection, new Listener() {

			@Override
			public void handleEvent(final Event event) {
				if (event.type == SWT.Selection) {
					model.setCurrentViewport();
					updateAreaModel2View(model, view);
				}
			}
		});

		view.getTree().addCheckStateListener(new ICheckStateListener() {

			@Override
			public void checkStateChanged(final CheckStateChangedEvent event) {
				view.getTree().setSubtreeChecked(event.getElement(), event.getChecked());
				((TreeNode) event.getElement()).setCheckedRecursive(event.getChecked());
			}
		});

		view.getTree().addCheckStateListener(new ICheckStateListener() {

			@Override
			public void checkStateChanged(final CheckStateChangedEvent event) {
				if (event.getElement() instanceof TreeNode) {
					((TreeNode) event.getElement()).setChecked(event.getChecked());
				}
			}
		});

		view.getSearchText().addModifyListener(new ModifyListener() {

			@Override
			public void modifyText(final ModifyEvent evt) {
				model.setFilter(view.getSearchText().getText());
			}
		});

		view.getTree().setInput(model.getTreeModel());
	}

	private void addDataTypeFilters(final AbstractConfiguration _model, final PepysImportView _view) {
		final Composite composite = _view.getDataTypesComposite();

		for (final TypeDomain type : _model.getDatafileTypeFilters()) {
			final Button typeButton = new Button(composite, SWT.CHECK);
			typeButton.setText(type.getName());
			typeButton.setImage(DebriefPlugin.getImageDescriptor(type.getImagePath()).createImage());
			typeButton.setSelection(type.isChecked());
			type.removeAllPropertyChangeListeners();
			type.addPropertyChangeListener(new PropertyChangeListener() {

				@Override
				public void propertyChange(final PropertyChangeEvent evt) {
					typeButton.setSelection(type.isChecked());
				}
			});

			typeButton.addSelectionListener(new SelectionListener() {

				@Override
				public void widgetDefaultSelected(final SelectionEvent event) {
					type.setChecked(typeButton.getSelection());
				}

				@Override
				public void widgetSelected(final SelectionEvent event) {
					type.setChecked(typeButton.getSelection());
				}
			});
		}
	}

	public AbstractConfiguration getModel() {
		return _model;
	}

	public PepysImportView getView() {
		return _view;
	}

	public void updateAreaModel2View(final AbstractConfiguration model, final PepysImportView view) {
		view.getTopLeftLocation().setValue(model.getCurrentArea().getTopLeft());
		view.getBottomRightLocation().setValue(model.getCurrentArea().getBottomRight());
	}

	public void updateAreaView2Model(final AbstractConfiguration model, final PepysImportView view) {
		final WorldLocation topLeft;

		if (view.getTopLeftLocation().getValue() == null) {
			topLeft = model.getDefaultTopLeft();
			view.getTopLeftLocation().clean();
		} else {
			topLeft = view.getTopLeftLocation().getValue();
		}
		final WorldLocation bottomRight;
		if (view.getBottomRightLocation().getValue() == null) {
			bottomRight = model.getDefaultBottomRight();
			view.getBottomRightLocation().clean();
		} else {
			bottomRight = view.getBottomRightLocation().getValue();
		}

		model.setArea(new WorldArea(topLeft, bottomRight));
	}
}<|MERGE_RESOLUTION|>--- conflicted
+++ resolved
@@ -227,28 +227,13 @@
 			@Override
 			public void handleEvent(final Event event) {
 				if (event.type == SWT.Selection) {
-<<<<<<< HEAD
-					final Cursor originalCursor = _parent.getCursor();
-					try {
-						_parent.setCursor(new Cursor(PlatformUI.getWorkbench().getDisplay(), SWT.CURSOR_WAIT));
-						updateAreaView2Model(model, view);
-						model.apply();
-					} catch (final Exception e) {
-						e.printStackTrace();
-						final MessageBox messageBox = new MessageBox(_parent, SWT.ERROR | SWT.OK);
-						messageBox.setMessage(e.toString());
-						messageBox.setText("Error retrieving information from Database");
-						messageBox.open();
-					} finally {
-						_parent.setCursor(originalCursor);
-					}
-=======
 					final Cursor _cursor = new Cursor(Display.getCurrent(), SWT.CURSOR_WAIT);
 					_parent.setCursor(_cursor);
 					Display.getCurrent().asyncExec(new Runnable() {
 						@Override
 						public void run() {
 							try {
+								updateAreaView2Model(model, view);
 								model.apply();
 							} catch (final Exception e) {
 								e.printStackTrace();
@@ -262,7 +247,6 @@
 							}
 						}
 					});
->>>>>>> b8876eac
 				}
 			}
 		});
