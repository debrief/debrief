/*******************************************************************************
. * Debrief - the Open Source Maritime Analysis Application
 * http://debrief.info
 *
 * (C) 2000-2020, Deep Blue C Technology Ltd
 *
 * This library is free software; you can redistribute it and/or
 * modify it under the terms of the Eclipse Public License v1.0
 * (http://www.eclipse.org/legal/epl-v10.html)
 *
 * This library is distributed in the hope that it will be useful,
 * but WITHOUT ANY WARRANTY; without even the implied warranty of
 * MERCHANTABILITY or FITNESS FOR A PARTICULAR PURPOSE.
 *******************************************************************************/

package org.mwc.debrief.pepys.controller;

import java.beans.PropertyChangeEvent;
import java.beans.PropertyChangeListener;
import java.beans.PropertyVetoException;
import java.io.IOException;
import java.sql.SQLException;
import java.util.ArrayList;
import java.util.Collections;
import java.util.HashMap;
import java.util.List;

import org.eclipse.core.runtime.IStatus;
import org.eclipse.jface.viewers.CheckStateChangedEvent;
import org.eclipse.jface.viewers.ICheckStateListener;
import org.eclipse.jface.viewers.ISelectionChangedListener;
import org.eclipse.jface.viewers.SelectionChangedEvent;
import org.eclipse.swt.SWT;
import org.eclipse.swt.dnd.DND;
import org.eclipse.swt.dnd.DropTargetEvent;
import org.eclipse.swt.dnd.DropTargetListener;
import org.eclipse.swt.dnd.FileTransfer;
import org.eclipse.swt.events.ModifyEvent;
import org.eclipse.swt.events.ModifyListener;
import org.eclipse.swt.events.SelectionEvent;
import org.eclipse.swt.events.SelectionListener;
import org.eclipse.swt.graphics.Cursor;
import org.eclipse.swt.widgets.Button;
import org.eclipse.swt.widgets.Composite;
import org.eclipse.swt.widgets.Display;
import org.eclipse.swt.widgets.Event;
import org.eclipse.swt.widgets.Listener;
import org.eclipse.swt.widgets.MessageBox;
import org.eclipse.swt.widgets.Shell;
import org.eclipse.swt.widgets.TreeItem;
import org.mwc.cmap.core.CorePlugin;
import org.mwc.debrief.core.DebriefPlugin;
import org.mwc.debrief.pepys.model.AbstractConfiguration;
import org.mwc.debrief.pepys.model.ModelConfiguration;
import org.mwc.debrief.pepys.model.PepsysException;
import org.mwc.debrief.pepys.model.PepysConnectorBridge;
import org.mwc.debrief.pepys.model.TypeDomain;
import org.mwc.debrief.pepys.model.bean.Comment;
import org.mwc.debrief.pepys.model.bean.Contact;
import org.mwc.debrief.pepys.model.bean.State;
import org.mwc.debrief.pepys.model.db.DatabaseConnection;
import org.mwc.debrief.pepys.model.db.config.ConfigurationReader;
import org.mwc.debrief.pepys.model.db.config.DatabaseConfiguration;
import org.mwc.debrief.pepys.model.db.config.LoaderOption;
import org.mwc.debrief.pepys.model.db.config.LoaderOption.LoaderType;
import org.mwc.debrief.pepys.model.tree.TreeNode;
import org.mwc.debrief.pepys.view.AbstractViewSWT;
import org.mwc.debrief.pepys.view.PepysImportView;

import Debrief.GUI.Frames.Application;
import MWC.GUI.ToolParent;
import MWC.GenericData.HiResDate;
import MWC.GenericData.TimePeriod;
import MWC.GenericData.WorldArea;

public class PepysImportController {

	public static void main(final String[] args) {
		final Display display = new Display();
		final Shell shell = new Shell(display);
		try {
			final DatabaseConfiguration _config = new DatabaseConfiguration();
			ConfigurationReader.loadDatabaseConfiguration(_config, new LoaderOption[] {
					new LoaderOption(LoaderType.DEFAULT_FILE, DatabaseConnection.DEFAULT_SQLITE_TEST_DATABASE_FILE) });

			final AbstractConfiguration model = new ModelConfiguration();
			model.loadDatabaseConfiguration(_config);
			final AbstractViewSWT view = new PepysImportView(model, shell);

			new PepysImportController(shell, model, view);
		} catch (final PropertyVetoException | IOException | PepsysException e) {
			e.printStackTrace();
		}

		shell.pack();
		shell.open();
		while (!shell.isDisposed()) {
			if (!display.readAndDispatch()) {
				display.sleep();
			}
		}
	}

	private final AbstractConfiguration _model;

	private final AbstractViewSWT _view;

	private final Shell _parent;

	private final String IMAGE_PREFIX = "/icons/16/";

	private final String INI_FILE_SUFFIX = "ini";

	private final String SQLITE_FILE_SUFFIX = "sqlite";

	public PepysImportController(final Shell parent, final AbstractConfiguration model, final AbstractViewSWT view) {
		model.addDatafileTypeFilter(new TypeDomain(State.class, TreeNode.STATE, true, IMAGE_PREFIX + "fix.png"));
		model.addDatafileTypeFilter(
				new TypeDomain(Contact.class, TreeNode.CONTACTS, true, IMAGE_PREFIX + "bearing.png"));
		model.addDatafileTypeFilter(
				new TypeDomain(Comment.class, TreeNode.COMMENT, true, IMAGE_PREFIX + "narrative.png"));

		_model = model;
		_view = view;
		_parent = parent;

		addDataTypeFilters(model, view);
		addDatabindings(model, view);
	}

	public PepysImportController(final Shell parent, final AbstractConfiguration model, final AbstractViewSWT view,
			final PepysConnectorBridge pepysBridge) {
		this(parent, model, view);

		_model.setPepysConnectorBridge(pepysBridge);
	}

	protected void addDatabindings(final AbstractConfiguration model, final AbstractViewSWT view) {

		view.getStartDate().addSelectionListener(new SelectionListener() {

			public void setStartTime(final AbstractConfiguration model) {
				final HiResDate start = new HiResDate(view.getStartDate().getSelection());
				final HiResDate oldStart = model.getTimePeriod().getStartDTG();
				model.setTimePeriod(new TimePeriod.BaseTimePeriod(HiResDate.copyOnlyDate(start, oldStart),
						model.getTimePeriod().getEndDTG()));
			}

			@Override
			public void widgetDefaultSelected(final SelectionEvent sel) {
				setStartTime(model);
			}

			@Override
			public void widgetSelected(final SelectionEvent sel) {
				setStartTime(model);
			}
		});

		view.getEndDate().addSelectionListener(new SelectionListener() {

			public void setEndTime(final AbstractConfiguration model) {
				final HiResDate end = new HiResDate(view.getEndDate().getSelection());
				final HiResDate oldEnd = model.getTimePeriod().getEndDTG();
				model.setTimePeriod(new TimePeriod.BaseTimePeriod(model.getTimePeriod().getStartDTG(),
						HiResDate.copyOnlyDate(end, oldEnd)));
			}

			@Override
			public void widgetDefaultSelected(final SelectionEvent sel) {
				setEndTime(model);
			}

			@Override
			public void widgetSelected(final SelectionEvent sel) {
				setEndTime(model);
			}
		});

		view.getStartTime().addSelectionListener(new SelectionListener() {

			public void setStartTime(final AbstractConfiguration model) {
				final HiResDate start = new HiResDate(view.getStartTime().getSelection());
				final HiResDate oldStart = model.getTimePeriod().getStartDTG();
				model.setTimePeriod(new TimePeriod.BaseTimePeriod(HiResDate.copyOnlyTime(start, oldStart),
						model.getTimePeriod().getEndDTG()));
			}

			@Override
			public void widgetDefaultSelected(final SelectionEvent sel) {
				setStartTime(model);
			}

			@Override
			public void widgetSelected(final SelectionEvent arg0) {
				setStartTime(model);
			}
		});

		view.getEndTime().addSelectionListener(new SelectionListener() {

			public void setEndTime(final AbstractConfiguration model) {
				final HiResDate end = new HiResDate(view.getEndTime().getSelection());
				final HiResDate oldEnd = model.getTimePeriod().getEndDTG();
				model.setTimePeriod(new TimePeriod.BaseTimePeriod(model.getTimePeriod().getStartDTG(),
						HiResDate.copyOnlyTime(end, oldEnd)));
			}

			@Override
			public void widgetDefaultSelected(final SelectionEvent arg0) {
				setEndTime(model);
			}

			@Override
			public void widgetSelected(final SelectionEvent arg0) {
				setEndTime(model);
			}
		});

		model.addPropertyChangeListener(new PropertyChangeListener() {

			@Override
			public void propertyChange(final PropertyChangeEvent evt) {
				if (AbstractConfiguration.PERIOD_PROPERTY.equals(evt.getPropertyName())
						&& !evt.getOldValue().equals(evt.getNewValue())) {
					view.getStartDate().setSelection(model.getTimePeriod().getStartDTG().getDate());
				}
			}
		});

		model.addPropertyChangeListener(new PropertyChangeListener() {

			@Override
			public void propertyChange(final PropertyChangeEvent evt) {
				if (AbstractConfiguration.TREE_MODEL.equals(evt.getPropertyName())) {
					view.getTree().setInput(model.getTreeModel());
				}
			}
		});

		model.addPropertyChangeListener(new PropertyChangeListener() {

			@Override
			public void propertyChange(final PropertyChangeEvent evt) {
				if (AbstractConfiguration.SEARCH_PROPERTY.equals(evt.getPropertyName())) {

					// In case we are modifying the model directly.
					if (!view.getSearchText().getText().equals(evt.getNewValue())) {
						view.getSearchText().setText((String) evt.getNewValue());
					}
					view.getTree().refresh();
				}
			}
		});

		model.addPropertyChangeListener(new PropertyChangeListener() {

			@Override
			public void propertyChange(final PropertyChangeEvent evt) {
				if (AbstractConfiguration.HIGHLIGHT_PROPERTY.equals(evt.getPropertyName())) {
					final List<TreeNode> path = new ArrayList<TreeNode>();
					TreeNode currentNode = (TreeNode) evt.getNewValue();
					while (currentNode != null) {
						path.add(currentNode);
						currentNode = currentNode.getParent();
					}
					Collections.reverse(path);

					TreeItem item = view.getTree().getTree().getItem(0);
					for (final TreeNode itemPath : path) {
						if (item.getData() != itemPath) {
							for (final TreeItem child : item.getItems()) {
								if (child.getData() == itemPath) {
									item = child;
									break;
								}
							}
						}
						if (!item.getExpanded()) {
							item.setExpanded(true);
						}
						view.getTree().refresh();
					}

					// There is a bug in Window which does not
					// update the selection if it is the same node.
					// So, we need to force an update
					view.getTree().getTree().deselectAll();
					view.getTree().getTree().setSelection(item);
				}
			}
		});

		view.getSearchText().addListener(SWT.Traverse, new Listener() {

			@Override
			public void handleEvent(final Event event) {
				if (event.detail == SWT.TRAVERSE_RETURN) {
					model.getNextSearch();
					view.getTree().refresh();
				}
			}
		});

		view.getTree().addSelectionChangedListener(new ISelectionChangedListener() {

			@Override
			public void selectionChanged(final SelectionChangedEvent event) {
				final TreeItem[] selected = view.getTree().getTree().getSelection();
				if (selected.length > 0) {
					model.setHighlightedElement((TreeNode) selected[0].getData());
					model.searchFromUser(true);
				} else {
					model.setHighlightedElement(null);
				}
			}
		});

		view.getApplyButton().addListener(SWT.Selection, new Listener() {
			@Override
			public void handleEvent(final Event event) {
				if (event.type == SWT.Selection) {
					final Cursor _cursor = new Cursor(Display.getCurrent(), SWT.CURSOR_WAIT);
					_parent.setCursor(_cursor);
					Display.getCurrent().asyncExec(new Runnable() {
						@Override
						public void run() {
							Application.logError2(ToolParent.INFO, "Starting run process - PepysImportController",
									null);
							try {
								updateAreaView2Model(model, view);
								model.apply();
								view.getImportButton().setEnabled(false);
							} catch (final PepsysException e) {
								CorePlugin.logError(IStatus.ERROR, "PepysException on updating area filter", e);
								e.printStackTrace();
								final MessageBox messageBox = new MessageBox(_parent, SWT.ERROR | SWT.OK);
								messageBox.setMessage(e.getMessage());
								messageBox.setText(e.getTitle());
								messageBox.open();
							} catch (final Exception e) {
								CorePlugin.logError(IStatus.ERROR, "Exception on updating area filter", e);
								e.printStackTrace();
								final MessageBox messageBox = new MessageBox(_parent, SWT.ERROR | SWT.OK);
								messageBox.setMessage(DatabaseConnection.GENERIC_CONNECTION_ERROR);
								messageBox.setText("DebriefNG");
								messageBox.open();
							} finally {
								_parent.setCursor(null);
								_cursor.dispose();
							}
						}
					});
				}
			}
		});

		view.getImportButton().addListener(SWT.Selection, new Listener() {

			@Override
			public void handleEvent(final Event event) {
				if (event.type == SWT.Selection) {
					final Cursor _cursor = new Cursor(Display.getCurrent(), SWT.CURSOR_WAIT);
					_parent.setCursor(_cursor);
					Display.getCurrent().asyncExec(new Runnable() {
						@Override
						public void run() {
							try {
								final int importedItems = model.doImport();
								final MessageBox messageBox = new MessageBox(_parent, SWT.OK);
								messageBox.setMessage(importedItems + " data items have been successfully imported");
								messageBox.setText("Database Import");
								messageBox.open();
		
								return;
							} catch (final Exception e) {
								e.printStackTrace();
								final MessageBox messageBox = new MessageBox(_parent, SWT.ERROR | SWT.OK);
								messageBox.setMessage(DatabaseConnection.GENERIC_CONNECTION_ERROR);
								messageBox.setText("DebriefNG");
								messageBox.open();
							} finally {
								_parent.setCursor(null);
								_cursor.dispose();
							}

<<<<<<< HEAD
						}
					});
=======
						return;
					} catch (final Exception e) {
						CorePlugin.logError(IStatus.ERROR, "Exception on import process", e);
						e.printStackTrace();
						final MessageBox messageBox = new MessageBox(_parent, SWT.ERROR | SWT.OK);
						messageBox.setMessage(DatabaseConnection.GENERIC_CONNECTION_ERROR);
						messageBox.setText("DebriefNG");
						messageBox.open();
					}
>>>>>>> ca976556
				}
			}
		});

		view.getTestConnectionButton().addListener(SWT.Selection, new Listener() {

			@Override
			public void handleEvent(final Event event) {
				if (event.type == SWT.Selection) {
					boolean showError = false;
					String errorMessage = "";
					final String ENV_VARIABLE = DatabaseConnection.CONFIG_FILE_ENV_NAME;
					final String envVariableValue = ModelConfiguration.getEnvironmentVariable();
					String fileInUse = "N/A";
					try {
						fileInUse = model.getDatabaseConnection().getDatabaseConfiguration().getLoaderOption()
								.getPath();
					} catch (final Exception e) {

					}

					String configurationToUse = "N/A";
					try {
						configurationToUse = model.getDatabaseConnection().getDatabaseConfiguration().getLoaderOption()
								.getType().name();
					} catch (final Exception e) {

					}

					final StringBuilder messageToUser = new StringBuilder();
					messageToUser.append("\n\n");
					messageToUser.append("Value of the Environment Variable ");
					messageToUser.append(ENV_VARIABLE);
					messageToUser.append(": ");
					messageToUser.append(envVariableValue);
					if (!configurationToUse.equals(LoaderType.ENV_VARIABLE.name())) {
						messageToUser.append(" (FILE NOT IN USE)");
					}
					messageToUser.append("\n\n");
					messageToUser.append("File in use: ");
					messageToUser.append(fileInUse);
					messageToUser.append("\n");
					messageToUser.append("Configuration in use: ");
					messageToUser.append(configurationToUse);
					final HashMap<String, String> databaseCategory = model.getDatabaseConnection()
							.getDatabaseConfiguration().getCategory(DatabaseConnection.CONFIGURATION_TAG);
					if (databaseCategory != null) {
						messageToUser.append("\n\n");
						messageToUser.append(model.getDatabaseConnection().getBasicDescription());
					}

					try {
						showError = !model.doTestQuery();
						errorMessage = "Database didn't contain the basic State, Contacts or Comments";
					} catch (final SQLException e) {
						e.printStackTrace();
						CorePlugin.logError(IStatus.ERROR, "SQLException on running query", e);

						errorMessage = DatabaseConnection.GENERIC_CONNECTION_ERROR;
						showError = true;
					} catch (final Exception e) {
						CorePlugin.logError(IStatus.ERROR, "Exception on running query", e);
						errorMessage = "You have incorrect database type.\nPlease provide the correct database type in the config file";
						showError = true;
					}
					if (showError) {
						final MessageBox messageBox = new MessageBox(_parent, SWT.ERROR | SWT.OK);

						messageBox.setMessage(errorMessage + messageToUser);
						messageBox.setText("DebriefNG");
						messageBox.open();

						return;
					} else {
						final MessageBox messageBox = new MessageBox(_parent, SWT.OK);
						messageBox.setMessage("Successful database connection" + messageToUser);
						messageBox.setText("Debrief NG");
						messageBox.open();

						return;
					}
				}
			}
		});

		view.getUseCurrentViewportButton().addListener(SWT.Selection, new Listener() {

			@Override
			public void handleEvent(final Event event) {
				if (event.type == SWT.Selection) {
					model.setCurrentViewport();
					updateAreaModel2View(model, view);
				}
			}
		});

		view.getClearAreaButton().addListener(SWT.Selection, new Listener() {

			@Override
			public void handleEvent(final Event event) {
				if (event.type == SWT.Selection) {
					model.setArea(null);
					updateAreaModel2View(model, view);
				}
			}
		});

		view.getTree().addCheckStateListener(new ICheckStateListener() {

			@Override
			public void checkStateChanged(final CheckStateChangedEvent event) {
				view.getTree().setSubtreeChecked(event.getElement(), event.getChecked());
				((TreeNode) event.getElement()).setCheckedRecursive(event.getChecked());
			}
		});

		view.getTree().addCheckStateListener(new ICheckStateListener() {

			@Override
			public void checkStateChanged(final CheckStateChangedEvent event) {
				if (event.getElement() instanceof TreeNode) {
					((TreeNode) event.getElement()).setChecked(event.getChecked());
				}
			}
		});

		view.getTree().addCheckStateListener(new ICheckStateListener() {

			@Override
			public void checkStateChanged(final CheckStateChangedEvent event) {
				view.getImportButton().setEnabled(model.getTreeModel().countCheckedItems() > 0);
			}
		});

		view.getSearchText().addModifyListener(new ModifyListener() {

			@Override
			public void modifyText(final ModifyEvent evt) {
				model.setSearch(view.getSearchText().getText());
			}
		});

		view.getFilterText().addModifyListener(new ModifyListener() {

			@Override
			public void modifyText(final ModifyEvent evt) {
				model.setFilter(view.getFilterText().getText());
			}
		});

		view.getSearchNextButton().addListener(SWT.Selection, new Listener() {

			@Override
			public void handleEvent(final Event event) {
				model.getNextSearch();

				view.getTree().refresh();
			}
		});

		view.getSearchPreviousButton().addListener(SWT.Selection, new Listener() {

			@Override
			public void handleEvent(final Event event) {
				model.getPreviousSearch();
				view.getTree().refresh();
			}
		});

		model.addPropertyChangeListener(new PropertyChangeListener() {

			@Override
			public void propertyChange(final PropertyChangeEvent evt) {
				if (AbstractConfiguration.SEARCH_RESULT_PROPERTY.equals(evt.getPropertyName())) {
					view.getTextSearchResults().setText(model.getSearchResultsText());
				}
			}
		});

		view.getTree().setInput(model.getTreeModel());

		view.getTree().addDropSupport(DND.DROP_MOVE, new FileTransfer[] { FileTransfer.getInstance() },
				new DropTargetListener() {

					@Override
					public void dragEnter(final DropTargetEvent arg0) {

					}

					@Override
					public void dragLeave(final DropTargetEvent arg0) {

					}

					@Override
					public void dragOperationChanged(final DropTargetEvent arg0) {

					}

					@Override
					public void dragOver(final DropTargetEvent arg0) {

					}

					@Override
					public void drop(final DropTargetEvent event) {
						final Object dataObject = event.data;
						if (dataObject instanceof String[]) {
							final String[] filesDropped = (String[]) dataObject;
							if (filesDropped.length == 1) {
								final String fileName = filesDropped[0];
								try {

									final DatabaseConfiguration _config;
									if (fileName.toLowerCase().endsWith(INI_FILE_SUFFIX)) {
										// Lets try to load the file as a configuration file.
										_config = new DatabaseConfiguration();
										ConfigurationReader.loadDatabaseConfiguration(_config, new LoaderOption[] {
												new LoaderOption(LoaderType.DRAG_AND_DROP_INI, fileName) });

									} else if (fileName.toLowerCase().endsWith(SQLITE_FILE_SUFFIX)) {
										_config = DatabaseConfiguration.DatabaseConfigurationFactory
												.createSqliteConfiguration(fileName);
									} else {
										_config = new DatabaseConfiguration();
										final MessageBox messageBox = new MessageBox(_parent, SWT.ERROR | SWT.OK);
										messageBox.setMessage("Dragged object not recognized. Wrote file extension");
										messageBox.setText("Error processing dragged object.");
										messageBox.open();

										return;
									}
									model.loadDatabaseConfiguration(_config);
									final MessageBox messageBox = new MessageBox(_parent, SWT.OK | SWT.OK);
									final String filePath = _config.getLoaderOption().getPath() == null ? ""
											: _config.getLoaderOption().getPath();
									messageBox.setMessage("File loaded successfully\n" + filePath);
									messageBox.setText("File processing finished successfully");
									messageBox.open();

									return;
								} catch (PropertyVetoException | IOException | PepsysException e) {
									final MessageBox messageBox = new MessageBox(_parent, SWT.ERROR | SWT.OK);
									messageBox.setMessage(
											"Unable to load database specified in the configuration file\n" + fileName);
									messageBox.setText("Error processing dragged object.");
									messageBox.open();

									return;
								}
							} else {
								System.out.println("No se pueden agregar mas de 2 archivos");
								return;
							}
						} else {
							final MessageBox messageBox = new MessageBox(_parent, SWT.ERROR | SWT.OK);
							messageBox.setMessage("Dragged object not recognized");
							messageBox.setText("Error processing dragged object.");
							messageBox.open();

							return;
						}
					}

					@Override
					public void dropAccept(final DropTargetEvent arg0) {

					}
				});
	}

	private void addDataTypeFilters(final AbstractConfiguration _model, final AbstractViewSWT _view) {
		final Composite composite = _view.getDataTypesComposite();

		for (final TypeDomain type : _model.getDatafileTypeFilters()) {
			final Button typeButton = new Button(composite, SWT.CHECK);
			typeButton.setText(type.getName());
			typeButton.setImage(DebriefPlugin.getImageDescriptor(type.getImagePath()).createImage());
			typeButton.setSelection(type.isChecked());
			type.removeAllPropertyChangeListeners();
			type.addPropertyChangeListener(new PropertyChangeListener() {

				@Override
				public void propertyChange(final PropertyChangeEvent evt) {
					typeButton.setSelection(type.isChecked());
				}
			});

			typeButton.addSelectionListener(new SelectionListener() {

				@Override
				public void widgetDefaultSelected(final SelectionEvent event) {
					type.setChecked(typeButton.getSelection());
				}

				@Override
				public void widgetSelected(final SelectionEvent event) {
					type.setChecked(typeButton.getSelection());
				}
			});
		}
	}

	public AbstractConfiguration getModel() {
		return _model;
	}

	public AbstractViewSWT getView() {
		return _view;
	}

	public void updateAreaModel2View(final AbstractConfiguration model, final AbstractViewSWT view) {
		if (model.getCurrentArea() == null) {
			view.getTopLeftLocation().clean();
			view.getBottomRightLocation().clean();
		} else {
			view.getTopLeftLocation().setValue(model.getCurrentArea().getTopLeft());
			view.getBottomRightLocation().setValue(model.getCurrentArea().getBottomRight());
		}
	}

	public void updateAreaView2Model(final AbstractConfiguration model, final AbstractViewSWT view)
			throws PepsysException {
		Application.logError2(ToolParent.INFO, "Starting updade from Area View to Model", null);
		// User must select both or none.
		if ((view.getTopLeftLocation().getValue() != null) != (view.getBottomRightLocation().getValue() != null)) {
			throw new PepsysException("Please, indicate the area",
					"Please provide both top-left and bottom-right bounds");
		}

		if (view.getTopLeftLocation().getValue() != null && view.getBottomRightLocation().getValue() != null) {
			model.setArea(
					new WorldArea(view.getTopLeftLocation().getValue(), view.getBottomRightLocation().getValue()));
		} else {
			model.setArea(null);
		}

		Application.logError2(ToolParent.INFO, "Finished update from Area View to Model", null);
	}
}<|MERGE_RESOLUTION|>--- conflicted
+++ resolved
@@ -371,9 +371,9 @@
 								messageBox.setMessage(importedItems + " data items have been successfully imported");
 								messageBox.setText("Database Import");
 								messageBox.open();
-		
 								return;
 							} catch (final Exception e) {
+								CorePlugin.logError(IStatus.ERROR, "Exception on import process", e);
 								e.printStackTrace();
 								final MessageBox messageBox = new MessageBox(_parent, SWT.ERROR | SWT.OK);
 								messageBox.setMessage(DatabaseConnection.GENERIC_CONNECTION_ERROR);
@@ -383,21 +383,8 @@
 								_parent.setCursor(null);
 								_cursor.dispose();
 							}
-
-<<<<<<< HEAD
 						}
 					});
-=======
-						return;
-					} catch (final Exception e) {
-						CorePlugin.logError(IStatus.ERROR, "Exception on import process", e);
-						e.printStackTrace();
-						final MessageBox messageBox = new MessageBox(_parent, SWT.ERROR | SWT.OK);
-						messageBox.setMessage(DatabaseConnection.GENERIC_CONNECTION_ERROR);
-						messageBox.setText("DebriefNG");
-						messageBox.open();
-					}
->>>>>>> ca976556
 				}
 			}
 		});
