--- conflicted
+++ resolved
@@ -681,27 +681,16 @@
 			view.getBottomRightLocation().setValue(model.getCurrentArea().getBottomRight());
 		}
 	}
-
-<<<<<<< HEAD
+	
 	public void updateAreaView2Model(final AbstractConfiguration model, final AbstractViewSWT view)
 			throws PepsysException {
+		Application.logError2(ToolParent.INFO, "Starting updade from Area View to Model", null);
 		// User must select both or none.
 		if ((view.getTopLeftLocation().getValue() != null) != (view.getBottomRightLocation().getValue() != null)) {
 			throw new PepsysException("Please, indicate the area",
 					"Please provide both top-left and bottom-right bounds");
-=======
-	public void updateAreaView2Model(final AbstractConfiguration model, final AbstractViewSWT view) {
-		Application.logError2(ToolParent.INFO, "Starting updade from Area View to Model", null);
-		final WorldLocation topLeft;
-
-		if (view.getTopLeftLocation().getValue() == null) {
-			topLeft = model.getDefaultTopLeft();
-			view.getTopLeftLocation().clean();
-		} else {
-			topLeft = view.getTopLeftLocation().getValue();
->>>>>>> ef18ca8b
 		}
-
+		
 		if (view.getTopLeftLocation().getValue() != null && view.getBottomRightLocation().getValue() != null) {
 			model.setArea(
 					new WorldArea(view.getTopLeftLocation().getValue(), view.getBottomRightLocation().getValue()));
@@ -709,10 +698,6 @@
 			model.setArea(null);
 		}
 
-<<<<<<< HEAD
-=======
-		model.setArea(new WorldArea(topLeft, bottomRight));
 		Application.logError2(ToolParent.INFO, "Finished update from Area View to Model", null);
->>>>>>> ef18ca8b
 	}
 }