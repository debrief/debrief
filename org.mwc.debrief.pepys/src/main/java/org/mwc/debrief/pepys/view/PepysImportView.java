--- conflicted
+++ resolved
@@ -104,6 +104,7 @@
 		return bottomRightLocation;
 	}
 
+	@Override
 	public ArrayList<Button> getDataTypesCheckBox() {
 		return dataTypesCheckBox;
 	}
@@ -123,30 +124,27 @@
 		return endTime;
 	}
 
-<<<<<<< HEAD
+	@Override
 	public Text getFilterText() {
 		return filterText;
 	}
 
-=======
-	@Override
->>>>>>> 2fa80df9
+	@Override
 	public Button getImportButton() {
 		return importButton;
 	}
 
-<<<<<<< HEAD
+	@Override
 	public Button getSearchNextButton() {
 		return searchNextButton;
 	}
 
+	@Override
 	public Button getSearchPreviousButton() {
 		return searchPreviousButton;
 	}
 
-=======
-	@Override
->>>>>>> 2fa80df9
+	@Override
 	public Text getSearchText() {
 		return searchText;
 	}
@@ -166,14 +164,12 @@
 		return testConnectionButton;
 	}
 
-<<<<<<< HEAD
+	@Override
 	public Label getTextSearchResults() {
 		return textSearchResults;
 	}
 
-=======
-	@Override
->>>>>>> 2fa80df9
+	@Override
 	public CWorldLocation getTopLeftLocation() {
 		return topLeftLocation;
 	}
