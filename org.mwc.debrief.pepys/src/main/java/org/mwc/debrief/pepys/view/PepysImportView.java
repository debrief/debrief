--- conflicted
+++ resolved
@@ -364,7 +364,9 @@
 
 		importGridDataButton.widthHint = 120;
 		importGridDataButton.heightHint = 40;
-<<<<<<< HEAD
+    
+ 		parent.setText("Debrief Pepys Import");
+		parent.setImage(DebriefPlugin.getImageDescriptor("/icons/16/debrief_icon.png").createImage());
 	}
 
 	@Override
@@ -421,11 +423,6 @@
 	public Text getSearchText() {
 		return searchText;
 	}
-=======
-		
-		parent.setText("Debrief Pepys Import");
-		parent.setImage(DebriefPlugin.getImageDescriptor("/icons/16/debrief_icon.png").createImage());
->>>>>>> cbd5a714
 
 	@Override
 	public CDateTime getStartDate() {
