<?xml version="1.0" encoding="UTF-8"?>
<feature
      id="org.mwc.cmap.combined.feature"
      label="%featureName"
      version="1.0.236"
      provider-name="MWC"
      plugin="org.mwc.cmap.core">

   <description>
      %description
   </description>

   <license>
      GNU LESSER GENERAL PUBLIC LICENSE
                       Version 3, 29 June 2007

 Copyright (C) 2007 Free Software Foundation, Inc. &lt;http://fsf.org/&gt;
 Everyone is permitted to copy and distribute verbatim copies
 of this license document, but changing it is not allowed.


  This version of the GNU Lesser General Public License incorporates
the terms and conditions of version 3 of the GNU General Public
License, supplemented by the additional permissions listed below.

  0. Additional Definitions.

  As used herein, &quot;this License&quot; refers to version 3 of the GNU Lesser
General Public License, and the &quot;GNU GPL&quot; refers to version 3 of the GNU
General Public License.

  &quot;The Library&quot; refers to a covered work governed by this License,
other than an Application or a Combined Work as defined below.

  An &quot;Application&quot; is any work that makes use of an interface provided
by the Library, but which is not otherwise based on the Library.
Defining a subclass of a class defined by the Library is deemed a mode
of using an interface provided by the Library.

  A &quot;Combined Work&quot; is a work produced by combining or linking an
Application with the Library.  The particular version of the Library
with which the Combined Work was made is also called the &quot;Linked
Version&quot;.

  The &quot;Minimal Corresponding Source&quot; for a Combined Work means the
Corresponding Source for the Combined Work, excluding any source code
for portions of the Combined Work that, considered in isolation, are
based on the Application, and not on the Linked Version.

  The &quot;Corresponding Application Code&quot; for a Combined Work means the
object code and/or source code for the Application, including any data
and utility programs needed for reproducing the Combined Work from the
Application, but excluding the System Libraries of the Combined Work.

  1. Exception to Section 3 of the GNU GPL.

  You may convey a covered work under sections 3 and 4 of this License
without being bound by section 3 of the GNU GPL.

  2. Conveying Modified Versions.

  If you modify a copy of the Library, and, in your modifications, a
facility refers to a function or data to be supplied by an Application
that uses the facility (other than as an argument passed when the
facility is invoked), then you may convey a copy of the modified
version:

   a) under this License, provided that you make a good faith effort to
   ensure that, in the event an Application does not supply the
   function or data, the facility still operates, and performs
   whatever part of its purpose remains meaningful, or

   b) under the GNU GPL, with none of the additional permissions of
   this License applicable to that copy.

  3. Object Code Incorporating Material from Library Header Files.

  The object code form of an Application may incorporate material from
a header file that is part of the Library.  You may convey such object
code under terms of your choice, provided that, if the incorporated
material is not limited to numerical parameters, data structure
layouts and accessors, or small macros, inline functions and templates
(ten or fewer lines in length), you do both of the following:

   a) Give prominent notice with each copy of the object code that the
   Library is used in it and that the Library and its use are
   covered by this License.

   b) Accompany the object code with a copy of the GNU GPL and this license
   document.

  4. Combined Works.

  You may convey a Combined Work under terms of your choice that,
taken together, effectively do not restrict modification of the
portions of the Library contained in the Combined Work and reverse
engineering for debugging such modifications, if you also do each of
the following:

   a) Give prominent notice with each copy of the Combined Work that
   the Library is used in it and that the Library and its use are
   covered by this License.

   b) Accompany the Combined Work with a copy of the GNU GPL and this license
   document.

   c) For a Combined Work that displays copyright notices during
   execution, include the copyright notice for the Library among
   these notices, as well as a reference directing the user to the
   copies of the GNU GPL and this license document.

   d) Do one of the following:

       0) Convey the Minimal Corresponding Source under the terms of this
       License, and the Corresponding Application Code in a form
       suitable for, and under terms that permit, the user to
       recombine or relink the Application with a modified version of
       the Linked Version to produce a modified Combined Work, in the
       manner specified by section 6 of the GNU GPL for conveying
       Corresponding Source.

       1) Use a suitable shared library mechanism for linking with the
       Library.  A suitable mechanism is one that (a) uses at run time
       a copy of the Library already present on the user&apos;s computer
       system, and (b) will operate properly with a modified version
       of the Library that is interface-compatible with the Linked
       Version.

   e) Provide Installation Information, but only if you would otherwise
   be required to provide such information under section 6 of the
   GNU GPL, and only to the extent that such information is
   necessary to install and execute a modified version of the
   Combined Work produced by recombining or relinking the
   Application with a modified version of the Linked Version. (If
   you use option 4d0, the Installation Information must accompany
   the Minimal Corresponding Source and Corresponding Application
   Code. If you use option 4d1, you must provide the Installation
   Information in the manner specified by section 6 of the GNU GPL
   for conveying Corresponding Source.)

  5. Combined Libraries.

  You may place library facilities that are a work based on the
Library side by side in a single library together with other library
facilities that are not Applications and are not covered by this
License, and convey such a combined library under terms of your
choice, if you do both of the following:

   a) Accompany the combined library with a copy of the same work based
   on the Library, uncombined with any other library facilities,
   conveyed under the terms of this License.

   b) Give prominent notice with the combined library that part of it
   is a work based on the Library, and explaining where to find the
   accompanying uncombined form of the same work.

  6. Revised Versions of the GNU Lesser General Public License.

  The Free Software Foundation may publish revised and/or new versions
of the GNU Lesser General Public License from time to time. Such new
versions will be similar in spirit to the present version, but may
differ in detail to address new problems or concerns.

  Each version is given a distinguishing version number. If the
Library as you received it specifies that a certain numbered version
of the GNU Lesser General Public License &quot;or any later version&quot;
applies to it, you have the option of following the terms and
conditions either of that published version or of any later version
published by the Free Software Foundation. If the Library as you
received it does not specify a version number of the GNU Lesser
General Public License, you may choose any version of the GNU Lesser
General Public License ever published by the Free Software Foundation.

  If the Library as you received it specifies that a proxy can decide
whether future versions of the GNU Lesser General Public License shall
apply, that proxy&apos;s public statement of acceptance of any version is
permanent authorization for you to choose that version for the
Library.
   </license>

   <url>
      <discovery label="Debrief Home Page" url="http://www.debrief.info"/>
   </url>

   <includes
         id="org.eclipse.rcp"
         version="0.0.0"/>

   <includes
         id="org.eclipse.platform"
         version="0.0.0"/>

   <requires>
      <import plugin="org.mwc.debrief.legacy"/>
      <import plugin="org.eclipse.ui"/>
      <import plugin="org.eclipse.core.runtime"/>
      <import plugin="org.eclipse.core.resources"/>
      <import plugin="org.eclipse.ui.views"/>
      <import plugin="org.eclipse.jface" version="3.4.1" match="greaterOrEqual"/>
      <import plugin="com.ibm.icu" version="3.8.1" match="greaterOrEqual"/>
      <import plugin="org.mwc.debrief.core"/>
      <import plugin="org.eclipse.help"/>
      <import plugin="org.eclipse.ui.ide" version="3.5.2" match="greaterOrEqual"/>
      <import plugin="org.eclipse.core.resources" version="3.5.0" match="greaterOrEqual"/>
      <import plugin="org.hamcrest.core" version="1.1.0" match="greaterOrEqual"/>
      <import plugin="org.mwc.cmap.legacy" version="1.0.50" match="greaterOrEqual"/>
   </requires>

   <plugin
         id="org.mwc.cmap.core"
         download-size="0"
         install-size="0"
         version="0.0.0"/>

   <plugin
         id="org.mwc.cmap.grideditor"
         download-size="0"
         install-size="0"
         version="0.0.0"
         unpack="false"/>

   <plugin
         id="org.mwc.cmap.legacy"
         download-size="0"
         install-size="0"
         version="0.0.0"/>

   <plugin
         id="org.mwc.cmap.NarrativeViewer"
         download-size="0"
         install-size="0"
         version="0.0.0"
         unpack="false"/>

   <plugin
         id="org.mwc.cmap.overview"
         download-size="0"
         install-size="0"
         version="0.0.0"
         unpack="false"/>

   <plugin
         id="org.mwc.cmap.plotViewer"
         download-size="0"
         install-size="0"
         version="0.0.0"/>

   <plugin
         id="org.mwc.cmap.TimeController"
         download-size="0"
         install-size="0"
         version="0.0.0"/>

   <plugin
         id="org.mwc.cmap.tote"
         download-size="0"
         install-size="0"
         version="0.0.0"/>

   <plugin
         id="org.mwc.cmap.xyplot"
         download-size="0"
         install-size="0"
         version="0.0.0"/>

   <plugin
         id="org.mwc.cmap.LiveDataMonitor"
         download-size="0"
         install-size="0"
         version="0.0.0"
         unpack="false"/>

   <plugin
         id="org.mwc.cmap.gt2Plot"
         download-size="0"
         install-size="0"
         version="0.0.0"
         unpack="false"/>

   <plugin
         id="org.mwc.cmap.jfreechart"
         download-size="0"
         install-size="0"
         version="0.0.0"
         unpack="false"/>

   <plugin
         id="org.mwc.cmap.media"
         download-size="0"
         install-size="0"
         version="0.0.0"
         unpack="false"/>

   <plugin
         id="org.mwc.cmap.openmap"
         download-size="0"
         install-size="0"
         version="0.0.0"
         unpack="false"/>
<<<<<<< HEAD
         
   <plugin
         id="org.mwc.cmap.NaturalEarth"
=======

   <plugin
         id="org.mwc.cmap.geotools"
>>>>>>> 26977c6a
         download-size="0"
         install-size="0"
         version="0.0.0"
         unpack="false"/>
<<<<<<< HEAD
=======

>>>>>>> 26977c6a
</feature><|MERGE_RESOLUTION|>--- conflicted
+++ resolved
@@ -297,21 +297,19 @@
          install-size="0"
          version="0.0.0"
          unpack="false"/>
-<<<<<<< HEAD
          
    <plugin
          id="org.mwc.cmap.NaturalEarth"
-=======
-
+         download-size="0"
+         install-size="0"
+         version="0.0.0"
+         unpack="false"/>
+         
    <plugin
          id="org.mwc.cmap.geotools"
->>>>>>> 26977c6a
-         download-size="0"
-         install-size="0"
-         version="0.0.0"
-         unpack="false"/>
-<<<<<<< HEAD
-=======
-
->>>>>>> 26977c6a
+         download-size="0"
+         install-size="0"
+         version="0.0.0"
+         unpack="false"/>
+
 </feature>