--- conflicted
+++ resolved
@@ -1,18 +1,3 @@
-<<<<<<< HEAD
-<?xml version="1.0" encoding="UTF-8"?>
-<feature
-      id="org.mwc.cmap.combined.feature"
-      label="%featureName"
-      version="1.0.369"
-      provider-name="MWC"
-      plugin="org.mwc.cmap.core">
-
-   <description>
-      %description
-   </description>
-
-   <license>
-=======
 <?xml version="1.0" encoding="UTF-8"?>
 <feature
       id="org.mwc.cmap.combined.feature"
@@ -26,7 +11,6 @@
    </description>
 
    <license>
->>>>>>> 60995602
       GNU LESSER GENERAL PUBLIC LICENSE
                        Version 3, 29 June 2007
 
@@ -191,161 +175,161 @@
 whether future versions of the GNU Lesser General Public License shall
 apply, that proxy&apos;s public statement of acceptance of any version is
 permanent authorization for you to choose that version for the
-Library.
-   </license>
-
-   <url>
-      <discovery label="Debrief Home Page" url="http://www.debrief.info"/>
-   </url>
-
-   <includes
-         id="org.eclipse.rcp"
-         version="0.0.0"/>
-
-   <includes
-         id="org.eclipse.platform"
-         version="0.0.0"/>
-
-   <requires>
-      <import plugin="org.mwc.debrief.legacy"/>
-      <import plugin="org.eclipse.ui"/>
-      <import plugin="org.eclipse.core.runtime"/>
-      <import plugin="org.eclipse.core.resources"/>
-      <import plugin="org.eclipse.ui.views"/>
-      <import plugin="org.eclipse.jface" version="3.4.1" match="greaterOrEqual"/>
-      <import plugin="com.ibm.icu" version="3.8.1" match="greaterOrEqual"/>
-      <import plugin="org.mwc.debrief.core"/>
-      <import plugin="org.eclipse.help"/>
-      <import plugin="org.eclipse.ui.ide" version="3.5.2" match="greaterOrEqual"/>
-      <import plugin="org.eclipse.core.resources" version="3.5.0" match="greaterOrEqual"/>
-      <import plugin="org.hamcrest.core" version="1.1.0" match="greaterOrEqual"/>
-      <import plugin="org.mwc.cmap.legacy" version="1.0.50" match="greaterOrEqual"/>
-   </requires>
-
-   <plugin
-         id="org.mwc.cmap.core"
-         download-size="0"
-         install-size="0"
-         version="0.0.0"/>
-
-   <plugin
-         id="org.mwc.cmap.grideditor"
-         download-size="0"
-         install-size="0"
-         version="0.0.0"
-         unpack="false"/>
-
-   <plugin
-         id="org.mwc.cmap.legacy"
-         download-size="0"
-         install-size="0"
-         version="0.0.0"/>
-
-   <plugin
-         id="org.mwc.cmap.NarrativeViewer"
-         download-size="0"
-         install-size="0"
-         version="0.0.0"
-         unpack="false"/>
-
-   <plugin
-         id="org.mwc.cmap.overview"
-         download-size="0"
-         install-size="0"
-         version="0.0.0"
-         unpack="false"/>
-
-   <plugin
-         id="org.mwc.cmap.plotViewer"
-         download-size="0"
-         install-size="0"
-         version="0.0.0"/>
-
-   <plugin
-         id="org.mwc.cmap.TimeController"
-         download-size="0"
-         install-size="0"
-         version="0.0.0"/>
-
-   <plugin
-         id="org.mwc.cmap.tote"
-         download-size="0"
-         install-size="0"
-         version="0.0.0"/>
-
-   <plugin
-         id="org.mwc.cmap.xyplot"
-         download-size="0"
-         install-size="0"
-         version="0.0.0"/>
-
-   <plugin
-         id="org.mwc.cmap.LiveDataMonitor"
-         download-size="0"
-         install-size="0"
-         version="0.0.0"
-         unpack="false"/>
-
-   <plugin
-         id="org.mwc.cmap.gt2Plot"
-         download-size="0"
-         install-size="0"
-         version="0.0.0"
-         unpack="false"/>
-
-   <plugin
-         id="org.mwc.cmap.jfreechart"
-         download-size="0"
-         install-size="0"
-         version="0.0.0"
-         unpack="false"/>
-
-   <plugin
-         id="org.mwc.cmap.openmap"
-         download-size="0"
-         install-size="0"
-         version="0.0.0"
-         unpack="false"/>
-
-   <plugin
-         id="org.eclipse.nebula.cwt"
-         download-size="0"
-         install-size="0"
-         version="0.0.0"
-         unpack="false"/>
-
-   <plugin
-         id="org.eclipse.nebula.jface.cdatetime"
-         download-size="0"
-         install-size="0"
-         version="0.0.0"
-         unpack="false"/>
-
-   <plugin
-         id="org.eclipse.nebula.widgets.cdatetime"
-         download-size="0"
-         install-size="0"
-         version="0.0.0"/>
-
-   <plugin
-         id="org.mwc.cmap.NaturalEarth"
-         download-size="0"
-         install-size="0"
-         version="0.0.0"
-         unpack="false"/>
-
-   <plugin
-         id="org.mwc.cmap.media"
-         download-size="0"
-         install-size="0"
-         version="0.0.0"
-         unpack="false"/>
-
-   <plugin
-         id="org.mwc.cmap.geotools"
-         download-size="0"
-         install-size="0"
-         version="0.0.0"
-         unpack="false"/>
-
-</feature>
+Library.
+   </license>
+
+   <url>
+      <discovery label="Debrief Home Page" url="http://www.debrief.info"/>
+   </url>
+
+   <includes
+         id="org.eclipse.rcp"
+         version="0.0.0"/>
+
+   <includes
+         id="org.eclipse.platform"
+         version="0.0.0"/>
+
+   <requires>
+      <import plugin="org.mwc.debrief.legacy"/>
+      <import plugin="org.eclipse.ui"/>
+      <import plugin="org.eclipse.core.runtime"/>
+      <import plugin="org.eclipse.core.resources"/>
+      <import plugin="org.eclipse.ui.views"/>
+      <import plugin="org.eclipse.jface" version="3.4.1" match="greaterOrEqual"/>
+      <import plugin="com.ibm.icu" version="3.8.1" match="greaterOrEqual"/>
+      <import plugin="org.mwc.debrief.core"/>
+      <import plugin="org.eclipse.help"/>
+      <import plugin="org.eclipse.ui.ide" version="3.5.2" match="greaterOrEqual"/>
+      <import plugin="org.eclipse.core.resources" version="3.5.0" match="greaterOrEqual"/>
+      <import plugin="org.hamcrest.core" version="1.1.0" match="greaterOrEqual"/>
+      <import plugin="org.mwc.cmap.legacy" version="1.0.50" match="greaterOrEqual"/>
+   </requires>
+
+   <plugin
+         id="org.mwc.cmap.core"
+         download-size="0"
+         install-size="0"
+         version="0.0.0"/>
+
+   <plugin
+         id="org.mwc.cmap.grideditor"
+         download-size="0"
+         install-size="0"
+         version="0.0.0"
+         unpack="false"/>
+
+   <plugin
+         id="org.mwc.cmap.legacy"
+         download-size="0"
+         install-size="0"
+         version="0.0.0"/>
+
+   <plugin
+         id="org.mwc.cmap.NarrativeViewer"
+         download-size="0"
+         install-size="0"
+         version="0.0.0"
+         unpack="false"/>
+
+   <plugin
+         id="org.mwc.cmap.overview"
+         download-size="0"
+         install-size="0"
+         version="0.0.0"
+         unpack="false"/>
+
+   <plugin
+         id="org.mwc.cmap.plotViewer"
+         download-size="0"
+         install-size="0"
+         version="0.0.0"/>
+
+   <plugin
+         id="org.mwc.cmap.TimeController"
+         download-size="0"
+         install-size="0"
+         version="0.0.0"/>
+
+   <plugin
+         id="org.mwc.cmap.tote"
+         download-size="0"
+         install-size="0"
+         version="0.0.0"/>
+
+   <plugin
+         id="org.mwc.cmap.xyplot"
+         download-size="0"
+         install-size="0"
+         version="0.0.0"/>
+
+   <plugin
+         id="org.mwc.cmap.LiveDataMonitor"
+         download-size="0"
+         install-size="0"
+         version="0.0.0"
+         unpack="false"/>
+
+   <plugin
+         id="org.mwc.cmap.gt2Plot"
+         download-size="0"
+         install-size="0"
+         version="0.0.0"
+         unpack="false"/>
+
+   <plugin
+         id="org.mwc.cmap.jfreechart"
+         download-size="0"
+         install-size="0"
+         version="0.0.0"
+         unpack="false"/>
+
+   <plugin
+         id="org.mwc.cmap.openmap"
+         download-size="0"
+         install-size="0"
+         version="0.0.0"
+         unpack="false"/>
+
+   <plugin
+         id="org.eclipse.nebula.cwt"
+         download-size="0"
+         install-size="0"
+         version="0.0.0"
+         unpack="false"/>
+
+   <plugin
+         id="org.eclipse.nebula.jface.cdatetime"
+         download-size="0"
+         install-size="0"
+         version="0.0.0"
+         unpack="false"/>
+
+   <plugin
+         id="org.eclipse.nebula.widgets.cdatetime"
+         download-size="0"
+         install-size="0"
+         version="0.0.0"/>
+
+   <plugin
+         id="org.mwc.cmap.NaturalEarth"
+         download-size="0"
+         install-size="0"
+         version="0.0.0"
+         unpack="false"/>
+
+   <plugin
+         id="org.mwc.cmap.media"
+         download-size="0"
+         install-size="0"
+         version="0.0.0"
+         unpack="false"/>
+
+   <plugin
+         id="org.mwc.cmap.geotools"
+         download-size="0"
+         install-size="0"
+         version="0.0.0"
+         unpack="false"/>
+
+</feature>