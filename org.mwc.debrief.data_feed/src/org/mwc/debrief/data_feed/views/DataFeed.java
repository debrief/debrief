--- conflicted
+++ resolved
@@ -1,474 +1,457 @@
-/*
- *    Debrief - the Open Source Maritime Analysis Application
- *    http://debrief.info
- *
- *    (C) 2000-2014, PlanetMayo Ltd
- *
- *    This library is free software; you can redistribute it and/or
- *    modify it under the terms of the Eclipse Public License v1.0
- *    (http://www.eclipse.org/legal/epl-v10.html)
- *
- *    This library is distributed in the hope that it will be useful,
- *    but WITHOUT ANY WARRANTY; without even the implied warranty of
- *    MERCHANTABILITY or FITNESS FOR A PARTICULAR PURPOSE. 
- */
-package org.mwc.debrief.data_feed.views;
-
-<<<<<<< HEAD
-import java.io.IOException;
-import java.text.ParseException;
-import java.util.*;
-
-import org.eclipse.core.runtime.*;
-import org.eclipse.jface.action.*;
-import org.eclipse.jface.viewers.*;
-=======
-import java.util.ArrayList;
-import java.util.Date;
-import java.util.Iterator;
-
-import org.eclipse.core.runtime.CoreException;
-import org.eclipse.core.runtime.IConfigurationElement;
-import org.eclipse.core.runtime.IExtension;
-import org.eclipse.core.runtime.IExtensionPoint;
-import org.eclipse.core.runtime.Platform;
-import org.eclipse.core.runtime.Status;
-import org.eclipse.jface.action.Action;
-import org.eclipse.jface.action.IMenuManager;
-import org.eclipse.jface.action.IToolBarManager;
-import org.eclipse.jface.action.Separator;
-import org.eclipse.jface.viewers.ComboViewer;
-import org.eclipse.jface.viewers.ISelectionChangedListener;
-import org.eclipse.jface.viewers.IStructuredSelection;
-import org.eclipse.jface.viewers.LabelProvider;
-import org.eclipse.jface.viewers.ListViewer;
-import org.eclipse.jface.viewers.SelectionChangedEvent;
->>>>>>> 4aaf17af
-import org.eclipse.swt.SWT;
-import org.eclipse.swt.events.SelectionEvent;
-import org.eclipse.swt.events.SelectionListener;
-import org.eclipse.swt.layout.FillLayout;
-import org.eclipse.swt.layout.RowLayout;
-import org.eclipse.swt.widgets.Button;
-import org.eclipse.swt.widgets.Composite;
-import org.eclipse.swt.widgets.Display;
-import org.eclipse.swt.widgets.Label;
-import org.eclipse.ui.IActionBars;
-import org.eclipse.ui.ISharedImages;
-import org.eclipse.ui.IWorkbenchPart;
-import org.eclipse.ui.PlatformUI;
-import org.eclipse.ui.part.ViewPart;
-import org.mwc.cmap.core.CorePlugin;
-import org.mwc.cmap.core.DataTypes.Temporal.ControllableTime;
-import org.mwc.cmap.core.ui_support.PartMonitor;
-
-import Debrief.ReaderWriter.Replay.ImportReplay;
-import MWC.GUI.Layers;
-<<<<<<< HEAD
-import MWC.GenericData.*;
-import MWC.Utilities.Errors.Trace;
-=======
-import MWC.GenericData.HiResDate;
->>>>>>> 4aaf17af
-
-/**
- * This sample class demonstrates how to plug-in a new workbench view. The view
- * shows data obtained from the model. The sample creates a dummy model on the
- * fly, but a real implementation would connect to the model available either in
- * this or another plug-in (e.g. the workspace). The view is connected to the
- * model using a content provider.
- * <p>
- * The view uses a label provider to define how model objects should be
- * presented in the view. Each view can present the same model objects using
- * different labels and icons, if needed. Alternatively, a single label provider
- * can be shared between views in order to ensure that objects of the same type
- * are presented in the same way everywhere.
- * <p>
- */
-
-public class DataFeed extends ViewPart implements LiveFeedViewer
-{
-
-	/**
-	 * whether to update the plot centred on ownship
-	 */
-	private Action _liveUpdate;
-
-	/**
-	 * helper application to help track creation/activation of new plots
-	 */
-	private PartMonitor _myPartMonitor;
-
-	/**
-	 * the "write" interface for the plot which controls what the DTG is
-	 */
-	private ControllableTime _controllableTime;
-
-	/**
-	 * the set of Layers we're extending
-	 */
-	protected Layers _myLayers;
-
-	private ListViewer _myList;
-
-	private Label _myState;
-
-	private Button _connectToggle;
-
-	/**
-	 * our data-provider
-	 */
-	RealTimeProvider _provider = null;
-
-	/**
-	 * helper to parse data in REPLAY format
-	 */
-	ImportReplay _importer = null;
-
-	/**
-	 * the list of available data-sources
-	 */
-	private ComboViewer _sourceList;
-
-	private final ArrayList<RealTimeProvider> _dataProviders;
-
-	/**
-	 * The constructor.
-	 */
-	public DataFeed()
-	{
-		_importer = new ImportReplay();
-
-	//	_provider = new DummyDataProvider();
-
-		// sort out the list of data-sources
-		CorePlugin.logError(Status.INFO, "Starting to load data providers", null);
-
-		_dataProviders = new ArrayList<RealTimeProvider>();
-		final IExtensionPoint point = Platform.getExtensionRegistry().getExtensionPoint(
-				"org.mwc.debrief.data_feed", "RealTimeProvider");
-
-		// check: Any <extension> tags for our extension-point?
-		if (point != null)
-		{
-			final IExtension[] extensions = point.getExtensions();
-
-			for (int i = 0; i < extensions.length; i++)
-			{
-				final IConfigurationElement[] ces = extensions[i].getConfigurationElements();
-
-				for (int j = 0; j < ces.length; j++)
-				{
-					// if this is the tag we want ("tool") create a descriptor
-					// for it
-					if (ces[j].getName().equals("provider"))
-					{
-						System.out.println("found new data-feed provider:" + ces[j].getName());
-						final IConfigurationElement thisEl = ces[j];
-						RealTimeProvider cl;
-						try
-						{
-							cl = (RealTimeProvider) thisEl.createExecutableExtension("class");
-							_dataProviders.add(cl);
-						}
-						catch (final CoreException e)
-						{
-							e.printStackTrace();
-						}
-					}
-				}
-			}
-		}
-		
-		CorePlugin.logError(Status.INFO, "Finished loading data providers", null);
-	}
-
-	/**
-	 * This is a callback that will allow us to create the viewer and initialize
-	 * it.
-	 */
-	public void createPartControl(final Composite parent)
-	{
-		final Composite topHolder = new Composite(parent, SWT.NONE);
-		topHolder.setLayout(new RowLayout(SWT.VERTICAL));
-
-		final Composite btnHolder = new Composite(topHolder, SWT.NONE);
-		final RowLayout btnRow = new RowLayout();
-		btnRow.type = SWT.HORIZONTAL;
-		btnRow.wrap = false;
-		btnRow.pack = true;
-		btnHolder.setLayout(btnRow);
-		_sourceList = new ComboViewer(btnHolder);
-		_sourceList.setLabelProvider(new LabelProvider(){
-
-			public String getText(final Object element)
-			{
-				final RealTimeProvider prov = (RealTimeProvider) element;
-				return prov.getName();
-			}});
-		// add them
-		for (final Iterator<RealTimeProvider> iter = _dataProviders.iterator(); iter.hasNext();)
-		{
-			final RealTimeProvider prov = iter.next();
-			_sourceList.add(prov);
-		}
-
-		_sourceList.addSelectionChangedListener(new ISelectionChangedListener(){
-			public void selectionChanged(final SelectionChangedEvent event)
-			{
-				sourceChanged();
-			}});
-		
-		_connectToggle = new Button(btnHolder, SWT.TOGGLE);
-		_connectToggle.setText("    Connect    ");
-		_connectToggle.addSelectionListener(new SelectionListener()
-		{
-			public void widgetDefaultSelected(final SelectionEvent e)
-			{
-			}
-
-			public void widgetSelected(final SelectionEvent e)
-			{
-				connectPressed();
-			}
-		});
-
-		_myState = new Label(btnHolder, SWT.NONE);
-		_myState.setText("==================");
-
-		// fire our UI components
-		final FillLayout fill = new FillLayout();
-		fill.type = SWT.VERTICAL;
-		parent.setLayout(fill);
-		_myList = new ListViewer(parent);
-
-		// Create Action instances
-		makeActions();
-		contributeToActionBars();
-
-		// try to add ourselves to listen out for page changes
-		// getSite().getWorkbenchWindow().getPartService().addPartListener(this);
-
-		_myPartMonitor = new PartMonitor(getSite().getWorkbenchWindow().getPartService());
-		_myPartMonitor.addPartListener(Layers.class, PartMonitor.ACTIVATED,
-				new PartMonitor.ICallback()
-				{
-					public void eventTriggered(final String type, final Object part, final IWorkbenchPart parentPart)
-					{
-						_myLayers = (Layers) part;
-					}
-				});
-
-		// unusually, we are also going to track the open event for narrative data
-		// so that we can start off with some data
-		_myPartMonitor.addPartListener(Layers.class, PartMonitor.CLOSED,
-				new PartMonitor.ICallback()
-				{
-					public void eventTriggered(final String type, final Object part, final IWorkbenchPart parentPart)
-					{
-						final Layers newLayers = (Layers) part;
-						if (newLayers == _myLayers)
-							_myLayers = null;
-					}
-
-				});
-
-		_myPartMonitor.addPartListener(ControllableTime.class, PartMonitor.ACTIVATED,
-				new PartMonitor.ICallback()
-				{
-					public void eventTriggered(final String type, final Object part, final IWorkbenchPart parentPart)
-					{
-						// implementation here.
-						final ControllableTime ct = (ControllableTime) part;
-						_controllableTime = ct;
-					}
-				});
-		_myPartMonitor.addPartListener(ControllableTime.class, PartMonitor.DEACTIVATED,
-				new PartMonitor.ICallback()
-				{
-					public void eventTriggered(final String type, final Object part, final IWorkbenchPart parentPart)
-					{
-						// no, don't bother clearing the controllable time when the plot is
-						// de-activated,
-						// - since with the highlight on the narrative, we want to be able
-						// to control the time still.
-						// _controllableTime = null;
-					}
-				});
-
-		// ok we're all ready now. just try and see if the current part is valid
-		_myPartMonitor.fireActivePart(getSite().getWorkbenchWindow().getActivePage());
-	}
-
-	protected void sourceChanged()
-	{
-		if(_provider != null)
-		{
-			_connectToggle.setSelection(false);
-			connectPressed();
-		}
-		
-		// ok, store the new data item
-		final IStructuredSelection sel = (IStructuredSelection) _sourceList.getSelection();
-		_provider = (RealTimeProvider) sel.getFirstElement();
-	}
-
-	/*
-	 * (non-Javadoc)
-	 * 
-	 * @see org.eclipse.ui.part.WorkbenchPart#dispose()
-	 */
-	public void dispose()
-	{
-		super.dispose();
-
-		// and stop listening for part activity
-		_myPartMonitor.ditch();
-
-		// also stop listening for time events
-		if (_controllableTime != null)
-		{
-		}
-	}
-
-	private void contributeToActionBars()
-	{
-		final IActionBars bars = getViewSite().getActionBars();
-		fillLocalPullDown(bars.getMenuManager());
-		fillLocalToolBar(bars.getToolBarManager());
-	}
-
-	private void fillLocalPullDown(final IMenuManager manager)
-	{
-		manager.add(_liveUpdate);
-		manager.add(new Separator());
-	}
-
-	private void fillLocalToolBar(final IToolBarManager manager)
-	{
-		manager.add(_liveUpdate);
-	}
-
-	private void makeActions()
-	{
-		_liveUpdate = new Action("Live Update", Action.AS_CHECK_BOX)
-		{
-		};
-		_liveUpdate.setText("Live Update");
-		_liveUpdate.setChecked(true);
-		_liveUpdate.setToolTipText("Keep plot centred on current position of primary track");
-		_liveUpdate.setImageDescriptor(PlatformUI.getWorkbench().getSharedImages()
-				.getImageDescriptor(ISharedImages.IMG_TOOL_UP));
-
-	}
-
-	/**
-	 * Passing the focus request to the viewer's control.
-	 */
-	public void setFocus()
-	{
-
-	}
-
-	// //////////////////////////////
-	// temporal data management
-	// //////////////////////////////
-
-	public void insertData(final String data)
-	{
-		// ok - fire the new string of data into our reader-writer
-		/*try
-		{*/
-			// tell it where our data it
-			if (_myLayers != null)
-			{
-				// ok, here's our data
-				_importer.setLayers(_myLayers);
-
-				// and let it import itself
-				final HiResDate dtg = _importer.readLine(data);
-
-				if (_liveUpdate.isChecked())
-				{
-					// and tell the layers there's been an update
-					_myLayers.fireExtended();
-
-					// fire the new time, if we know it...
-					if (dtg != null)
-						_controllableTime.setTime(this, dtg, true);
-				}
-
-			}
-		/*}
-		catch (final IOException e)
-		{
-			CorePlugin.logError(Status.ERROR, "failed whilst reading from real-time data feed",
-					e);
-		}
-<<<<<<< HEAD
-    catch (ParseException e)
-    {
-      Trace.trace(e, "While parsing date from real-time data feed");
-    }
-
-=======
-*/
->>>>>>> 4aaf17af
-	}
-
-	public void showMessage(final String msg)
-	{
-		Display.getDefault().asyncExec(new Runnable()
-		{
-			public void run()
-			{
-				if (!_myList.getControl().isDisposed())
-				{
-					// ok, generate the DTG.
-					final String dtg = new Date().toString() + ":" + msg;
-
-					_myList.add(dtg);
-
-					// hey, also select the last item
-					_myList.reveal(dtg);
-				}
-			}
-		});
-	}
-
-	protected void connectPressed()
-	{
-		if (_connectToggle.getSelection())
-		{
-			_connectToggle.setText("Disconnect");
-		}
-		else
-		{
-			_connectToggle.setText("Connect");
-		}
-
-		// do we have a data-provider
-		if (_provider != null)
-		{
-			if (_connectToggle.getSelection())
-				_provider.connect(this);
-			else
-				_provider.disconnect(this);
-		}
-	}
-
-	public void showState(final String newState)
-	{
-		Display.getDefault().asyncExec(new Runnable()
-		{
-			public void run()
-			{
-				if (!_myState.isDisposed())
-				{
-					_myState.setText(newState);
-				}
-			}
-		});
-	}
-
-}
+/*
+ *    Debrief - the Open Source Maritime Analysis Application
+ *    http://debrief.info
+ *
+ *    (C) 2000-2014, PlanetMayo Ltd
+ *
+ *    This library is free software; you can redistribute it and/or
+ *    modify it under the terms of the Eclipse Public License v1.0
+ *    (http://www.eclipse.org/legal/epl-v10.html)
+ *
+ *    This library is distributed in the hope that it will be useful,
+ *    but WITHOUT ANY WARRANTY; without even the implied warranty of
+ *    MERCHANTABILITY or FITNESS FOR A PARTICULAR PURPOSE. 
+ */
+package org.mwc.debrief.data_feed.views;
+
+import java.io.IOException;
+import java.text.ParseException;
+import java.util.ArrayList;
+import java.util.Date;
+import java.util.Iterator;
+
+import org.eclipse.core.runtime.CoreException;
+import org.eclipse.core.runtime.IConfigurationElement;
+import org.eclipse.core.runtime.IExtension;
+import org.eclipse.core.runtime.IExtensionPoint;
+import org.eclipse.core.runtime.Platform;
+import org.eclipse.core.runtime.Status;
+import org.eclipse.jface.action.Action;
+import org.eclipse.jface.action.IMenuManager;
+import org.eclipse.jface.action.IToolBarManager;
+import org.eclipse.jface.action.Separator;
+import org.eclipse.jface.viewers.ComboViewer;
+import org.eclipse.jface.viewers.ISelectionChangedListener;
+import org.eclipse.jface.viewers.IStructuredSelection;
+import org.eclipse.jface.viewers.LabelProvider;
+import org.eclipse.jface.viewers.ListViewer;
+import org.eclipse.jface.viewers.SelectionChangedEvent;
+import org.eclipse.swt.SWT;
+import org.eclipse.swt.events.SelectionEvent;
+import org.eclipse.swt.events.SelectionListener;
+import org.eclipse.swt.layout.FillLayout;
+import org.eclipse.swt.layout.RowLayout;
+import org.eclipse.swt.widgets.Button;
+import org.eclipse.swt.widgets.Composite;
+import org.eclipse.swt.widgets.Display;
+import org.eclipse.swt.widgets.Label;
+import org.eclipse.ui.IActionBars;
+import org.eclipse.ui.ISharedImages;
+import org.eclipse.ui.IWorkbenchPart;
+import org.eclipse.ui.PlatformUI;
+import org.eclipse.ui.part.ViewPart;
+import org.mwc.cmap.core.CorePlugin;
+import org.mwc.cmap.core.DataTypes.Temporal.ControllableTime;
+import org.mwc.cmap.core.ui_support.PartMonitor;
+
+import Debrief.ReaderWriter.Replay.ImportReplay;
+import MWC.GUI.Layers;
+import MWC.GenericData.HiResDate;
+import MWC.Utilities.Errors.Trace;
+
+/**
+ * This sample class demonstrates how to plug-in a new workbench view. The view
+ * shows data obtained from the model. The sample creates a dummy model on the
+ * fly, but a real implementation would connect to the model available either in
+ * this or another plug-in (e.g. the workspace). The view is connected to the
+ * model using a content provider.
+ * <p>
+ * The view uses a label provider to define how model objects should be
+ * presented in the view. Each view can present the same model objects using
+ * different labels and icons, if needed. Alternatively, a single label provider
+ * can be shared between views in order to ensure that objects of the same type
+ * are presented in the same way everywhere.
+ * <p>
+ */
+
+public class DataFeed extends ViewPart implements LiveFeedViewer
+{
+
+	/**
+	 * whether to update the plot centred on ownship
+	 */
+	private Action _liveUpdate;
+
+	/**
+	 * helper application to help track creation/activation of new plots
+	 */
+	private PartMonitor _myPartMonitor;
+
+	/**
+	 * the "write" interface for the plot which controls what the DTG is
+	 */
+	private ControllableTime _controllableTime;
+
+	/**
+	 * the set of Layers we're extending
+	 */
+	protected Layers _myLayers;
+
+	private ListViewer _myList;
+
+	private Label _myState;
+
+	private Button _connectToggle;
+
+	/**
+	 * our data-provider
+	 */
+	RealTimeProvider _provider = null;
+
+	/**
+	 * helper to parse data in REPLAY format
+	 */
+	ImportReplay _importer = null;
+
+	/**
+	 * the list of available data-sources
+	 */
+	private ComboViewer _sourceList;
+
+	private final ArrayList<RealTimeProvider> _dataProviders;
+
+	/**
+	 * The constructor.
+	 */
+	public DataFeed()
+	{
+		_importer = new ImportReplay();
+
+	//	_provider = new DummyDataProvider();
+
+		// sort out the list of data-sources
+		CorePlugin.logError(Status.INFO, "Starting to load data providers", null);
+
+		_dataProviders = new ArrayList<RealTimeProvider>();
+		final IExtensionPoint point = Platform.getExtensionRegistry().getExtensionPoint(
+				"org.mwc.debrief.data_feed", "RealTimeProvider");
+
+		// check: Any <extension> tags for our extension-point?
+		if (point != null)
+		{
+			final IExtension[] extensions = point.getExtensions();
+
+			for (int i = 0; i < extensions.length; i++)
+			{
+				final IConfigurationElement[] ces = extensions[i].getConfigurationElements();
+
+				for (int j = 0; j < ces.length; j++)
+				{
+					// if this is the tag we want ("tool") create a descriptor
+					// for it
+					if (ces[j].getName().equals("provider"))
+					{
+						System.out.println("found new data-feed provider:" + ces[j].getName());
+						final IConfigurationElement thisEl = ces[j];
+						RealTimeProvider cl;
+						try
+						{
+							cl = (RealTimeProvider) thisEl.createExecutableExtension("class");
+							_dataProviders.add(cl);
+						}
+						catch (final CoreException e)
+						{
+							e.printStackTrace();
+						}
+					}
+				}
+			}
+		}
+		
+		CorePlugin.logError(Status.INFO, "Finished loading data providers", null);
+	}
+
+	/**
+	 * This is a callback that will allow us to create the viewer and initialize
+	 * it.
+	 */
+	public void createPartControl(final Composite parent)
+	{
+		final Composite topHolder = new Composite(parent, SWT.NONE);
+		topHolder.setLayout(new RowLayout(SWT.VERTICAL));
+
+		final Composite btnHolder = new Composite(topHolder, SWT.NONE);
+		final RowLayout btnRow = new RowLayout();
+		btnRow.type = SWT.HORIZONTAL;
+		btnRow.wrap = false;
+		btnRow.pack = true;
+		btnHolder.setLayout(btnRow);
+		_sourceList = new ComboViewer(btnHolder);
+		_sourceList.setLabelProvider(new LabelProvider(){
+
+			public String getText(final Object element)
+			{
+				final RealTimeProvider prov = (RealTimeProvider) element;
+				return prov.getName();
+			}});
+		// add them
+		for (final Iterator<RealTimeProvider> iter = _dataProviders.iterator(); iter.hasNext();)
+		{
+			final RealTimeProvider prov = iter.next();
+			_sourceList.add(prov);
+		}
+
+		_sourceList.addSelectionChangedListener(new ISelectionChangedListener(){
+			public void selectionChanged(final SelectionChangedEvent event)
+			{
+				sourceChanged();
+			}});
+		
+		_connectToggle = new Button(btnHolder, SWT.TOGGLE);
+		_connectToggle.setText("    Connect    ");
+		_connectToggle.addSelectionListener(new SelectionListener()
+		{
+			public void widgetDefaultSelected(final SelectionEvent e)
+			{
+			}
+
+			public void widgetSelected(final SelectionEvent e)
+			{
+				connectPressed();
+			}
+		});
+
+		_myState = new Label(btnHolder, SWT.NONE);
+		_myState.setText("==================");
+
+		// fire our UI components
+		final FillLayout fill = new FillLayout();
+		fill.type = SWT.VERTICAL;
+		parent.setLayout(fill);
+		_myList = new ListViewer(parent);
+
+		// Create Action instances
+		makeActions();
+		contributeToActionBars();
+
+		// try to add ourselves to listen out for page changes
+		// getSite().getWorkbenchWindow().getPartService().addPartListener(this);
+
+		_myPartMonitor = new PartMonitor(getSite().getWorkbenchWindow().getPartService());
+		_myPartMonitor.addPartListener(Layers.class, PartMonitor.ACTIVATED,
+				new PartMonitor.ICallback()
+				{
+					public void eventTriggered(final String type, final Object part, final IWorkbenchPart parentPart)
+					{
+						_myLayers = (Layers) part;
+					}
+				});
+
+		// unusually, we are also going to track the open event for narrative data
+		// so that we can start off with some data
+		_myPartMonitor.addPartListener(Layers.class, PartMonitor.CLOSED,
+				new PartMonitor.ICallback()
+				{
+					public void eventTriggered(final String type, final Object part, final IWorkbenchPart parentPart)
+					{
+						final Layers newLayers = (Layers) part;
+						if (newLayers == _myLayers)
+							_myLayers = null;
+					}
+
+				});
+
+		_myPartMonitor.addPartListener(ControllableTime.class, PartMonitor.ACTIVATED,
+				new PartMonitor.ICallback()
+				{
+					public void eventTriggered(final String type, final Object part, final IWorkbenchPart parentPart)
+					{
+						// implementation here.
+						final ControllableTime ct = (ControllableTime) part;
+						_controllableTime = ct;
+					}
+				});
+		_myPartMonitor.addPartListener(ControllableTime.class, PartMonitor.DEACTIVATED,
+				new PartMonitor.ICallback()
+				{
+					public void eventTriggered(final String type, final Object part, final IWorkbenchPart parentPart)
+					{
+						// no, don't bother clearing the controllable time when the plot is
+						// de-activated,
+						// - since with the highlight on the narrative, we want to be able
+						// to control the time still.
+						// _controllableTime = null;
+					}
+				});
+
+		// ok we're all ready now. just try and see if the current part is valid
+		_myPartMonitor.fireActivePart(getSite().getWorkbenchWindow().getActivePage());
+	}
+
+	protected void sourceChanged()
+	{
+		if(_provider != null)
+		{
+			_connectToggle.setSelection(false);
+			connectPressed();
+		}
+		
+		// ok, store the new data item
+		final IStructuredSelection sel = (IStructuredSelection) _sourceList.getSelection();
+		_provider = (RealTimeProvider) sel.getFirstElement();
+	}
+
+	/*
+	 * (non-Javadoc)
+	 * 
+	 * @see org.eclipse.ui.part.WorkbenchPart#dispose()
+	 */
+	public void dispose()
+	{
+		super.dispose();
+
+		// and stop listening for part activity
+		_myPartMonitor.ditch();
+
+		// also stop listening for time events
+		if (_controllableTime != null)
+		{
+		}
+	}
+
+	private void contributeToActionBars()
+	{
+		final IActionBars bars = getViewSite().getActionBars();
+		fillLocalPullDown(bars.getMenuManager());
+		fillLocalToolBar(bars.getToolBarManager());
+	}
+
+	private void fillLocalPullDown(final IMenuManager manager)
+	{
+		manager.add(_liveUpdate);
+		manager.add(new Separator());
+	}
+
+	private void fillLocalToolBar(final IToolBarManager manager)
+	{
+		manager.add(_liveUpdate);
+	}
+
+	private void makeActions()
+	{
+		_liveUpdate = new Action("Live Update", Action.AS_CHECK_BOX)
+		{
+		};
+		_liveUpdate.setText("Live Update");
+		_liveUpdate.setChecked(true);
+		_liveUpdate.setToolTipText("Keep plot centred on current position of primary track");
+		_liveUpdate.setImageDescriptor(PlatformUI.getWorkbench().getSharedImages()
+				.getImageDescriptor(ISharedImages.IMG_TOOL_UP));
+
+	}
+
+	/**
+	 * Passing the focus request to the viewer's control.
+	 */
+	public void setFocus()
+	{
+
+	}
+
+	// //////////////////////////////
+	// temporal data management
+	// //////////////////////////////
+
+	public void insertData(final String data)
+	{
+		// ok - fire the new string of data into our reader-writer
+		try
+		{
+			// tell it where our data it
+			if (_myLayers != null)
+			{
+				// ok, here's our data
+				_importer.setLayers(_myLayers);
+
+				// and let it import itself
+				final HiResDate dtg = _importer.readLine(data);
+
+				if (_liveUpdate.isChecked())
+				{
+					// and tell the layers there's been an update
+					_myLayers.fireExtended();
+
+					// fire the new time, if we know it...
+					if (dtg != null)
+						_controllableTime.setTime(this, dtg, true);
+				}
+
+			}
+		}
+		catch (final IOException e)
+		{
+			CorePlugin.logError(Status.ERROR, "failed whilst reading from real-time data feed",
+					e);
+		}
+    catch (ParseException e)
+    {
+      Trace.trace(e, "While parsing date from real-time data feed");
+    }
+	}
+
+	public void showMessage(final String msg)
+	{
+		Display.getDefault().asyncExec(new Runnable()
+		{
+			public void run()
+			{
+				if (!_myList.getControl().isDisposed())
+				{
+					// ok, generate the DTG.
+					final String dtg = new Date().toString() + ":" + msg;
+
+					_myList.add(dtg);
+
+					// hey, also select the last item
+					_myList.reveal(dtg);
+				}
+			}
+		});
+	}
+
+	protected void connectPressed()
+	{
+		if (_connectToggle.getSelection())
+		{
+			_connectToggle.setText("Disconnect");
+		}
+		else
+		{
+			_connectToggle.setText("Connect");
+		}
+
+		// do we have a data-provider
+		if (_provider != null)
+		{
+			if (_connectToggle.getSelection())
+				_provider.connect(this);
+			else
+				_provider.disconnect(this);
+		}
+	}
+
+	public void showState(final String newState)
+	{
+		Display.getDefault().asyncExec(new Runnable()
+		{
+			public void run()
+			{
+				if (!_myState.isDisposed())
+				{
+					_myState.setText(newState);
+				}
+			}
+		});
+	}
+
+}