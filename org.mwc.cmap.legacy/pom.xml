--- conflicted
+++ resolved
@@ -9,11 +9,7 @@
   </parent>
   <groupId>org.mwc.debrief</groupId>
   <artifactId>org.mwc.cmap.legacy</artifactId>
-<<<<<<< HEAD
-  <version>1.0.285</version>
-=======
   <version>1.0.289</version>
->>>>>>> 014b5705
   <packaging>eclipse-plugin</packaging>
   <build>
     <plugins>
