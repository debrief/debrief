--- conflicted
+++ resolved
@@ -1,1327 +1,1318 @@
-/*******************************************************************************
- * Debrief - the Open Source Maritime Analysis Application
- * http://debrief.info
- *
- * (C) 2000-2020, Deep Blue C Technology Ltd
- *
- * This library is free software; you can redistribute it and/or
- * modify it under the terms of the Eclipse Public License v1.0
- * (http://www.eclipse.org/legal/epl-v10.html)
- *
- * This library is distributed in the hope that it will be useful,
- * but WITHOUT ANY WARRANTY; without even the implied warranty of
- * MERCHANTABILITY or FITNESS FOR A PARTICULAR PURPOSE.
- *******************************************************************************/
-
-package MWC.GUI.LayerManager.Swing;
-
-// Copyright MWC 1999
-// $RCSfile: SwingLayerManager.java,v $
-// $Author: Ian.Mayo $
-// $Log: SwingLayerManager.java,v $
-// Revision 1.6  2004/10/07 14:23:08  Ian.Mayo
-// Reflect fact that enum is now keyword - change our usage to enumer
-//
-// Revision 1.5  2004/09/07 07:35:07  Ian.Mayo
-// Back down from showing editables as well as plottables
-//
-// Revision 1.3  2004/09/03 15:12:25  Ian.Mayo
-// Experiment with allowing editables to be shown, not just plottables
-//
-// Revision 1.2  2004/05/25 15:28:13  Ian.Mayo
-// Commit updates from home
-//
-// Revision 1.1.1.1  2004/03/04 20:31:19  ian
-// no message
-//
-// Revision 1.1.1.1  2003/07/17 10:07:22  Ian.Mayo
-// Initial import
-//
-// Revision 1.8  2002-12-16 15:21:32+00  ian_mayo
-// Correct finalise method (wasn't being called)
-//
-// Revision 1.7  2002-11-25 16:01:27+00  ian_mayo
-// Handle close operation, ditch d-lines
-//
-// Revision 1.6  2002-11-25 14:38:54+00  ian_mayo
-// Minor tidying, and add the ability to make item vis/not vis
-//
-// Revision 1.5  2002-07-08 11:48:09+01  ian_mayo
-// <>
-//
-// Revision 1.4  2002-06-05 12:56:28+01  ian_mayo
-// unnecessarily loaded
-//
-// Revision 1.3  2002-05-31 16:21:16+01  ian_mayo
-// Provide ability to paste to top level layer
-//
-// Revision 1.2  2002-05-28 09:25:41+01  ian_mayo
-// after switch to new system
-//
-// Revision 1.1  2002-05-28 09:14:45+01  ian_mayo
-// Initial revision
-//
-// Revision 1.1  2002-04-11 14:01:47+01  ian_mayo
-// Initial revision
-//
-// Revision 1.13  2002-03-19 11:04:57+00  administrator
-// Switch to Swing menus
-//
-// Revision 1.12  2002-03-12 09:21:30+00  administrator
-// Parent layer renamed, plus we correctly support deleting sub-layer (such as a SensorTrack)
-//
-// Revision 1.11  2002-02-18 09:19:39+00  administrator
-// Set the name of the GUI component (largely so that we can access it from JFCUnit)
-//
-// Revision 1.10  2002-02-01 16:17:24+00  administrator
-// Correct bugs which were preventing us from Deleting a top level layer
-//
-// Revision 1.9  2002-01-25 13:31:37+00  administrator
-// Pass around the "top-layer" objects so that we can update just the required layer following move
-//
-// Revision 1.8  2002-01-24 14:22:31+00  administrator
-// Reflect fact that Layers events for reformat and modified take a Layer parameter (which is possibly null).  These changes are a step towards implementing per-layer graphics updates
-//
-// Revision 1.7  2001-08-29 19:19:48+01  administrator
-// Tidy up buttons
-//
-// Revision 1.6  2001-08-24 12:39:09+01  administrator
-// Extended support for plottable extras (cut/copy/paste)
-//
-// Revision 1.5  2001-08-24 09:56:05+01  administrator
-// Force repaint of tree following reformatting (to make sure visible flag gets ticked correctly
-//
-// Revision 1.4  2001-08-17 07:56:41+01  administrator
-// Reflect change in RightClickEditor, which no longer supplies the list of non-plottables.
-//
-// Revision 1.3  2001-08-13 12:48:59+01  administrator
-// use Mutable tree nodes instead of Vectors (so that we can use sorted lists)
-//
-// Revision 1.1  2001-07-18 16:01:21+01  administrator
-// add method which retrieves the current colour of the object, if applicable
-//
-// Revision 1.0  2001-07-17 08:46:16+01  administrator
-// Initial revision
-//
-// Revision 1.5  2001-07-16 15:01:12+01  novatech
-// 1. tidy up code which shows popup menu (now at correct location)
-// 2. Add tickbox to show if label visible or not
-//
-// Revision 1.4  2001-07-12 12:13:33+01  novatech
-// Put the Open Editor call into a Busy cursor block
-//
-// Revision 1.3  2001-07-09 13:59:58+01  novatech
-// prevent double-click from expanding branch - so we can used double-click to only open editor
-//
-// Revision 1.2  2001-01-05 09:13:19+00  novatech
-// Improve processing, and allow the duplication of layer names
-//
-// Revision 1.1  2001-01-03 13:42:51+00  novatech
-// Initial revision
-//
-// Revision 1.1.1.1  2000/12/12 21:45:06  ianmayo
-// initial version
-//
-// Revision 1.11  2000-11-22 10:36:29+00  ian_mayo
-// allow presentation of empty layers
-//
-// Revision 1.10  2000-11-08 11:50:58+00  ian_mayo
-// tidying up
-//
-// Revision 1.9  2000-11-02 16:44:33+00  ian_mayo
-// changing Layer into Interface, replaced by BaseLayer
-//
-// Revision 1.8  2000-04-05 08:35:17+01  ian_mayo
-// Add handler for Reset button
-//
-// Revision 1.7  2000-03-14 14:48:34+00  ian_mayo
-// re-arrange layout to that tree-control has to shrink to fit
-//
-// Revision 1.6  2000-02-15 16:38:10+00  ian_mayo
-// corrected problem of automatically opening in properties window when right-clicking an item (it appears Java 1.2.1 was mis-interpreting a right-click as a double-click)
-//
-// Revision 1.5  2000-02-04 16:08:04+00  ian_mayo
-// Experiment with different layouts
-//
-// Revision 1.4  2000-01-21 12:04:13+00  ian_mayo
-// cutting & pasting layers
-//
-// Revision 1.3  2000-01-20 10:17:24+00  ian_mayo
-// extensive implementation - add layer, right-click on nodes to edit
-//
-// Revision 1.2  1999-11-26 15:45:18+00  ian_mayo
-// making great leaps, using Tree
-//
-// Revision 1.1  1999-11-26 10:29:22+00  ian_mayo
-// Initial revision
-//
-
-import java.awt.BorderLayout;
-import java.awt.Component;
-import java.awt.Dimension;
-import java.awt.FlowLayout;
-import java.awt.FontMetrics;
-import java.awt.Point;
-import java.awt.Rectangle;
-import java.awt.event.ActionEvent;
-import java.awt.event.ActionListener;
-import java.awt.event.InputEvent;
-import java.awt.event.MouseAdapter;
-import java.awt.event.MouseEvent;
-import java.lang.reflect.InvocationTargetException;
-import java.util.ArrayList;
-import java.util.Enumeration;
-import java.util.EventObject;
-import java.util.HashMap;
-import java.util.HashSet;
-import java.util.Hashtable;
-
-import javax.swing.AbstractCellEditor;
-import javax.swing.Box;
-import javax.swing.JButton;
-import javax.swing.JCheckBox;
-import javax.swing.JOptionPane;
-import javax.swing.JPanel;
-import javax.swing.JPopupMenu;
-import javax.swing.JScrollPane;
-import javax.swing.JTree;
-import javax.swing.SwingUtilities;
-import javax.swing.UIManager;
-import javax.swing.tree.DefaultMutableTreeNode;
-import javax.swing.tree.DefaultTreeCellEditor;
-import javax.swing.tree.DefaultTreeCellRenderer;
-import javax.swing.tree.DefaultTreeModel;
-import javax.swing.tree.MutableTreeNode;
-import javax.swing.tree.TreeCellEditor;
-import javax.swing.tree.TreeCellRenderer;
-import javax.swing.tree.TreeModel;
-import javax.swing.tree.TreeNode;
-import javax.swing.tree.TreePath;
-import javax.swing.tree.TreeSelectionModel;
-
-import MWC.GUI.BaseLayer;
-import MWC.GUI.Editable;
-import MWC.GUI.Layer;
-import MWC.GUI.Layers;
-import MWC.GUI.Plottable;
-import MWC.GUI.ToolParent;
-import MWC.GUI.Properties.PlainPropertyEditor;
-import MWC.GUI.Properties.Swing.SwingCustomEditor;
-import MWC.GUI.Tools.Chart.RightClickEdit;
-import MWC.GUI.Tools.Chart.RightClickEdit.PlottableMenuCreator;
-import MWC.TacticalData.NarrativeEntry;
-
-public class SwingLayerManager extends SwingCustomEditor
-		implements Layers.DataListener, MWC.GUI.Properties.NoEditorButtons, PlainPropertyEditor.EditorUsesToolParent {
-	/**
-	 * class which handles the action of show/hide an item
-	 */
-	protected class ChangeVis implements MWC.GUI.Tools.Action {
-		/**
-		 * the thing we're operating on
-		 */
-		private final Plottable _myPlottable;
-
-		/**
-		 * the new viz state
-		 */
-		private final boolean _isVis;
-
-		private final Layer _parent;
-
-		public ChangeVis(final Plottable myPlottable, final boolean isVis, final Layer parentLayer) {
-			_isVis = isVis;
-			_myPlottable = myPlottable;
-			_parent = parentLayer;
-		}
-
-		/**
-		 * this method calls the 'do' event in the parent tool, passing the necessary
-		 * data to it
-		 */
-		@Override
-		public void execute() {
-			_myPlottable.setVisible(_isVis);
-			fireReformatted();
-		}
-
-		private void fireReformatted() {
-			// tell the parent that something has been modified
-			_myData.fireReformatted(_parent);
-		}
-
-		/**
-		 * @return boolean flag to indicate whether this action may be redone
-		 */
-		@Override
-		public boolean isRedoable() {
-			return true;
-		}
-
-		/**
-		 * @return boolean flag to describe whether this operation may be undone
-		 */
-		@Override
-		public boolean isUndoable() {
-			return true;
-		}
-
-		@Override
-		public String toString() {
-			final String name = _myPlottable.getName();
-			return _isVis ? " Show " + name : " Hide " + name;
-		}
-
-		/**
-		 * this method calls the 'undo' event in the parent tool, passing the necessary
-		 * data to it
-		 */
-		@Override
-		public void undo() {
-			_myPlottable.setVisible(!_isVis);
-			fireReformatted();
-		}
-<<<<<<< HEAD
-		
-		@Override
-		public String toString() {
-		
-			return _isVis?"show "+_myPlottable.getName():"hide "+_myPlottable.getName();
-					
-		}
-=======
->>>>>>> ef85c199
-	}
-
-	protected class ImmediateEditor extends DefaultTreeCellEditor {
-		private final PlottableRenderer renderer;
-
-		public ImmediateEditor(final JTree tree, final PlottableRenderer renderer, final PlottableNodeEditor editor) {
-			super(tree, renderer.proxy, editor);
-			this.renderer = renderer;
-		}
-
-		@Override
-		protected boolean canEditImmediately(final EventObject e) {
-			boolean rv = false; // rv = return value
-
-			if (e instanceof MouseEvent) {
-				final MouseEvent me = (MouseEvent) e;
-				rv = inCheckBoxHitRegion(me);
-			}
-			return rv;
-		}
-
-		/**
-		 * Configures the editor. Passed onto the <code>realEditor</code>.
-		 */
-		@Override
-		public Component getTreeCellEditorComponent(final JTree tree1, final Object value, final boolean isSelected,
-				final boolean expanded, final boolean leaf, final int row) {
-			return super.getTreeCellEditorComponent(tree1, value, isSelected, expanded, leaf, row);
-		}
-
-		public boolean inCheckBoxHitRegion(final MouseEvent e) {
-			boolean rv = false;
-
-			// find the bounds
-
-			// find the bounds for this row item
-			final Rectangle bounds = tree.getRowBounds(tree.getClosestRowForLocation(e.getX(), e.getY()));
-			final Dimension checkBoxOffset = renderer.getCheckBoxOffset();
-
-			bounds.translate(offset + checkBoxOffset.width, checkBoxOffset.height);
-			rv = bounds.contains(e.getPoint());
-
-			return rv;
-		}
-
-		@Override
-		public boolean shouldSelectCell(final EventObject e) {
-			boolean rv = false; // only mouse events
-
-			if (e instanceof MouseEvent) {
-				final MouseEvent me = (MouseEvent) e;
-				final TreePath path = tree.getPathForLocation(me.getX(), me.getY());
-
-				final DefaultMutableTreeNode node = (DefaultMutableTreeNode) path.getLastPathComponent();
-
-				rv = node.isLeaf() || !inCheckBoxHitRegion(me);
-				rv = false;
-			}
-			return rv;
-		}
-	}
-
-	/**
-	 * class which combines an item and it's layer into a MutableNode thingy
-	 */
-	protected class PlottableNode extends DefaultMutableTreeNode {
-		/**
-		 *
-		 */
-		private static final long serialVersionUID = 1L;
-		private Layer _theParentLayer = null;
-
-		private boolean _selected;
-
-		/**
-		 * Creates a tree node with no parent, no children, but which allows children,
-		 * and initializes it with the specified user object.
-		 *
-		 * @param userObject an Object provided by the user that constitutes the node's
-		 *                   data
-		 */
-		public PlottableNode(final Object userObject, final Layer parentLayer) {
-			super(userObject);
-			_theParentLayer = parentLayer;
-		}
-
-		public Layer getParentLayer() {
-			return _theParentLayer;
-		}
-
-		public boolean isSelected() {
-			return _selected;
-		}
-
-		public void setSelected(final boolean selected) {
-			this._selected = selected;
-		}
-	}
-
-	class PlottableNodeEditor extends AbstractCellEditor implements TreeCellEditor {
-		/**
-		 *
-		 */
-		private static final long serialVersionUID = 1L;
-		PlottableNodeEditorRenderer renderer;
-		DefaultMutableTreeNode lastEditedNode;
-		JCheckBox checkBox;
-
-		public PlottableNodeEditor() {
-			renderer = new PlottableNodeEditorRenderer();
-			checkBox = renderer.getCheckBox();
-
-			checkBox.addActionListener(new ActionListener() {
-				@Override
-				public void actionPerformed(final ActionEvent e) {
-					final Plottable pl = (Plottable) lastEditedNode.getUserObject();
-					final PlottableNode pln = (PlottableNode) lastEditedNode;
-					changeVisOfThisElement(pl, checkBox.isSelected(), pln.getParentLayer());
-					stopCellEditing();
-				}
-			});
-		}
-
-		@Override
-		public Object getCellEditorValue() {
-			return lastEditedNode.getUserObject();
-		}
-
-		@Override
-		public Component getTreeCellEditorComponent(final JTree tree, final Object value, final boolean selected,
-				final boolean expanded, final boolean leaf, final int row) {
-			lastEditedNode = (DefaultMutableTreeNode) value;
-
-			return renderer.getTreeCellRendererComponent(tree, value, selected, expanded, leaf, row, true); // hasFocus
-																											// ignored
-		}
-	}
-
-	// class PlottableNodeEditorRenderer extends FileNodeRenderer {
-	class PlottableNodeEditorRenderer extends PlottableRenderer {
-		/**
-		 *
-		 */
-		@SuppressWarnings("unused")
-		private static final long serialVersionUID = 1L;
-
-		public JCheckBox getCheckBox() {
-			return checkBox;
-		}
-
-		@Override
-		public Component getTreeCellRendererComponent(final JTree tree, final Object value, final boolean selected1,
-				final boolean expanded, final boolean leaf, final int row, final boolean hasFocus1) {
-			final Component c = super.getTreeCellRendererComponent(tree, value, selected1, expanded, leaf, row,
-					hasFocus1);
-			proxy.setIcon(null);
-			return c;
-		}
-	}
-
-	/**
-	 * embedded class used as a renderer - indicates if each layer is visible
-	 */
-	private static class PlottableRenderer implements TreeCellRenderer
-
-	{
-		/**
-		 *
-		 */
-		@SuppressWarnings("unused")
-		private static final long serialVersionUID = 1L;
-		protected JCheckBox checkBox = new JCheckBox("");
-		private final Component strut = Box.createHorizontalStrut(5);
-		private final JPanel panel = new JPanel();
-		private int _xOffset = 0;
-
-		javax.swing.tree.DefaultTreeCellRenderer proxy = new DefaultTreeCellRenderer();
-
-		public PlottableRenderer() {
-			super();
-			panel.setBackground(UIManager.getColor("Tree.textBackground"));
-			proxy.setOpaque(false);
-
-			panel.setOpaque(false);
-			panel.setLayout(new FlowLayout(FlowLayout.LEFT, 0, 0));
-			panel.add(proxy);
-
-			panel.add(strut);
-			checkBox.setOpaque(false);
-			panel.add(checkBox);
-
-		}
-
-		public Dimension getCheckBoxOffset() {
-
-			return new Dimension(_xOffset, 0);
-		}
-
-		@Override
-		public Component getTreeCellRendererComponent(final JTree tree, final Object node, final boolean sel,
-				final boolean expanded, final boolean leaf, final int row, final boolean hasFocus1) {
-			if (node instanceof DefaultMutableTreeNode) {
-				final DefaultMutableTreeNode tn = (DefaultMutableTreeNode) node;
-				final Object data = tn.getUserObject();
-				if (data instanceof MWC.GUI.Plottable) {
-					final Plottable pl = (Plottable) tn.getUserObject();
-					proxy.getTreeCellRendererComponent(tree, node, sel, expanded, leaf, row, hasFocus1);
-					checkBox.setSelected(pl.getVisible());
-				}
-			}
-
-			panel.doLayout();
-			return panel;
-		}
-
-		public void paint(final java.awt.Graphics g) {
-			proxy.paint(g);
-
-			// get the location of the check box, to check our ticking
-			if (g != null) {
-				try {
-					final FontMetrics fm = g.getFontMetrics();
-					_xOffset = fm.stringWidth(proxy.getText()) + strut.getPreferredSize().width;
-				} finally {
-					// g.dispose();
-				}
-			}
-		}
-
-	} // end of renderer class
-
-	/**
-	 *
-	 */
-	private static final long serialVersionUID = 1L;
-
-	/**
-	 * the name we give to the root layer
-	 */
-	static private final String ROOT_OBJECT = new String("Data");
-
-	/*
-	 * thread-safe way of updating UI
-	 *
-	 */
-	private static void updateInThread(final Runnable runner) {
-		if (SwingUtilities.isEventDispatchThread()) {
-			runner.run();
-		} else {
-			try {
-				SwingUtilities.invokeAndWait(new Runnable() {
-					@Override
-					public void run() {
-						runner.run();
-					}
-				});
-			} catch (final InvocationTargetException e) {
-				e.printStackTrace();
-			} catch (final InterruptedException e) {
-				e.printStackTrace();
-			}
-		}
-	}
-
-	/**
-	 * the data we are plotting
-	 */
-	protected Layers _myData;
-
-	/**
-	 * the tree we display
-	 */
-	protected JTree _myTree;
-
-	/**
-	 * the ToolParent we use
-	 */
-	protected ToolParent _myParent;
-
-	/**
-	 * the scroll pane used to display the tree (we have to keep track of this since
-	 * it is needed to help us translate a mouse-click screen location into a node
-	 * in the tree, since the tree is whoosing around inside the pane).
-	 */
-	protected javax.swing.JScrollPane _myPane;
-
-	protected Hashtable<?, ?> _myNodes = new Hashtable<String, String>();
-
-	private JPanel btnHolder;
-
-	final private HashMap<Object, Object> treeCache = new HashMap<Object, Object>();
-
-	/**
-	 * create a fresh (base) layer, for any old tat
-	 */
-	protected Layer addLayer() {
-		final Layer ly;
-		// get the name from the user
-		final String s = javax.swing.JOptionPane.showInputDialog(_myTree, "Please enter name", "New Layer",
-				javax.swing.JOptionPane.QUESTION_MESSAGE);
-
-		if (s != null && !s.isEmpty()) {
-			// check it's not the narratives layer
-			if (NarrativeEntry.NARRATIVE_LAYER.equalsIgnoreCase(s)) {
-				SwingUtilities.invokeLater(new Runnable() {
-
-					@Override
-					public void run() {
-						JOptionPane.showMessageDialog(_myTree,
-								"Sorry, the name `" + NarrativeEntry.NARRATIVE_LAYER
-										+ "` is reserved for narratives.\nPlease choose another layer name",
-								"Add layer", JOptionPane.WARNING_MESSAGE);
-					}
-
-				});
-				ly = null;
-			} else {
-				// create the layer
-				ly = new BaseLayer();
-				ly.setName(s);
-
-				// add to the data
-				_myData.addThisLayer(ly);
-			}
-		} else {
-			ly = null;
-		}
-		return ly;
-
-	}
-
-	/**
-	 * the user has changed the vis of an item - change the plottable itself, and
-	 * inform the layers
-	 *
-	 * @param pl        the plottable which has been changed
-	 * @param isVisible whether it is now visible or not
-	 */
-	protected void changeVisOfThisElement(final Plottable pl, final boolean isVisible, final Layer parentLayer) {
-		pl.setVisible(isVisible);
-
-		// and make the update happen
-		_myData.fireReformatted(parentLayer);
-
-		// add it to the undo buffer
-		_myParent.addActionToBuffer(new ChangeVis(pl, isVisible, parentLayer));
-	}
-
-	public void createAndInitializeTree() {
-		// find out which node is currently visible
-		final int[] selections = _myTree.getSelectionRows();
-		int cur = 0;
-		final TreePath selectionTreePath = _myTree.getSelectionPath();
-		if (selections != null && selections.length > 0) {
-			cur = _myTree.getSelectionRows()[0];
-		}
-
-		// create a new root element
-		final DefaultMutableTreeNode root = new PlottableNode(ROOT_OBJECT, null);
-		// construct the data
-		for (int i = 0; i < _myData.size(); i++) {
-			final Layer thisL = _myData.elementAt(i);
-
-			root.add(makeLayer(thisL, thisL, treeCache));
-		}
-
-		// create a new tree based on this data
-		final JTree tmp = new JTree(root);
-
-		// and put the data into our existing tree
-		_myTree.setModel(tmp.getModel());
-
-		if (cur != 0) {
-			// highlight the existing selection again
-			_myTree.expandRow(cur);
-			_myTree.setSelectionRow(cur);
-
-		}
-		if (selectionTreePath != null) {
-			_myTree.expandPath(selectionTreePath);
-			_myTree.scrollPathToVisible(selectionTreePath);
-			_myTree.setSelectionPath(selectionTreePath);
-		}
-
-		// trigger a repaint
-		_myTree.invalidate();
-	}
-
-	/**
-	 * the main data has changed - do a fresh pass
-	 */
-	@Override
-	public void dataExtended(final Layers theData) {
-		final Runnable runner = new Runnable() {
-			@Override
-			public void run() {
-				updateData();
-			}
-		};
-
-		updateInThread(runner);
-	}
-
-	/**
-	 * the main data has changed - do a fresh pass
-	 */
-	@Override
-	public void dataModified(final Layers theData, final Layer changedLayer) {
-		if (changedLayer != null) {
-			myUpdateInThread(changedLayer);
-		} else {
-			final Runnable runner = new Runnable() {
-				@Override
-				public void run() {
-					updateData();
-				}
-			};
-			updateInThread(runner);
-		}
-	}
-
-	/**
-	 * the main data has changed - do a fresh pass
-	 */
-	@Override
-	public void dataReformatted(final Layers theData, final Layer changedLayer) {
-		// we do a wierd update here, to force the tree to reset the visibility
-		// flags of nodes in the tree
-		_myTree.paintImmediately(_myTree.getBounds());
-	}
-
-	@Override
-	public void doClose() {
-		super.doClose();
-
-		// remove us from the data
-		_myData.removeDataExtendedListener(this);
-		_myData.removeDataModifiedListener(this);
-		_myData.removeDataReformattedListener(this);
-
-		// and reset everything else
-		_myData = null;
-		_myParent = null;
-		_myTree.removeAll();
-		_myTree = null;
-		_myNodes = null;
-
-	}
-
-	/**
-	 * reset button has been pressed, process it
-	 */
-	@Override
-	public void doReset() {
-		// rescan the tree, of course
-		final Runnable runner = new Runnable() {
-			@Override
-			public void run() {
-				updateData();
-			}
-		};
-		updateInThread(runner);
-	}
-
-	/**
-	 * process a double-click for this tree node
-	 */
-	protected void editThis(final TreeNode node) {
-		if (node instanceof DefaultMutableTreeNode) {
-			final DefaultMutableTreeNode tn = (DefaultMutableTreeNode) node;
-			final Object data = tn.getUserObject();
-			if (data instanceof MWC.GUI.Editable) {
-				final Editable editable = (Editable) data;
-				if (editable.hasEditor()) {
-					// get the toolparent object
-					final ToolParent tp = getToolParent();
-
-					// did we get a valid toolparent?
-					if (tp != null) {
-						// set it to busy
-						tp.setCursor(java.awt.Cursor.WAIT_CURSOR);
-					}
-
-					// open the editor
-					_thePanel.addEditor(editable.getInfo(), null);
-
-					// reset the cursor
-					if (tp != null) {
-						tp.restoreCursor();
-					}
-				} // whether this has an editor
-			} // if this is editable
-
-			else if (data instanceof String) {
-				final String layerName = (String) data;
-				final Layer thisL = _myData.findLayer(layerName);
-				if (thisL.hasEditor())
-					_thePanel.addEditor(thisL.getInfo(), null);
-			}
-		}
-	}
-
-	/**
-	 * return the updated data object - not really used.
-	 */
-	protected Layers getData() {
-		return _myData;
-	}
-
-	/**
-	 * get the top-level layer which contains this node
-	 */
-	protected Layer getTopLayerFor(final TreeNode node) {
-		Layer res = null;
-
-		// we need to remember the "previous" layer before we get to the head, so
-		// keep it in this object
-		DefaultMutableTreeNode currentData = (DefaultMutableTreeNode) node;
-
-		// we have to walk back upwards until the user data in the parent object is
-		// the word "data"
-		DefaultMutableTreeNode parentData = (DefaultMutableTreeNode) node.getParent();
-		while (!parentData.getUserObject().equals(ROOT_OBJECT)) {
-			// remember this (possibly valid) layer
-			currentData = parentData;
-
-			// retrieve this parent's layer
-			parentData = (DefaultMutableTreeNode) parentData.getParent();
-		}
-
-		// so the parentData object was the root - the previous one must be the
-		// top-level layer
-		res = (Layer) currentData.getUserObject();
-
-		return res;
-	}
-
-	protected DefaultMutableTreeNode getTreeNode(final DefaultMutableTreeNode parent, final String nodeText,
-			final Object object) {
-		final TreeModel model = _myTree.getModel();
-
-		DefaultMutableTreeNode root = null;
-		if (parent == null) {
-			root = (DefaultMutableTreeNode) model.getRoot();
-		} else {
-			root = parent;
-		}
-		DefaultMutableTreeNode child;
-		final int childrenCount = root.getChildCount();
-		for (int i = 0; i < childrenCount; i++) {
-			child = (DefaultMutableTreeNode) root.getChildAt(i);
-			if (object == child.getUserObject()) {
-				return child;
-			}
-		}
-		return null;
-	}
-
-	private TreeNode getTreeNodeConstantTime(final HashMap<Object, Object> _treeCache, final Object node) {
-		return (TreeNode) _treeCache.get(node);
-	}
-
-	/**
-	 * construct the form
-	 */
-
-	protected void initForm() {
-		initForm(false);
-	}
-
-	protected void initForm(final boolean hideLegacyButtons) {
-		// set the name
-		super.setName("Layer Manager");
-
-		_myTree = new JTree(_myNodes);
-		_myTree.setName("Layer Tree");
-
-		final PlottableRenderer renderer = new PlottableRenderer();
-		_myTree.setCellRenderer(renderer);
-		final PlottableNodeEditor editor = new PlottableNodeEditor();
-		_myTree.setCellEditor(new ImmediateEditor(_myTree, renderer, editor));
-		_myTree.setEditable(true);
-		_myTree.setRowHeight(0);
-		// we use double-click to edit a node, so prevent the double-click from
-		// opening
-		// up a tree node. We do this by indicating that a triple-click is required
-		// to open a tree node.
-		_myTree.setToggleClickCount(3);
-
-		_myTree.getSelectionModel().setSelectionMode(TreeSelectionModel.DISCONTIGUOUS_TREE_SELECTION);
-
-		_myTree.addMouseListener(new MouseAdapter() {
-			@Override
-			public void mouseClicked(final MouseEvent e) {
-				TreeNode node = null;
-
-				// get the node for this click
-				final int row = _myTree.getRowForLocation(e.getX(), e.getY());
-				if (row != -1) {
-					final TreePath path = _myTree.getPathForRow(row);
-					node = (TreeNode) path.getLastPathComponent();
-				} else {
-					_myTree.clearSelection();
-					return;
-				}
-
-				// is this a right-click
-				if ((e.getModifiersEx() & InputEvent.META_DOWN_MASK) != 0) {
-					// did we click on a node?
-					if (node == null) {
-						// do nothing
-						showMenuFor(null, e.getPoint());
-					} else {
-						// try to get the plottable to represent this
-						showMenuFor(node, e.getPoint());
-					}
-				} else
-				// in that case it must be a left click
-				{
-					// is this a double-click?
-					if (e.getClickCount() == 2) {
-						if (node != null)
-							editThis(node);
-					}
-				}
-			}
-		});
-
-		this.setLayout(new BorderLayout());
-		_myPane = new JScrollPane(_myTree);
-		add(_myPane, java.awt.BorderLayout.CENTER);
-
-		if (!hideLegacyButtons) {
-			// do the 'add' button
-			final JButton addBtn = new JButton("Add layer");
-			addBtn.addActionListener(new ActionListener() {
-				@Override
-				public void actionPerformed(final ActionEvent e) {
-					addLayer();
-				}
-			});
-
-			// do the 'refresh' button
-			final JButton refreshBtn = new JButton("Update view");
-			refreshBtn.addActionListener(new ActionListener() {
-				@Override
-				public void actionPerformed(final ActionEvent e) {
-					doReset();
-				}
-			});
-
-			btnHolder = new JPanel();
-			btnHolder.setLayout(new java.awt.GridLayout(1, 0));
-			btnHolder.add(addBtn);
-			btnHolder.add(refreshBtn);
-			add(btnHolder, java.awt.BorderLayout.NORTH);
-		}
-
-	}
-
-	private void loadThisTreeCache(final HashMap<Object, Object> _treeCache, final DefaultMutableTreeNode layer) {
-		final int childrenCount = layer.getChildCount();
-		for (int i = 0; i < childrenCount; i++) {
-			final DefaultMutableTreeNode child = (DefaultMutableTreeNode) layer.getChildAt(i);
-
-			_treeCache.put(child.getUserObject(), child);
-			loadThisTreeCache(_treeCache, child);
-		}
-	}
-
-	private void loadTreeCache(final HashMap<Object, Object> _treeCache) {
-		final TreeModel model = _myTree.getModel();
-
-		final DefaultMutableTreeNode root = (DefaultMutableTreeNode) model.getRoot();
-
-		loadThisTreeCache(treeCache, root);
-	}
-
-	/**
-	 * recursive method to pass through a layer, creating sub-layers for any layers
-	 * we find
-	 */
-	protected DefaultMutableTreeNode makeLayer(final Layer thisLayer, final Layer theTopLayer,
-			final HashMap<Object, Object> _treeCache) {
-		// create the node
-		final DefaultMutableTreeNode thisL = new PlottableNode(thisLayer, theTopLayer);
-
-		// and work through the elements of this layer
-		final Enumeration<Editable> enumer = thisLayer.elements();
-		if (enumer != null) {
-			while (enumer.hasMoreElements()) {
-				final Plottable pl = (Plottable) enumer.nextElement();
-				if (pl instanceof MWC.GUI.Layer) {
-					// hey, let's get recursive!
-					final Layer otherLayer = (Layer) pl;
-					thisL.add(makeLayer(otherLayer, theTopLayer, _treeCache));
-				} else {
-					// hey, it's a leaf - just add it
-					final PlottableNode newNode = new PlottableNode(pl, theTopLayer);
-					thisL.add(newNode);
-					_treeCache.put(pl, newNode);
-				}
-			}
-		}
-		((DefaultTreeModel) _myTree.getModel()).reload(thisL);
-		_treeCache.put(thisLayer, thisL);
-		return thisL;
-	}
-
-	private void myUpdateInThread(final Layer changedLayer) {
-		// in case only the narratives have changed refresh only those.
-		final Runnable runner;
-		runner = new Runnable() {
-			@Override
-			public void run() {
-				updateThisLayer(changedLayer);
-			}
-		};
-		updateInThread(runner);
-	}
-
-	public void resetTree() {
-		_myData.clear();
-		treeCache.clear();
-		createAndInitializeTree();
-
-	}
-
-	protected void setCellEditor(final TreeCellEditor cellEditor) {
-		_myTree.setCellEditor(cellEditor);
-	}
-
-	protected void setCellRenderer(final TreeCellRenderer cellRenderer) {
-		_myTree.setCellRenderer(cellRenderer);
-	}
-
-	/**
-	 * this is where we receive the data we are plotting, effectively the
-	 * constructor
-	 */
-	@Override
-	public void setObject(final Object data) {
-		_myData = (Layers) data;
-
-		// add us as a listener to the data
-		_myData.addDataExtendedListener(this);
-		_myData.addDataModifiedListener(this);
-		_myData.addDataReformattedListener(this);
-
-		initForm();
-
-		createAndInitializeTree();
-	}
-
-	/**
-	 * here's the data
-	 *
-	 * @param theParent the parent object
-	 */
-	@Override
-	public void setParent(final ToolParent theParent) {
-		_myParent = theParent;
-	}
-
-	public void showButtonPanel(final boolean show) {
-		if (btnHolder != null) {
-			btnHolder.setVisible(show);
-		}
-
-	}
-
-	/**
-	 * show a right-click menu for this node
-	 */
-	protected void showMenuFor(final TreeNode node, final Point thePoint) {
-
-		Layer parentLayer = null;
-
-		Layer topLayer = null;
-
-		Object data = null;
-		Plottable thePlottable = null;
-		DefaultMutableTreeNode tn = null;
-
-		// just see if we have a null node (ie the blank area of the layer
-		// manager was selected
-		if (node == null) {
-			data = null;
-			thePlottable = null;
-		} else {
-			// see if our right-click helper is created
-			tn = (DefaultMutableTreeNode) node;
-			data = tn.getUserObject();
-		}
-
-		if (tn != null)
-			if (data instanceof MWC.GUI.Plottable) {
-				// well, we've found the item to edit, let's sort out its parent
-				thePlottable = (Plottable) data;
-
-				topLayer = getTopLayerFor(tn);
-
-				// has the right-click been on the background?
-				if (data instanceof MWC.GUI.Layers) {
-					parentLayer = null;
-					topLayer = null;
-				}
-				// check if this item is a layer itself
-				else if (data instanceof MWC.GUI.Layer) {
-					parentLayer = (MWC.GUI.Layer) data;
-
-					// and just check if it is a top-level layer, which must be deleted
-					// from
-					// the Layers object itself
-					if (topLayer == data) {
-						// ok, forget the top layer, since we delete it from the Layers
-						// object
-						topLayer = null;
-					} else {
-						// so, whilst this is a layer, it isn't a top level one, so we need
-						// to
-						// identify it's parent
-
-						// find the layer parent for this node
-						final DefaultMutableTreeNode pr = (DefaultMutableTreeNode) tn.getParent();
-
-						if (pr.getUserObject() instanceof MWC.GUI.Layer) {
-							// the parent is clearly a layer
-							parentLayer = (MWC.GUI.Layer) pr.getUserObject();
-						} else
-							MWC.Utilities.Errors.Trace
-									.trace("Failed to find parent layer for:" + tn + ". Please report to maintainer");
-					}
-
-				} else {
-
-					// find the layer parent for this node
-					final DefaultMutableTreeNode pr = (DefaultMutableTreeNode) tn.getParent();
-
-					if (pr.getUserObject() instanceof MWC.GUI.Layer) {
-						// the parent is clearly a layer
-						parentLayer = (MWC.GUI.Layer) pr.getUserObject();
-					}
-				}
-			}
-
-		JPopupMenu thePopup = null;
-
-		// see if we have found one!
-		if (thePlottable != null) {
-			// check we can get a right-click-editor.
-			// Note: we may not have one for Debrief-Lite
-			final RightClickEdit editor = _myData.getEditor();
-			if (editor != null) {
-				final java.util.Vector<PlottableMenuCreator> extras = editor.getExtraPlottableEditors(getPanel());
-				thePopup = RightClickEdit.createMenuFor(thePlottable, thePoint, parentLayer, _thePanel, _myData, extras,
-						topLayer);
-
-			}
-		}
-
-		// just check if we are trying paste into layers
-		if (node == null) {
-			final MWC.GUI.Tools.Operations.RightClickPasteAdaptor pr = new MWC.GUI.Tools.Operations.RightClickPasteAdaptor();
-
-			thePopup = new JPopupMenu();
-
-			pr.createMenu(thePopup, null, thePoint, _thePanel, null, _myData, null);
-
-		}
-
-		if (thePopup != null)
-			if (thePopup.getSubElements().length > 0) {
-				this.add(thePopup);
-
-				// move the origin of the mouse event (since we're in a scrolling
-				// window)
-				final Point origin = _myPane.getViewport().getViewPosition();
-				thePoint.translate(-origin.x, -origin.y);
-
-				// and now show it
-				thePopup.show(this, thePoint.x, thePoint.y);
-			}
-
-	}
-
-	/**
-	 * have a fresh pass through the data
-	 */
-	protected void updateData() {
-		// find out which node is currently visible
-		final int[] selections = _myTree.getSelectionRows();
-		int cur = 0;
-		if (selections != null && selections.length > 0) {
-			cur = _myTree.getSelectionRows()[0];
-		}
-		// get the root element
-		final DefaultMutableTreeNode root = (DefaultMutableTreeNode) _myTree.getModel().getRoot();
-
-		// ok, capture the top level elements
-		// capture the children of this layer, since we'll remove any that
-		// don't get used
-		final HashSet<MutableTreeNode> children = new HashSet<MutableTreeNode>();
-		final int kids = root.getChildCount();
-		for (int i = 0; i < kids; i++) {
-			final TreeNode item = root.getChildAt(i);
-			children.add((MutableTreeNode) item);
-		}
-
-		// construct the data
-		for (int i = 0; i < _myData.size(); i++) {
-			final Layer thisL = _myData.elementAt(i);
-			final DefaultMutableTreeNode rootNode = (DefaultMutableTreeNode) getTreeNodeConstantTime(treeCache, thisL);
-			if (rootNode == null || rootNode.getParent() == null) {
-				root.add(makeLayer(thisL, thisL, treeCache));
-				((DefaultTreeModel) _myTree.getModel()).reload();
-			} else {
-				updateLayer(root, thisL, thisL);
-				children.remove(rootNode);
-			}
-		}
-		if (cur != 0) {
-			_myTree.setSelectionRow(cur);
-		}
-
-		// did we leave any?
-		if (!children.isEmpty()) {
-			// ok, we've got some stagglers to get rid of
-			for (final MutableTreeNode node : children) {
-				root.remove(node);
-			}
-			// reload the tree
-			((DefaultTreeModel) _myTree.getModel()).reload(root);
-		}
-
-		// trigger a repaint
-		_myTree.invalidate();
-
-	}
-
-	protected DefaultMutableTreeNode updateLayer(final DefaultMutableTreeNode root, final Layer thisLayer,
-			final Layer theTopLayer) {
-		// create the node
-		final DefaultMutableTreeNode thisL = (DefaultMutableTreeNode) getTreeNodeConstantTime(treeCache, thisLayer);
-
-		// capture the children of this layer, since we'll remove any that
-		// don't get used
-		final ArrayList<MutableTreeNode> children = new ArrayList<MutableTreeNode>();
-		final int kids = thisL.getChildCount();
-		for (int i = 0; i < kids; i++) {
-			final TreeNode item = thisL.getChildAt(i);
-			children.add((MutableTreeNode) item);
-		}
-
-		// we're doing too many layer updates. Keep track of if we need to do it
-		boolean needToReloadThisLayer = false;
-
-		final HashSet<TreeNode> reloadedNodes = new HashSet<TreeNode>();
-
-		// and work through the elements of this layer
-		final Enumeration<Editable> enumer = thisLayer.elements();
-		if (enumer != null) {
-			while (enumer.hasMoreElements()) {
-				final Plottable pl = (Plottable) enumer.nextElement();
-				if (pl instanceof MWC.GUI.Layer) {
-					// hey, let's get recursive!
-					final Layer otherLayer = (Layer) pl;
-					final DefaultMutableTreeNode otherL = (DefaultMutableTreeNode) getTreeNodeConstantTime(treeCache,
-							otherLayer);
-					if (otherL != null) {
-						updateLayer(thisL, otherLayer, theTopLayer);
-						children.remove(otherL);
-					} else {
-						thisL.add(makeLayer(otherLayer, theTopLayer, treeCache));
-					}
-				} else {
-					// hey, it's a leaf - just add it
-					final DefaultMutableTreeNode nodeL = (DefaultMutableTreeNode) getTreeNodeConstantTime(treeCache,
-							pl);
-					if (nodeL == null) {
-						final PlottableNode node = new PlottableNode(pl, theTopLayer);
-						treeCache.put(pl, node);
-						thisL.add(node);
-						needToReloadThisLayer = true;
-					} else {
-
-						if (nodeL.getParent() == null) {
-							// node is not on the tree, so add to thisL, because we are iterating through
-							// thisL
-							thisL.add(nodeL);
-						}
-						// reload just that node that was modified
-						final TreeNode parent = nodeL.getParent();
-						// Lets reload it only once
-						if (!reloadedNodes.contains(parent)) {
-							reloadedNodes.add(parent);
-						}
-
-						// ok, we've used this one
-						children.remove(nodeL);
-					}
-				}
-			}
-		}
-
-		for (final TreeNode node : reloadedNodes) {
-			((DefaultTreeModel) _myTree.getModel()).reload(node);
-			// ((DefaultTreeModel) _myTree.getModel()).reload(node);
-		}
-
-		if (needToReloadThisLayer) {
-			((DefaultTreeModel) _myTree.getModel()).reload(thisL);
-		}
-
-		if (!children.isEmpty()) {
-			// ok, we've got some stagglers to get rid of
-			for (final MutableTreeNode node : children) {
-				thisL.remove(node);
-			}
-			// reload just that node that was modified
-			((DefaultTreeModel) _myTree.getModel()).reload(thisL);
-		}
-		return thisL;
-	}
-
-	private void updateThisLayer(final Layer changedLayer) {
-		loadTreeCache(treeCache);
-		final TreeNode treeNode = getTreeNodeConstantTime(treeCache, changedLayer);
-		if (treeNode != null) {
-			updateLayer((DefaultMutableTreeNode) _myTree.getModel().getRoot(), changedLayer, changedLayer);
-		}
-	}
-
-}
+/*******************************************************************************
+ * Debrief - the Open Source Maritime Analysis Application
+ * http://debrief.info
+ *
+ * (C) 2000-2020, Deep Blue C Technology Ltd
+ *
+ * This library is free software; you can redistribute it and/or
+ * modify it under the terms of the Eclipse Public License v1.0
+ * (http://www.eclipse.org/legal/epl-v10.html)
+ *
+ * This library is distributed in the hope that it will be useful,
+ * but WITHOUT ANY WARRANTY; without even the implied warranty of
+ * MERCHANTABILITY or FITNESS FOR A PARTICULAR PURPOSE.
+ *******************************************************************************/
+
+package MWC.GUI.LayerManager.Swing;
+
+// Copyright MWC 1999
+// $RCSfile: SwingLayerManager.java,v $
+// $Author: Ian.Mayo $
+// $Log: SwingLayerManager.java,v $
+// Revision 1.6  2004/10/07 14:23:08  Ian.Mayo
+// Reflect fact that enum is now keyword - change our usage to enumer
+//
+// Revision 1.5  2004/09/07 07:35:07  Ian.Mayo
+// Back down from showing editables as well as plottables
+//
+// Revision 1.3  2004/09/03 15:12:25  Ian.Mayo
+// Experiment with allowing editables to be shown, not just plottables
+//
+// Revision 1.2  2004/05/25 15:28:13  Ian.Mayo
+// Commit updates from home
+//
+// Revision 1.1.1.1  2004/03/04 20:31:19  ian
+// no message
+//
+// Revision 1.1.1.1  2003/07/17 10:07:22  Ian.Mayo
+// Initial import
+//
+// Revision 1.8  2002-12-16 15:21:32+00  ian_mayo
+// Correct finalise method (wasn't being called)
+//
+// Revision 1.7  2002-11-25 16:01:27+00  ian_mayo
+// Handle close operation, ditch d-lines
+//
+// Revision 1.6  2002-11-25 14:38:54+00  ian_mayo
+// Minor tidying, and add the ability to make item vis/not vis
+//
+// Revision 1.5  2002-07-08 11:48:09+01  ian_mayo
+// <>
+//
+// Revision 1.4  2002-06-05 12:56:28+01  ian_mayo
+// unnecessarily loaded
+//
+// Revision 1.3  2002-05-31 16:21:16+01  ian_mayo
+// Provide ability to paste to top level layer
+//
+// Revision 1.2  2002-05-28 09:25:41+01  ian_mayo
+// after switch to new system
+//
+// Revision 1.1  2002-05-28 09:14:45+01  ian_mayo
+// Initial revision
+//
+// Revision 1.1  2002-04-11 14:01:47+01  ian_mayo
+// Initial revision
+//
+// Revision 1.13  2002-03-19 11:04:57+00  administrator
+// Switch to Swing menus
+//
+// Revision 1.12  2002-03-12 09:21:30+00  administrator
+// Parent layer renamed, plus we correctly support deleting sub-layer (such as a SensorTrack)
+//
+// Revision 1.11  2002-02-18 09:19:39+00  administrator
+// Set the name of the GUI component (largely so that we can access it from JFCUnit)
+//
+// Revision 1.10  2002-02-01 16:17:24+00  administrator
+// Correct bugs which were preventing us from Deleting a top level layer
+//
+// Revision 1.9  2002-01-25 13:31:37+00  administrator
+// Pass around the "top-layer" objects so that we can update just the required layer following move
+//
+// Revision 1.8  2002-01-24 14:22:31+00  administrator
+// Reflect fact that Layers events for reformat and modified take a Layer parameter (which is possibly null).  These changes are a step towards implementing per-layer graphics updates
+//
+// Revision 1.7  2001-08-29 19:19:48+01  administrator
+// Tidy up buttons
+//
+// Revision 1.6  2001-08-24 12:39:09+01  administrator
+// Extended support for plottable extras (cut/copy/paste)
+//
+// Revision 1.5  2001-08-24 09:56:05+01  administrator
+// Force repaint of tree following reformatting (to make sure visible flag gets ticked correctly
+//
+// Revision 1.4  2001-08-17 07:56:41+01  administrator
+// Reflect change in RightClickEditor, which no longer supplies the list of non-plottables.
+//
+// Revision 1.3  2001-08-13 12:48:59+01  administrator
+// use Mutable tree nodes instead of Vectors (so that we can use sorted lists)
+//
+// Revision 1.1  2001-07-18 16:01:21+01  administrator
+// add method which retrieves the current colour of the object, if applicable
+//
+// Revision 1.0  2001-07-17 08:46:16+01  administrator
+// Initial revision
+//
+// Revision 1.5  2001-07-16 15:01:12+01  novatech
+// 1. tidy up code which shows popup menu (now at correct location)
+// 2. Add tickbox to show if label visible or not
+//
+// Revision 1.4  2001-07-12 12:13:33+01  novatech
+// Put the Open Editor call into a Busy cursor block
+//
+// Revision 1.3  2001-07-09 13:59:58+01  novatech
+// prevent double-click from expanding branch - so we can used double-click to only open editor
+//
+// Revision 1.2  2001-01-05 09:13:19+00  novatech
+// Improve processing, and allow the duplication of layer names
+//
+// Revision 1.1  2001-01-03 13:42:51+00  novatech
+// Initial revision
+//
+// Revision 1.1.1.1  2000/12/12 21:45:06  ianmayo
+// initial version
+//
+// Revision 1.11  2000-11-22 10:36:29+00  ian_mayo
+// allow presentation of empty layers
+//
+// Revision 1.10  2000-11-08 11:50:58+00  ian_mayo
+// tidying up
+//
+// Revision 1.9  2000-11-02 16:44:33+00  ian_mayo
+// changing Layer into Interface, replaced by BaseLayer
+//
+// Revision 1.8  2000-04-05 08:35:17+01  ian_mayo
+// Add handler for Reset button
+//
+// Revision 1.7  2000-03-14 14:48:34+00  ian_mayo
+// re-arrange layout to that tree-control has to shrink to fit
+//
+// Revision 1.6  2000-02-15 16:38:10+00  ian_mayo
+// corrected problem of automatically opening in properties window when right-clicking an item (it appears Java 1.2.1 was mis-interpreting a right-click as a double-click)
+//
+// Revision 1.5  2000-02-04 16:08:04+00  ian_mayo
+// Experiment with different layouts
+//
+// Revision 1.4  2000-01-21 12:04:13+00  ian_mayo
+// cutting & pasting layers
+//
+// Revision 1.3  2000-01-20 10:17:24+00  ian_mayo
+// extensive implementation - add layer, right-click on nodes to edit
+//
+// Revision 1.2  1999-11-26 15:45:18+00  ian_mayo
+// making great leaps, using Tree
+//
+// Revision 1.1  1999-11-26 10:29:22+00  ian_mayo
+// Initial revision
+//
+
+import java.awt.BorderLayout;
+import java.awt.Component;
+import java.awt.Dimension;
+import java.awt.FlowLayout;
+import java.awt.FontMetrics;
+import java.awt.Point;
+import java.awt.Rectangle;
+import java.awt.event.ActionEvent;
+import java.awt.event.ActionListener;
+import java.awt.event.InputEvent;
+import java.awt.event.MouseAdapter;
+import java.awt.event.MouseEvent;
+import java.lang.reflect.InvocationTargetException;
+import java.util.ArrayList;
+import java.util.Enumeration;
+import java.util.EventObject;
+import java.util.HashMap;
+import java.util.HashSet;
+import java.util.Hashtable;
+
+import javax.swing.AbstractCellEditor;
+import javax.swing.Box;
+import javax.swing.JButton;
+import javax.swing.JCheckBox;
+import javax.swing.JOptionPane;
+import javax.swing.JPanel;
+import javax.swing.JPopupMenu;
+import javax.swing.JScrollPane;
+import javax.swing.JTree;
+import javax.swing.SwingUtilities;
+import javax.swing.UIManager;
+import javax.swing.tree.DefaultMutableTreeNode;
+import javax.swing.tree.DefaultTreeCellEditor;
+import javax.swing.tree.DefaultTreeCellRenderer;
+import javax.swing.tree.DefaultTreeModel;
+import javax.swing.tree.MutableTreeNode;
+import javax.swing.tree.TreeCellEditor;
+import javax.swing.tree.TreeCellRenderer;
+import javax.swing.tree.TreeModel;
+import javax.swing.tree.TreeNode;
+import javax.swing.tree.TreePath;
+import javax.swing.tree.TreeSelectionModel;
+
+import MWC.GUI.BaseLayer;
+import MWC.GUI.Editable;
+import MWC.GUI.Layer;
+import MWC.GUI.Layers;
+import MWC.GUI.Plottable;
+import MWC.GUI.ToolParent;
+import MWC.GUI.Properties.PlainPropertyEditor;
+import MWC.GUI.Properties.Swing.SwingCustomEditor;
+import MWC.GUI.Tools.Chart.RightClickEdit;
+import MWC.GUI.Tools.Chart.RightClickEdit.PlottableMenuCreator;
+import MWC.TacticalData.NarrativeEntry;
+
+public class SwingLayerManager extends SwingCustomEditor
+		implements Layers.DataListener, MWC.GUI.Properties.NoEditorButtons, PlainPropertyEditor.EditorUsesToolParent {
+	/**
+	 * class which handles the action of show/hide an item
+	 */
+	protected class ChangeVis implements MWC.GUI.Tools.Action {
+		/**
+		 * the thing we're operating on
+		 */
+		private final Plottable _myPlottable;
+
+		/**
+		 * the new viz state
+		 */
+		private final boolean _isVis;
+
+		private final Layer _parent;
+
+		public ChangeVis(final Plottable myPlottable, final boolean isVis, final Layer parentLayer) {
+			_isVis = isVis;
+			_myPlottable = myPlottable;
+			_parent = parentLayer;
+		}
+
+		/**
+		 * this method calls the 'do' event in the parent tool, passing the necessary
+		 * data to it
+		 */
+		@Override
+		public void execute() {
+			_myPlottable.setVisible(_isVis);
+			fireReformatted();
+		}
+
+		private void fireReformatted() {
+			// tell the parent that something has been modified
+			_myData.fireReformatted(_parent);
+		}
+
+		/**
+		 * @return boolean flag to indicate whether this action may be redone
+		 */
+		@Override
+		public boolean isRedoable() {
+			return true;
+		}
+
+		/**
+		 * @return boolean flag to describe whether this operation may be undone
+		 */
+		@Override
+		public boolean isUndoable() {
+			return true;
+		}
+
+		/**
+		 * this method calls the 'undo' event in the parent tool, passing the necessary
+		 * data to it
+		 */
+		@Override
+		public void undo() {
+			_myPlottable.setVisible(!_isVis);
+			fireReformatted();
+		}
+		
+		@Override
+		public String toString() {
+		
+			return _isVis?"show "+_myPlottable.getName():"hide "+_myPlottable.getName();
+					
+		}
+	}
+
+	protected class ImmediateEditor extends DefaultTreeCellEditor {
+		private final PlottableRenderer renderer;
+
+		public ImmediateEditor(final JTree tree, final PlottableRenderer renderer, final PlottableNodeEditor editor) {
+			super(tree, renderer.proxy, editor);
+			this.renderer = renderer;
+		}
+
+		@Override
+		protected boolean canEditImmediately(final EventObject e) {
+			boolean rv = false; // rv = return value
+
+			if (e instanceof MouseEvent) {
+				final MouseEvent me = (MouseEvent) e;
+				rv = inCheckBoxHitRegion(me);
+			}
+			return rv;
+		}
+
+		/**
+		 * Configures the editor. Passed onto the <code>realEditor</code>.
+		 */
+		@Override
+		public Component getTreeCellEditorComponent(final JTree tree1, final Object value, final boolean isSelected,
+				final boolean expanded, final boolean leaf, final int row) {
+			return super.getTreeCellEditorComponent(tree1, value, isSelected, expanded, leaf, row);
+		}
+
+		public boolean inCheckBoxHitRegion(final MouseEvent e) {
+			boolean rv = false;
+
+			// find the bounds
+
+			// find the bounds for this row item
+			final Rectangle bounds = tree.getRowBounds(tree.getClosestRowForLocation(e.getX(), e.getY()));
+			final Dimension checkBoxOffset = renderer.getCheckBoxOffset();
+
+			bounds.translate(offset + checkBoxOffset.width, checkBoxOffset.height);
+			rv = bounds.contains(e.getPoint());
+
+			return rv;
+		}
+
+		@Override
+		public boolean shouldSelectCell(final EventObject e) {
+			boolean rv = false; // only mouse events
+
+			if (e instanceof MouseEvent) {
+				final MouseEvent me = (MouseEvent) e;
+				final TreePath path = tree.getPathForLocation(me.getX(), me.getY());
+
+				final DefaultMutableTreeNode node = (DefaultMutableTreeNode) path.getLastPathComponent();
+
+				rv = node.isLeaf() || !inCheckBoxHitRegion(me);
+				rv = false;
+			}
+			return rv;
+		}
+	}
+
+	/**
+	 * class which combines an item and it's layer into a MutableNode thingy
+	 */
+	protected class PlottableNode extends DefaultMutableTreeNode {
+		/**
+		 *
+		 */
+		private static final long serialVersionUID = 1L;
+		private Layer _theParentLayer = null;
+
+		private boolean _selected;
+
+		/**
+		 * Creates a tree node with no parent, no children, but which allows children,
+		 * and initializes it with the specified user object.
+		 *
+		 * @param userObject an Object provided by the user that constitutes the node's
+		 *                   data
+		 */
+		public PlottableNode(final Object userObject, final Layer parentLayer) {
+			super(userObject);
+			_theParentLayer = parentLayer;
+		}
+
+		public Layer getParentLayer() {
+			return _theParentLayer;
+		}
+
+		public boolean isSelected() {
+			return _selected;
+		}
+
+		public void setSelected(final boolean selected) {
+			this._selected = selected;
+		}
+	}
+
+	class PlottableNodeEditor extends AbstractCellEditor implements TreeCellEditor {
+		/**
+		 *
+		 */
+		private static final long serialVersionUID = 1L;
+		PlottableNodeEditorRenderer renderer;
+		DefaultMutableTreeNode lastEditedNode;
+		JCheckBox checkBox;
+
+		public PlottableNodeEditor() {
+			renderer = new PlottableNodeEditorRenderer();
+			checkBox = renderer.getCheckBox();
+
+			checkBox.addActionListener(new ActionListener() {
+				@Override
+				public void actionPerformed(final ActionEvent e) {
+					final Plottable pl = (Plottable) lastEditedNode.getUserObject();
+					final PlottableNode pln = (PlottableNode) lastEditedNode;
+					changeVisOfThisElement(pl, checkBox.isSelected(), pln.getParentLayer());
+					stopCellEditing();
+				}
+			});
+		}
+
+		@Override
+		public Object getCellEditorValue() {
+			return lastEditedNode.getUserObject();
+		}
+
+		@Override
+		public Component getTreeCellEditorComponent(final JTree tree, final Object value, final boolean selected,
+				final boolean expanded, final boolean leaf, final int row) {
+			lastEditedNode = (DefaultMutableTreeNode) value;
+
+			return renderer.getTreeCellRendererComponent(tree, value, selected, expanded, leaf, row, true); // hasFocus
+																											// ignored
+		}
+	}
+
+	// class PlottableNodeEditorRenderer extends FileNodeRenderer {
+	class PlottableNodeEditorRenderer extends PlottableRenderer {
+		/**
+		 *
+		 */
+		@SuppressWarnings("unused")
+		private static final long serialVersionUID = 1L;
+
+		public JCheckBox getCheckBox() {
+			return checkBox;
+		}
+
+		@Override
+		public Component getTreeCellRendererComponent(final JTree tree, final Object value, final boolean selected1,
+				final boolean expanded, final boolean leaf, final int row, final boolean hasFocus1) {
+			final Component c = super.getTreeCellRendererComponent(tree, value, selected1, expanded, leaf, row,
+					hasFocus1);
+			proxy.setIcon(null);
+			return c;
+		}
+	}
+
+	/**
+	 * embedded class used as a renderer - indicates if each layer is visible
+	 */
+	private static class PlottableRenderer implements TreeCellRenderer
+
+	{
+		/**
+		 *
+		 */
+		@SuppressWarnings("unused")
+		private static final long serialVersionUID = 1L;
+		protected JCheckBox checkBox = new JCheckBox("");
+		private final Component strut = Box.createHorizontalStrut(5);
+		private final JPanel panel = new JPanel();
+		private int _xOffset = 0;
+
+		javax.swing.tree.DefaultTreeCellRenderer proxy = new DefaultTreeCellRenderer();
+
+		public PlottableRenderer() {
+			super();
+			panel.setBackground(UIManager.getColor("Tree.textBackground"));
+			proxy.setOpaque(false);
+
+			panel.setOpaque(false);
+			panel.setLayout(new FlowLayout(FlowLayout.LEFT, 0, 0));
+			panel.add(proxy);
+
+			panel.add(strut);
+			checkBox.setOpaque(false);
+			panel.add(checkBox);
+
+		}
+
+		public Dimension getCheckBoxOffset() {
+
+			return new Dimension(_xOffset, 0);
+		}
+
+		@Override
+		public Component getTreeCellRendererComponent(final JTree tree, final Object node, final boolean sel,
+				final boolean expanded, final boolean leaf, final int row, final boolean hasFocus1) {
+			if (node instanceof DefaultMutableTreeNode) {
+				final DefaultMutableTreeNode tn = (DefaultMutableTreeNode) node;
+				final Object data = tn.getUserObject();
+				if (data instanceof MWC.GUI.Plottable) {
+					final Plottable pl = (Plottable) tn.getUserObject();
+					proxy.getTreeCellRendererComponent(tree, node, sel, expanded, leaf, row, hasFocus1);
+					checkBox.setSelected(pl.getVisible());
+				}
+			}
+
+			panel.doLayout();
+			return panel;
+		}
+
+		public void paint(final java.awt.Graphics g) {
+			proxy.paint(g);
+
+			// get the location of the check box, to check our ticking
+			if (g != null) {
+				try {
+					final FontMetrics fm = g.getFontMetrics();
+					_xOffset = fm.stringWidth(proxy.getText()) + strut.getPreferredSize().width;
+				} finally {
+					// g.dispose();
+				}
+			}
+		}
+
+	} // end of renderer class
+
+	/**
+	 *
+	 */
+	private static final long serialVersionUID = 1L;
+
+	/**
+	 * the name we give to the root layer
+	 */
+	static private final String ROOT_OBJECT = new String("Data");
+
+	/*
+	 * thread-safe way of updating UI
+	 *
+	 */
+	private static void updateInThread(final Runnable runner) {
+		if (SwingUtilities.isEventDispatchThread()) {
+			runner.run();
+		} else {
+			try {
+				SwingUtilities.invokeAndWait(new Runnable() {
+					@Override
+					public void run() {
+						runner.run();
+					}
+				});
+			} catch (final InvocationTargetException e) {
+				e.printStackTrace();
+			} catch (final InterruptedException e) {
+				e.printStackTrace();
+			}
+		}
+	}
+
+	/**
+	 * the data we are plotting
+	 */
+	protected Layers _myData;
+
+	/**
+	 * the tree we display
+	 */
+	protected JTree _myTree;
+
+	/**
+	 * the ToolParent we use
+	 */
+	protected ToolParent _myParent;
+
+	/**
+	 * the scroll pane used to display the tree (we have to keep track of this since
+	 * it is needed to help us translate a mouse-click screen location into a node
+	 * in the tree, since the tree is whoosing around inside the pane).
+	 */
+	protected javax.swing.JScrollPane _myPane;
+
+	protected Hashtable<?, ?> _myNodes = new Hashtable<String, String>();
+
+	private JPanel btnHolder;
+
+	final private HashMap<Object, Object> treeCache = new HashMap<Object, Object>();
+
+	/**
+	 * create a fresh (base) layer, for any old tat
+	 */
+	protected Layer addLayer() {
+		final Layer ly;
+		// get the name from the user
+		final String s = javax.swing.JOptionPane.showInputDialog(_myTree, "Please enter name", "New Layer",
+				javax.swing.JOptionPane.QUESTION_MESSAGE);
+
+		if (s != null && !s.isEmpty()) {
+			// check it's not the narratives layer
+			if (NarrativeEntry.NARRATIVE_LAYER.equalsIgnoreCase(s)) {
+				SwingUtilities.invokeLater(new Runnable() {
+
+					@Override
+					public void run() {
+						JOptionPane.showMessageDialog(_myTree,
+								"Sorry, the name `" + NarrativeEntry.NARRATIVE_LAYER
+										+ "` is reserved for narratives.\nPlease choose another layer name",
+								"Add layer", JOptionPane.WARNING_MESSAGE);
+					}
+
+				});
+				ly = null;
+			} else {
+				// create the layer
+				ly = new BaseLayer();
+				ly.setName(s);
+
+				// add to the data
+				_myData.addThisLayer(ly);
+			}
+		} else {
+			ly = null;
+		}
+		return ly;
+
+	}
+
+	/**
+	 * the user has changed the vis of an item - change the plottable itself, and
+	 * inform the layers
+	 *
+	 * @param pl        the plottable which has been changed
+	 * @param isVisible whether it is now visible or not
+	 */
+	protected void changeVisOfThisElement(final Plottable pl, final boolean isVisible, final Layer parentLayer) {
+		pl.setVisible(isVisible);
+
+		// and make the update happen
+		_myData.fireReformatted(parentLayer);
+
+		// add it to the undo buffer
+		_myParent.addActionToBuffer(new ChangeVis(pl, isVisible, parentLayer));
+	}
+
+	public void createAndInitializeTree() {
+		// find out which node is currently visible
+		final int[] selections = _myTree.getSelectionRows();
+		int cur = 0;
+		final TreePath selectionTreePath = _myTree.getSelectionPath();
+		if (selections != null && selections.length > 0) {
+			cur = _myTree.getSelectionRows()[0];
+		}
+
+		// create a new root element
+		final DefaultMutableTreeNode root = new PlottableNode(ROOT_OBJECT, null);
+		// construct the data
+		for (int i = 0; i < _myData.size(); i++) {
+			final Layer thisL = _myData.elementAt(i);
+
+			root.add(makeLayer(thisL, thisL, treeCache));
+		}
+
+		// create a new tree based on this data
+		final JTree tmp = new JTree(root);
+
+		// and put the data into our existing tree
+		_myTree.setModel(tmp.getModel());
+
+		if (cur != 0) {
+			// highlight the existing selection again
+			_myTree.expandRow(cur);
+			_myTree.setSelectionRow(cur);
+
+		}
+		if (selectionTreePath != null) {
+			_myTree.expandPath(selectionTreePath);
+			_myTree.scrollPathToVisible(selectionTreePath);
+			_myTree.setSelectionPath(selectionTreePath);
+		}
+
+		// trigger a repaint
+		_myTree.invalidate();
+	}
+
+	/**
+	 * the main data has changed - do a fresh pass
+	 */
+	@Override
+	public void dataExtended(final Layers theData) {
+		final Runnable runner = new Runnable() {
+			@Override
+			public void run() {
+				updateData();
+			}
+		};
+
+		updateInThread(runner);
+	}
+
+	/**
+	 * the main data has changed - do a fresh pass
+	 */
+	@Override
+	public void dataModified(final Layers theData, final Layer changedLayer) {
+		if (changedLayer != null) {
+			myUpdateInThread(changedLayer);
+		} else {
+			final Runnable runner = new Runnable() {
+				@Override
+				public void run() {
+					updateData();
+				}
+			};
+			updateInThread(runner);
+		}
+	}
+
+	/**
+	 * the main data has changed - do a fresh pass
+	 */
+	@Override
+	public void dataReformatted(final Layers theData, final Layer changedLayer) {
+		// we do a wierd update here, to force the tree to reset the visibility
+		// flags of nodes in the tree
+		_myTree.paintImmediately(_myTree.getBounds());
+	}
+
+	@Override
+	public void doClose() {
+		super.doClose();
+
+		// remove us from the data
+		_myData.removeDataExtendedListener(this);
+		_myData.removeDataModifiedListener(this);
+		_myData.removeDataReformattedListener(this);
+
+		// and reset everything else
+		_myData = null;
+		_myParent = null;
+		_myTree.removeAll();
+		_myTree = null;
+		_myNodes = null;
+
+	}
+
+	/**
+	 * reset button has been pressed, process it
+	 */
+	@Override
+	public void doReset() {
+		// rescan the tree, of course
+		final Runnable runner = new Runnable() {
+			@Override
+			public void run() {
+				updateData();
+			}
+		};
+		updateInThread(runner);
+	}
+
+	/**
+	 * process a double-click for this tree node
+	 */
+	protected void editThis(final TreeNode node) {
+		if (node instanceof DefaultMutableTreeNode) {
+			final DefaultMutableTreeNode tn = (DefaultMutableTreeNode) node;
+			final Object data = tn.getUserObject();
+			if (data instanceof MWC.GUI.Editable) {
+				final Editable editable = (Editable) data;
+				if (editable.hasEditor()) {
+					// get the toolparent object
+					final ToolParent tp = getToolParent();
+
+					// did we get a valid toolparent?
+					if (tp != null) {
+						// set it to busy
+						tp.setCursor(java.awt.Cursor.WAIT_CURSOR);
+					}
+
+					// open the editor
+					_thePanel.addEditor(editable.getInfo(), null);
+
+					// reset the cursor
+					if (tp != null) {
+						tp.restoreCursor();
+					}
+				} // whether this has an editor
+			} // if this is editable
+
+			else if (data instanceof String) {
+				final String layerName = (String) data;
+				final Layer thisL = _myData.findLayer(layerName);
+				if (thisL.hasEditor())
+					_thePanel.addEditor(thisL.getInfo(), null);
+			}
+		}
+	}
+
+	/**
+	 * return the updated data object - not really used.
+	 */
+	protected Layers getData() {
+		return _myData;
+	}
+
+	/**
+	 * get the top-level layer which contains this node
+	 */
+	protected Layer getTopLayerFor(final TreeNode node) {
+		Layer res = null;
+
+		// we need to remember the "previous" layer before we get to the head, so
+		// keep it in this object
+		DefaultMutableTreeNode currentData = (DefaultMutableTreeNode) node;
+
+		// we have to walk back upwards until the user data in the parent object is
+		// the word "data"
+		DefaultMutableTreeNode parentData = (DefaultMutableTreeNode) node.getParent();
+		while (!parentData.getUserObject().equals(ROOT_OBJECT)) {
+			// remember this (possibly valid) layer
+			currentData = parentData;
+
+			// retrieve this parent's layer
+			parentData = (DefaultMutableTreeNode) parentData.getParent();
+		}
+
+		// so the parentData object was the root - the previous one must be the
+		// top-level layer
+		res = (Layer) currentData.getUserObject();
+
+		return res;
+	}
+
+	protected DefaultMutableTreeNode getTreeNode(final DefaultMutableTreeNode parent, final String nodeText,
+			final Object object) {
+		final TreeModel model = _myTree.getModel();
+
+		DefaultMutableTreeNode root = null;
+		if (parent == null) {
+			root = (DefaultMutableTreeNode) model.getRoot();
+		} else {
+			root = parent;
+		}
+		DefaultMutableTreeNode child;
+		final int childrenCount = root.getChildCount();
+		for (int i = 0; i < childrenCount; i++) {
+			child = (DefaultMutableTreeNode) root.getChildAt(i);
+			if (object == child.getUserObject()) {
+				return child;
+			}
+		}
+		return null;
+	}
+
+	private TreeNode getTreeNodeConstantTime(final HashMap<Object, Object> _treeCache, final Object node) {
+		return (TreeNode) _treeCache.get(node);
+	}
+
+	/**
+	 * construct the form
+	 */
+
+	protected void initForm() {
+		initForm(false);
+	}
+
+	protected void initForm(final boolean hideLegacyButtons) {
+		// set the name
+		super.setName("Layer Manager");
+
+		_myTree = new JTree(_myNodes);
+		_myTree.setName("Layer Tree");
+
+		final PlottableRenderer renderer = new PlottableRenderer();
+		_myTree.setCellRenderer(renderer);
+		final PlottableNodeEditor editor = new PlottableNodeEditor();
+		_myTree.setCellEditor(new ImmediateEditor(_myTree, renderer, editor));
+		_myTree.setEditable(true);
+		_myTree.setRowHeight(0);
+		// we use double-click to edit a node, so prevent the double-click from
+		// opening
+		// up a tree node. We do this by indicating that a triple-click is required
+		// to open a tree node.
+		_myTree.setToggleClickCount(3);
+
+		_myTree.getSelectionModel().setSelectionMode(TreeSelectionModel.DISCONTIGUOUS_TREE_SELECTION);
+
+		_myTree.addMouseListener(new MouseAdapter() {
+			@Override
+			public void mouseClicked(final MouseEvent e) {
+				TreeNode node = null;
+
+				// get the node for this click
+				final int row = _myTree.getRowForLocation(e.getX(), e.getY());
+				if (row != -1) {
+					final TreePath path = _myTree.getPathForRow(row);
+					node = (TreeNode) path.getLastPathComponent();
+				} else {
+					_myTree.clearSelection();
+					return;
+				}
+
+				// is this a right-click
+				if ((e.getModifiersEx() & InputEvent.META_DOWN_MASK) != 0) {
+					// did we click on a node?
+					if (node == null) {
+						// do nothing
+						showMenuFor(null, e.getPoint());
+					} else {
+						// try to get the plottable to represent this
+						showMenuFor(node, e.getPoint());
+					}
+				} else
+				// in that case it must be a left click
+				{
+					// is this a double-click?
+					if (e.getClickCount() == 2) {
+						if (node != null)
+							editThis(node);
+					}
+				}
+			}
+		});
+
+		this.setLayout(new BorderLayout());
+		_myPane = new JScrollPane(_myTree);
+		add(_myPane, java.awt.BorderLayout.CENTER);
+
+		if (!hideLegacyButtons) {
+			// do the 'add' button
+			final JButton addBtn = new JButton("Add layer");
+			addBtn.addActionListener(new ActionListener() {
+				@Override
+				public void actionPerformed(final ActionEvent e) {
+					addLayer();
+				}
+			});
+
+			// do the 'refresh' button
+			final JButton refreshBtn = new JButton("Update view");
+			refreshBtn.addActionListener(new ActionListener() {
+				@Override
+				public void actionPerformed(final ActionEvent e) {
+					doReset();
+				}
+			});
+
+			btnHolder = new JPanel();
+			btnHolder.setLayout(new java.awt.GridLayout(1, 0));
+			btnHolder.add(addBtn);
+			btnHolder.add(refreshBtn);
+			add(btnHolder, java.awt.BorderLayout.NORTH);
+		}
+
+	}
+
+	private void loadThisTreeCache(final HashMap<Object, Object> _treeCache, final DefaultMutableTreeNode layer) {
+		final int childrenCount = layer.getChildCount();
+		for (int i = 0; i < childrenCount; i++) {
+			final DefaultMutableTreeNode child = (DefaultMutableTreeNode) layer.getChildAt(i);
+
+			_treeCache.put(child.getUserObject(), child);
+			loadThisTreeCache(_treeCache, child);
+		}
+	}
+
+	private void loadTreeCache(final HashMap<Object, Object> _treeCache) {
+		final TreeModel model = _myTree.getModel();
+
+		final DefaultMutableTreeNode root = (DefaultMutableTreeNode) model.getRoot();
+
+		loadThisTreeCache(treeCache, root);
+	}
+
+	/**
+	 * recursive method to pass through a layer, creating sub-layers for any layers
+	 * we find
+	 */
+	protected DefaultMutableTreeNode makeLayer(final Layer thisLayer, final Layer theTopLayer,
+			final HashMap<Object, Object> _treeCache) {
+		// create the node
+		final DefaultMutableTreeNode thisL = new PlottableNode(thisLayer, theTopLayer);
+
+		// and work through the elements of this layer
+		final Enumeration<Editable> enumer = thisLayer.elements();
+		if (enumer != null) {
+			while (enumer.hasMoreElements()) {
+				final Plottable pl = (Plottable) enumer.nextElement();
+				if (pl instanceof MWC.GUI.Layer) {
+					// hey, let's get recursive!
+					final Layer otherLayer = (Layer) pl;
+					thisL.add(makeLayer(otherLayer, theTopLayer, _treeCache));
+				} else {
+					// hey, it's a leaf - just add it
+					final PlottableNode newNode = new PlottableNode(pl, theTopLayer);
+					thisL.add(newNode);
+					_treeCache.put(pl, newNode);
+				}
+			}
+		}
+		((DefaultTreeModel) _myTree.getModel()).reload(thisL);
+		_treeCache.put(thisLayer, thisL);
+		return thisL;
+	}
+
+	private void myUpdateInThread(final Layer changedLayer) {
+		// in case only the narratives have changed refresh only those.
+		final Runnable runner;
+		runner = new Runnable() {
+			@Override
+			public void run() {
+				updateThisLayer(changedLayer);
+			}
+		};
+		updateInThread(runner);
+	}
+
+	public void resetTree() {
+		_myData.clear();
+		treeCache.clear();
+		createAndInitializeTree();
+
+	}
+
+	protected void setCellEditor(final TreeCellEditor cellEditor) {
+		_myTree.setCellEditor(cellEditor);
+	}
+
+	protected void setCellRenderer(final TreeCellRenderer cellRenderer) {
+		_myTree.setCellRenderer(cellRenderer);
+	}
+
+	/**
+	 * this is where we receive the data we are plotting, effectively the
+	 * constructor
+	 */
+	@Override
+	public void setObject(final Object data) {
+		_myData = (Layers) data;
+
+		// add us as a listener to the data
+		_myData.addDataExtendedListener(this);
+		_myData.addDataModifiedListener(this);
+		_myData.addDataReformattedListener(this);
+
+		initForm();
+
+		createAndInitializeTree();
+	}
+
+	/**
+	 * here's the data
+	 *
+	 * @param theParent the parent object
+	 */
+	@Override
+	public void setParent(final ToolParent theParent) {
+		_myParent = theParent;
+	}
+
+	public void showButtonPanel(final boolean show) {
+		if (btnHolder != null) {
+			btnHolder.setVisible(show);
+		}
+
+	}
+
+	/**
+	 * show a right-click menu for this node
+	 */
+	protected void showMenuFor(final TreeNode node, final Point thePoint) {
+
+		Layer parentLayer = null;
+
+		Layer topLayer = null;
+
+		Object data = null;
+		Plottable thePlottable = null;
+		DefaultMutableTreeNode tn = null;
+
+		// just see if we have a null node (ie the blank area of the layer
+		// manager was selected
+		if (node == null) {
+			data = null;
+			thePlottable = null;
+		} else {
+			// see if our right-click helper is created
+			tn = (DefaultMutableTreeNode) node;
+			data = tn.getUserObject();
+		}
+
+		if (tn != null)
+			if (data instanceof MWC.GUI.Plottable) {
+				// well, we've found the item to edit, let's sort out its parent
+				thePlottable = (Plottable) data;
+
+				topLayer = getTopLayerFor(tn);
+
+				// has the right-click been on the background?
+				if (data instanceof MWC.GUI.Layers) {
+					parentLayer = null;
+					topLayer = null;
+				}
+				// check if this item is a layer itself
+				else if (data instanceof MWC.GUI.Layer) {
+					parentLayer = (MWC.GUI.Layer) data;
+
+					// and just check if it is a top-level layer, which must be deleted
+					// from
+					// the Layers object itself
+					if (topLayer == data) {
+						// ok, forget the top layer, since we delete it from the Layers
+						// object
+						topLayer = null;
+					} else {
+						// so, whilst this is a layer, it isn't a top level one, so we need
+						// to
+						// identify it's parent
+
+						// find the layer parent for this node
+						final DefaultMutableTreeNode pr = (DefaultMutableTreeNode) tn.getParent();
+
+						if (pr.getUserObject() instanceof MWC.GUI.Layer) {
+							// the parent is clearly a layer
+							parentLayer = (MWC.GUI.Layer) pr.getUserObject();
+						} else
+							MWC.Utilities.Errors.Trace
+									.trace("Failed to find parent layer for:" + tn + ". Please report to maintainer");
+					}
+
+				} else {
+
+					// find the layer parent for this node
+					final DefaultMutableTreeNode pr = (DefaultMutableTreeNode) tn.getParent();
+
+					if (pr.getUserObject() instanceof MWC.GUI.Layer) {
+						// the parent is clearly a layer
+						parentLayer = (MWC.GUI.Layer) pr.getUserObject();
+					}
+				}
+			}
+
+		JPopupMenu thePopup = null;
+
+		// see if we have found one!
+		if (thePlottable != null) {
+			// check we can get a right-click-editor.
+			// Note: we may not have one for Debrief-Lite
+			final RightClickEdit editor = _myData.getEditor();
+			if (editor != null) {
+				final java.util.Vector<PlottableMenuCreator> extras = editor.getExtraPlottableEditors(getPanel());
+				thePopup = RightClickEdit.createMenuFor(thePlottable, thePoint, parentLayer, _thePanel, _myData, extras,
+						topLayer);
+
+			}
+		}
+
+		// just check if we are trying paste into layers
+		if (node == null) {
+			final MWC.GUI.Tools.Operations.RightClickPasteAdaptor pr = new MWC.GUI.Tools.Operations.RightClickPasteAdaptor();
+
+			thePopup = new JPopupMenu();
+
+			pr.createMenu(thePopup, null, thePoint, _thePanel, null, _myData, null);
+
+		}
+
+		if (thePopup != null)
+			if (thePopup.getSubElements().length > 0) {
+				this.add(thePopup);
+
+				// move the origin of the mouse event (since we're in a scrolling
+				// window)
+				final Point origin = _myPane.getViewport().getViewPosition();
+				thePoint.translate(-origin.x, -origin.y);
+
+				// and now show it
+				thePopup.show(this, thePoint.x, thePoint.y);
+			}
+
+	}
+
+	/**
+	 * have a fresh pass through the data
+	 */
+	protected void updateData() {
+		// find out which node is currently visible
+		final int[] selections = _myTree.getSelectionRows();
+		int cur = 0;
+		if (selections != null && selections.length > 0) {
+			cur = _myTree.getSelectionRows()[0];
+		}
+		// get the root element
+		final DefaultMutableTreeNode root = (DefaultMutableTreeNode) _myTree.getModel().getRoot();
+
+		// ok, capture the top level elements
+		// capture the children of this layer, since we'll remove any that
+		// don't get used
+		final HashSet<MutableTreeNode> children = new HashSet<MutableTreeNode>();
+		final int kids = root.getChildCount();
+		for (int i = 0; i < kids; i++) {
+			final TreeNode item = root.getChildAt(i);
+			children.add((MutableTreeNode) item);
+		}
+
+		// construct the data
+		for (int i = 0; i < _myData.size(); i++) {
+			final Layer thisL = _myData.elementAt(i);
+			final DefaultMutableTreeNode rootNode = (DefaultMutableTreeNode) getTreeNodeConstantTime(treeCache, thisL);
+			if (rootNode == null || rootNode.getParent() == null) {
+				root.add(makeLayer(thisL, thisL, treeCache));
+				((DefaultTreeModel) _myTree.getModel()).reload();
+			} else {
+				updateLayer(root, thisL, thisL);
+				children.remove(rootNode);
+			}
+		}
+		if (cur != 0) {
+			_myTree.setSelectionRow(cur);
+		}
+
+		// did we leave any?
+		if (!children.isEmpty()) {
+			// ok, we've got some stagglers to get rid of
+			for (final MutableTreeNode node : children) {
+				root.remove(node);
+			}
+			// reload the tree
+			((DefaultTreeModel) _myTree.getModel()).reload(root);
+		}
+
+		// trigger a repaint
+		_myTree.invalidate();
+
+	}
+
+	protected DefaultMutableTreeNode updateLayer(final DefaultMutableTreeNode root, final Layer thisLayer,
+			final Layer theTopLayer) {
+		// create the node
+		final DefaultMutableTreeNode thisL = (DefaultMutableTreeNode) getTreeNodeConstantTime(treeCache, thisLayer);
+
+		// capture the children of this layer, since we'll remove any that
+		// don't get used
+		final ArrayList<MutableTreeNode> children = new ArrayList<MutableTreeNode>();
+		final int kids = thisL.getChildCount();
+		for (int i = 0; i < kids; i++) {
+			final TreeNode item = thisL.getChildAt(i);
+			children.add((MutableTreeNode) item);
+		}
+
+		// we're doing too many layer updates. Keep track of if we need to do it
+		boolean needToReloadThisLayer = false;
+
+		final HashSet<TreeNode> reloadedNodes = new HashSet<TreeNode>();
+
+		// and work through the elements of this layer
+		final Enumeration<Editable> enumer = thisLayer.elements();
+		if (enumer != null) {
+			while (enumer.hasMoreElements()) {
+				final Plottable pl = (Plottable) enumer.nextElement();
+				if (pl instanceof MWC.GUI.Layer) {
+					// hey, let's get recursive!
+					final Layer otherLayer = (Layer) pl;
+					final DefaultMutableTreeNode otherL = (DefaultMutableTreeNode) getTreeNodeConstantTime(treeCache,
+							otherLayer);
+					if (otherL != null) {
+						updateLayer(thisL, otherLayer, theTopLayer);
+						children.remove(otherL);
+					} else {
+						thisL.add(makeLayer(otherLayer, theTopLayer, treeCache));
+					}
+				} else {
+					// hey, it's a leaf - just add it
+					final DefaultMutableTreeNode nodeL = (DefaultMutableTreeNode) getTreeNodeConstantTime(treeCache,
+							pl);
+					if (nodeL == null) {
+						final PlottableNode node = new PlottableNode(pl, theTopLayer);
+						treeCache.put(pl, node);
+						thisL.add(node);
+						needToReloadThisLayer = true;
+					} else {
+
+						if (nodeL.getParent() == null) {
+							// node is not on the tree, so add to thisL, because we are iterating through
+							// thisL
+							thisL.add(nodeL);
+						}
+						// reload just that node that was modified
+						final TreeNode parent = nodeL.getParent();
+						// Lets reload it only once
+						if (!reloadedNodes.contains(parent)) {
+							reloadedNodes.add(parent);
+						}
+
+						// ok, we've used this one
+						children.remove(nodeL);
+					}
+				}
+			}
+		}
+
+		for (final TreeNode node : reloadedNodes) {
+			((DefaultTreeModel) _myTree.getModel()).reload(node);
+			// ((DefaultTreeModel) _myTree.getModel()).reload(node);
+		}
+
+		if (needToReloadThisLayer) {
+			((DefaultTreeModel) _myTree.getModel()).reload(thisL);
+		}
+
+		if (!children.isEmpty()) {
+			// ok, we've got some stagglers to get rid of
+			for (final MutableTreeNode node : children) {
+				thisL.remove(node);
+			}
+			// reload just that node that was modified
+			((DefaultTreeModel) _myTree.getModel()).reload(thisL);
+		}
+		return thisL;
+	}
+
+	private void updateThisLayer(final Layer changedLayer) {
+		loadTreeCache(treeCache);
+		final TreeNode treeNode = getTreeNodeConstantTime(treeCache, changedLayer);
+		if (treeNode != null) {
+			updateLayer((DefaultMutableTreeNode) _myTree.getModel().getRoot(), changedLayer, changedLayer);
+		}
+	}
+
+}