/*
 *    Debrief - the Open Source Maritime Analysis Application
 *    http://debrief.info
 *
 *    (C) 2000-2014, PlanetMayo Ltd
 *
 *    This library is free software; you can redistribute it and/or
 *    modify it under the terms of the Eclipse Public License v1.0
 *    (http://www.eclipse.org/legal/epl-v10.html)
 *
 *    This library is distributed in the hope that it will be useful,
 *    but WITHOUT ANY WARRANTY; without even the implied warranty of
 *    MERCHANTABILITY or FITNESS FOR A PARTICULAR PURPOSE. 
 */
// $RCSfile: SymbolFactory.java,v $
// @author $Author: Ian.Mayo $
// @version $Revision: 1.7 $
// $Log: SymbolFactory.java,v $
// Revision 1.7  2004/11/09 10:16:45  Ian.Mayo
// Provide MPA symbol support
//
// Revision 1.6  2004/08/31 09:38:13  Ian.Mayo
// Rename inner static tests to match signature **Test to make automated testing more consistent
//
// Revision 1.5  2004/08/25 11:22:15  Ian.Mayo
// Remove main methods which just run junit tests
//
// Revision 1.4  2004/08/20 13:34:13  Ian.Mayo
// Implement inspection recommendations to overcome hidden parent objects, let CoreDecision handle the activity bits.
//
// Revision 1.3  2004/05/25 15:37:28  Ian.Mayo
// Commit updates from home
//
// Revision 1.1.1.1  2004/03/04 20:31:23  ian
// no message
//
// Revision 1.2  2003/11/21 09:09:31  Ian.Mayo
// Include missing symbol types
//
// Revision 1.1.1.1  2003/07/17 10:07:34  Ian.Mayo
// Initial import
//
// Revision 1.10  2003-02-14 11:15:26+00  ian_mayo
// Updated (tidied) list of symbol type char identifiers
//
// Revision 1.9  2003-02-14 10:18:10+00  ian_mayo
// Provide support for single-letter symbol definitions (as used in Replay file)
//
// Revision 1.8  2003-02-08 16:50:50+00  ian_mayo
// Added catch-all for general sonar buoy
//
// Revision 1.7  2002-10-30 15:36:17+00  ian_mayo
// minor tidying
//
// Revision 1.6  2002-10-11 08:35:03+01  ian_mayo
// minor tidying
//
// Revision 1.5  2002-09-24 11:00:09+01  ian_mayo
// Add Torpedo model
//
// Revision 1.4  2002-05-28 09:25:53+01  ian_mayo
// after switch to new system
//
// Revision 1.1  2002-05-28 09:14:21+01  ian_mayo
// Initial revision
//
// Revision 1.3  2002-04-26 16:02:40+01  ian_mayo
// Add the missile symbol
//
// Revision 1.2  2002-04-22 13:29:06+01  ian_mayo
// Put square constructor back in
//
// Revision 1.1  2002-04-11 14:01:05+01  ian_mayo
// Initial revision
//
// Revision 1.1  2001-09-25 16:33:41+01  administrator
// Give symbol handler a second chance
//
// Revision 1.0  2001-07-17 08:43:14+01  administrator
// Initial revision
//
// Revision 1.6  2001-01-21 21:37:44+00  novatech
// make Square a type of buoy symbol
//
// Revision 1.5  2001-01-18 13:21:09+00  novatech
// add minesweeper, move kingpin grouping
//
// Revision 1.4  2001-01-18 09:27:53+00  novatech
// put datum into correct group
//
// Revision 1.3  2001-01-17 13:26:39+00  novatech
// All property editors which return a subset of the full range of symbols
//
// Revision 1.2  2001-01-16 19:27:00+00  novatech
// tidied up, now up and running
//
// Revision 1.1  2001-01-03 13:42:15+00  novatech
// Initial revision
//
// Revision 1.1.1.1  2000/12/12 21:49:16  ianmayo
// initial version
//
// Revision 1.2  2000-11-17 09:06:34+00  ian_mayo
// white space only
//
// Revision 1.1  1999-10-12 15:36:38+01  ian_mayo
// Initial revision
//
// Revision 1.1  1999-07-27 10:50:38+01  administrator
// Initial revision
//
// Revision 1.1  1999-07-07 11:10:05+01  administrator
// Initial revision
//
// Revision 1.1  1999-06-16 15:37:58+01  sm11td
// Initial revision
//
// Revision 1.1  1999-01-31 13:33:03+00  sm11td
// Initial revision
//

package MWC.GUI.Shapes.Symbols;


/**
 * note Currently using Factory. Potentially switch to Abstract Factory, only reading in required
 * shapes from file as they are used patterns Factory (just receive name of shape, let classes
 * produce actual shape)
 */
public final class SymbolFactory
{

  public static final String KINGPIN = "Kingpin";

  public static final String BARRA = "Barra";

  public static final String LOFAR = "Lofar";

  public static final String DIFAR = "Difar";

  public static final String ACTIVE = "Active";

  public static final String HIDAR = "Hidar";

  public static final String MPA = "MPA";

  public static final String DESTROYER = "Destroyer";

  public static final String UNKNOWN = "Unknown";

  public static final String TROOP_CARRIER = "Troop_Carrier";

  public static final String CRUISER = "Cruiser";

  public static final String CARRIER = "Carrier";

  public static final String TA_FRIGATE = "TA Frigate";

  public static final String MINESWEEPER = "Minesweeper";

  public static final String FRIGATE = "Frigate";

  public static final String AIRCRAFT = "Aircraft";

  public static final String HELICOPTER = "Helicopter";

  public static final String FILLED_CIRCLE = "FilledCircle";

  public static final String FILLED_SQUARE = "FilledSquare";

  public static final String FISHING_VESSEL = "Fishing_Vessel";

  public static final String SCALED_FRIGATE = "ScaledFrigate";

  public static final String TORPEDO = "Torpedo";

  public static final String SCALED_SUBMARINE = "ScaledSubmarine";

  public static final String SQUARE = "Square";

  public static final String CIRCLE = "Circle";

  public static final String CROSS = "Cross";

  public static final String REFERENCE_POSITION = "Reference Position";

  public static final String WRECK = "Wreck";

  public static final String DATUM = "Datum";

  public static final String MERCHANT = "Merchant";

  public static final String SUBMARINE = "Submarine";

  public static final String DEFAULT_SYMBOL_TYPE = "S";

  /**
   * Where we are going to store the icons
   */
  public static final String SVG_FOLDER = "svg";

  /**
   * Value to be used in the custom format SVG_FORMAT_PREFIX:<File Name>
   */
  public static final String SVG_FORMAT_PREFIX = "svg";

  public static final String SVG_EXTENSION = ".svg";

  public static final String MERCHANT_SVG = SVG_FORMAT_PREFIX + ":Merchant SVG";

  /**
   */
  private static SymbolFactory _theFactory;
  /**
   * String[] _theList
   */
  private static String[] _theList;
  /**
   * the list of names of buoys
   */
  private static String[] _theBuoyList;
  /**
   * the list of names of vessels
   */
  private static String[] _theVesselList;
  /**
   * list with the svg names with the following format. svg:Cruiser
   */
  private static String[] _theSVGList;
  /**
   * java.util.HashMap _theSymbols
   */
  private java.util.HashMap<String, PlainSymbol> _theSymbols;

  /**
   * the list of one character identifiers used for import/export to/from Replay File Format
   */
  private static java.util.HashMap<String, String> _theVesselIds;

  //////////////////////////////////////////////////
  // constructor
  /**
   * //////////////////////////////////////////////////
   */
  private SymbolFactory()
  {
  }

  //////////////////////////////////////////////////
  // static functions
  //////////////////////////////////////////////////

  /**
   * create a symbol using the given identifier, else return null
   */
  static public PlainSymbol createSymbol(final String symbolType)
  {

    if (symbolType == null)
      return null;

    // check we have our factory
    checkFactory();

    // get the class for this symbol
    PlainSymbol symClass = _theFactory._theSymbols.get(symbolType);

    // did we find it?
    if (symClass == null)
    {
      // ok, try it the long way
      final java.util.Iterator<String> it = _theFactory._theSymbols.keySet()
          .iterator();
      while (it.hasNext())
      {
        final String thisKey = (String) it.next();
        if (thisKey != null)
        {
          if (thisKey.toUpperCase().equals(symbolType.toUpperCase()))
          {
            symClass = _theFactory._theSymbols.get(thisKey);
            break;
          }
        }
      }
    }

    PlainSymbol res = null;
    if (symClass != null)
    {
      try
      {
<<<<<<< HEAD
        int colonIndex = symbolType.indexOf(":");
        if (colonIndex < 0)
        {
          // create it
          final Object newSym = symClass.newInstance();

          // convert to correct type
          res = (PlainSymbol) newSym;
        }
        else
        {
          String fileName = symbolType.substring(colonIndex + 1);

          // We create the object.

          res = new MWC.GUI.Shapes.Symbols.SVG.SVGShape(fileName);
        }
=======
        // create it
        res = symClass.create();
>>>>>>> 996e9e55
      }
      catch (final Exception ill)
      {
        //
        MWC.Utilities.Errors.Trace.trace(ill,
            "Failed to create new symbol, unable to create new instance");
      }
    }
    else
    {
      MWC.Utilities.Errors.Trace.trace("Failed to create symbol, string type:"
          + symbolType + " not found");
    }

    return res;
  }

  /**
   * create a symbol using the given identifier, else return null
   */
  static public String createSymbolFromId(final String charAsString)
  {
    String res = null;

    // check we have our factory
    checkFactory();

    // ok, try it the long way
    final java.util.Iterator<String> it = _theVesselIds.values().iterator();
    final java.util.Iterator<String> keyIterator = _theVesselIds.keySet().iterator();
    while (it.hasNext())
    {
      final String thisKey = (String) it.next();
      final String thisSymbolName = (String) keyIterator.next();

      if (thisKey != null)
      {
        if (thisKey.toUpperCase().equals(charAsString))
        {
          res = thisSymbolName;
          break;
        }
      }
    }

    return res;
  }

  public static String findIdForSymbolType(final String type)
  {
    String res = null;

    checkFactory();

    // first try using the default case
    res = (String) _theVesselIds.get(type);

    // do we need to try a case-insensitive comparison
    if (res == null)
    {
      final String typeUpper = type.toUpperCase();
      final java.util.Iterator<String> iter = _theVesselIds.keySet().iterator();
      while (iter.hasNext())
      {
        final String thisKey = (String) iter.next();
        if (thisKey.toUpperCase().equals(typeUpper))
        {
          res = findIdForSymbolType(thisKey);
          break;
        }
      }
    }

    return res;
  }

  /**
   * return a list of symbols available
   */
  static public String[] getSymbolList()
  {
    checkFactory();

    return _theList;
  }

  /**
   * return a list of buoy symbols available
   */
  static public String[] getBuoySymbolList()
  {
    checkFactory();

    return _theBuoyList;
  }

  /**
   * return a list of buoy symbols available
   */
  static public String[] getVesselSymbolList()
  {
    checkFactory();

    return _theVesselList;
  }

  /**
   * return a list of SVG icons available
   */
  static public String[] getSVGList()
  {
    checkFactory();

    return _theSVGList;
  }

  /**
   * checkFactory
   */
  static private void checkFactory()
  {
    if (_theFactory == null)
    {
      _theFactory = new SymbolFactory();
      _theFactory._theSymbols = new java.util.HashMap<String, PlainSymbol>();

      /////////////////////////////////////////
      // first the vessels
      /////////////////////////////////////////
<<<<<<< HEAD
      final java.util.HashMap<String, Class<?>> vessels =
          new java.util.HashMap<String, Class<?>>();
      vessels.put(HELICOPTER,
          MWC.GUI.Shapes.Symbols.Vessels.HelicopterSym.class);
      vessels.put(AIRCRAFT, MWC.GUI.Shapes.Symbols.Vessels.AircraftSym.class);
      vessels.put("ScaledAmphib",
          MWC.GUI.Shapes.Symbols.Vessels.ScaledAmphibSym.class);
      vessels.put("ScaledContainer",
          MWC.GUI.Shapes.Symbols.Vessels.ScaledContainerSym.class);
      vessels.put(SCALED_FRIGATE,
          MWC.GUI.Shapes.Symbols.Vessels.ScaledFrigateSym.class);
      vessels.put("ScaledLPG",
          MWC.GUI.Shapes.Symbols.Vessels.ScaledLPGSym.class);
      vessels.put("ScaledMerchant",
          MWC.GUI.Shapes.Symbols.Vessels.ScaledMerchantSym.class);
      vessels.put(SCALED_SUBMARINE,
          MWC.GUI.Shapes.Symbols.Vessels.ScaledSubmarineSym.class);
      vessels.put("ScaledVessel",
          MWC.GUI.Shapes.Symbols.Vessels.ScaledVesselSym.class);
      vessels.put(SUBMARINE, MWC.GUI.Shapes.Symbols.Vessels.SubmergedSub.class);
      vessels.put("Missile", MWC.GUI.Shapes.Symbols.Vessels.MissileSym.class);
      vessels.put(TORPEDO, MWC.GUI.Shapes.Symbols.Vessels.TorpedoSym.class);
      vessels.put(CARRIER,
          MWC.GUI.Shapes.Symbols.Vessels.AircraftCarrierSym.class);
      vessels.put(CRUISER, MWC.GUI.Shapes.Symbols.Vessels.CruiserSym.class);
      vessels.put(DESTROYER, MWC.GUI.Shapes.Symbols.Vessels.DestroyerSym.class);
      vessels.put(FRIGATE, MWC.GUI.Shapes.Symbols.Vessels.FrigateSym.class);
      vessels.put(TA_FRIGATE,
          MWC.GUI.Shapes.Symbols.Vessels.TAFrigateSym.class);
      vessels.put(FISHING_VESSEL,
          MWC.GUI.Shapes.Symbols.Vessels.FishingVesselSym.class);
      vessels.put(MERCHANT, MWC.GUI.Shapes.Symbols.Vessels.MerchantSym.class);
      vessels.put(UNKNOWN, MWC.GUI.Shapes.Symbols.Vessels.UnknownSym.class);
      vessels.put(MINESWEEPER,
          MWC.GUI.Shapes.Symbols.Vessels.MinesweeperSym.class);
      vessels.put(MERCHANT, MWC.GUI.Shapes.Symbols.Vessels.MerchantSym.class);
      vessels.put(TROOP_CARRIER,
          MWC.GUI.Shapes.Symbols.Vessels.TroopCarrierSym.class);

      vessels.put("Oiler",
          MWC.GUI.Shapes.Symbols.Vessels.FishingVesselSym.class);
=======
      final java.util.HashMap<String, PlainSymbol> vessels = new java.util.HashMap<String, PlainSymbol>();
      vessels.put(HELICOPTER, new MWC.GUI.Shapes.Symbols.Vessels.HelicopterSym());
      vessels.put(AIRCRAFT, new MWC.GUI.Shapes.Symbols.Vessels.AircraftSym());
      vessels.put("ScaledAmphib", new MWC.GUI.Shapes.Symbols.Vessels.ScaledAmphibSym());
      vessels.put("ScaledContainer", new MWC.GUI.Shapes.Symbols.Vessels.ScaledContainerSym());
      vessels.put(SCALED_FRIGATE, new MWC.GUI.Shapes.Symbols.Vessels.ScaledFrigateSym());
      vessels.put("ScaledLPG", new MWC.GUI.Shapes.Symbols.Vessels.ScaledLPGSym());
      vessels.put("ScaledMerchant", new MWC.GUI.Shapes.Symbols.Vessels.ScaledMerchantSym());
      vessels.put(SCALED_SUBMARINE, new MWC.GUI.Shapes.Symbols.Vessels.ScaledSubmarineSym());
      vessels.put("ScaledVessel", new MWC.GUI.Shapes.Symbols.Vessels.ScaledVesselSym());
      vessels.put(SUBMARINE, new MWC.GUI.Shapes.Symbols.Vessels.SubmergedSub());
      vessels.put("Missile", new MWC.GUI.Shapes.Symbols.Vessels.UnknownSym("Missile"));
      vessels.put(TORPEDO, new MWC.GUI.Shapes.Symbols.Vessels.UnknownSym(TORPEDO));
      vessels.put(CARRIER, new MWC.GUI.Shapes.Symbols.Vessels.AircraftCarrierSym());
      vessels.put(CRUISER, new MWC.GUI.Shapes.Symbols.Vessels.CruiserSym());
      vessels.put(DESTROYER, new MWC.GUI.Shapes.Symbols.Vessels.DestroyerSym());
      vessels.put(FRIGATE, new MWC.GUI.Shapes.Symbols.Vessels.FrigateSym());
      vessels.put(TA_FRIGATE, new MWC.GUI.Shapes.Symbols.Vessels.TAFrigateSym());
      vessels.put(FISHING_VESSEL, new MWC.GUI.Shapes.Symbols.Vessels.FishingVesselSym());
      vessels.put(MERCHANT, new MWC.GUI.Shapes.Symbols.Vessels.MerchantSym());
      vessels.put(UNKNOWN, new MWC.GUI.Shapes.Symbols.Vessels.UnknownSym());
      vessels.put(MINESWEEPER, new MWC.GUI.Shapes.Symbols.Vessels.MinesweeperSym());
      vessels.put(TROOP_CARRIER, new MWC.GUI.Shapes.Symbols.Vessels.TroopCarrierSym());

      vessels.put("Oiler", new MWC.GUI.Shapes.Symbols.Vessels.FishingVesselSym());
>>>>>>> 996e9e55

      // add some other (A SSET related) items
      vessels.put(MPA, new MWC.GUI.Shapes.Symbols.Vessels.AircraftSym(MPA));

      _theVesselIds = new java.util.HashMap<String, String>();
      _theVesselIds.put(UNKNOWN, "@");
      _theVesselIds.put(AIRCRAFT, "A");
      _theVesselIds.put(CARRIER, "C");
      _theVesselIds.put(DESTROYER, "D");
      _theVesselIds.put(FILLED_SQUARE, "E");
      _theVesselIds.put(FRIGATE, "F");
      _theVesselIds.put(FILLED_CIRCLE, "G");
      _theVesselIds.put(HELICOPTER, "H");
      _theVesselIds.put(CROSS, "I");
      _theVesselIds.put(SQUARE, "J");
      _theVesselIds.put(DATUM, "K");
      _theVesselIds.put(REFERENCE_POSITION, "L");
      _theVesselIds.put(MERCHANT, "M");
      _theVesselIds.put(MINESWEEPER, "N");
      _theVesselIds.put(TORPEDO, "P");
      _theVesselIds.put(CIRCLE, "Q");
      _theVesselIds.put(TROOP_CARRIER, "R");
      _theVesselIds.put(SUBMARINE, "S");
      _theVesselIds.put(TA_FRIGATE, "T");
      _theVesselIds.put(CRUISER, "U");
      _theVesselIds.put(FISHING_VESSEL, "V");
      _theVesselIds.put(WRECK, "W");

      // and the buoys
      _theVesselIds.put(ACTIVE, "0");
      _theVesselIds.put(DIFAR, "1");
      _theVesselIds.put(LOFAR, "2");
      _theVesselIds.put(BARRA, "3");
      _theVesselIds.put(HIDAR, "4");
      _theVesselIds.put(KINGPIN, "5");

      /////////////////////////////////////////
      // now the buoys
      /////////////////////////////////////////
<<<<<<< HEAD
      final java.util.HashMap<String, Class<?>> buoys =
          new java.util.HashMap<String, Class<?>>();
      buoys.put(ACTIVE, MWC.GUI.Shapes.Symbols.Buoys.ActiveSym.class);
      buoys.put(DIFAR, MWC.GUI.Shapes.Symbols.Buoys.DifarSym.class);
      buoys.put(LOFAR, MWC.GUI.Shapes.Symbols.Buoys.LofarSym.class);
      buoys.put(BARRA, MWC.GUI.Shapes.Symbols.Buoys.BarraSym.class);
      buoys.put(KINGPIN, MWC.GUI.Shapes.Symbols.Buoys.KingpinSym.class);
      buoys.put(HIDAR, MWC.GUI.Shapes.Symbols.Buoys.HidarSym.class);
      buoys.put(SQUARE, MWC.GUI.Shapes.Symbols.Geog.SquareSymbol.class);
=======
      final java.util.HashMap<String, PlainSymbol> buoys = new java.util.HashMap<String, PlainSymbol>();
      buoys.put(ACTIVE, new MWC.GUI.Shapes.Symbols.Buoys.ActiveSym());
      buoys.put(DIFAR, new MWC.GUI.Shapes.Symbols.Buoys.DifarSym());
      buoys.put(LOFAR, new MWC.GUI.Shapes.Symbols.Buoys.LofarSym(LOFAR));
      buoys.put(BARRA, new MWC.GUI.Shapes.Symbols.Buoys.BarraSym());
      buoys.put(KINGPIN, new MWC.GUI.Shapes.Symbols.Buoys.KingpinSym());
      buoys.put(HIDAR, new MWC.GUI.Shapes.Symbols.Buoys.HidarSym());
      buoys.put(SQUARE, new MWC.GUI.Shapes.Symbols.Geog.SquareSymbol());
>>>>>>> 996e9e55

      // just put in the difar sym as a general sonar buoy symbol
      buoys.put("Sonar_Buoy", new MWC.GUI.Shapes.Symbols.Buoys.LofarSym("Sonar_Buoy"));

      /////////////////////////////////////////
      // Now we add the svg items.
      /////////////////////////////////////////
      final java.util.HashMap<String, Class<?>> svgIcons = new java.util.HashMap<>();
      svgIcons.put(MERCHANT_SVG, MWC.GUI.Shapes.Symbols.SVG.SVGShape.class);

      /////////////////////////////////////////
      // put the other assorted items directly into the main list
      /////////////////////////////////////////
<<<<<<< HEAD
      _theFactory._theSymbols.put(FILLED_SQUARE,
          MWC.GUI.Shapes.Symbols.Geog.FilledSquareSymbol.class);
      _theFactory._theSymbols.put(FILLED_CIRCLE,
          MWC.GUI.Shapes.Symbols.Geog.FilledCircleSymbol.class);
      _theFactory._theSymbols.put(SQUARE,
          MWC.GUI.Shapes.Symbols.Geog.SquareSymbol.class);
      _theFactory._theSymbols.put(CIRCLE,
          MWC.GUI.Shapes.Symbols.Geog.CircleSymbol.class);
      _theFactory._theSymbols.put(CROSS,
          MWC.GUI.Shapes.Symbols.Geog.CrossSymbol.class);
      _theFactory._theSymbols.put(REFERENCE_POSITION,
          MWC.GUI.Shapes.Symbols.Geog.ReferenceSym.class);
      _theFactory._theSymbols.put(WRECK,
          MWC.GUI.Shapes.Symbols.Geog.WreckSym.class);
      _theFactory._theSymbols.put(DATUM,
          MWC.GUI.Shapes.Symbols.Geog.DatumSym.class);
      _theFactory._theSymbols.put("Missile",
          MWC.GUI.Shapes.Symbols.Vessels.MissileSym.class);
=======
      _theFactory._theSymbols.put(FILLED_SQUARE, new MWC.GUI.Shapes.Symbols.Geog.FilledSquareSymbol());
      _theFactory._theSymbols.put(FILLED_CIRCLE, new MWC.GUI.Shapes.Symbols.Geog.FilledCircleSymbol());
      _theFactory._theSymbols.put(SQUARE, new MWC.GUI.Shapes.Symbols.Geog.SquareSymbol());
      _theFactory._theSymbols.put(CIRCLE, new MWC.GUI.Shapes.Symbols.Geog.CircleSymbol());
      _theFactory._theSymbols.put(CROSS, new MWC.GUI.Shapes.Symbols.Geog.CrossSymbol());
      _theFactory._theSymbols.put(REFERENCE_POSITION, new MWC.GUI.Shapes.Symbols.Geog.ReferenceSym());
      _theFactory._theSymbols.put(WRECK, new MWC.GUI.Shapes.Symbols.Geog.WreckSym());
      _theFactory._theSymbols.put(DATUM, new MWC.GUI.Shapes.Symbols.Geog.DatumSym());
>>>>>>> 996e9e55

      // put the sub-lists into the main list
      _theFactory._theSymbols.putAll(vessels);
      _theFactory._theSymbols.putAll(buoys);
      _theFactory._theSymbols.putAll(svgIcons);

      // collate list of symbol names from our list
      final String[] sampler = new String[]
      {"dummy1"};

      // convert the big vector to the list
      java.util.SortedSet<String> sortedKeys = new java.util.TreeSet<String>(
          _theFactory._theSymbols.keySet());
      _theList = (String[]) sortedKeys.toArray(sampler);

      // now convert the vessel vector to the list
      sortedKeys = new java.util.TreeSet<String>(vessels.keySet());
      _theVesselList = (String[]) sortedKeys.toArray(sampler);

      // now convert the buoy vector to the list
      sortedKeys = new java.util.TreeSet<String>(buoys.keySet());
      _theBuoyList = (String[]) sortedKeys.toArray(sampler);

      // now convert the svg icons to the list
      sortedKeys = new java.util.TreeSet<String>(svgIcons.keySet());
      _theSVGList = (String[]) sortedKeys.toArray(sampler);
    }
  }

  //////////////////////////////////////////////////
  // member functions
  //////////////////////////////////////////////////

  /**
   * ************************************************* testing
   * *************************************************
   */
  public static class SymFactoryTest extends junit.framework.TestCase
  {

    static public final String TEST_ALL_TEST_TYPE = "UNIT";

    public SymFactoryTest(final String val)
    {
      super(val);
    }

    /**
     * test the string swapping
     */
    public void testFindFromChar()
    {
      final String cA = "A";
      final String ps = SymbolFactory.createSymbolFromId(cA);
      assertEquals("aircraft symbol returned", ps, AIRCRAFT);

      String newChar = SymbolFactory.findIdForSymbolType(AIRCRAFT);
      assertEquals("correct sym found", newChar, cA);

      newChar = SymbolFactory.findIdForSymbolType("AIRCRAFT");
      assertEquals("correct sym found", newChar, cA);

    }

  }

}
<|MERGE_RESOLUTION|>--- conflicted
+++ resolved
@@ -1,680 +1,596 @@
-/*
- *    Debrief - the Open Source Maritime Analysis Application
- *    http://debrief.info
- *
- *    (C) 2000-2014, PlanetMayo Ltd
- *
- *    This library is free software; you can redistribute it and/or
- *    modify it under the terms of the Eclipse Public License v1.0
- *    (http://www.eclipse.org/legal/epl-v10.html)
- *
- *    This library is distributed in the hope that it will be useful,
- *    but WITHOUT ANY WARRANTY; without even the implied warranty of
- *    MERCHANTABILITY or FITNESS FOR A PARTICULAR PURPOSE. 
- */
-// $RCSfile: SymbolFactory.java,v $
-// @author $Author: Ian.Mayo $
-// @version $Revision: 1.7 $
-// $Log: SymbolFactory.java,v $
-// Revision 1.7  2004/11/09 10:16:45  Ian.Mayo
-// Provide MPA symbol support
-//
-// Revision 1.6  2004/08/31 09:38:13  Ian.Mayo
-// Rename inner static tests to match signature **Test to make automated testing more consistent
-//
-// Revision 1.5  2004/08/25 11:22:15  Ian.Mayo
-// Remove main methods which just run junit tests
-//
-// Revision 1.4  2004/08/20 13:34:13  Ian.Mayo
-// Implement inspection recommendations to overcome hidden parent objects, let CoreDecision handle the activity bits.
-//
-// Revision 1.3  2004/05/25 15:37:28  Ian.Mayo
-// Commit updates from home
-//
-// Revision 1.1.1.1  2004/03/04 20:31:23  ian
-// no message
-//
-// Revision 1.2  2003/11/21 09:09:31  Ian.Mayo
-// Include missing symbol types
-//
-// Revision 1.1.1.1  2003/07/17 10:07:34  Ian.Mayo
-// Initial import
-//
-// Revision 1.10  2003-02-14 11:15:26+00  ian_mayo
-// Updated (tidied) list of symbol type char identifiers
-//
-// Revision 1.9  2003-02-14 10:18:10+00  ian_mayo
-// Provide support for single-letter symbol definitions (as used in Replay file)
-//
-// Revision 1.8  2003-02-08 16:50:50+00  ian_mayo
-// Added catch-all for general sonar buoy
-//
-// Revision 1.7  2002-10-30 15:36:17+00  ian_mayo
-// minor tidying
-//
-// Revision 1.6  2002-10-11 08:35:03+01  ian_mayo
-// minor tidying
-//
-// Revision 1.5  2002-09-24 11:00:09+01  ian_mayo
-// Add Torpedo model
-//
-// Revision 1.4  2002-05-28 09:25:53+01  ian_mayo
-// after switch to new system
-//
-// Revision 1.1  2002-05-28 09:14:21+01  ian_mayo
-// Initial revision
-//
-// Revision 1.3  2002-04-26 16:02:40+01  ian_mayo
-// Add the missile symbol
-//
-// Revision 1.2  2002-04-22 13:29:06+01  ian_mayo
-// Put square constructor back in
-//
-// Revision 1.1  2002-04-11 14:01:05+01  ian_mayo
-// Initial revision
-//
-// Revision 1.1  2001-09-25 16:33:41+01  administrator
-// Give symbol handler a second chance
-//
-// Revision 1.0  2001-07-17 08:43:14+01  administrator
-// Initial revision
-//
-// Revision 1.6  2001-01-21 21:37:44+00  novatech
-// make Square a type of buoy symbol
-//
-// Revision 1.5  2001-01-18 13:21:09+00  novatech
-// add minesweeper, move kingpin grouping
-//
-// Revision 1.4  2001-01-18 09:27:53+00  novatech
-// put datum into correct group
-//
-// Revision 1.3  2001-01-17 13:26:39+00  novatech
-// All property editors which return a subset of the full range of symbols
-//
-// Revision 1.2  2001-01-16 19:27:00+00  novatech
-// tidied up, now up and running
-//
-// Revision 1.1  2001-01-03 13:42:15+00  novatech
-// Initial revision
-//
-// Revision 1.1.1.1  2000/12/12 21:49:16  ianmayo
-// initial version
-//
-// Revision 1.2  2000-11-17 09:06:34+00  ian_mayo
-// white space only
-//
-// Revision 1.1  1999-10-12 15:36:38+01  ian_mayo
-// Initial revision
-//
-// Revision 1.1  1999-07-27 10:50:38+01  administrator
-// Initial revision
-//
-// Revision 1.1  1999-07-07 11:10:05+01  administrator
-// Initial revision
-//
-// Revision 1.1  1999-06-16 15:37:58+01  sm11td
-// Initial revision
-//
-// Revision 1.1  1999-01-31 13:33:03+00  sm11td
-// Initial revision
-//
-
-package MWC.GUI.Shapes.Symbols;
-
-
-/**
- * note Currently using Factory. Potentially switch to Abstract Factory, only reading in required
- * shapes from file as they are used patterns Factory (just receive name of shape, let classes
- * produce actual shape)
- */
-public final class SymbolFactory
-{
-
-  public static final String KINGPIN = "Kingpin";
-
-  public static final String BARRA = "Barra";
-
-  public static final String LOFAR = "Lofar";
-
-  public static final String DIFAR = "Difar";
-
-  public static final String ACTIVE = "Active";
-
-  public static final String HIDAR = "Hidar";
-
-  public static final String MPA = "MPA";
-
-  public static final String DESTROYER = "Destroyer";
-
-  public static final String UNKNOWN = "Unknown";
-
-  public static final String TROOP_CARRIER = "Troop_Carrier";
-
-  public static final String CRUISER = "Cruiser";
-
-  public static final String CARRIER = "Carrier";
-
-  public static final String TA_FRIGATE = "TA Frigate";
-
-  public static final String MINESWEEPER = "Minesweeper";
-
-  public static final String FRIGATE = "Frigate";
-
-  public static final String AIRCRAFT = "Aircraft";
-
-  public static final String HELICOPTER = "Helicopter";
-
-  public static final String FILLED_CIRCLE = "FilledCircle";
-
-  public static final String FILLED_SQUARE = "FilledSquare";
-
-  public static final String FISHING_VESSEL = "Fishing_Vessel";
-
-  public static final String SCALED_FRIGATE = "ScaledFrigate";
-
-  public static final String TORPEDO = "Torpedo";
-
-  public static final String SCALED_SUBMARINE = "ScaledSubmarine";
-
-  public static final String SQUARE = "Square";
-
-  public static final String CIRCLE = "Circle";
-
-  public static final String CROSS = "Cross";
-
-  public static final String REFERENCE_POSITION = "Reference Position";
-
-  public static final String WRECK = "Wreck";
-
-  public static final String DATUM = "Datum";
-
-  public static final String MERCHANT = "Merchant";
-
-  public static final String SUBMARINE = "Submarine";
-
-  public static final String DEFAULT_SYMBOL_TYPE = "S";
-
-  /**
-   * Where we are going to store the icons
-   */
-  public static final String SVG_FOLDER = "svg";
-
-  /**
-   * Value to be used in the custom format SVG_FORMAT_PREFIX:<File Name>
-   */
-  public static final String SVG_FORMAT_PREFIX = "svg";
-
-  public static final String SVG_EXTENSION = ".svg";
-
-  public static final String MERCHANT_SVG = SVG_FORMAT_PREFIX + ":Merchant SVG";
-
-  /**
-   */
-  private static SymbolFactory _theFactory;
-  /**
-   * String[] _theList
-   */
-  private static String[] _theList;
-  /**
-   * the list of names of buoys
-   */
-  private static String[] _theBuoyList;
-  /**
-   * the list of names of vessels
-   */
-  private static String[] _theVesselList;
-  /**
-   * list with the svg names with the following format. svg:Cruiser
-   */
-  private static String[] _theSVGList;
-  /**
-   * java.util.HashMap _theSymbols
-   */
-  private java.util.HashMap<String, PlainSymbol> _theSymbols;
-
-  /**
-   * the list of one character identifiers used for import/export to/from Replay File Format
-   */
-  private static java.util.HashMap<String, String> _theVesselIds;
-
-  //////////////////////////////////////////////////
-  // constructor
-  /**
-   * //////////////////////////////////////////////////
-   */
-  private SymbolFactory()
-  {
-  }
-
-  //////////////////////////////////////////////////
-  // static functions
-  //////////////////////////////////////////////////
-
-  /**
-   * create a symbol using the given identifier, else return null
-   */
-  static public PlainSymbol createSymbol(final String symbolType)
-  {
-
-    if (symbolType == null)
-      return null;
-
-    // check we have our factory
-    checkFactory();
-
-    // get the class for this symbol
-    PlainSymbol symClass = _theFactory._theSymbols.get(symbolType);
-
-    // did we find it?
-    if (symClass == null)
-    {
-      // ok, try it the long way
-      final java.util.Iterator<String> it = _theFactory._theSymbols.keySet()
-          .iterator();
-      while (it.hasNext())
-      {
-        final String thisKey = (String) it.next();
-        if (thisKey != null)
-        {
-          if (thisKey.toUpperCase().equals(symbolType.toUpperCase()))
-          {
-            symClass = _theFactory._theSymbols.get(thisKey);
-            break;
-          }
-        }
-      }
-    }
-
-    PlainSymbol res = null;
-    if (symClass != null)
-    {
-      try
-      {
-<<<<<<< HEAD
-        int colonIndex = symbolType.indexOf(":");
-        if (colonIndex < 0)
-        {
-          // create it
-          final Object newSym = symClass.newInstance();
-
-          // convert to correct type
-          res = (PlainSymbol) newSym;
-        }
-        else
-        {
-          String fileName = symbolType.substring(colonIndex + 1);
-
-          // We create the object.
-
-          res = new MWC.GUI.Shapes.Symbols.SVG.SVGShape(fileName);
-        }
-=======
-        // create it
-        res = symClass.create();
->>>>>>> 996e9e55
-      }
-      catch (final Exception ill)
-      {
-        //
-        MWC.Utilities.Errors.Trace.trace(ill,
-            "Failed to create new symbol, unable to create new instance");
-      }
-    }
-    else
-    {
-      MWC.Utilities.Errors.Trace.trace("Failed to create symbol, string type:"
-          + symbolType + " not found");
-    }
-
-    return res;
-  }
-
-  /**
-   * create a symbol using the given identifier, else return null
-   */
-  static public String createSymbolFromId(final String charAsString)
-  {
-    String res = null;
-
-    // check we have our factory
-    checkFactory();
-
-    // ok, try it the long way
-    final java.util.Iterator<String> it = _theVesselIds.values().iterator();
-    final java.util.Iterator<String> keyIterator = _theVesselIds.keySet().iterator();
-    while (it.hasNext())
-    {
-      final String thisKey = (String) it.next();
-      final String thisSymbolName = (String) keyIterator.next();
-
-      if (thisKey != null)
-      {
-        if (thisKey.toUpperCase().equals(charAsString))
-        {
-          res = thisSymbolName;
-          break;
-        }
-      }
-    }
-
-    return res;
-  }
-
-  public static String findIdForSymbolType(final String type)
-  {
-    String res = null;
-
-    checkFactory();
-
-    // first try using the default case
-    res = (String) _theVesselIds.get(type);
-
-    // do we need to try a case-insensitive comparison
-    if (res == null)
-    {
-      final String typeUpper = type.toUpperCase();
-      final java.util.Iterator<String> iter = _theVesselIds.keySet().iterator();
-      while (iter.hasNext())
-      {
-        final String thisKey = (String) iter.next();
-        if (thisKey.toUpperCase().equals(typeUpper))
-        {
-          res = findIdForSymbolType(thisKey);
-          break;
-        }
-      }
-    }
-
-    return res;
-  }
-
-  /**
-   * return a list of symbols available
-   */
-  static public String[] getSymbolList()
-  {
-    checkFactory();
-
-    return _theList;
-  }
-
-  /**
-   * return a list of buoy symbols available
-   */
-  static public String[] getBuoySymbolList()
-  {
-    checkFactory();
-
-    return _theBuoyList;
-  }
-
-  /**
-   * return a list of buoy symbols available
-   */
-  static public String[] getVesselSymbolList()
-  {
-    checkFactory();
-
-    return _theVesselList;
-  }
-
-  /**
-   * return a list of SVG icons available
-   */
-  static public String[] getSVGList()
-  {
-    checkFactory();
-
-    return _theSVGList;
-  }
-
-  /**
-   * checkFactory
-   */
-  static private void checkFactory()
-  {
-    if (_theFactory == null)
-    {
-      _theFactory = new SymbolFactory();
-      _theFactory._theSymbols = new java.util.HashMap<String, PlainSymbol>();
-
-      /////////////////////////////////////////
-      // first the vessels
-      /////////////////////////////////////////
-<<<<<<< HEAD
-      final java.util.HashMap<String, Class<?>> vessels =
-          new java.util.HashMap<String, Class<?>>();
-      vessels.put(HELICOPTER,
-          MWC.GUI.Shapes.Symbols.Vessels.HelicopterSym.class);
-      vessels.put(AIRCRAFT, MWC.GUI.Shapes.Symbols.Vessels.AircraftSym.class);
-      vessels.put("ScaledAmphib",
-          MWC.GUI.Shapes.Symbols.Vessels.ScaledAmphibSym.class);
-      vessels.put("ScaledContainer",
-          MWC.GUI.Shapes.Symbols.Vessels.ScaledContainerSym.class);
-      vessels.put(SCALED_FRIGATE,
-          MWC.GUI.Shapes.Symbols.Vessels.ScaledFrigateSym.class);
-      vessels.put("ScaledLPG",
-          MWC.GUI.Shapes.Symbols.Vessels.ScaledLPGSym.class);
-      vessels.put("ScaledMerchant",
-          MWC.GUI.Shapes.Symbols.Vessels.ScaledMerchantSym.class);
-      vessels.put(SCALED_SUBMARINE,
-          MWC.GUI.Shapes.Symbols.Vessels.ScaledSubmarineSym.class);
-      vessels.put("ScaledVessel",
-          MWC.GUI.Shapes.Symbols.Vessels.ScaledVesselSym.class);
-      vessels.put(SUBMARINE, MWC.GUI.Shapes.Symbols.Vessels.SubmergedSub.class);
-      vessels.put("Missile", MWC.GUI.Shapes.Symbols.Vessels.MissileSym.class);
-      vessels.put(TORPEDO, MWC.GUI.Shapes.Symbols.Vessels.TorpedoSym.class);
-      vessels.put(CARRIER,
-          MWC.GUI.Shapes.Symbols.Vessels.AircraftCarrierSym.class);
-      vessels.put(CRUISER, MWC.GUI.Shapes.Symbols.Vessels.CruiserSym.class);
-      vessels.put(DESTROYER, MWC.GUI.Shapes.Symbols.Vessels.DestroyerSym.class);
-      vessels.put(FRIGATE, MWC.GUI.Shapes.Symbols.Vessels.FrigateSym.class);
-      vessels.put(TA_FRIGATE,
-          MWC.GUI.Shapes.Symbols.Vessels.TAFrigateSym.class);
-      vessels.put(FISHING_VESSEL,
-          MWC.GUI.Shapes.Symbols.Vessels.FishingVesselSym.class);
-      vessels.put(MERCHANT, MWC.GUI.Shapes.Symbols.Vessels.MerchantSym.class);
-      vessels.put(UNKNOWN, MWC.GUI.Shapes.Symbols.Vessels.UnknownSym.class);
-      vessels.put(MINESWEEPER,
-          MWC.GUI.Shapes.Symbols.Vessels.MinesweeperSym.class);
-      vessels.put(MERCHANT, MWC.GUI.Shapes.Symbols.Vessels.MerchantSym.class);
-      vessels.put(TROOP_CARRIER,
-          MWC.GUI.Shapes.Symbols.Vessels.TroopCarrierSym.class);
-
-      vessels.put("Oiler",
-          MWC.GUI.Shapes.Symbols.Vessels.FishingVesselSym.class);
-=======
-      final java.util.HashMap<String, PlainSymbol> vessels = new java.util.HashMap<String, PlainSymbol>();
-      vessels.put(HELICOPTER, new MWC.GUI.Shapes.Symbols.Vessels.HelicopterSym());
-      vessels.put(AIRCRAFT, new MWC.GUI.Shapes.Symbols.Vessels.AircraftSym());
-      vessels.put("ScaledAmphib", new MWC.GUI.Shapes.Symbols.Vessels.ScaledAmphibSym());
-      vessels.put("ScaledContainer", new MWC.GUI.Shapes.Symbols.Vessels.ScaledContainerSym());
-      vessels.put(SCALED_FRIGATE, new MWC.GUI.Shapes.Symbols.Vessels.ScaledFrigateSym());
-      vessels.put("ScaledLPG", new MWC.GUI.Shapes.Symbols.Vessels.ScaledLPGSym());
-      vessels.put("ScaledMerchant", new MWC.GUI.Shapes.Symbols.Vessels.ScaledMerchantSym());
-      vessels.put(SCALED_SUBMARINE, new MWC.GUI.Shapes.Symbols.Vessels.ScaledSubmarineSym());
-      vessels.put("ScaledVessel", new MWC.GUI.Shapes.Symbols.Vessels.ScaledVesselSym());
-      vessels.put(SUBMARINE, new MWC.GUI.Shapes.Symbols.Vessels.SubmergedSub());
-      vessels.put("Missile", new MWC.GUI.Shapes.Symbols.Vessels.UnknownSym("Missile"));
-      vessels.put(TORPEDO, new MWC.GUI.Shapes.Symbols.Vessels.UnknownSym(TORPEDO));
-      vessels.put(CARRIER, new MWC.GUI.Shapes.Symbols.Vessels.AircraftCarrierSym());
-      vessels.put(CRUISER, new MWC.GUI.Shapes.Symbols.Vessels.CruiserSym());
-      vessels.put(DESTROYER, new MWC.GUI.Shapes.Symbols.Vessels.DestroyerSym());
-      vessels.put(FRIGATE, new MWC.GUI.Shapes.Symbols.Vessels.FrigateSym());
-      vessels.put(TA_FRIGATE, new MWC.GUI.Shapes.Symbols.Vessels.TAFrigateSym());
-      vessels.put(FISHING_VESSEL, new MWC.GUI.Shapes.Symbols.Vessels.FishingVesselSym());
-      vessels.put(MERCHANT, new MWC.GUI.Shapes.Symbols.Vessels.MerchantSym());
-      vessels.put(UNKNOWN, new MWC.GUI.Shapes.Symbols.Vessels.UnknownSym());
-      vessels.put(MINESWEEPER, new MWC.GUI.Shapes.Symbols.Vessels.MinesweeperSym());
-      vessels.put(TROOP_CARRIER, new MWC.GUI.Shapes.Symbols.Vessels.TroopCarrierSym());
-
-      vessels.put("Oiler", new MWC.GUI.Shapes.Symbols.Vessels.FishingVesselSym());
->>>>>>> 996e9e55
-
-      // add some other (A SSET related) items
-      vessels.put(MPA, new MWC.GUI.Shapes.Symbols.Vessels.AircraftSym(MPA));
-
-      _theVesselIds = new java.util.HashMap<String, String>();
-      _theVesselIds.put(UNKNOWN, "@");
-      _theVesselIds.put(AIRCRAFT, "A");
-      _theVesselIds.put(CARRIER, "C");
-      _theVesselIds.put(DESTROYER, "D");
-      _theVesselIds.put(FILLED_SQUARE, "E");
-      _theVesselIds.put(FRIGATE, "F");
-      _theVesselIds.put(FILLED_CIRCLE, "G");
-      _theVesselIds.put(HELICOPTER, "H");
-      _theVesselIds.put(CROSS, "I");
-      _theVesselIds.put(SQUARE, "J");
-      _theVesselIds.put(DATUM, "K");
-      _theVesselIds.put(REFERENCE_POSITION, "L");
-      _theVesselIds.put(MERCHANT, "M");
-      _theVesselIds.put(MINESWEEPER, "N");
-      _theVesselIds.put(TORPEDO, "P");
-      _theVesselIds.put(CIRCLE, "Q");
-      _theVesselIds.put(TROOP_CARRIER, "R");
-      _theVesselIds.put(SUBMARINE, "S");
-      _theVesselIds.put(TA_FRIGATE, "T");
-      _theVesselIds.put(CRUISER, "U");
-      _theVesselIds.put(FISHING_VESSEL, "V");
-      _theVesselIds.put(WRECK, "W");
-
-      // and the buoys
-      _theVesselIds.put(ACTIVE, "0");
-      _theVesselIds.put(DIFAR, "1");
-      _theVesselIds.put(LOFAR, "2");
-      _theVesselIds.put(BARRA, "3");
-      _theVesselIds.put(HIDAR, "4");
-      _theVesselIds.put(KINGPIN, "5");
-
-      /////////////////////////////////////////
-      // now the buoys
-      /////////////////////////////////////////
-<<<<<<< HEAD
-      final java.util.HashMap<String, Class<?>> buoys =
-          new java.util.HashMap<String, Class<?>>();
-      buoys.put(ACTIVE, MWC.GUI.Shapes.Symbols.Buoys.ActiveSym.class);
-      buoys.put(DIFAR, MWC.GUI.Shapes.Symbols.Buoys.DifarSym.class);
-      buoys.put(LOFAR, MWC.GUI.Shapes.Symbols.Buoys.LofarSym.class);
-      buoys.put(BARRA, MWC.GUI.Shapes.Symbols.Buoys.BarraSym.class);
-      buoys.put(KINGPIN, MWC.GUI.Shapes.Symbols.Buoys.KingpinSym.class);
-      buoys.put(HIDAR, MWC.GUI.Shapes.Symbols.Buoys.HidarSym.class);
-      buoys.put(SQUARE, MWC.GUI.Shapes.Symbols.Geog.SquareSymbol.class);
-=======
-      final java.util.HashMap<String, PlainSymbol> buoys = new java.util.HashMap<String, PlainSymbol>();
-      buoys.put(ACTIVE, new MWC.GUI.Shapes.Symbols.Buoys.ActiveSym());
-      buoys.put(DIFAR, new MWC.GUI.Shapes.Symbols.Buoys.DifarSym());
-      buoys.put(LOFAR, new MWC.GUI.Shapes.Symbols.Buoys.LofarSym(LOFAR));
-      buoys.put(BARRA, new MWC.GUI.Shapes.Symbols.Buoys.BarraSym());
-      buoys.put(KINGPIN, new MWC.GUI.Shapes.Symbols.Buoys.KingpinSym());
-      buoys.put(HIDAR, new MWC.GUI.Shapes.Symbols.Buoys.HidarSym());
-      buoys.put(SQUARE, new MWC.GUI.Shapes.Symbols.Geog.SquareSymbol());
->>>>>>> 996e9e55
-
-      // just put in the difar sym as a general sonar buoy symbol
-      buoys.put("Sonar_Buoy", new MWC.GUI.Shapes.Symbols.Buoys.LofarSym("Sonar_Buoy"));
-
-      /////////////////////////////////////////
-      // Now we add the svg items.
-      /////////////////////////////////////////
-      final java.util.HashMap<String, Class<?>> svgIcons = new java.util.HashMap<>();
-      svgIcons.put(MERCHANT_SVG, MWC.GUI.Shapes.Symbols.SVG.SVGShape.class);
-
-      /////////////////////////////////////////
-      // put the other assorted items directly into the main list
-      /////////////////////////////////////////
-<<<<<<< HEAD
-      _theFactory._theSymbols.put(FILLED_SQUARE,
-          MWC.GUI.Shapes.Symbols.Geog.FilledSquareSymbol.class);
-      _theFactory._theSymbols.put(FILLED_CIRCLE,
-          MWC.GUI.Shapes.Symbols.Geog.FilledCircleSymbol.class);
-      _theFactory._theSymbols.put(SQUARE,
-          MWC.GUI.Shapes.Symbols.Geog.SquareSymbol.class);
-      _theFactory._theSymbols.put(CIRCLE,
-          MWC.GUI.Shapes.Symbols.Geog.CircleSymbol.class);
-      _theFactory._theSymbols.put(CROSS,
-          MWC.GUI.Shapes.Symbols.Geog.CrossSymbol.class);
-      _theFactory._theSymbols.put(REFERENCE_POSITION,
-          MWC.GUI.Shapes.Symbols.Geog.ReferenceSym.class);
-      _theFactory._theSymbols.put(WRECK,
-          MWC.GUI.Shapes.Symbols.Geog.WreckSym.class);
-      _theFactory._theSymbols.put(DATUM,
-          MWC.GUI.Shapes.Symbols.Geog.DatumSym.class);
-      _theFactory._theSymbols.put("Missile",
-          MWC.GUI.Shapes.Symbols.Vessels.MissileSym.class);
-=======
-      _theFactory._theSymbols.put(FILLED_SQUARE, new MWC.GUI.Shapes.Symbols.Geog.FilledSquareSymbol());
-      _theFactory._theSymbols.put(FILLED_CIRCLE, new MWC.GUI.Shapes.Symbols.Geog.FilledCircleSymbol());
-      _theFactory._theSymbols.put(SQUARE, new MWC.GUI.Shapes.Symbols.Geog.SquareSymbol());
-      _theFactory._theSymbols.put(CIRCLE, new MWC.GUI.Shapes.Symbols.Geog.CircleSymbol());
-      _theFactory._theSymbols.put(CROSS, new MWC.GUI.Shapes.Symbols.Geog.CrossSymbol());
-      _theFactory._theSymbols.put(REFERENCE_POSITION, new MWC.GUI.Shapes.Symbols.Geog.ReferenceSym());
-      _theFactory._theSymbols.put(WRECK, new MWC.GUI.Shapes.Symbols.Geog.WreckSym());
-      _theFactory._theSymbols.put(DATUM, new MWC.GUI.Shapes.Symbols.Geog.DatumSym());
->>>>>>> 996e9e55
-
-      // put the sub-lists into the main list
-      _theFactory._theSymbols.putAll(vessels);
-      _theFactory._theSymbols.putAll(buoys);
-      _theFactory._theSymbols.putAll(svgIcons);
-
-      // collate list of symbol names from our list
-      final String[] sampler = new String[]
-      {"dummy1"};
-
-      // convert the big vector to the list
-      java.util.SortedSet<String> sortedKeys = new java.util.TreeSet<String>(
-          _theFactory._theSymbols.keySet());
-      _theList = (String[]) sortedKeys.toArray(sampler);
-
-      // now convert the vessel vector to the list
-      sortedKeys = new java.util.TreeSet<String>(vessels.keySet());
-      _theVesselList = (String[]) sortedKeys.toArray(sampler);
-
-      // now convert the buoy vector to the list
-      sortedKeys = new java.util.TreeSet<String>(buoys.keySet());
-      _theBuoyList = (String[]) sortedKeys.toArray(sampler);
-
-      // now convert the svg icons to the list
-      sortedKeys = new java.util.TreeSet<String>(svgIcons.keySet());
-      _theSVGList = (String[]) sortedKeys.toArray(sampler);
-    }
-  }
-
-  //////////////////////////////////////////////////
-  // member functions
-  //////////////////////////////////////////////////
-
-  /**
-   * ************************************************* testing
-   * *************************************************
-   */
-  public static class SymFactoryTest extends junit.framework.TestCase
-  {
-
-    static public final String TEST_ALL_TEST_TYPE = "UNIT";
-
-    public SymFactoryTest(final String val)
-    {
-      super(val);
-    }
-
-    /**
-     * test the string swapping
-     */
-    public void testFindFromChar()
-    {
-      final String cA = "A";
-      final String ps = SymbolFactory.createSymbolFromId(cA);
-      assertEquals("aircraft symbol returned", ps, AIRCRAFT);
-
-      String newChar = SymbolFactory.findIdForSymbolType(AIRCRAFT);
-      assertEquals("correct sym found", newChar, cA);
-
-      newChar = SymbolFactory.findIdForSymbolType("AIRCRAFT");
-      assertEquals("correct sym found", newChar, cA);
-
-    }
-
-  }
-
-}
+/*
+ *    Debrief - the Open Source Maritime Analysis Application
+ *    http://debrief.info
+ *
+ *    (C) 2000-2014, PlanetMayo Ltd
+ *
+ *    This library is free software; you can redistribute it and/or
+ *    modify it under the terms of the Eclipse Public License v1.0
+ *    (http://www.eclipse.org/legal/epl-v10.html)
+ *
+ *    This library is distributed in the hope that it will be useful,
+ *    but WITHOUT ANY WARRANTY; without even the implied warranty of
+ *    MERCHANTABILITY or FITNESS FOR A PARTICULAR PURPOSE. 
+ */
+// $RCSfile: SymbolFactory.java,v $
+// @author $Author: Ian.Mayo $
+// @version $Revision: 1.7 $
+// $Log: SymbolFactory.java,v $
+// Revision 1.7  2004/11/09 10:16:45  Ian.Mayo
+// Provide MPA symbol support
+//
+// Revision 1.6  2004/08/31 09:38:13  Ian.Mayo
+// Rename inner static tests to match signature **Test to make automated testing more consistent
+//
+// Revision 1.5  2004/08/25 11:22:15  Ian.Mayo
+// Remove main methods which just run junit tests
+//
+// Revision 1.4  2004/08/20 13:34:13  Ian.Mayo
+// Implement inspection recommendations to overcome hidden parent objects, let CoreDecision handle the activity bits.
+//
+// Revision 1.3  2004/05/25 15:37:28  Ian.Mayo
+// Commit updates from home
+//
+// Revision 1.1.1.1  2004/03/04 20:31:23  ian
+// no message
+//
+// Revision 1.2  2003/11/21 09:09:31  Ian.Mayo
+// Include missing symbol types
+//
+// Revision 1.1.1.1  2003/07/17 10:07:34  Ian.Mayo
+// Initial import
+//
+// Revision 1.10  2003-02-14 11:15:26+00  ian_mayo
+// Updated (tidied) list of symbol type char identifiers
+//
+// Revision 1.9  2003-02-14 10:18:10+00  ian_mayo
+// Provide support for single-letter symbol definitions (as used in Replay file)
+//
+// Revision 1.8  2003-02-08 16:50:50+00  ian_mayo
+// Added catch-all for general sonar buoy
+//
+// Revision 1.7  2002-10-30 15:36:17+00  ian_mayo
+// minor tidying
+//
+// Revision 1.6  2002-10-11 08:35:03+01  ian_mayo
+// minor tidying
+//
+// Revision 1.5  2002-09-24 11:00:09+01  ian_mayo
+// Add Torpedo model
+//
+// Revision 1.4  2002-05-28 09:25:53+01  ian_mayo
+// after switch to new system
+//
+// Revision 1.1  2002-05-28 09:14:21+01  ian_mayo
+// Initial revision
+//
+// Revision 1.3  2002-04-26 16:02:40+01  ian_mayo
+// Add the missile symbol
+//
+// Revision 1.2  2002-04-22 13:29:06+01  ian_mayo
+// Put square constructor back in
+//
+// Revision 1.1  2002-04-11 14:01:05+01  ian_mayo
+// Initial revision
+//
+// Revision 1.1  2001-09-25 16:33:41+01  administrator
+// Give symbol handler a second chance
+//
+// Revision 1.0  2001-07-17 08:43:14+01  administrator
+// Initial revision
+//
+// Revision 1.6  2001-01-21 21:37:44+00  novatech
+// make Square a type of buoy symbol
+//
+// Revision 1.5  2001-01-18 13:21:09+00  novatech
+// add minesweeper, move kingpin grouping
+//
+// Revision 1.4  2001-01-18 09:27:53+00  novatech
+// put datum into correct group
+//
+// Revision 1.3  2001-01-17 13:26:39+00  novatech
+// All property editors which return a subset of the full range of symbols
+//
+// Revision 1.2  2001-01-16 19:27:00+00  novatech
+// tidied up, now up and running
+//
+// Revision 1.1  2001-01-03 13:42:15+00  novatech
+// Initial revision
+//
+// Revision 1.1.1.1  2000/12/12 21:49:16  ianmayo
+// initial version
+//
+// Revision 1.2  2000-11-17 09:06:34+00  ian_mayo
+// white space only
+//
+// Revision 1.1  1999-10-12 15:36:38+01  ian_mayo
+// Initial revision
+//
+// Revision 1.1  1999-07-27 10:50:38+01  administrator
+// Initial revision
+//
+// Revision 1.1  1999-07-07 11:10:05+01  administrator
+// Initial revision
+//
+// Revision 1.1  1999-06-16 15:37:58+01  sm11td
+// Initial revision
+//
+// Revision 1.1  1999-01-31 13:33:03+00  sm11td
+// Initial revision
+//
+
+package MWC.GUI.Shapes.Symbols;
+
+
+/**
+ * note Currently using Factory. Potentially switch to Abstract Factory, only reading in required
+ * shapes from file as they are used patterns Factory (just receive name of shape, let classes
+ * produce actual shape)
+ */
+public final class SymbolFactory
+{
+
+  public static final String KINGPIN = "Kingpin";
+
+  public static final String BARRA = "Barra";
+
+  public static final String LOFAR = "Lofar";
+
+  public static final String DIFAR = "Difar";
+
+  public static final String ACTIVE = "Active";
+
+  public static final String HIDAR = "Hidar";
+
+  public static final String MPA = "MPA";
+
+  public static final String DESTROYER = "Destroyer";
+
+  public static final String UNKNOWN = "Unknown";
+
+  public static final String TROOP_CARRIER = "Troop_Carrier";
+
+  public static final String CRUISER = "Cruiser";
+
+  public static final String CARRIER = "Carrier";
+
+  public static final String TA_FRIGATE = "TA Frigate";
+
+  public static final String MINESWEEPER = "Minesweeper";
+
+  public static final String FRIGATE = "Frigate";
+
+  public static final String AIRCRAFT = "Aircraft";
+
+  public static final String HELICOPTER = "Helicopter";
+
+  public static final String FILLED_CIRCLE = "FilledCircle";
+
+  public static final String FILLED_SQUARE = "FilledSquare";
+
+  public static final String FISHING_VESSEL = "Fishing_Vessel";
+
+  public static final String SCALED_FRIGATE = "ScaledFrigate";
+
+  public static final String TORPEDO = "Torpedo";
+
+  public static final String SCALED_SUBMARINE = "ScaledSubmarine";
+
+  public static final String SQUARE = "Square";
+
+  public static final String CIRCLE = "Circle";
+
+  public static final String CROSS = "Cross";
+
+  public static final String REFERENCE_POSITION = "Reference Position";
+
+  public static final String WRECK = "Wreck";
+
+  public static final String DATUM = "Datum";
+
+  public static final String MERCHANT = "Merchant";
+
+  public static final String SUBMARINE = "Submarine";
+
+  public static final String DEFAULT_SYMBOL_TYPE = "S";
+
+  /**
+   * Where we are going to store the icons
+   */
+  public static final String SVG_FOLDER = "svg";
+
+  /**
+   * Value to be used in the custom format SVG_FORMAT_PREFIX:<File Name>
+   */
+  public static final String SVG_FORMAT_PREFIX = "svg";
+
+  public static final String SVG_EXTENSION = ".svg";
+
+  public static final String MERCHANT_SVG = SVG_FORMAT_PREFIX + ":Merchant SVG";
+
+  /**
+   */
+  private static SymbolFactory _theFactory;
+  /**
+   * String[] _theList
+   */
+  private static String[] _theList;
+  /**
+   * the list of names of buoys
+   */
+  private static String[] _theBuoyList;
+  /**
+   * the list of names of vessels
+   */
+  private static String[] _theVesselList;
+  /**
+   * list with the svg names with the following format. svg:Cruiser
+   */
+  private static String[] _theSVGList;
+  /**
+   * java.util.HashMap _theSymbols
+   */
+  private java.util.HashMap<String, PlainSymbol> _theSymbols;
+
+  /**
+   * the list of one character identifiers used for import/export to/from Replay File Format
+   */
+  private static java.util.HashMap<String, String> _theVesselIds;
+
+  //////////////////////////////////////////////////
+  // constructor
+  /**
+   * //////////////////////////////////////////////////
+   */
+  private SymbolFactory()
+  {
+  }
+
+  //////////////////////////////////////////////////
+  // static functions
+  //////////////////////////////////////////////////
+
+  /**
+   * create a symbol using the given identifier, else return null
+   */
+  static public PlainSymbol createSymbol(final String symbolType)
+  {
+
+    if (symbolType == null)
+      return null;
+
+    // check we have our factory
+    checkFactory();
+
+    // get the class for this symbol
+    PlainSymbol symClass = _theFactory._theSymbols.get(symbolType);
+
+    // did we find it?
+    if (symClass == null)
+    {
+      // ok, try it the long way
+      final java.util.Iterator<String> it = _theFactory._theSymbols.keySet()
+          .iterator();
+      while (it.hasNext())
+      {
+        final String thisKey = (String) it.next();
+        if (thisKey != null)
+        {
+          if (thisKey.toUpperCase().equals(symbolType.toUpperCase()))
+          {
+            symClass = _theFactory._theSymbols.get(thisKey);
+            break;
+          }
+        }
+      }
+    }
+
+    PlainSymbol res = null;
+    if (symClass != null)
+    {
+      try
+      {
+        int colonIndex = symbolType.indexOf(":");
+        if (colonIndex < 0)
+        {
+          // create it
+          res = symClass.create();
+        }
+        else
+        {
+          String fileName = symbolType.substring(colonIndex + 1);
+
+          // We create the object.
+
+          res = new MWC.GUI.Shapes.Symbols.SVG.SVGShape(fileName);
+        }
+      }
+      catch (final Exception ill)
+      {
+        //
+        MWC.Utilities.Errors.Trace.trace(ill,
+            "Failed to create new symbol, unable to create new instance");
+      }
+    }
+    else
+    {
+      MWC.Utilities.Errors.Trace.trace("Failed to create symbol, string type:"
+          + symbolType + " not found");
+    }
+
+    return res;
+  }
+
+  /**
+   * create a symbol using the given identifier, else return null
+   */
+  static public String createSymbolFromId(final String charAsString)
+  {
+    String res = null;
+
+    // check we have our factory
+    checkFactory();
+
+    // ok, try it the long way
+    final java.util.Iterator<String> it = _theVesselIds.values().iterator();
+    final java.util.Iterator<String> keyIterator = _theVesselIds.keySet().iterator();
+    while (it.hasNext())
+    {
+      final String thisKey = (String) it.next();
+      final String thisSymbolName = (String) keyIterator.next();
+
+      if (thisKey != null)
+      {
+        if (thisKey.toUpperCase().equals(charAsString))
+        {
+          res = thisSymbolName;
+          break;
+        }
+      }
+    }
+
+    return res;
+  }
+
+  public static String findIdForSymbolType(final String type)
+  {
+    String res = null;
+
+    checkFactory();
+
+    // first try using the default case
+    res = (String) _theVesselIds.get(type);
+
+    // do we need to try a case-insensitive comparison
+    if (res == null)
+    {
+      final String typeUpper = type.toUpperCase();
+      final java.util.Iterator<String> iter = _theVesselIds.keySet().iterator();
+      while (iter.hasNext())
+      {
+        final String thisKey = (String) iter.next();
+        if (thisKey.toUpperCase().equals(typeUpper))
+        {
+          res = findIdForSymbolType(thisKey);
+          break;
+        }
+      }
+    }
+
+    return res;
+  }
+
+  /**
+   * return a list of symbols available
+   */
+  static public String[] getSymbolList()
+  {
+    checkFactory();
+
+    return _theList;
+  }
+
+  /**
+   * return a list of buoy symbols available
+   */
+  static public String[] getBuoySymbolList()
+  {
+    checkFactory();
+
+    return _theBuoyList;
+  }
+
+  /**
+   * return a list of buoy symbols available
+   */
+  static public String[] getVesselSymbolList()
+  {
+    checkFactory();
+
+    return _theVesselList;
+  }
+
+  /**
+   * return a list of SVG icons available
+   */
+  static public String[] getSVGList()
+  {
+    checkFactory();
+
+    return _theSVGList;
+  }
+
+  /**
+   * checkFactory
+   */
+  static private void checkFactory()
+  {
+    if (_theFactory == null)
+    {
+      _theFactory = new SymbolFactory();
+      _theFactory._theSymbols = new java.util.HashMap<String, PlainSymbol>();
+
+      /////////////////////////////////////////
+      // first the vessels
+      /////////////////////////////////////////
+      final java.util.HashMap<String, PlainSymbol> vessels = new java.util.HashMap<String, PlainSymbol>();
+      vessels.put(HELICOPTER, new MWC.GUI.Shapes.Symbols.Vessels.HelicopterSym());
+      vessels.put(AIRCRAFT, new MWC.GUI.Shapes.Symbols.Vessels.AircraftSym());
+      vessels.put("ScaledAmphib", new MWC.GUI.Shapes.Symbols.Vessels.ScaledAmphibSym());
+      vessels.put("ScaledContainer", new MWC.GUI.Shapes.Symbols.Vessels.ScaledContainerSym());
+      vessels.put(SCALED_FRIGATE, new MWC.GUI.Shapes.Symbols.Vessels.ScaledFrigateSym());
+      vessels.put("ScaledLPG", new MWC.GUI.Shapes.Symbols.Vessels.ScaledLPGSym());
+      vessels.put("ScaledMerchant", new MWC.GUI.Shapes.Symbols.Vessels.ScaledMerchantSym());
+      vessels.put(SCALED_SUBMARINE, new MWC.GUI.Shapes.Symbols.Vessels.ScaledSubmarineSym());
+      vessels.put("ScaledVessel", new MWC.GUI.Shapes.Symbols.Vessels.ScaledVesselSym());
+      vessels.put(SUBMARINE, new MWC.GUI.Shapes.Symbols.Vessels.SubmergedSub());
+      vessels.put("Missile", new MWC.GUI.Shapes.Symbols.Vessels.UnknownSym("Missile"));
+      vessels.put(TORPEDO, new MWC.GUI.Shapes.Symbols.Vessels.UnknownSym(TORPEDO));
+      vessels.put(CARRIER, new MWC.GUI.Shapes.Symbols.Vessels.AircraftCarrierSym());
+      vessels.put(CRUISER, new MWC.GUI.Shapes.Symbols.Vessels.CruiserSym());
+      vessels.put(DESTROYER, new MWC.GUI.Shapes.Symbols.Vessels.DestroyerSym());
+      vessels.put(FRIGATE, new MWC.GUI.Shapes.Symbols.Vessels.FrigateSym());
+      vessels.put(TA_FRIGATE, new MWC.GUI.Shapes.Symbols.Vessels.TAFrigateSym());
+      vessels.put(FISHING_VESSEL, new MWC.GUI.Shapes.Symbols.Vessels.FishingVesselSym());
+      vessels.put(MERCHANT, new MWC.GUI.Shapes.Symbols.Vessels.MerchantSym());
+      vessels.put(UNKNOWN, new MWC.GUI.Shapes.Symbols.Vessels.UnknownSym());
+      vessels.put(MINESWEEPER, new MWC.GUI.Shapes.Symbols.Vessels.MinesweeperSym());
+      vessels.put(TROOP_CARRIER, new MWC.GUI.Shapes.Symbols.Vessels.TroopCarrierSym());
+
+      vessels.put("Oiler", new MWC.GUI.Shapes.Symbols.Vessels.FishingVesselSym());
+
+
+      // add some other (A SSET related) items
+      vessels.put(MPA, new MWC.GUI.Shapes.Symbols.Vessels.AircraftSym(MPA));
+
+      _theVesselIds = new java.util.HashMap<String, String>();
+      _theVesselIds.put(UNKNOWN, "@");
+      _theVesselIds.put(AIRCRAFT, "A");
+      _theVesselIds.put(CARRIER, "C");
+      _theVesselIds.put(DESTROYER, "D");
+      _theVesselIds.put(FILLED_SQUARE, "E");
+      _theVesselIds.put(FRIGATE, "F");
+      _theVesselIds.put(FILLED_CIRCLE, "G");
+      _theVesselIds.put(HELICOPTER, "H");
+      _theVesselIds.put(CROSS, "I");
+      _theVesselIds.put(SQUARE, "J");
+      _theVesselIds.put(DATUM, "K");
+      _theVesselIds.put(REFERENCE_POSITION, "L");
+      _theVesselIds.put(MERCHANT, "M");
+      _theVesselIds.put(MINESWEEPER, "N");
+      _theVesselIds.put(TORPEDO, "P");
+      _theVesselIds.put(CIRCLE, "Q");
+      _theVesselIds.put(TROOP_CARRIER, "R");
+      _theVesselIds.put(SUBMARINE, "S");
+      _theVesselIds.put(TA_FRIGATE, "T");
+      _theVesselIds.put(CRUISER, "U");
+      _theVesselIds.put(FISHING_VESSEL, "V");
+      _theVesselIds.put(WRECK, "W");
+
+      // and the buoys
+      _theVesselIds.put(ACTIVE, "0");
+      _theVesselIds.put(DIFAR, "1");
+      _theVesselIds.put(LOFAR, "2");
+      _theVesselIds.put(BARRA, "3");
+      _theVesselIds.put(HIDAR, "4");
+      _theVesselIds.put(KINGPIN, "5");
+
+      /////////////////////////////////////////
+      // now the buoys
+      /////////////////////////////////////////
+      final java.util.HashMap<String, PlainSymbol> buoys = new java.util.HashMap<String, PlainSymbol>();
+      buoys.put(ACTIVE, new MWC.GUI.Shapes.Symbols.Buoys.ActiveSym());
+      buoys.put(DIFAR, new MWC.GUI.Shapes.Symbols.Buoys.DifarSym());
+      buoys.put(LOFAR, new MWC.GUI.Shapes.Symbols.Buoys.LofarSym(LOFAR));
+      buoys.put(BARRA, new MWC.GUI.Shapes.Symbols.Buoys.BarraSym());
+      buoys.put(KINGPIN, new MWC.GUI.Shapes.Symbols.Buoys.KingpinSym());
+      buoys.put(HIDAR, new MWC.GUI.Shapes.Symbols.Buoys.HidarSym());
+      buoys.put(SQUARE, new MWC.GUI.Shapes.Symbols.Geog.SquareSymbol());
+
+      // just put in the difar sym as a general sonar buoy symbol
+      buoys.put("Sonar_Buoy", new MWC.GUI.Shapes.Symbols.Buoys.LofarSym("Sonar_Buoy"));
+
+      /////////////////////////////////////////
+      // Now we add the svg items.
+      /////////////////////////////////////////
+      final java.util.HashMap<String, PlainSymbol> svgIcons = new java.util.HashMap<>();
+      svgIcons.put(MERCHANT_SVG, new MWC.GUI.Shapes.Symbols.SVG.SVGShape(null));
+
+      /////////////////////////////////////////
+      // put the other assorted items directly into the main list
+      /////////////////////////////////////////
+      _theFactory._theSymbols.put(FILLED_SQUARE, new MWC.GUI.Shapes.Symbols.Geog.FilledSquareSymbol());
+      _theFactory._theSymbols.put(FILLED_CIRCLE, new MWC.GUI.Shapes.Symbols.Geog.FilledCircleSymbol());
+      _theFactory._theSymbols.put(SQUARE, new MWC.GUI.Shapes.Symbols.Geog.SquareSymbol());
+      _theFactory._theSymbols.put(CIRCLE, new MWC.GUI.Shapes.Symbols.Geog.CircleSymbol());
+      _theFactory._theSymbols.put(CROSS, new MWC.GUI.Shapes.Symbols.Geog.CrossSymbol());
+      _theFactory._theSymbols.put(REFERENCE_POSITION, new MWC.GUI.Shapes.Symbols.Geog.ReferenceSym());
+      _theFactory._theSymbols.put(WRECK, new MWC.GUI.Shapes.Symbols.Geog.WreckSym());
+      _theFactory._theSymbols.put(DATUM, new MWC.GUI.Shapes.Symbols.Geog.DatumSym());
+
+      // put the sub-lists into the main list
+      _theFactory._theSymbols.putAll(vessels);
+      _theFactory._theSymbols.putAll(buoys);
+      _theFactory._theSymbols.putAll(svgIcons);
+
+      // collate list of symbol names from our list
+      final String[] sampler = new String[]
+      {"dummy1"};
+
+      // convert the big vector to the list
+      java.util.SortedSet<String> sortedKeys = new java.util.TreeSet<String>(
+          _theFactory._theSymbols.keySet());
+      _theList = (String[]) sortedKeys.toArray(sampler);
+
+      // now convert the vessel vector to the list
+      sortedKeys = new java.util.TreeSet<String>(vessels.keySet());
+      _theVesselList = (String[]) sortedKeys.toArray(sampler);
+
+      // now convert the buoy vector to the list
+      sortedKeys = new java.util.TreeSet<String>(buoys.keySet());
+      _theBuoyList = (String[]) sortedKeys.toArray(sampler);
+
+      // now convert the svg icons to the list
+      sortedKeys = new java.util.TreeSet<String>(svgIcons.keySet());
+      _theSVGList = (String[]) sortedKeys.toArray(sampler);
+    }
+  }
+
+  //////////////////////////////////////////////////
+  // member functions
+  //////////////////////////////////////////////////
+
+  /**
+   * ************************************************* testing
+   * *************************************************
+   */
+  public static class SymFactoryTest extends junit.framework.TestCase
+  {
+
+    static public final String TEST_ALL_TEST_TYPE = "UNIT";
+
+    public SymFactoryTest(final String val)
+    {
+      super(val);
+    }
+
+    /**
+     * test the string swapping
+     */
+    public void testFindFromChar()
+    {
+      final String cA = "A";
+      final String ps = SymbolFactory.createSymbolFromId(cA);
+      assertEquals("aircraft symbol returned", ps, AIRCRAFT);
+
+      String newChar = SymbolFactory.findIdForSymbolType(AIRCRAFT);
+      assertEquals("correct sym found", newChar, cA);
+
+      newChar = SymbolFactory.findIdForSymbolType("AIRCRAFT");
+      assertEquals("correct sym found", newChar, cA);
+
+    }
+
+  }
+
+}