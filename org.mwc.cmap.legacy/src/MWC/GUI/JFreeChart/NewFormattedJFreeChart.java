--- conflicted
+++ resolved
@@ -1,1126 +1,676 @@
-/*
- *    Debrief - the Open Source Maritime Analysis Application
- *    http://debrief.info
- *
- *    (C) 2000-2014, PlanetMayo Ltd
- *
- *    This library is free software; you can redistribute it and/or
- *    modify it under the terms of the Eclipse Public License v1.0
- *    (http://www.eclipse.org/legal/epl-v10.html)
- *
- *    This library is distributed in the hope that it will be useful,
- *    but WITHOUT ANY WARRANTY; without even the implied warranty of
- *    MERCHANTABILITY or FITNESS FOR A PARTICULAR PURPOSE. 
- */
-package MWC.GUI.JFreeChart;
-
-//import com.jrefinery.chart.*;
-
-import java.awt.BasicStroke;
-import java.awt.Color;
-import java.awt.Font;
-import java.awt.Stroke;
-import java.beans.IntrospectionException;
-import java.beans.PropertyDescriptor;
-import java.util.Calendar;
-
-import org.jfree.chart.JFreeChart;
-import org.jfree.chart.axis.DateAxis;
-import org.jfree.chart.axis.DateTickUnitType;
-import org.jfree.chart.axis.ValueAxis;
-import org.jfree.chart.block.LineBorder;
-import org.jfree.chart.plot.Plot;
-import org.jfree.chart.plot.XYPlot;
-import org.jfree.chart.renderer.xy.DefaultXYItemRenderer;
-import org.jfree.chart.title.LegendTitle;
-import org.jfree.ui.RectangleEdge;
-import org.jfree.ui.RectangleInsets;
-
-import MWC.GUI.Editable;
-import MWC.GUI.StepperListener;
-import MWC.GUI.Properties.GraphicSizePropertyEditor;
-import MWC.GUI.Properties.LineWidthPropertyEditor;
-import MWC.GenericData.Duration;
-import MWC.GenericData.HiResDate;
-
-/**
- * ******************************************************************* embedded class for plot for
- * which we can control some of the formatting (line width, axis steps/sizes, labels
- * *******************************************************************
- */
-public class NewFormattedJFreeChart extends JFreeChart implements
-    MWC.GUI.Editable
-{
-
-  /**
-<<<<<<< HEAD
-=======
-   * ******************************************************************* class containing editable
-   * details of this plot *******************************************************************
-   */
-  public final class PlotInfo extends Editable.EditorType
-  {
-
-    /**
-     * constructor for this editor, takes the actual track as a parameter
-     * 
-     * @param data
-     *          track being edited
-     */
-    public PlotInfo(final NewFormattedJFreeChart data)
-    {
-      super(data, data.getName(), "");
-    }
-
-    @Override
-    public final PropertyDescriptor[] getPropertyDescriptors()
-    {
-      try
-      {
-        final PropertyDescriptor[] res =
-            {
-
-                displayLongProp("DataLineWidth", "Data line width",
-                    "the width to draw the data lines",
-                    MWC.GUI.Properties.LineWidthPropertyEditor.class),
-                displayProp("TitleText", "Title text", "the title of this plot"),
-                displayProp("FixedDuration", "Fixed duration",
-                    "How long a time-span to display", EditorType.TEMPORAL),
-                displayProp("DisplayFixedDuration", "Display fixed duration",
-                    "Whether to show a limited time period (in Grow mode)",
-                    EditorType.TEMPORAL),
-                displayProp("X_AxisTitle", "X axis title",
-                    "the x axis title of this plot"),
-                displayProp("Y_AxisTitle", "Y axis title",
-                    "the y axis title of this plot"),
-                displayProp(
-                    "RelativeTimes",
-                    "Relative times",
-                    "whether to plot times relative to an anchor value (tZero)",
-                    EditorType.TEMPORAL),
-                displayLongProp("DateTickUnits", "Date tick units",
-                    "the minutes separation to the axis", DateAxisEditor.class,
-                    EditorType.TEMPORAL),
-                displayProp("ShowSymbols", "Show symbols",
-                    "whether to show symbols at the data points",
-                    EditorType.VISIBILITY),
-                displayProp("TitleFont", "Title font",
-                    "font to use for the plot title", EditorType.FORMAT),
-                displayProp("AxisFont", "Axis font",
-                    "font to use for the plot axis titles", EditorType.FORMAT),
-                displayProp("LegendFont", "Legend font",
-                    "font to use for the legend", EditorType.FORMAT),
-                displayProp("TickFont", "Tick font",
-                    "font to use for the plot axis tick mark labels",
-                    EditorType.FORMAT),
-                displayProp("ShowLegend", "Show legend",
-                    "whether to show legend", EditorType.VISIBILITY),};
-        return res;
-      }
-      catch (final IntrospectionException e)
-      {
-        return super.getPropertyDescriptors();
-      }
-    }
-
-  }
-
-  /**
-   * ******************************************************************* embedded class which
-   * optionally applies an offset to the time value received
-   * *******************************************************************
-   */
-  public static class SwitchableTimeOffsetProvider implements
-      ColouredDataItem.OffsetProvider
-  {
-    /**
-     * whether we are active
-     */
-    private boolean _applied = false;
-
-    /**
-     * the time controller
-     */
-    private final StepperListener.StepperController _stepper;
-
-    // ////////////////////////////////////////////////
-    // constructor
-    // ////////////////////////////////////////////////
-
-    /**
-     * create a time offset provider
-     * 
-     * @param stepper
-     */
-    public SwitchableTimeOffsetProvider(
-        final StepperListener.StepperController stepper)
-    {
-      this._stepper = stepper;
-    }
-
-    /**
-     * whether we are active
-     * 
-     * @return
-     */
-    public boolean isApplied()
-    {
-      return _applied;
-    }
-
-    /**
-     * offset the provided time by the desired amount
-     * 
-     * @param val
-     *          the actual time value
-     * @return the processed time value
-     */
-    @Override
-    public long offsetTimeFor(final long val)
-    {
-      long res = val;
-
-      if (_applied)
-      {
-        if (_stepper != null)
-        {
-          final HiResDate dt = _stepper.getTimeZero();
-          if (dt != null)
-          {
-            res -= dt.getMicros();
-          }
-        }
-      }
-      return res;
-    }
-
-    /**
-     * change whether we are active
-     * 
-     * @param applied
-     */
-    public void setApplied(final boolean applied)
-    {
-      _applied = applied;
-    }
-  }
-
-  /**
->>>>>>> aa427bce
-	 * 
-	 */
-  private static final long serialVersionUID = 1L;
-
-  // ////////////////////////////////////////////////
-  // member variables
-  // ////////////////////////////////////////////////
-  /**
-   * the width of the data-line
-   */
-  private int _dataLineWidth = 3;
-
-  /**
-   * our editable details
-   */
-  transient private Editable.EditorType _myEditor = null;
-
-  /**
-   * the interval & format of the date axis
-   */
-  private DateAxisEditor.MWCDateTickUnitWrapper _theDateTick =
-      new DateAxisEditor.MWCDateTickUnitWrapper(DateTickUnitType.MINUTE,
-          Calendar.MINUTE, "HH:mm");
-
-<<<<<<< HEAD
-=======
-  // ////////////////////////////////////////////////
-  // constructor
-  // ////////////////////////////////////////////////
-
->>>>>>> aa427bce
-  /**
-   * the time offset supplier
-   */
-  private SwitchableTimeOffsetProvider _provider = null;
-
-  private Duration _fixedDuration;
-
-  // ////////////////////////////////////////////////
-<<<<<<< HEAD
-  // constructor
-=======
-  // member methods
->>>>>>> aa427bce
-  // ////////////////////////////////////////////////
-
-  /**
-   * Constructs a chart.
-   * <P>
-   * Note that the ChartFactory class contains static methods that will return a ready-made chart.
-   * 
-   * @param title
-   *          the main chart title.
-   * @param titleFont
-   *          the font for displaying the chart title.
-   * @param plot
-   *          controller of the visual representation of the data.
-   * @param createLegend
-   *          a flag indicating whether or not a legend should be created for the chart.
-   */
-  public NewFormattedJFreeChart(final String title, final Font titleFont,
-      final Plot plot, final boolean createLegend)
-  {
-    super(title, titleFont, plot, createLegend);
-
-    _fixedDuration = new Duration(3, Duration.HOURS);
-
-    // update the line width's we're using
-    this.setDataLineWidth(_dataLineWidth);
-
-    // let's not show symbols by default, eh?
-    this.setShowSymbols(false);
-  }
-
-  /**
-   * Constructs a chart.
-   * <P>
-   * Note that the ChartFactory class contains static methods that will return a ready-made chart.
-   * 
-   * @param title
-   *          the main chart title.
-   * @param titleFont
-   *          the font for displaying the chart title.
-   * @param plot
-   *          controller of the visual representation of the data.
-   * @param createLegend
-   *          a flag indicating whether or not a legend should be created for the chart.
-   * @param stepper
-   *          the provider of the time offset
-   */
-  public NewFormattedJFreeChart(final String title, final Font titleFont,
-      final Plot plot, final boolean createLegend,
-      final StepperListener.StepperController stepper)
-  {
-
-    this(title, titleFont, plot, createLegend);
-
-    _provider = new SwitchableTimeOffsetProvider(stepper);
-  }
-
-<<<<<<< HEAD
-  // ////////////////////////////////////////////////
-  // member methods
-  // ////////////////////////////////////////////////
-=======
-  public Font getAxisFont()
-  {
-    return this.getXYPlot().getRangeAxis().getLabelFont();
-  }
->>>>>>> aa427bce
-
-  /**
-   * the width of the data line
-   * 
-   * @return width in pixels
-   */
-  public int getDataLineWidth()
-  {
-    return _dataLineWidth;
-  }
-
-<<<<<<< HEAD
-  /**
-   * set the width of the data line
-   * 
-   * @param dataLineWidth
-   *          width in pixels
-   */
-  public void setDataLineWidth(final int dataLineWidth)
-  {
-    this._dataLineWidth = dataLineWidth;
-
-    // and update the data
-    final XYPlot thePlot = (XYPlot) getPlot();
-    final Stroke[] theStrokes = new Stroke[]
-    {new BasicStroke(_dataLineWidth)};
-    for (int i = 0; i < theStrokes.length; i++)
-    {
-      final Stroke stroke = theStrokes[i];
-      thePlot.getRenderer().setSeriesStroke(i, stroke);
-    }
-  }
-
-  /**
-   * Returns the Stroke used to draw any shapes for a series.
-   * 
-   * @param index
-   *          the series (zero-based index).
-   * @return the Stroke used to draw any shapes for a series.
-   */
-  public Stroke getSeriesStroke(final int index)
-  {
-    final XYPlot plot = (XYPlot) getPlot();
-    Stroke res = plot.getRenderer().getSeriesStroke(index);
-
-    res = new BasicStroke(_dataLineWidth);
-
-    return res;
-  }
-
-  /**
-   * the title of this plot
-   * 
-   * @return
-   */
-  public String getTitleText()
-  {
-    return this.getTitle().getText();
-  }
-
-  public void setTitleText(final String text)
-  {
-    this.getTitle().setText(text);
-  }
-
-  public void setSymbolSize(double size)
-  {
-    ColourStandardXYItemRenderer renderer =
-        (ColourStandardXYItemRenderer) this.getXYPlot().getRenderer();
-    renderer.setSymbolSize(size);
-
-    // ok, trigger redraw
-    this.fireChartChanged();
-  }
-
-  public double getSymbolSize()
-  {
-    ColourStandardXYItemRenderer renderer =
-        (ColourStandardXYItemRenderer) this.getXYPlot().getRenderer();
-    return renderer.getSymbolSize();
-  }
-
-  /**
-   * the title of this plot
-   * 
-   * @param title
-   *          the new title to use
-   */
-  public void setTitleFont(final Font titleFont)
-  {
-    this.getTitle().setFont(titleFont);
-  }
-
-  /**
-   * the title of this plot
-   * 
-   * @param title
-   *          the new title to use
-   */
-  public Font getTitleFont()
-  {
-    return this.getTitle().getFont();
-  }
-
-  public Font getTickFont()
-  {
-    return this.getXYPlot().getRangeAxis().getTickLabelFont();
-  }
-
-  public void setTickFont(final Font tickFont)
-  {
-    this.getXYPlot().getRangeAxis().setTickLabelFont(tickFont);
-    this.getXYPlot().getDomainAxis().setTickLabelFont(tickFont);
-  }
-
-  public Font getAxisFont()
-  {
-    return this.getXYPlot().getRangeAxis().getLabelFont();
-  }
-
-  public void setAxisFont(final Font axisFont)
-  {
-    this.getXYPlot().getRangeAxis().setLabelFont(axisFont);
-    this.getXYPlot().getDomainAxis().setLabelFont(axisFont);
-  }
-
-  public void setFixedDuration(final Duration dur)
-  {
-    _fixedDuration = dur;
-
-    // right, we've remembered the value, but if the plot is already
-    // set to display fixed duration we need to fire the data to the
-    // plot
-    if (getDisplayFixedDuration())
-    {
-      // yes, we're displaying fixed duration, remind
-      // everybody what's happening
-      setDisplayFixedDuration(true);
-    }
-  }
-
-  public Duration getFixedDuration()
-  {
-    return _fixedDuration;
-  }
-
-  public void setDisplayFixedDuration(final boolean val)
-  {
-    final XYPlot xp = this.getXYPlot();
-    if (xp instanceof StepperXYPlot)
-    {
-      final StepperXYPlot stp = (StepperXYPlot) xp;
-      if (val)
-        stp.setFixedDuration(_fixedDuration);
-      else
-        stp.setFixedDuration(null);
-    }
-
-    this.fireChartChanged();
-  }
-
-  public boolean getDisplayFixedDuration()
-  {
-    boolean res = false;
-    final XYPlot xp = this.getXYPlot();
-    if (xp instanceof StepperXYPlot)
-    {
-      final StepperXYPlot stp = (StepperXYPlot) xp;
-      res = (stp.getFixedDuration() != null);
-    }
-
-    return res;
-=======
-  public DateAxisEditor.MWCDateTickUnitWrapper getDateTickUnits()
-  {
-    return _theDateTick;
-  }
-
-  public boolean getDisplayFixedDuration()
-  {
-    boolean res = false;
-    final XYPlot xp = this.getXYPlot();
-    if (xp instanceof StepperXYPlot)
-    {
-      final StepperXYPlot stp = (StepperXYPlot) xp;
-      res = (stp.getFixedDuration() != null);
-    }
-
-    return res;
-  }
-
-  public Duration getFixedDuration()
-  {
-    return _fixedDuration;
-  }
-
-  /**
-   * the editable details for this track
-   * 
-   * @return the details
-   */
-  @Override
-  public final Editable.EditorType getInfo()
-  {
-    if (_myEditor == null)
-    {
-      _myEditor = new PlotInfo(this);
-    }
-
-    return _myEditor;
-  }
-
-  public Font getLegendFont()
-  {
-    return this.getLegend().getItemFont();
-  }
-
-  /**
-   * the name of this object
-   * 
-   * @return the name of this editable object
-   */
-  @Override
-  public String getName()
-  {
-    return getTitleText();
-  }
-
-  /**
-   * find out if we're in relative time plotting mode
-   * 
-   * @return
-   */
-  public boolean getRelativeTimes()
-  {
-    boolean res = false;
-
-    // do we have a provider?
-    if (_provider != null)
-    {
-      // is it active?
-      res = _provider.isApplied();
-    }
-    return res;
-  }
-
-  /**
-   * Returns the Stroke used to draw any shapes for a series.
-   * 
-   * @param index
-   *          the series (zero-based index).
-   * @return the Stroke used to draw any shapes for a series.
-   */
-  public Stroke getSeriesStroke(final int index)
-  {
-    final XYPlot plot = (XYPlot) getPlot();
-    Stroke res = plot.getRenderer().getSeriesStroke(index);
-
-    res = new BasicStroke(_dataLineWidth);
-
-    return res;
-  }
-
-  public Font getTickFont()
-  {
-    return this.getXYPlot().getRangeAxis().getTickLabelFont();
->>>>>>> aa427bce
-  }
-
-  /**
-   * accessor to get hold of the time offset provider
-   * 
-   * @return
-   */
-  public SwitchableTimeOffsetProvider getTimeOffsetProvider()
-  {
-    return _provider;
-  }
-
-<<<<<<< HEAD
-  public boolean isShowSymbols()
-  {
-    final DefaultXYItemRenderer sx =
-        (DefaultXYItemRenderer) getXYPlot().getRenderer();
-    return sx.getBaseShapesVisible();
-  }
-
-  public void setShowSymbols(final boolean showSymbols)
-  {
-    final DefaultXYItemRenderer sx =
-        (DefaultXYItemRenderer) getXYPlot().getRenderer();
-    sx.setBaseShapesVisible(showSymbols);
-
-    this.fireChartChanged();
-  }
-
-  public boolean isShowLegend()
-  {
-    return getLegend() != null;
-  }
-
-  public void setShowLegend(final boolean showLegend)
-  {
-    if (showLegend)
-    {
-      if (!isShowLegend())
-      {
-        LegendTitle legend = new LegendTitle(getPlot());
-        legend.setMargin(new RectangleInsets(1.0, 1.0, 1.0, 1.0));
-        legend.setFrame(new LineBorder());
-        legend.setBackgroundPaint(Color.white);
-        legend.setPosition(RectangleEdge.BOTTOM);
-        addLegend(legend);
-      }
-    }
-    else
-    {
-      if (isShowLegend())
-      {
-        removeLegend();
-      }
-    }
-
-    this.fireChartChanged();
-  }
-
-  public String getY_AxisTitle()
-  {
-    return getXYPlot().getRangeAxis().getLabel();
-  }
-
-  public void setY_AxisTitle(final String yTitle)
-  {
-    this.getXYPlot().getRangeAxis().setLabel(yTitle);
-  }
-
-  public String getX_AxisTitle()
-  {
-    return getXYPlot().getDomainAxis().getLabel();
-  }
-
-  public void setX_AxisTitle(final String xTitle)
-  {
-    this.getXYPlot().getDomainAxis().setLabel(xTitle);
-  }
-
-  public DateAxisEditor.MWCDateTickUnitWrapper getDateTickUnits()
-  {
-    return _theDateTick;
-=======
-  /**
-   * the title of this plot
-   * 
-   * @param title
-   *          the new title to use
-   */
-  public Font getTitleFont()
-  {
-    return this.getTitle().getFont();
-  }
-
-  /**
-   * the title of this plot
-   * 
-   * @return
-   */
-  public String getTitleText()
-  {
-    return this.getTitle().getText();
-  }
-
-  public String getX_AxisTitle()
-  {
-    return getXYPlot().getDomainAxis().getLabel();
-  }
-
-  public String getY_AxisTitle()
-  {
-    return getXYPlot().getRangeAxis().getLabel();
-  }
-
-  /**
-   * whether there is any edit information for this item this is a convenience function to save
-   * creating the EditorType data first
-   * 
-   * @return yes/no
-   */
-  @Override
-  public boolean hasEditor()
-  {
-    return true;
-  }
-
-  public boolean isShowLegend()
-  {
-    return getLegend() != null;
-  }
-
-  public boolean isShowSymbols()
-  {
-    final DefaultXYItemRenderer sx =
-        (DefaultXYItemRenderer) getXYPlot().getRenderer();
-    return sx.getBaseShapesVisible();
-  }
-
-  public void setAxisFont(final Font axisFont)
-  {
-    this.getXYPlot().getRangeAxis().setLabelFont(axisFont);
-    this.getXYPlot().getDomainAxis().setLabelFont(axisFont);
-  }
-
-  /**
-   * set the width of the data line
-   * 
-   * @param dataLineWidth
-   *          width in pixels
-   */
-  public void setDataLineWidth(final int dataLineWidth)
-  {
-    this._dataLineWidth = dataLineWidth;
-
-    // and update the data
-    final XYPlot thePlot = (XYPlot) getPlot();
-    final Stroke[] theStrokes = new Stroke[]
-    {new BasicStroke(_dataLineWidth)};
-    for (int i = 0; i < theStrokes.length; i++)
-    {
-      final Stroke stroke = theStrokes[i];
-      thePlot.getRenderer().setSeriesStroke(i, stroke);
-    }
->>>>>>> aa427bce
-  }
-
-  public void setDateTickUnits(
-      final DateAxisEditor.MWCDateTickUnitWrapper theDateTick)
-  {
-    final ValueAxis hd = this.getXYPlot().getDomainAxis();
-
-    // store the current tick
-    _theDateTick = theDateTick;
-
-    if (theDateTick.isAutoScale())
-    {
-      hd.setAutoTickUnitSelection(true);
-    }
-    else
-    {
-      // cancel auto calc
-      hd.setAutoTickUnitSelection(false);
-
-      // get the date axis
-      final ValueAxis va = this.getXYPlot().getDomainAxis();
-      final DateAxis da = (DateAxis) va;
-
-      // and set the tick
-      da.setTickUnit(_theDateTick.getUnit());
-
-    }
-  }
-
-<<<<<<< HEAD
-  // ////////////////////////////////////////////////
-  // editable methods
-  // ////////////////////////////////////////////////
-
-  /**
-   * the editable details for this track
-   * 
-   * @return the details
-   */
-  public final Editable.EditorType getInfo()
-  {
-    if (_myEditor == null)
-      _myEditor = new PlotInfo(this);
-
-    return _myEditor;
-  }
-
-  /**
-   * the name of this object
-   * 
-   * @return the name of this editable object
-   */
-  public String getName()
-  {
-    return getTitleText();
-  }
-
-  /**
-   * whether there is any edit information for this item this is a convenience function to save
-   * creating the EditorType data first
-   * 
-   * @return yes/no
-   */
-  public boolean hasEditor()
-  {
-    return true;
-  }
-
-  /**
-   * find out if we're in relative time plotting mode
-   * 
-   * @return
-   */
-  public boolean getRelativeTimes()
-  {
-    boolean res = false;
-
-    // do we have a provider?
-    if (_provider != null)
-    {
-      // is it active?
-      res = _provider.isApplied();
-    }
-    return res;
-=======
-  public void setDisplayFixedDuration(final boolean val)
-  {
-    final XYPlot xp = this.getXYPlot();
-    if (xp instanceof StepperXYPlot)
-    {
-      final StepperXYPlot stp = (StepperXYPlot) xp;
-      if (val)
-      {
-        stp.setFixedDuration(_fixedDuration);
-      }
-      else
-      {
-        stp.setFixedDuration(null);
-      }
-    }
-
-    this.fireChartChanged();
-  }
-
-  public void setFixedDuration(final Duration dur)
-  {
-    _fixedDuration = dur;
-
-    // right, we've remembered the value, but if the plot is already
-    // set to display fixed duration we need to fire the data to the
-    // plot
-    if (getDisplayFixedDuration())
-    {
-      // yes, we're displaying fixed duration, remind
-      // everybody what's happening
-      setDisplayFixedDuration(true);
-    }
-  }
-
-  public void setLegendFont(final Font legendFont)
-  {
-    this.getLegend().setItemFont(legendFont);
->>>>>>> aa427bce
-  }
-
-  /**
-   * update whether we're in relative time plotting mode
-   * 
-   * @param val
-   */
-  public void setRelativeTimes(final boolean val)
-  {
-    if (_provider != null)
-    {
-      // update whether it's active
-      _provider.setApplied(val);
-
-      // get the date axis
-      final ValueAxis va = this.getXYPlot().getDomainAxis();
-      final RelativeDateAxis da = (RelativeDateAxis) va;
-
-      // do rescale
-      da.configure();
-
-      // and tell it what we're doing
-      da.setRelativeTimes(val);
-
-      // and trigger repaint
-      this.fireChartChanged();
-
-      // hey, do the rescale here, it works better
-      getXYPlot().getRangeAxis().setAutoRange(true);
-      da.setAutoRange(true);
-    }
-
-  }
-
-<<<<<<< HEAD
-  /**
-   * ******************************************************************* embedded class which
-   * optionally applies an offset to the time value received
-   * *******************************************************************
-   */
-  public static class SwitchableTimeOffsetProvider implements
-      ColouredDataItem.OffsetProvider
-  {
-    /**
-     * whether we are active
-     */
-    private boolean _applied = false;
-
-    /**
-     * the time controller
-     */
-    private final StepperListener.StepperController _stepper;
-
-    // ////////////////////////////////////////////////
-    // constructor
-    // ////////////////////////////////////////////////
-
-    /**
-     * create a time offset provider
-     * 
-     * @param stepper
-     */
-    public SwitchableTimeOffsetProvider(
-        final StepperListener.StepperController stepper)
-    {
-      this._stepper = stepper;
-    }
-
-    /**
-     * whether we are active
-     * 
-     * @return
-     */
-    public boolean isApplied()
-    {
-      return _applied;
-    }
-
-    /**
-     * change whether we are active
-     * 
-     * @param applied
-     */
-    public void setApplied(final boolean applied)
-    {
-      _applied = applied;
-    }
-
-    /**
-     * offset the provided time by the desired amount
-     * 
-     * @param val
-     *          the actual time value
-     * @return the processed time value
-     */
-    public long offsetTimeFor(final long val)
-    {
-      long res = val;
-
-      if (_applied)
-      {
-        if (_stepper != null)
-        {
-          final HiResDate dt = _stepper.getTimeZero();
-          if (dt != null)
-            res -= dt.getMicros();
-        }
-      }
-      return res;
-    }
-  }
-
-  /**
-   * ******************************************************************* class containing editable
-   * details of this plot *******************************************************************
-   */
-  public final class PlotInfo extends Editable.EditorType
-  {
-
-    /**
-     * constructor for this editor, takes the actual track as a parameter
-     * 
-     * @param data
-     *          track being edited
-     */
-    public PlotInfo(final NewFormattedJFreeChart data)
-    {
-      super(data, data.getName(), "");
-    }
-
-    public final PropertyDescriptor[] getPropertyDescriptors()
-    {
-      try
-      {
-        final PropertyDescriptor[] res =
-            {
-                displayExpertLongProp("DataLineWidth", "Data line width",
-                    "the width to draw the data lines", EditorType.FORMAT,
-                    LineWidthPropertyEditor.class),
-                displayProp("TitleText", "Title text", "the title of this plot"),
-                displayProp("FixedDuration", "Fixed duration",
-                    "How long a time-span to display", EditorType.TEMPORAL),
-                displayProp("DisplayFixedDuration", "Display fixed duration",
-                    "Whether to show a limited time period (in Grow mode)",
-                    EditorType.TEMPORAL),
-                displayProp("X_AxisTitle", "X axis title",
-                    "the x axis title of this plot"),
-                displayProp("Y_AxisTitle", "Y axis title",
-                    "the y axis title of this plot"),
-                displayProp(
-                    "RelativeTimes",
-                    "Relative times",
-                    "whether to plot times relative to an anchor value (tZero)",
-                    EditorType.TEMPORAL),
-                displayLongProp("DateTickUnits", "Date tick units",
-                    "the minutes separation to the axis", DateAxisEditor.class,
-                    EditorType.TEMPORAL),
-                displayProp("ShowSymbols", "Show symbols",
-                    "whether to show symbols at the data points",
-                    EditorType.VISIBILITY),
-                displayExpertLongProp("SymbolSize", "Symbol size",
-                    "whether to show S/M/L symbols", EditorType.FORMAT,
-                    GraphicSizePropertyEditor.class),
-                displayProp("TitleFont", "Title font",
-                    "font to use for the plot title", EditorType.FORMAT),
-                displayProp("AxisFont", "Axis font",
-                    "font to use for the plot axis titles", EditorType.FORMAT),
-                displayProp("TickFont", "Tick font",
-                    "font to use for the plot axis tick mark labels",
-                    EditorType.FORMAT),
-                displayProp("ShowLegend", "Show legend",
-                    "whether to show legend", EditorType.VISIBILITY),};
-        return res;
-      }
-      catch (final IntrospectionException e)
-      {
-        return super.getPropertyDescriptors();
-      }
-    }
-
-=======
-  // ////////////////////////////////////////////////
-  // editable methods
-  // ////////////////////////////////////////////////
-
-  public void setShowLegend(final boolean showLegend)
-  {
-    if (showLegend)
-    {
-      if (!isShowLegend())
-      {
-        final LegendTitle legend = new LegendTitle(getPlot());
-        legend.setMargin(new RectangleInsets(1.0, 1.0, 1.0, 1.0));
-        legend.setFrame(new LineBorder());
-        legend.setBackgroundPaint(Color.white);
-        legend.setPosition(RectangleEdge.BOTTOM);
-        addLegend(legend);
-      }
-    }
-    else
-    {
-      if (isShowLegend())
-      {
-        removeLegend();
-      }
-    }
-
-    this.fireChartChanged();
-  }
-
-  public void setShowSymbols(final boolean showSymbols)
-  {
-    final DefaultXYItemRenderer sx =
-        (DefaultXYItemRenderer) getXYPlot().getRenderer();
-    sx.setBaseShapesVisible(showSymbols);
-
-    this.fireChartChanged();
-  }
-
-  public void setTickFont(final Font tickFont)
-  {
-    this.getXYPlot().getRangeAxis().setTickLabelFont(tickFont);
-    this.getXYPlot().getDomainAxis().setTickLabelFont(tickFont);
-  }
-
-  /**
-   * the title of this plot
-   * 
-   * @param title
-   *          the new title to use
-   */
-  public void setTitleFont(final Font titleFont)
-  {
-    this.getTitle().setFont(titleFont);
-  }
-
-  public void setTitleText(final String text)
-  {
-    this.getTitle().setText(text);
-  }
-
-  public void setX_AxisTitle(final String xTitle)
-  {
-    this.getXYPlot().getDomainAxis().setLabel(xTitle);
-  }
-
-  public void setY_AxisTitle(final String yTitle)
-  {
-    this.getXYPlot().getRangeAxis().setLabel(yTitle);
->>>>>>> aa427bce
-  }
-
-}
+/*
+ *    Debrief - the Open Source Maritime Analysis Application
+ *    http://debrief.info
+ *
+ *    (C) 2000-2014, PlanetMayo Ltd
+ *
+ *    This library is free software; you can redistribute it and/or
+ *    modify it under the terms of the Eclipse Public License v1.0
+ *    (http://www.eclipse.org/legal/epl-v10.html)
+ *
+ *    This library is distributed in the hope that it will be useful,
+ *    but WITHOUT ANY WARRANTY; without even the implied warranty of
+ *    MERCHANTABILITY or FITNESS FOR A PARTICULAR PURPOSE. 
+ */
+package MWC.GUI.JFreeChart;
+
+//import com.jrefinery.chart.*;
+
+import java.awt.BasicStroke;
+import java.awt.Color;
+import java.awt.Font;
+import java.awt.Stroke;
+import java.beans.IntrospectionException;
+import java.beans.PropertyDescriptor;
+import java.util.Calendar;
+
+import org.jfree.chart.JFreeChart;
+import org.jfree.chart.axis.DateAxis;
+import org.jfree.chart.axis.DateTickUnitType;
+import org.jfree.chart.axis.ValueAxis;
+import org.jfree.chart.block.LineBorder;
+import org.jfree.chart.plot.Plot;
+import org.jfree.chart.plot.XYPlot;
+import org.jfree.chart.renderer.xy.DefaultXYItemRenderer;
+import org.jfree.chart.title.LegendTitle;
+import org.jfree.ui.RectangleEdge;
+import org.jfree.ui.RectangleInsets;
+
+import MWC.GUI.Editable;
+import MWC.GUI.StepperListener;
+import MWC.GUI.Properties.GraphicSizePropertyEditor;
+import MWC.GUI.Properties.LineWidthPropertyEditor;
+import MWC.GenericData.Duration;
+import MWC.GenericData.HiResDate;
+
+/**
+ * ******************************************************************* embedded class for plot for
+ * which we can control some of the formatting (line width, axis steps/sizes, labels
+ * *******************************************************************
+ */
+public class NewFormattedJFreeChart extends JFreeChart implements
+    MWC.GUI.Editable
+{
+
+  /**
+   * 
+   */
+  private static final long serialVersionUID = 1L;
+
+  // ////////////////////////////////////////////////
+  // member variables
+  // ////////////////////////////////////////////////
+  /**
+   * the width of the data-line
+   */
+  private int _dataLineWidth = 3;
+
+  /**
+   * our editable details
+   */
+  transient private Editable.EditorType _myEditor = null;
+
+  /**
+   * the interval & format of the date axis
+   */
+  private DateAxisEditor.MWCDateTickUnitWrapper _theDateTick =
+      new DateAxisEditor.MWCDateTickUnitWrapper(DateTickUnitType.MINUTE,
+          Calendar.MINUTE, "HH:mm");
+
+  /**
+   * the time offset supplier
+   */
+  private SwitchableTimeOffsetProvider _provider = null;
+
+  private Duration _fixedDuration;
+
+  // ////////////////////////////////////////////////
+  // constructor
+  // ////////////////////////////////////////////////
+
+  /**
+   * Constructs a chart.
+   * <P>
+   * Note that the ChartFactory class contains static methods that will return a ready-made chart.
+   * 
+   * @param title
+   *          the main chart title.
+   * @param titleFont
+   *          the font for displaying the chart title.
+   * @param plot
+   *          controller of the visual representation of the data.
+   * @param createLegend
+   *          a flag indicating whether or not a legend should be created for the chart.
+   */
+  public NewFormattedJFreeChart(final String title, final Font titleFont,
+      final Plot plot, final boolean createLegend)
+  {
+    super(title, titleFont, plot, createLegend);
+
+    _fixedDuration = new Duration(3, Duration.HOURS);
+
+    // update the line width's we're using
+    this.setDataLineWidth(_dataLineWidth);
+
+    // let's not show symbols by default, eh?
+    this.setShowSymbols(false);
+  }
+
+  /**
+   * Constructs a chart.
+   * <P>
+   * Note that the ChartFactory class contains static methods that will return a ready-made chart.
+   * 
+   * @param title
+   *          the main chart title.
+   * @param titleFont
+   *          the font for displaying the chart title.
+   * @param plot
+   *          controller of the visual representation of the data.
+   * @param createLegend
+   *          a flag indicating whether or not a legend should be created for the chart.
+   * @param stepper
+   *          the provider of the time offset
+   */
+  public NewFormattedJFreeChart(final String title, final Font titleFont,
+      final Plot plot, final boolean createLegend,
+      final StepperListener.StepperController stepper)
+  {
+
+    this(title, titleFont, plot, createLegend);
+
+    _provider = new SwitchableTimeOffsetProvider(stepper);
+  }
+
+  // ////////////////////////////////////////////////
+  // member methods
+  // ////////////////////////////////////////////////
+
+  /**
+   * the width of the data line
+   * 
+   * @return width in pixels
+   */
+  public int getDataLineWidth()
+  {
+    return _dataLineWidth;
+  }
+
+  /**
+   * set the width of the data line
+   * 
+   * @param dataLineWidth
+   *          width in pixels
+   */
+  public void setDataLineWidth(final int dataLineWidth)
+  {
+    this._dataLineWidth = dataLineWidth;
+
+    // and update the data
+    final XYPlot thePlot = (XYPlot) getPlot();
+    final Stroke[] theStrokes = new Stroke[]
+    {new BasicStroke(_dataLineWidth)};
+    for (int i = 0; i < theStrokes.length; i++)
+    {
+      final Stroke stroke = theStrokes[i];
+      thePlot.getRenderer().setSeriesStroke(i, stroke);
+    }
+  }
+
+  /**
+   * Returns the Stroke used to draw any shapes for a series.
+   * 
+   * @param index
+   *          the series (zero-based index).
+   * @return the Stroke used to draw any shapes for a series.
+   */
+  public Stroke getSeriesStroke(final int index)
+  {
+    final XYPlot plot = (XYPlot) getPlot();
+    Stroke res = plot.getRenderer().getSeriesStroke(index);
+
+    res = new BasicStroke(_dataLineWidth);
+
+    return res;
+  }
+
+  /**
+   * the title of this plot
+   * 
+   * @return
+   */
+  public String getTitleText()
+  {
+    return this.getTitle().getText();
+  }
+
+  public void setTitleText(final String text)
+  {
+    this.getTitle().setText(text);
+  }
+
+  public void setSymbolSize(double size)
+  {
+    ColourStandardXYItemRenderer renderer =
+        (ColourStandardXYItemRenderer) this.getXYPlot().getRenderer();
+    renderer.setSymbolSize(size);
+
+    // ok, trigger redraw
+    this.fireChartChanged();
+  }
+
+  public double getSymbolSize()
+  {
+    ColourStandardXYItemRenderer renderer =
+        (ColourStandardXYItemRenderer) this.getXYPlot().getRenderer();
+    return renderer.getSymbolSize();
+  }
+
+  /**
+   * the title of this plot
+   * 
+   * @param title
+   *          the new title to use
+   */
+  public void setTitleFont(final Font titleFont)
+  {
+    this.getTitle().setFont(titleFont);
+  }
+
+  /**
+   * the title of this plot
+   * 
+   * @param title
+   *          the new title to use
+   */
+  public Font getTitleFont()
+  {
+    return this.getTitle().getFont();
+  }
+
+  public Font getTickFont()
+  {
+    return this.getXYPlot().getRangeAxis().getTickLabelFont();
+  }
+  
+  public Font getLegendFont()
+  {
+    return this.getLegend().getItemFont();
+  }
+
+  public void setTickFont(final Font tickFont)
+  {
+    this.getXYPlot().getRangeAxis().setTickLabelFont(tickFont);
+    this.getXYPlot().getDomainAxis().setTickLabelFont(tickFont);
+  }
+
+  public void setLegendFont(final Font legendFont)
+  {
+    this.getLegend().setItemFont(legendFont);
+  }
+
+  public Font getAxisFont()
+  {
+    return this.getXYPlot().getRangeAxis().getLabelFont();
+  }
+
+  public void setAxisFont(final Font axisFont)
+  {
+    this.getXYPlot().getRangeAxis().setLabelFont(axisFont);
+    this.getXYPlot().getDomainAxis().setLabelFont(axisFont);
+  }
+
+  public void setFixedDuration(final Duration dur)
+  {
+    _fixedDuration = dur;
+
+    // right, we've remembered the value, but if the plot is already
+    // set to display fixed duration we need to fire the data to the
+    // plot
+    if (getDisplayFixedDuration())
+    {
+      // yes, we're displaying fixed duration, remind
+      // everybody what's happening
+      setDisplayFixedDuration(true);
+    }
+  }
+
+  public Duration getFixedDuration()
+  {
+    return _fixedDuration;
+  }
+
+  public void setDisplayFixedDuration(final boolean val)
+  {
+    final XYPlot xp = this.getXYPlot();
+    if (xp instanceof StepperXYPlot)
+    {
+      final StepperXYPlot stp = (StepperXYPlot) xp;
+      if (val)
+        stp.setFixedDuration(_fixedDuration);
+      else
+        stp.setFixedDuration(null);
+    }
+
+    this.fireChartChanged();
+  }
+
+  public boolean getDisplayFixedDuration()
+  {
+    boolean res = false;
+    final XYPlot xp = this.getXYPlot();
+    if (xp instanceof StepperXYPlot)
+    {
+      final StepperXYPlot stp = (StepperXYPlot) xp;
+      res = (stp.getFixedDuration() != null);
+    }
+
+    return res;
+  }
+
+  /**
+   * accessor to get hold of the time offset provider
+   * 
+   * @return
+   */
+  public SwitchableTimeOffsetProvider getTimeOffsetProvider()
+  {
+    return _provider;
+  }
+
+  public boolean isShowSymbols()
+  {
+    final DefaultXYItemRenderer sx =
+        (DefaultXYItemRenderer) getXYPlot().getRenderer();
+    return sx.getBaseShapesVisible();
+  }
+
+  public void setShowSymbols(final boolean showSymbols)
+  {
+    final DefaultXYItemRenderer sx =
+        (DefaultXYItemRenderer) getXYPlot().getRenderer();
+    sx.setBaseShapesVisible(showSymbols);
+
+    this.fireChartChanged();
+  }
+
+  public boolean isShowLegend()
+  {
+    return getLegend() != null;
+  }
+
+  public void setShowLegend(final boolean showLegend)
+  {
+    if (showLegend)
+    {
+      if (!isShowLegend())
+      {
+        LegendTitle legend = new LegendTitle(getPlot());
+        legend.setMargin(new RectangleInsets(1.0, 1.0, 1.0, 1.0));
+        legend.setFrame(new LineBorder());
+        legend.setBackgroundPaint(Color.white);
+        legend.setPosition(RectangleEdge.BOTTOM);
+        addLegend(legend);
+      }
+    }
+    else
+    {
+      if (isShowLegend())
+      {
+        removeLegend();
+      }
+    }
+
+    this.fireChartChanged();
+  }
+
+  public String getY_AxisTitle()
+  {
+    return getXYPlot().getRangeAxis().getLabel();
+  }
+
+  public void setY_AxisTitle(final String yTitle)
+  {
+    this.getXYPlot().getRangeAxis().setLabel(yTitle);
+  }
+
+  public String getX_AxisTitle()
+  {
+    return getXYPlot().getDomainAxis().getLabel();
+  }
+
+  public void setX_AxisTitle(final String xTitle)
+  {
+    this.getXYPlot().getDomainAxis().setLabel(xTitle);
+  }
+
+  public DateAxisEditor.MWCDateTickUnitWrapper getDateTickUnits()
+  {
+    return _theDateTick;
+  }
+
+  public void setDateTickUnits(
+      final DateAxisEditor.MWCDateTickUnitWrapper theDateTick)
+  {
+    final ValueAxis hd = this.getXYPlot().getDomainAxis();
+
+    // store the current tick
+    _theDateTick = theDateTick;
+
+    if (theDateTick.isAutoScale())
+    {
+      hd.setAutoTickUnitSelection(true);
+    }
+    else
+    {
+      // cancel auto calc
+      hd.setAutoTickUnitSelection(false);
+
+      // get the date axis
+      final ValueAxis va = this.getXYPlot().getDomainAxis();
+      final DateAxis da = (DateAxis) va;
+
+      // and set the tick
+      da.setTickUnit(_theDateTick.getUnit());
+
+    }
+  }
+
+  // ////////////////////////////////////////////////
+  // editable methods
+  // ////////////////////////////////////////////////
+
+  /**
+   * the editable details for this track
+   * 
+   * @return the details
+   */
+  public final Editable.EditorType getInfo()
+  {
+    if (_myEditor == null)
+      _myEditor = new PlotInfo(this);
+
+    return _myEditor;
+  }
+
+  /**
+   * the name of this object
+   * 
+   * @return the name of this editable object
+   */
+  public String getName()
+  {
+    return getTitleText();
+  }
+
+  /**
+   * whether there is any edit information for this item this is a convenience function to save
+   * creating the EditorType data first
+   * 
+   * @return yes/no
+   */
+  public boolean hasEditor()
+  {
+    return true;
+  }
+
+  /**
+   * find out if we're in relative time plotting mode
+   * 
+   * @return
+   */
+  public boolean getRelativeTimes()
+  {
+    boolean res = false;
+
+    // do we have a provider?
+    if (_provider != null)
+    {
+      // is it active?
+      res = _provider.isApplied();
+    }
+    return res;
+  }
+
+  /**
+   * update whether we're in relative time plotting mode
+   * 
+   * @param val
+   */
+  public void setRelativeTimes(final boolean val)
+  {
+    if (_provider != null)
+    {
+      // update whether it's active
+      _provider.setApplied(val);
+
+      // get the date axis
+      final ValueAxis va = this.getXYPlot().getDomainAxis();
+      final RelativeDateAxis da = (RelativeDateAxis) va;
+
+      // do rescale
+      da.configure();
+
+      // and tell it what we're doing
+      da.setRelativeTimes(val);
+
+      // and trigger repaint
+      this.fireChartChanged();
+
+      // hey, do the rescale here, it works better
+      getXYPlot().getRangeAxis().setAutoRange(true);
+      da.setAutoRange(true);
+    }
+
+  }
+
+  /**
+   * ******************************************************************* embedded class which
+   * optionally applies an offset to the time value received
+   * *******************************************************************
+   */
+  public static class SwitchableTimeOffsetProvider implements
+      ColouredDataItem.OffsetProvider
+  {
+    /**
+     * whether we are active
+     */
+    private boolean _applied = false;
+
+    /**
+     * the time controller
+     */
+    private final StepperListener.StepperController _stepper;
+
+    // ////////////////////////////////////////////////
+    // constructor
+    // ////////////////////////////////////////////////
+
+    /**
+     * create a time offset provider
+     * 
+     * @param stepper
+     */
+    public SwitchableTimeOffsetProvider(
+        final StepperListener.StepperController stepper)
+    {
+      this._stepper = stepper;
+    }
+
+    /**
+     * whether we are active
+     * 
+     * @return
+     */
+    public boolean isApplied()
+    {
+      return _applied;
+    }
+
+    /**
+     * change whether we are active
+     * 
+     * @param applied
+     */
+    public void setApplied(final boolean applied)
+    {
+      _applied = applied;
+    }
+
+    /**
+     * offset the provided time by the desired amount
+     * 
+     * @param val
+     *          the actual time value
+     * @return the processed time value
+     */
+    public long offsetTimeFor(final long val)
+    {
+      long res = val;
+
+      if (_applied)
+      {
+        if (_stepper != null)
+        {
+          final HiResDate dt = _stepper.getTimeZero();
+          if (dt != null)
+            res -= dt.getMicros();
+        }
+      }
+      return res;
+    }
+  }
+
+  /**
+   * ******************************************************************* class containing editable
+   * details of this plot *******************************************************************
+   */
+  public final class PlotInfo extends Editable.EditorType
+  {
+
+    /**
+     * constructor for this editor, takes the actual track as a parameter
+     * 
+     * @param data
+     *          track being edited
+     */
+    public PlotInfo(final NewFormattedJFreeChart data)
+    {
+      super(data, data.getName(), "");
+    }
+
+    public final PropertyDescriptor[] getPropertyDescriptors()
+    {
+      try
+      {
+        final PropertyDescriptor[] res =
+            {
+                displayExpertLongProp("DataLineWidth", "Data line width",
+                    "the width to draw the data lines", EditorType.FORMAT,
+                    LineWidthPropertyEditor.class),
+                displayProp("TitleText", "Title text", "the title of this plot"),
+                displayProp("FixedDuration", "Fixed duration",
+                    "How long a time-span to display", EditorType.TEMPORAL),
+                displayProp("DisplayFixedDuration", "Display fixed duration",
+                    "Whether to show a limited time period (in Grow mode)",
+                    EditorType.TEMPORAL),
+                displayProp("X_AxisTitle", "X axis title",
+                    "the x axis title of this plot"),
+                displayProp("Y_AxisTitle", "Y axis title",
+                    "the y axis title of this plot"),
+                displayProp(
+                    "RelativeTimes",
+                    "Relative times",
+                    "whether to plot times relative to an anchor value (tZero)",
+                    EditorType.TEMPORAL),
+                displayLongProp("DateTickUnits", "Date tick units",
+                    "the minutes separation to the axis", DateAxisEditor.class,
+                    EditorType.TEMPORAL),
+                displayProp("ShowSymbols", "Show symbols",
+                    "whether to show symbols at the data points",
+                    EditorType.VISIBILITY),
+                displayExpertLongProp("SymbolSize", "Symbol size",
+                    "whether to show S/M/L symbols", EditorType.FORMAT,
+                    GraphicSizePropertyEditor.class),
+                displayProp("TitleFont", "Title font",
+                    "font to use for the plot title", EditorType.FORMAT),
+                displayProp("AxisFont", "Axis font",
+                    "font to use for the plot axis titles", EditorType.FORMAT),
+                displayProp("TickFont", "Tick font",
+                    "font to use for the plot axis tick mark labels",
+                    EditorType.FORMAT),
+                displayProp("LegendFont", "Legend font",
+                    "font to use for the legend", EditorType.FORMAT),
+                displayProp("ShowLegend", "Show legend",
+                    "whether to show legend", EditorType.VISIBILITY),};
+        return res;
+      }
+      catch (final IntrospectionException e)
+      {
+        return super.getPropertyDescriptors();
+      }
+    }
+
+  }
+
+}