--- conflicted
+++ resolved
@@ -1,781 +1,774 @@
-/*
- *    Debrief - the Open Source Maritime Analysis Application
- *    http://debrief.info
- *
- *    (C) 2000-2014, PlanetMayo Ltd
- *
- *    This library is free software; you can redistribute it and/or
- *    modify it under the terms of the Eclipse Public License v1.0
- *    (http://www.eclipse.org/legal/epl-v10.html)
- *
- *    This library is distributed in the hope that it will be useful,
- *    but WITHOUT ANY WARRANTY; without even the implied warranty of
- *    MERCHANTABILITY or FITNESS FOR A PARTICULAR PURPOSE.
- */
-package MWC.GUI.ETOPO;
-
-import java.awt.Color;
-import java.io.File;
-import java.io.IOException;
-import java.io.RandomAccessFile;
-import java.util.HashMap;
-import java.util.Map;
-
-import MWC.GUI.CanvasType;
-import MWC.GUI.Editable;
-import MWC.GUI.Chart.Painters.SpatialRasterPainter;
-import MWC.GUI.Properties.LineWidthPropertyEditor;
-import MWC.GenericData.WorldArea;
-import MWC.GenericData.WorldLocation;
-
-public final class ETOPO_2_Minute extends SpatialRasterPainter
-{
-  static public final class Etopo2Test extends junit.framework.TestCase
-  {
-    static public final String TEST_ALL_TEST_TYPE = "UNIT";
-
-    public String _etopoPath;
-
-    public Etopo2Test(final String val)
-    {
-      super(val);
-
-      final String pathFromProp = System.getProperty("etopoDir");
-      if (pathFromProp == null)
-      {
-        // are we in OS?
-        final String sys = System.getProperty("os.name");
-        if ("Mac OS X".equals(sys))
-          _etopoPath = "../deploy/";
-        else
-          _etopoPath = "C:\\Program Files\\Debrief 2003\\etopo";
-      }
-      else
-        _etopoPath = pathFromProp;
-
-    }
-
-    // TODO FIX-TEST
-    // check data
-    public void NtestFindData()
-    {
-
-      // String thefile = THE_PATH;
-      assertTrue("Failed to find the 2 minute dataset:" + _etopoPath,
-          ETOPO_2_Minute.dataFileExists(_etopoPath));
-    }
-
-    public void testConversions()
-    {
-      final ETOPO_2_Minute e2m = new ETOPO_2_Minute(_etopoPath);
-
-      WorldLocation loc = new WorldLocation(54, -3, 0);
-      int lat = e2m.getLatIndex(loc);
-      int lon = e2m.getLongIndex(loc);
-      double dLat = ETOPO_2_Minute.getLatitudeFor(lat);
-      double dLong = ETOPO_2_Minute.getLongitudeFor(lon);
-      WorldLocation loc2 = new WorldLocation(dLat, dLong, 0);
-
-      System.out.println("dist:" + loc2.subtract(loc).getRange());
-      assertTrue("points close enough, original: " + loc + " res:" + loc2, loc2
-          .subtract(loc).getRange() < 1);
-
-      loc = new WorldLocation(-54, -3, 0);
-      lat = e2m.getLatIndex(loc);
-      lon = e2m.getLongIndex(loc);
-      dLat = ETOPO_2_Minute.getLatitudeFor(lat);
-      dLong = ETOPO_2_Minute.getLongitudeFor(lon);
-      loc2 = new WorldLocation(dLat, dLong, 0);
-      assertTrue("points close enough, original: " + loc + " res:" + loc2, loc2
-          .subtract(loc).getRange() < 1);
-
-      loc = new WorldLocation(-54, 3, 0);
-      lat = e2m.getLatIndex(loc);
-      lon = e2m.getLongIndex(loc);
-      dLat = ETOPO_2_Minute.getLatitudeFor(lat);
-      dLong = ETOPO_2_Minute.getLongitudeFor(lon);
-      loc2 = new WorldLocation(dLat, dLong, 0);
-      assertTrue("points close enough, original: " + loc + " res:" + loc2, loc2
-          .subtract(loc).getRange() < 1);
-
-      loc = new WorldLocation(54, 3, 0);
-      lat = e2m.getLatIndex(loc);
-      lon = e2m.getLongIndex(loc);
-      dLat = ETOPO_2_Minute.getLatitudeFor(lat);
-      dLong = ETOPO_2_Minute.getLongitudeFor(lon);
-      loc2 = new WorldLocation(dLat, dLong, 0);
-      assertTrue("points close enough, original: " + loc + " res:" + loc2, loc2
-          .subtract(loc).getRange() < 1);
-
-      // assertEquals(loc, loc2);
-    }
-
-    public final void testMyParams()
-    {
-      ETOPO_2_Minute ed = new ETOPO_2_Minute(null);
-      ed.setName("blank");
-      editableTesterSupport.testParams(ed, this);
-      ed = null;
-    }
-  }
-
-  public final class MARTOPOInfo extends Editable.EditorType implements
-      java.io.Serializable
-  {
-
-    /**
-     *
-     */
-    private static final long serialVersionUID = 1L;
-
-    public MARTOPOInfo(final ETOPO_2_Minute data)
-    {
-      super(data, data.getName(), "");
-    }
-
-    @Override
-    public final java.beans.PropertyDescriptor[] getPropertyDescriptors()
-    {
-      try
-      {
-        final java.beans.PropertyDescriptor[] res =
-        {prop("Visible", "whether this layer is visible", VISIBILITY),
-            displayLongProp("KeyLocation", "Key location",
-                "the current location of the color-key",
-                KeyLocationPropertyEditor.class, EditorType.FORMAT), prop(
-                    "Color", "the color of the color-key", EditorType.FORMAT),
-            displayProp("ShowLand", "Show land", "whether to shade land-data",
-<<<<<<< HEAD
-                EditorType.FORMAT), displayProp("LandColor", "Land Color",
-                    "Color to shade land data", EditorType.FORMAT),
-=======
-                EditorType.FORMAT), displayLongProp("LineThickness",
-                    "Line thickness", "the thickness to plot the scale border",
-                    LineWidthPropertyEditor.class, EditorType.FORMAT),
-            displayProp("NEShading", "Natural Earth Shading",
-                "whether to use Natural Earth shading", EditorType.FORMAT),
->>>>>>> 7b1a424e
-            displayLongProp("LineThickness", "Line thickness",
-                "the thickness to plot the scale border",
-                LineWidthPropertyEditor.class, EditorType.FORMAT), displayProp(
-                    "BathyRes", "Bathy resolution",
-                    "the size of the grid at which to plot the shaded bathy (larger blocks gives faster performance)",
-                    EditorType.FORMAT), displayProp("BathyVisible",
-                        "Bathy visible", "whether to show the gridded contours",
-                        VISIBILITY), displayProp("ContourDepths",
-                            "Contour depths", "the contour depths to plot",
-                            EditorType.FORMAT), displayProp("ContoursVisible",
-                                "Contours visible",
-                                "whether to show the contours", VISIBILITY),
-            displayProp("ContourGridInterval", "Contour grid interval",
-                "the interval at which to calculate the contours (larger interval leads to faster performance)",
-                EditorType.FORMAT), displayProp("ContourOptimiseGrid",
-                    "Optimise grid interval",
-                    "whether the grid interval should be optimised",
-                    EditorType.FORMAT)};
-<<<<<<< HEAD
-
-=======
->>>>>>> 7b1a424e
-        return res;
-      }
-      catch (final java.beans.IntrospectionException e)
-      {
-        e.printStackTrace();
-        return super.getPropertyDescriptors();
-      }
-    }
-  }
-
-  /**
-   *
-   */
-  private static final long serialVersionUID = 1L;
-
-  /**
-   * the filename of our data-file
-   */
-  private static final String fName = "ETOPO2.raw";
-
-  /**
-   * the file-reader we are using
-   */
-  private static java.io.RandomAccessFile ra = null;
-
-  public static WorldArea theArea = null;
-
-  /**
-   * static accessor to see if our data-file is there
-<<<<<<< HEAD
-   * 
-=======
-   *
->>>>>>> 7b1a424e
-   * @param etopo_path
-   * @return
-   */
-  static public boolean dataFileExists(final String etopo_path)
-  {
-    boolean res = false;
-
-    final String thePath = etopo_path + "/" + fName;
-
-    final File testFile = new File(thePath);
-
-    if (testFile.exists())
-      res = true;
-
-    return res;
-  }
-
-  /**
-   * how many horizonal data points are in our data
-   */
-  private static int getHorizontalNumber()
-  {
-    return 10800;
-  }
-
-  /**
-   * get the latitude for the indicated index
-   */
-  static double getLatitudeFor(final int index)
-  {
-    double res;
-
-    res = index;
-
-    // convert to mins
-    res *= 2;
-
-    // add 1 for luck
-    res += 1;
-
-    // convert to degs
-    res /= 60;
-
-    // put in hemisphere
-    if (res > 90)
-    {
-      res = -(res - 90);
-    }
-    else
-    {
-      res = 90 - res;
-    }
-
-    return res;
-  }
-
-  /**
-   * get the longitude for the indicated index
-   */
-  static double getLongitudeFor(final int index)
-  {
-    double res;
-
-    // convert to mins
-    res = index * 2;
-
-    // add 1 for luck
-    res += 1;
-
-    // convert to degs
-    res /= 60;
-
-    // put in hemisphere
-    res -= 180;
-
-    return res;
-  }
-
-  /**
-   * rescale the data-set, if necessary
-   *
-   * @param val
-   *          the depth as read from file
-   * @return the rescaled depth (from feet to metres in this case)
-   */
-  private static int rescaleValue(final int val)
-  {
-    // convert from feet to metres
-    // return (int)MWC.Algorithms.Conversions.ft2m(val);
-    return val;
-  }
-
-  /**
-   * whether to show land
-   */
-  private boolean _showLand = true;
-
-  /**
-   * color for the land
-   *
-   */
-  private Color _landCol = new Color(235, 219, 188);
-
-  /**
-   * the path to the datafile
-   */
-  private final String _thePath;
-
-  /**
-   * flag to ensure we only report missing data on the first occasion
-   */
-  private boolean _reportedMissingData = false;
-
-  /**
-   * cache the values we read from file. At some resolutions we re-read the same depth cell many
-   * times.
-   */
-  private final Map<Integer, Integer> _pointCache =
-      new HashMap<Integer, Integer>();
-
-  public ETOPO_2_Minute(final String etopo_path)
-  {
-    super("ETOPO (2 Minute)");
-
-    // store the path to the data file
-    _thePath = etopo_path;
-
-    // switch on NE shading
-    super.setNEShading(true);
-
-    _contourDepths = DEFAULT_CONTOUR_DEPTHS;
-  }
-
-  /**
-   * function to retrieve a data value at the indicated index
-   */
-  @Override
-  protected final double contour_valAt(final int i, final int j)
-  {
-
-    final double res;
-    final int index;
-    index = 2 * (j * getHorizontalNumber() + i);
-    res = getValueAtIndex(index);
-    return res;
-  }
-
-  /**
-   * function to retrieve the x-location for a specific array index
-   */
-  @Override
-  protected final double contour_xValAt(final int i)
-  {
-    return getLongitudeFor(i);
-  }
-
-  /**
-   * function to retrieve the x-location for a specific array index
-   */
-  @Override
-  protected final double contour_yValAt(final int i)
-  {
-    return getLatitudeFor(i);
-  }
-
-  /* returns a color based on slope and elevation */
-  @Override
-  public final int getColor(final int elevation, final double lowerLimit,
-      final double upperLimit,
-      final SpatialRasterPainter.ColorConverter converter, final boolean useNE)
-  {
-    return getETOPOColor((short) elevation, lowerLimit, upperLimit, _showLand,
-        converter, useNE);
-  }
-
-  /* returns a color based on slope and elevation */
-  public int getETOPOColor(final short elevation, final double lowerLimit,
-      final double upperLimit, final boolean showLand,
-      final SpatialRasterPainter.ColorConverter converter, final boolean useNE)
-  {
-    final int res;
-
-    if (useNE)
-    {
-      // see if we are above or beneath water level
-      if ((elevation > 0) && (showLand))
-      {
-        // ABOVE WATER
-        res = converter.convertColor(_landCol.getRed(), _landCol.getGreen(),
-            _landCol.getBlue());
-      }
-      else
-      {
-        // BELOW WATER
-
-        // switch to positive
-        double val = elevation;
-        if (val < lowerLimit)
-          val = lowerLimit;
-
-        final double x = val / lowerLimit;
-
-        final int red = (int) (169.0577 - 157.9448 * x + 19.64085 * Math.pow(x,
-            2));
-        final int green = (int) (197.4973 - 103.4937 * x - 2.004169 * Math.pow(
-            x, 2));
-        final int blue = (int) (227.4203 - (35.15651 * x) - (30.06253 * Math
-            .pow(x, 2)));
-
-        res = converter.convertColor(red, green, blue);
-
-      }
-    }
-    else
-    {
-      // see if we are above or beneath water level
-      if ((elevation > 0) && (showLand))
-      {
-        // ABOVE WATER
-
-        // switch to positive
-        double val = elevation;
-        if (val > upperLimit)
-          val = upperLimit;
-
-        final double proportion = val / upperLimit;
-
-        final double color_val = proportion * 125;
-
-        // limit the colour val to the minimum value
-        int green_tone = 255 - (int) color_val;
-
-        // just check we've got a valid colour
-        green_tone = Math.min(250, green_tone);
-
-        res = converter.convertColor(88, green_tone, 88);
-
-      }
-      else
-      {
-        // BELOW WATER
-
-        // switch to positive
-        double val = elevation;
-        if (val < lowerLimit)
-          val = lowerLimit;
-
-        final double proportion = val / lowerLimit;
-
-        final double color_val = proportion * ETOPOWrapper.BLUE_MULTIPLIER;
-
-        // limit the colour val to the minimum value
-        int blue_tone = 255 - (int) color_val;
-
-        // just check we've got a valid colour
-        blue_tone = Math.min(250, blue_tone);
-
-        final int green = (int) ETOPOWrapper.GREEN_BASE_VALUE + (int) (blue_tone
-            * ETOPOWrapper.GREEN_MULTIPLIER);
-
-        res = converter.convertColor(ETOPOWrapper.RED_COMPONENT, green,
-            blue_tone);
-
-      }
-    }
-
-    // so, just produce a shade of blue depending on how deep we are.
-
-    return res;
-  }
-
-  /**
-   * provide the delta for the data (in degrees)
-   */
-  @Override
-  public double getGridDelta()
-  {
-    return 1d / 30d;
-  }
-
-  /**
-   * get the index for a particular point
-   *
-   * @param val
-   *          the location we want the index for
-   * @return the index into the array for this position
-   */
-  private int getIndex(final WorldLocation val)
-  {
-    final int res;
-
-    // and the res
-    res = 2 * ((getLatIndex(val) * getHorizontalNumber()) + getLongIndex(val));
-
-    return res;
-  }
-
-  @Override
-  public final Editable.EditorType getInfo()
-  {
-    if (_myEditor == null)
-      _myEditor = new MARTOPOInfo(this);
-
-    return _myEditor;
-  }
-
-  public Color getLandColor()
-  {
-    return _landCol;
-  }
-
-  /**
-   * get the lat component of this location
-   */
-  @Override
-  protected final int getLatIndex(final WorldLocation val)
-  {
-    // get the components
-    double lat = val.getLat();
-    final int lat_index;
-
-    // work out how far down the lat is
-    if (lat > 0)
-    {
-      // convert to down
-      lat = 90d - lat;
-    }
-    else
-      lat = 90 + Math.abs(lat);
-
-    // convert to mins
-    lat = lat * 60;
-
-    // convert to 2 mins intervals
-    lat = lat / 2;
-
-    lat_index = (int) lat;
-
-    return lat_index;
-  }
-
-  /**
-   * get the long component of this location
-   */
-  @Override
-  protected final int getLongIndex(final WorldLocation val)
-  {
-    // get the components
-    double lon = val.getLong();
-
-    final int long_index;
-
-    // work out how far acrss the lat is
-    if (lon < 0)
-    {
-      lon = 180 + lon;
-    }
-    else
-      lon = 180 + lon;
-
-    // convert to secs
-    lon = lon * 60;
-
-    // convert to 2 sec intervals
-    lon = lon / 2;
-
-    long_index = (int) lon;
-
-    return long_index;
-  }
-
-  /**
-   * accessor for whether to show land
-   */
-  public final boolean getShowLand()
-  {
-    return _showLand;
-  }
-
-  /**
-   * @param val
-   *          the location to get the depth for
-   * @return the depth (in m)
-   */
-  @Override
-  public final int getValueAt(final WorldLocation val)
-  {
-    final int res;
-
-    // is it valid
-    if (!val.isValid())
-    {
-      res = 0;
-    }
-    else
-    {
-
-      // now get it's index
-      final int index = getIndex(val);
-
-      // and get the value itself
-      res = getValueAtIndex(index);
-    }
-
-    return res;
-  }
-
-  private int getValueAtIndex(final int index)
-  {
-
-    // check the cache
-    final Integer cached = _pointCache.get(index);
-    if (cached != null)
-    {
-      return cached.intValue();
-    }
-    else
-    {
-      int res = 0;
-
-      // just check we have the file open
-      openFile();
-
-      // just check we have a +ve (valid) index
-      if (index >= 0)
-      {
-        // and retrieve the value
-        try
-        {
-          ra.seek(index);
-          res = ra.readShort();
-
-          // rescale as appropriate
-          res = rescaleValue(res);
-        }
-        catch (final IOException e)
-        {
-          e.printStackTrace(); // To change body of catch statement use
-          // Options |
-          // File Templates.
-        }
-      }
-
-      // cache the value
-      _pointCache.put(index, res);
-
-      return res;
-    }
-  }
-
-  /**
-   * we do want to double-buffer this layer - since it takes "so" long to create
-   *
-   */
-  @Override
-  public boolean isBuffered()
-  {
-    return true;
-  }
-
-  /**
-   * whether the data has been loaded yet
-   */
-  @Override
-  public boolean isDataLoaded()
-  {
-    // do an open, just to check
-    openFile();
-
-    return (ra != null);
-  }
-
-  /**
-   * open our datafile in random access mode
-   */
-  private final void openFile()
-  {
-    if (ra == null)
-    {
-      String thePath = null;
-
-      // just do a check to see if we have just the file or the whole path
-      final File testF = new File(_thePath);
-      if (testF.isFile())
-      {
-        thePath = _thePath;
-      }
-      else if (testF.isDirectory())
-      {
-        thePath = _thePath + "//" + fName;
-      }
-
-      if (thePath != null)
-      {
-        try
-        {
-          ra = new RandomAccessFile(thePath, "r");
-        }
-        catch (final IOException e)
-        {
-          if (_reportedMissingData)
-          {
-            MWC.GUI.Dialogs.DialogFactory.showMessage("File missing",
-                "2 minute ETOPO data not found at:" + thePath);
-            _reportedMissingData = true;
-          }
-        }
-      }
-    }
-  }
-
-  /**
-   * override the parent paint method, so we can open/close the datafile
-   *
-   * @param dest
-   *          where we're painting to
-   */
-  @Override
-  public final void paint(final CanvasType dest)
-  {
-    if (getVisible())
-    {
-      // start the paint
-      openFile();
-
-      // hey, it's only worth plotting if we've got some data
-      if (!isDataLoaded())
-        return;
-
-      // remember width
-      final float oldWid = dest.getLineWidth();
-
-      // set our line width
-      dest.setLineWidth(this.getLineThickness());
-
-      super.paint(dest);
-
-      // and restore the old one
-      dest.setLineWidth(oldWid);
-    }
-  }
-
-  public void setLandColor(final Color landCol)
-  {
-    this._landCol = landCol;
-  }
-
-  /**
-   * setter for whether to show land
-   */
-  public final void setShowLand(final boolean val)
-  {
-    _showLand = val;
-  }
-
-  /**
-   * over-rideable method to constrain max value to zero (such as when not plotting land)
-   *
-   * @return yes/no
-   */
-  @Override
-  protected final boolean zeroIsMax(final boolean useNE)
-  {
-    // if we are showing land, then we don't want zero to be the top value
-    return useNE || !_showLand;
-  }
-
-}
+/*
+ *    Debrief - the Open Source Maritime Analysis Application
+ *    http://debrief.info
+ *
+ *    (C) 2000-2014, PlanetMayo Ltd
+ *
+ *    This library is free software; you can redistribute it and/or
+ *    modify it under the terms of the Eclipse Public License v1.0
+ *    (http://www.eclipse.org/legal/epl-v10.html)
+ *
+ *    This library is distributed in the hope that it will be useful,
+ *    but WITHOUT ANY WARRANTY; without even the implied warranty of
+ *    MERCHANTABILITY or FITNESS FOR A PARTICULAR PURPOSE.
+ */
+package MWC.GUI.ETOPO;
+
+import java.awt.Color;
+import java.io.File;
+import java.io.IOException;
+import java.io.RandomAccessFile;
+import java.util.HashMap;
+import java.util.Map;
+
+import MWC.GUI.CanvasType;
+import MWC.GUI.Editable;
+import MWC.GUI.Chart.Painters.SpatialRasterPainter;
+import MWC.GUI.Properties.LineWidthPropertyEditor;
+import MWC.GenericData.WorldArea;
+import MWC.GenericData.WorldLocation;
+
+public final class ETOPO_2_Minute extends SpatialRasterPainter
+{
+  static public final class Etopo2Test extends junit.framework.TestCase
+  {
+    static public final String TEST_ALL_TEST_TYPE = "UNIT";
+
+    public String _etopoPath;
+
+    public Etopo2Test(final String val)
+    {
+      super(val);
+
+      final String pathFromProp = System.getProperty("etopoDir");
+      if (pathFromProp == null)
+      {
+        // are we in OS?
+        final String sys = System.getProperty("os.name");
+        if ("Mac OS X".equals(sys))
+          _etopoPath = "../deploy/";
+        else
+          _etopoPath = "C:\\Program Files\\Debrief 2003\\etopo";
+      }
+      else
+        _etopoPath = pathFromProp;
+
+    }
+
+    // TODO FIX-TEST
+    // check data
+    public void NtestFindData()
+    {
+
+      // String thefile = THE_PATH;
+      assertTrue("Failed to find the 2 minute dataset:" + _etopoPath,
+          ETOPO_2_Minute.dataFileExists(_etopoPath));
+    }
+
+    public void testConversions()
+    {
+      final ETOPO_2_Minute e2m = new ETOPO_2_Minute(_etopoPath);
+
+      WorldLocation loc = new WorldLocation(54, -3, 0);
+      int lat = e2m.getLatIndex(loc);
+      int lon = e2m.getLongIndex(loc);
+      double dLat = ETOPO_2_Minute.getLatitudeFor(lat);
+      double dLong = ETOPO_2_Minute.getLongitudeFor(lon);
+      WorldLocation loc2 = new WorldLocation(dLat, dLong, 0);
+
+      System.out.println("dist:" + loc2.subtract(loc).getRange());
+      assertTrue("points close enough, original: " + loc + " res:" + loc2, loc2
+          .subtract(loc).getRange() < 1);
+
+      loc = new WorldLocation(-54, -3, 0);
+      lat = e2m.getLatIndex(loc);
+      lon = e2m.getLongIndex(loc);
+      dLat = ETOPO_2_Minute.getLatitudeFor(lat);
+      dLong = ETOPO_2_Minute.getLongitudeFor(lon);
+      loc2 = new WorldLocation(dLat, dLong, 0);
+      assertTrue("points close enough, original: " + loc + " res:" + loc2, loc2
+          .subtract(loc).getRange() < 1);
+
+      loc = new WorldLocation(-54, 3, 0);
+      lat = e2m.getLatIndex(loc);
+      lon = e2m.getLongIndex(loc);
+      dLat = ETOPO_2_Minute.getLatitudeFor(lat);
+      dLong = ETOPO_2_Minute.getLongitudeFor(lon);
+      loc2 = new WorldLocation(dLat, dLong, 0);
+      assertTrue("points close enough, original: " + loc + " res:" + loc2, loc2
+          .subtract(loc).getRange() < 1);
+
+      loc = new WorldLocation(54, 3, 0);
+      lat = e2m.getLatIndex(loc);
+      lon = e2m.getLongIndex(loc);
+      dLat = ETOPO_2_Minute.getLatitudeFor(lat);
+      dLong = ETOPO_2_Minute.getLongitudeFor(lon);
+      loc2 = new WorldLocation(dLat, dLong, 0);
+      assertTrue("points close enough, original: " + loc + " res:" + loc2, loc2
+          .subtract(loc).getRange() < 1);
+
+      // assertEquals(loc, loc2);
+    }
+
+    public final void testMyParams()
+    {
+      ETOPO_2_Minute ed = new ETOPO_2_Minute(null);
+      ed.setName("blank");
+      editableTesterSupport.testParams(ed, this);
+      ed = null;
+    }
+  }
+
+  public final class MARTOPOInfo extends Editable.EditorType implements
+      java.io.Serializable
+  {
+
+    /**
+     *
+     */
+    private static final long serialVersionUID = 1L;
+
+    public MARTOPOInfo(final ETOPO_2_Minute data)
+    {
+      super(data, data.getName(), "");
+    }
+
+    @Override
+    public final java.beans.PropertyDescriptor[] getPropertyDescriptors()
+    {
+      try
+      {
+        final java.beans.PropertyDescriptor[] res =
+        {prop("Visible", "whether this layer is visible", VISIBILITY),
+            displayLongProp("KeyLocation", "Key location",
+                "the current location of the color-key",
+                KeyLocationPropertyEditor.class, EditorType.FORMAT), prop(
+                    "Color", "the color of the color-key", EditorType.FORMAT),
+            displayProp("ShowLand", "Show land", "whether to shade land-data",
+                EditorType.FORMAT), displayProp("LandColor", "Land Color",
+                    "Color to shade land data", EditorType.FORMAT),
+            displayLongProp("LineThickness", "Line thickness",
+                "the thickness to plot the scale border",
+                LineWidthPropertyEditor.class, EditorType.FORMAT), displayProp(
+                    "NEShading", "Natural Earth Shading",
+                    "whether to use Natural Earth shading", EditorType.FORMAT),
+            displayLongProp("LineThickness", "Line thickness",
+                "the thickness to plot the scale border",
+                LineWidthPropertyEditor.class, EditorType.FORMAT), displayProp(
+                    "BathyRes", "Bathy resolution",
+                    "the size of the grid at which to plot the shaded bathy (larger blocks gives faster performance)",
+                    EditorType.FORMAT), displayProp("BathyVisible",
+                        "Bathy visible", "whether to show the gridded contours",
+                        VISIBILITY), displayProp("ContourDepths",
+                            "Contour depths", "the contour depths to plot",
+                            EditorType.FORMAT), displayProp("ContoursVisible",
+                                "Contours visible",
+                                "whether to show the contours", VISIBILITY),
+            displayProp("ContourGridInterval", "Contour grid interval",
+                "the interval at which to calculate the contours (larger interval leads to faster performance)",
+                EditorType.FORMAT), displayProp("ContourOptimiseGrid",
+                    "Optimise grid interval",
+                    "whether the grid interval should be optimised",
+                    EditorType.FORMAT)};
+        return res;
+      }
+      catch (final java.beans.IntrospectionException e)
+      {
+        e.printStackTrace();
+        return super.getPropertyDescriptors();
+      }
+    }
+  }
+
+  /**
+   *
+   */
+  private static final long serialVersionUID = 1L;
+
+  /**
+   * the filename of our data-file
+   */
+  private static final String fName = "ETOPO2.raw";
+
+  /**
+   * the file-reader we are using
+   */
+  private static java.io.RandomAccessFile ra = null;
+
+  public static WorldArea theArea = null;
+
+  /**
+   * static accessor to see if our data-file is there <<<<<<< HEAD
+   * 
+   * =======
+   *
+   * >>>>>>> develop
+   * 
+   * @param etopo_path
+   * @return
+   */
+  static public boolean dataFileExists(final String etopo_path)
+  {
+    boolean res = false;
+
+    final String thePath = etopo_path + "/" + fName;
+
+    final File testFile = new File(thePath);
+
+    if (testFile.exists())
+      res = true;
+
+    return res;
+  }
+
+  /**
+   * how many horizonal data points are in our data
+   */
+  private static int getHorizontalNumber()
+  {
+    return 10800;
+  }
+
+  /**
+   * get the latitude for the indicated index
+   */
+  static double getLatitudeFor(final int index)
+  {
+    double res;
+
+    res = index;
+
+    // convert to mins
+    res *= 2;
+
+    // add 1 for luck
+    res += 1;
+
+    // convert to degs
+    res /= 60;
+
+    // put in hemisphere
+    if (res > 90)
+    {
+      res = -(res - 90);
+    }
+    else
+    {
+      res = 90 - res;
+    }
+
+    return res;
+  }
+
+  /**
+   * get the longitude for the indicated index
+   */
+  static double getLongitudeFor(final int index)
+  {
+    double res;
+
+    // convert to mins
+    res = index * 2;
+
+    // add 1 for luck
+    res += 1;
+
+    // convert to degs
+    res /= 60;
+
+    // put in hemisphere
+    res -= 180;
+
+    return res;
+  }
+
+  /**
+   * rescale the data-set, if necessary
+   *
+   * @param val
+   *          the depth as read from file
+   * @return the rescaled depth (from feet to metres in this case)
+   */
+  private static int rescaleValue(final int val)
+  {
+    // convert from feet to metres
+    // return (int)MWC.Algorithms.Conversions.ft2m(val);
+    return val;
+  }
+
+  /**
+   * whether to show land
+   */
+  private boolean _showLand = true;
+
+  /**
+   * color for the land
+   *
+   */
+  private Color _landCol = new Color(235, 219, 188);
+
+  /**
+   * the path to the datafile
+   */
+  private final String _thePath;
+
+  /**
+   * flag to ensure we only report missing data on the first occasion
+   */
+  private boolean _reportedMissingData = false;
+
+  /**
+   * cache the values we read from file. At some resolutions we re-read the same depth cell many
+   * times.
+   */
+  private final Map<Integer, Integer> _pointCache =
+      new HashMap<Integer, Integer>();
+
+  public ETOPO_2_Minute(final String etopo_path)
+  {
+    super("ETOPO (2 Minute)");
+
+    // store the path to the data file
+    _thePath = etopo_path;
+
+    // switch on NE shading
+    super.setNEShading(true);
+
+    _contourDepths = DEFAULT_CONTOUR_DEPTHS;
+  }
+
+  /**
+   * function to retrieve a data value at the indicated index
+   */
+  @Override
+  protected final double contour_valAt(final int i, final int j)
+  {
+
+    final double res;
+    final int index;
+    index = 2 * (j * getHorizontalNumber() + i);
+    res = getValueAtIndex(index);
+    return res;
+  }
+
+  /**
+   * function to retrieve the x-location for a specific array index
+   */
+  @Override
+  protected final double contour_xValAt(final int i)
+  {
+    return getLongitudeFor(i);
+  }
+
+  /**
+   * function to retrieve the x-location for a specific array index
+   */
+  @Override
+  protected final double contour_yValAt(final int i)
+  {
+    return getLatitudeFor(i);
+  }
+
+  /* returns a color based on slope and elevation */
+  @Override
+  public final int getColor(final int elevation, final double lowerLimit,
+      final double upperLimit,
+      final SpatialRasterPainter.ColorConverter converter, final boolean useNE)
+  {
+    return getETOPOColor((short) elevation, lowerLimit, upperLimit, _showLand,
+        converter, useNE);
+  }
+
+  /* returns a color based on slope and elevation */
+  public int getETOPOColor(final short elevation, final double lowerLimit,
+      final double upperLimit, final boolean showLand,
+      final SpatialRasterPainter.ColorConverter converter, final boolean useNE)
+  {
+    final int res;
+
+    if (useNE)
+    {
+      // see if we are above or beneath water level
+      if ((elevation > 0) && (showLand))
+      {
+        // ABOVE WATER
+        res = converter.convertColor(_landCol.getRed(), _landCol.getGreen(),
+            _landCol.getBlue());
+      }
+      else
+      {
+        // BELOW WATER
+
+        // switch to positive
+        double val = elevation;
+        if (val < lowerLimit)
+          val = lowerLimit;
+
+        final double x = val / lowerLimit;
+
+        final int red = (int) (169.0577 - 157.9448 * x + 19.64085 * Math.pow(x,
+            2));
+        final int green = (int) (197.4973 - 103.4937 * x - 2.004169 * Math.pow(
+            x, 2));
+        final int blue = (int) (227.4203 - (35.15651 * x) - (30.06253 * Math
+            .pow(x, 2)));
+
+        res = converter.convertColor(red, green, blue);
+
+      }
+    }
+    else
+    {
+      // see if we are above or beneath water level
+      if ((elevation > 0) && (showLand))
+      {
+        // ABOVE WATER
+
+        // switch to positive
+        double val = elevation;
+        if (val > upperLimit)
+          val = upperLimit;
+
+        final double proportion = val / upperLimit;
+
+        final double color_val = proportion * 125;
+
+        // limit the colour val to the minimum value
+        int green_tone = 255 - (int) color_val;
+
+        // just check we've got a valid colour
+        green_tone = Math.min(250, green_tone);
+
+        res = converter.convertColor(88, green_tone, 88);
+
+      }
+      else
+      {
+        // BELOW WATER
+
+        // switch to positive
+        double val = elevation;
+        if (val < lowerLimit)
+          val = lowerLimit;
+
+        final double proportion = val / lowerLimit;
+
+        final double color_val = proportion * ETOPOWrapper.BLUE_MULTIPLIER;
+
+        // limit the colour val to the minimum value
+        int blue_tone = 255 - (int) color_val;
+
+        // just check we've got a valid colour
+        blue_tone = Math.min(250, blue_tone);
+
+        final int green = (int) ETOPOWrapper.GREEN_BASE_VALUE + (int) (blue_tone
+            * ETOPOWrapper.GREEN_MULTIPLIER);
+
+        res = converter.convertColor(ETOPOWrapper.RED_COMPONENT, green,
+            blue_tone);
+
+      }
+    }
+
+    // so, just produce a shade of blue depending on how deep we are.
+
+    return res;
+  }
+
+  /**
+   * provide the delta for the data (in degrees)
+   */
+  @Override
+  public double getGridDelta()
+  {
+    return 1d / 30d;
+  }
+
+  /**
+   * get the index for a particular point
+   *
+   * @param val
+   *          the location we want the index for
+   * @return the index into the array for this position
+   */
+  private int getIndex(final WorldLocation val)
+  {
+    final int res;
+
+    // and the res
+    res = 2 * ((getLatIndex(val) * getHorizontalNumber()) + getLongIndex(val));
+
+    return res;
+  }
+
+  @Override
+  public final Editable.EditorType getInfo()
+  {
+    if (_myEditor == null)
+      _myEditor = new MARTOPOInfo(this);
+
+    return _myEditor;
+  }
+
+  public Color getLandColor()
+  {
+    return _landCol;
+  }
+
+  /**
+   * get the lat component of this location
+   */
+  @Override
+  protected final int getLatIndex(final WorldLocation val)
+  {
+    // get the components
+    double lat = val.getLat();
+    final int lat_index;
+
+    // work out how far down the lat is
+    if (lat > 0)
+    {
+      // convert to down
+      lat = 90d - lat;
+    }
+    else
+      lat = 90 + Math.abs(lat);
+
+    // convert to mins
+    lat = lat * 60;
+
+    // convert to 2 mins intervals
+    lat = lat / 2;
+
+    lat_index = (int) lat;
+
+    return lat_index;
+  }
+
+  /**
+   * get the long component of this location
+   */
+  @Override
+  protected final int getLongIndex(final WorldLocation val)
+  {
+    // get the components
+    double lon = val.getLong();
+
+    final int long_index;
+
+    // work out how far acrss the lat is
+    if (lon < 0)
+    {
+      lon = 180 + lon;
+    }
+    else
+      lon = 180 + lon;
+
+    // convert to secs
+    lon = lon * 60;
+
+    // convert to 2 sec intervals
+    lon = lon / 2;
+
+    long_index = (int) lon;
+
+    return long_index;
+  }
+
+  /**
+   * accessor for whether to show land
+   */
+  public final boolean getShowLand()
+  {
+    return _showLand;
+  }
+
+  /**
+   * @param val
+   *          the location to get the depth for
+   * @return the depth (in m)
+   */
+  @Override
+  public final int getValueAt(final WorldLocation val)
+  {
+    final int res;
+
+    // is it valid
+    if (!val.isValid())
+    {
+      res = 0;
+    }
+    else
+    {
+
+      // now get it's index
+      final int index = getIndex(val);
+
+      // and get the value itself
+      res = getValueAtIndex(index);
+    }
+
+    return res;
+  }
+
+  private int getValueAtIndex(final int index)
+  {
+
+    // check the cache
+    final Integer cached = _pointCache.get(index);
+    if (cached != null)
+    {
+      return cached.intValue();
+    }
+    else
+    {
+      int res = 0;
+
+      // just check we have the file open
+      openFile();
+
+      // just check we have a +ve (valid) index
+      if (index >= 0)
+      {
+        // and retrieve the value
+        try
+        {
+          ra.seek(index);
+          res = ra.readShort();
+
+          // rescale as appropriate
+          res = rescaleValue(res);
+        }
+        catch (final IOException e)
+        {
+          e.printStackTrace(); // To change body of catch statement use
+          // Options |
+          // File Templates.
+        }
+      }
+
+      // cache the value
+      _pointCache.put(index, res);
+
+      return res;
+    }
+  }
+
+  /**
+   * we do want to double-buffer this layer - since it takes "so" long to create
+   *
+   */
+  @Override
+  public boolean isBuffered()
+  {
+    return true;
+  }
+
+  /**
+   * whether the data has been loaded yet
+   */
+  @Override
+  public boolean isDataLoaded()
+  {
+    // do an open, just to check
+    openFile();
+
+    return (ra != null);
+  }
+
+  /**
+   * open our datafile in random access mode
+   */
+  private final void openFile()
+  {
+    if (ra == null)
+    {
+      String thePath = null;
+
+      // just do a check to see if we have just the file or the whole path
+      final File testF = new File(_thePath);
+      if (testF.isFile())
+      {
+        thePath = _thePath;
+      }
+      else if (testF.isDirectory())
+      {
+        thePath = _thePath + "//" + fName;
+      }
+
+      if (thePath != null)
+      {
+        try
+        {
+          ra = new RandomAccessFile(thePath, "r");
+        }
+        catch (final IOException e)
+        {
+          if (_reportedMissingData)
+          {
+            MWC.GUI.Dialogs.DialogFactory.showMessage("File missing",
+                "2 minute ETOPO data not found at:" + thePath);
+            _reportedMissingData = true;
+          }
+        }
+      }
+    }
+  }
+
+  /**
+   * override the parent paint method, so we can open/close the datafile
+   *
+   * @param dest
+   *          where we're painting to
+   */
+  @Override
+  public final void paint(final CanvasType dest)
+  {
+    if (getVisible())
+    {
+      // start the paint
+      openFile();
+
+      // hey, it's only worth plotting if we've got some data
+      if (!isDataLoaded())
+        return;
+
+      // remember width
+      final float oldWid = dest.getLineWidth();
+
+      // set our line width
+      dest.setLineWidth(this.getLineThickness());
+
+      super.paint(dest);
+
+      // and restore the old one
+      dest.setLineWidth(oldWid);
+    }
+  }
+
+  public void setLandColor(final Color landCol)
+  {
+    this._landCol = landCol;
+  }
+
+  /**
+   * setter for whether to show land
+   */
+  public final void setShowLand(final boolean val)
+  {
+    _showLand = val;
+  }
+
+  /**
+   * over-rideable method to constrain max value to zero (such as when not plotting land)
+   *
+   * @return yes/no
+   */
+  @Override
+  protected final boolean zeroIsMax(final boolean useNE)
+  {
+    // if we are showing land, then we don't want zero to be the top value
+    return useNE || !_showLand;
+  }
+
+}