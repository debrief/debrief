/*
 *    Debrief - the Open Source Maritime Analysis Application
 *    http://debrief.info
 *
 *    (C) 2000-2014, PlanetMayo Ltd
 *
 *    This library is free software; you can redistribute it and/or
 *    modify it under the terms of the Eclipse Public License v1.0
 *    (http://www.eclipse.org/legal/epl-v10.html)
 *
 *    This library is distributed in the hope that it will be useful,
 *    but WITHOUT ANY WARRANTY; without even the implied warranty of
 *    MERCHANTABILITY or FITNESS FOR A PARTICULAR PURPOSE. 
 */
// $RCSfile: PlainCreate.java,v $
// @author $Author: Ian.Mayo $
// @version $Revision: 1.6 $
// $Log: PlainCreate.java,v $
// Revision 1.6  2006/06/12 09:18:47  Ian.Mayo
// Better layer extended messaging
//
// Revision 1.5  2006/05/16 14:14:16  Ian.Mayo
// When we're adding a raster painter (like ETOPO) only add it once
//
// Revision 1.4  2005/09/30 09:48:24  Ian.Mayo
// Allow creation of layers, not just plottables
//
// Revision 1.3  2005/07/08 14:18:50  Ian.Mayo
// Make utility methods more accessible
//
// Revision 1.2  2004/05/25 15:44:28  Ian.Mayo
// Commit updates from home
//
// Revision 1.1.1.1  2004/03/04 20:31:26  ian
// no message
//
// Revision 1.1.1.1  2003/07/17 10:07:46  Ian.Mayo
// Initial import
//
// Revision 1.3  2002-07-02 09:13:46+01  ian_mayo
// Check we are provided with a layer
//
// Revision 1.2  2002-05-28 09:26:01+01  ian_mayo
// after switch to new system
//
// Revision 1.1  2002-05-28 09:14:04+01  ian_mayo
// Initial revision
//
// Revision 1.1  2002-04-11 13:03:36+01  ian_mayo
// Initial revision
//
// Revision 1.3  2002-01-24 14:22:30+00  administrator
// Reflect fact that Layers events for reformat and modified take a Layer parameter (which is possibly null).  These changes are a step towards implementing per-layer graphics updates
//
// Revision 1.2  2001-10-29 12:58:07+00  administrator
// Check that shape creation was successful
//
// Revision 1.1  2001-08-23 13:27:56+01  administrator
// Reflect new signature for PlainCreate class, to allow it to fireExtended()
//
// Revision 1.0  2001-07-17 08:42:52+01  administrator
// Initial revision
//
// Revision 1.2  2001-07-16 15:38:07+01  novatech
// add comments
//
// Revision 1.1  2001-01-03 13:41:41+00  novatech
// Initial revision
//
// Revision 1.1.1.1  2000/12/12 21:51:58  ianmayo
// initial version
//
// Revision 1.3  1999-11-26 15:51:40+00  ian_mayo
// tidying up
//
// Revision 1.2  1999-11-11 18:23:03+00  ian_mayo
// new classes, to allow creation of shapes from palette
//

package MWC.GUI.Tools.Palette;

import MWC.GUI.BaseLayer;
import MWC.GUI.Layer;
import MWC.GUI.Layers;
import MWC.GUI.Plottable;
import MWC.GUI.ToolParent;
import MWC.GUI.Properties.PropertiesPanel;
import MWC.GUI.Tools.Action;
import MWC.GUI.Tools.PlainTool;

abstract public class PlainCreate extends PlainTool
{

	/**
	 * the panel used to edit this item
	 */
	private final PropertiesPanel _thePanel;

	/**
	 * the Layers object, which we need in order to fire data extended event
	 */
	private final Layers _theData;

  private final BoundsProvider _boundsProvider;

	// ///////////////////////////////////////////////////////////
	// constructor
	// //////////////////////////////////////////////////////////
	/**
	 * constructor for label
	 * 
	 * @param theParent
	 *          parent where we can change cursor
	 * @param thePanel
	 *          panel
	 * @param theData
	 *          the layer we are adding the item to
	 */
	public PlainCreate(final ToolParent theParent, final PropertiesPanel thePanel, final Layers theData,
			final BoundsProvider boundsProvider, final String theName, final String theImage)
	{
		super(theParent, theName, theImage);

		_thePanel = thePanel;
		_theData = theData;
		_boundsProvider = boundsProvider;
	}

	// ///////////////////////////////////////////////////////////
	// member functions
	// //////////////////////////////////////////////////////////
	
	/** Get the chart features layer,creating if necessary
	 * 
	 * @return Chart Features layer
	 */
	 private Layer getDestinationLayer()
	  {
	    Layer layer = _theData.findLayer(Layers.CHART_FEATURES);
	    if(layer == null) {
	     layer = new BaseLayer();
	     layer.setName(Layers.CHART_FEATURES);
	     _theData.addThisLayer(layer);
	    }
	    return layer;
	  }
	
	/**
	 * accessor to retrieve the layered data
	 */
	public Layers getLayers()
	{
		return _theData;
	}
	
	protected BoundsProvider getBounds() 
	{
	  return _boundsProvider;
	}

	protected abstract Plottable createItem();

	public Action getData()
	{
		final Action res;

		// ask the child class to create itself
		final Plottable pl = createItem();

		// did it work?
		if (pl != null)
		{
<<<<<<< HEAD
		  final Layer destinationLayer = getDestinationLayer();
			// wrap it up in an action
			res = new CreateLabelAction(_thePanel, destinationLayer, _theData, pl);
=======
      final Layer theLayer = getDestinationLayer();
      // wrap it up in an action
      res = new CreateLabelAction(_thePanel, theLayer, _theData, pl);
		}
		else
		{
		  res = null;
>>>>>>> 625b63d7
		}

		return res;
	}

	private Layer getDestinationLayer()
  {
	  Layer layer = _theData.findLayer(Layers.CHART_FEATURES);
	  if(layer == null) {
	   layer = new BaseLayer();
	   layer.setName(Layers.CHART_FEATURES);
	   _theData.addThisLayer(layer);
	  }
    return layer;
  }

  // /////////////////////////////////////////////////////
	// store action information
	// /////////////////////////////////////////////////////
	public static class CreateLabelAction implements Action
	{
		/**
		 * the panel we are going to show the initial editor in
		 */
		final protected PropertiesPanel _thePanel;

		final protected Layer _theLayer;

		protected Plottable _theShape;

		final protected Layers _myData;

		public CreateLabelAction(final PropertiesPanel thePanel, final Layer theLayer, final Layers theData,
				final Plottable theShape)
		{
			_thePanel = thePanel;
			_theLayer = theLayer;
			_theShape = theShape;
			_myData = theData;
		}

		public Layers getLayers()
		{
			return _myData;
		}
		
		public Layer getLayer()
		{
			return _theLayer;
		}
		
		public Plottable getNewFeature()
		{
			return _theShape;
		}
		
		/**
		 * specify is this is an operation which can be undone
		 */
		public boolean isUndoable()
		{
			return true;
		}

		/**
		 * specify is this is an operation which can be redone
		 */
		public boolean isRedoable()
		{
			return true;
		}

		/**
		 * return string describing this operation
		 * 
		 * @return String describing this operation
		 */
		public String toString()
		{
			return "New grid:" + _theShape.getName();
		}

		/**
		 * take the shape away from the layer
		 */
		public void undo()
		{
			if (_theLayer != null)
			{
				_theLayer.removeElement(_theShape);
			}
			else
			{
				if (_theShape instanceof Layer)
				{
					_myData.removeThisLayer((Layer) _theShape);
				}
				else
					MWC.Utilities.Errors.Trace.trace("Missing layer data in undo operation");
			}

			_myData.fireExtended();
		}

		/**
		 * make it so!
		 */
		public void execute()
		{
			// check that the creation worked
			if (_theShape != null)
			{
				if (_theLayer != null)
				{

					// add the Shape to the layer, and put it
					// in the property editor
					_theLayer.add(_theShape);
					if (_thePanel != null)
						_thePanel.addEditor(_theShape.getInfo(), _theLayer);
					_myData.fireExtended(_theShape, _theLayer);
				}
				else
				{
					// no layer provided, stick into the top level
					if (_theShape instanceof Layer)
					{
						// ahh, just check we don't have one already
						final Layer newLayer = (Layer) _theShape;
						final Layer sameLayer = _myData.findLayer(newLayer.getName());
						if (sameLayer == null)
						{
							// no, we don't already store it.  add it.
							_myData.addThisLayer((Layer) _theShape);
							if (_thePanel != null)
								_thePanel.addEditor(_theShape.getInfo(), newLayer);
							// no need to fire-extended, "add this layer" will have done it for us
//							_myData.fireExtended(_theShape, newLayer);
						}
						else
						{
							// ok - just display the same layer
							if (_thePanel != null)
								_thePanel.addEditor(_theShape.getInfo(), sameLayer);
							
							// and store the existing layer as the new item
							_theShape = sameLayer;
						}
					}
					else
						MWC.Utilities.Errors.Trace.trace("Failed to add new layer");
				}
			}
		}
	}

	// /////////////////////////////////////////////////////
	// store action information
	// /////////////////////////////////////////////////////
	public static class CreateLayerAction implements Action
	{
		/**
		 * the panel we are going to show the initial editor in
		 */
		final protected PropertiesPanel _thePanel;

		final protected Layer _theLayer;

		final protected Layers _myData;

		public CreateLayerAction(final PropertiesPanel thePanel, final Layer theLayer, final Layers theData)
		{
			_thePanel = thePanel;
			_theLayer = theLayer;
			_myData = theData;
		}

		/**
		 * specify is this is an operation which can be undone
		 */
		public boolean isUndoable()
		{
			return true;
		}

		/**
		 * specify is this is an operation which can be redone
		 */
		public boolean isRedoable()
		{
			return true;
		}

		/**
		 * return string describing this operation
		 * 
		 * @return String describing this operation
		 */
		public String toString()
		{
			return "New layer:" + _theLayer.getName();
		}

		/**
		 * take the shape away from the layer
		 */
		public void undo()
		{
			if (_theLayer != null)
			{
				_myData.removeThisLayer(_theLayer);
			}

			_myData.fireExtended();
		}

		/**
		 * make it so!
		 */
		public void execute()
		{
			// add our new layer, and put it
			// in the property editor
			_myData.addThisLayer(_theLayer);

			if (_thePanel != null)
				_thePanel.addEditor(_theLayer.getInfo(), _theLayer);
			_myData.fireExtended();
		}
	}
}
<|MERGE_RESOLUTION|>--- conflicted
+++ resolved
@@ -170,11 +170,6 @@
 		// did it work?
 		if (pl != null)
 		{
-<<<<<<< HEAD
-		  final Layer destinationLayer = getDestinationLayer();
-			// wrap it up in an action
-			res = new CreateLabelAction(_thePanel, destinationLayer, _theData, pl);
-=======
       final Layer theLayer = getDestinationLayer();
       // wrap it up in an action
       res = new CreateLabelAction(_thePanel, theLayer, _theData, pl);
@@ -182,7 +177,6 @@
 		else
 		{
 		  res = null;
->>>>>>> 625b63d7
 		}
 
 		return res;
@@ -413,4 +407,4 @@
 			_myData.fireExtended();
 		}
 	}
-}
+}