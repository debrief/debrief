--- conflicted
+++ resolved
@@ -42,7 +42,6 @@
  */
 public class MWCXMLReaderWriter extends MWCXMLReader implements PlainImporter
 {
-<<<<<<< HEAD
 	/**
 	 * flag which gets set when the user has cancelled the import process
 	 */
@@ -290,219 +289,12 @@
 	{
 
 	}
-=======
-  protected class ModifiedProgressMonitorInputStream extends
-      ProgressMonitorInputStream
-  {
-    private int override_nread = 0;
-
-    public ModifiedProgressMonitorInputStream(final Component parentComponent,
-        final Object message, final InputStream in)
-    {
-      super(parentComponent, message, in);
-    }
-
-    @Override
-    public int read(final byte b[], final int off, final int len)
-        throws IOException
-    {
-      final int nr = in.read(b, off, len);
-      if (nr > 0)
-        getProgressMonitor().setProgress(override_nread += nr);
-      if (getProgressMonitor().isCanceled())
-      {
-        _importCancelled = true;
-        final InterruptedIOException exc = new InterruptedIOException(
-            "progress");
-        throw exc;
-      }
-      return nr;
-    }
-  }
-
-  /**
-   * utility class to create & configure our SAXParser for us. We configure the parser by telling it
-   * not to check against a specific DTD, since ASSET was repeatedly falling over when unable to
-   * find the indicated DTD
-   * 
-   * @return a configured parser
-   */
-  static protected SAXParser getConfiguredParser()
-  {
-    SAXParser res = null;
-
-    try
-    {
-      res = SAXParserFactory.newInstance().newSAXParser();
-      // res.setProperty("http://xml.org/sax/features/validation", false);
-      // res.setFeature(
-      // "http://apache.org/xml/features/nonvalidating/load-external-dtd",
-      // false);
-    }
-    catch (final SAXException e)
-    {
-      System.err.println("could not set parser feature");
-    }
-    catch (final ParserConfigurationException e)
-    {
-      e.printStackTrace();
-    }
-
-    return res;
-
-  }
-
-  /**
-   * do an import using the indicated handler
-   */
-  static public void importThis(final MWCXMLReader theHandler,
-      final String name, final InputStream is) throws SAXException
-  {
-    final MWCXMLReaderWriter xr = new MWCXMLReaderWriter();
-
-    xr.importThis(name, is, theHandler);
-  }
-
-  /**
-   * flag which gets set when the user has cancelled the import process
-   */
-  protected boolean _importCancelled;
-
-  /** Creates new XMLReaderWriter */
-  public MWCXMLReaderWriter()
-  {
-    super("");
-  }
-
-  @Override
-  public boolean canHandleThis(final String type)
-  {
-    // hey! we can't really handle anything!
-    return false;
-  }
-
-  // ///////////////////////////////////////////////////////////////////
-  //
-  // ////////////////////////////////////////////////////////////////////
-
-  /**
-   * read in this whole file
-   */
-  @Override
-  public boolean canImportThisFile(final String theFile)
-  {
-    boolean res = false;
-    String theSuffix = null;
-    final int pos = theFile.lastIndexOf(".");
-    theSuffix = theFile.substring(pos, theFile.length()).toUpperCase();
-
-    if (theSuffix.equals(".XML") | theSuffix.equals(".DPF"))
-      res = true;
-
-    return res;
-  }
-
-  protected void doImport(final InputSource is, final MWCXMLReader theHandler)
-  {
-
-    try
-    {
-
-      // Create SAX 2 parser...
-      final SAXParser spf = getConfiguredParser();
-
-      // put our plot handler into the chain
-      theHandler.handleThis(spf.getXMLReader(), this);
-
-      // start parsing
-      spf.parse(is, theHandler);
-    }
-    catch (final SAXParseException se)
-    {
-      if (_importCancelled == true)
-      {
-        System.out.println("CANCELLED");
-      }
-      else
-      {
-        final int line = se.getLineNumber();
-        final int col = se.getColumnNumber();
-        final String msg = "Trouble reading input file at line:" + line
-            + ", column:" + col;
-        MWC.Utilities.Errors.Trace.trace(se, msg);
-        MWC.GUI.Dialogs.DialogFactory.showMessage("Open Debrief file", msg);
-      }
-    }
-    catch (final SAXNotRecognizedException sre)
-    {
-      MWC.Utilities.Errors.Trace.trace(sre,
-          "Unknown trouble with SAX parsing (not recognised):" + sre
-              .getMessage());
-      MWC.GUI.Dialogs.DialogFactory.showMessage("Open Debrief file",
-          "Unknown trouble with SAX parsing (not recognised):" + sre
-              .getMessage());
-    }
-    catch (final SAXNotSupportedException spe)
-    {
-      MWC.Utilities.Errors.Trace.trace(spe,
-          "Unknown trouble with SAX parsing (not supported)");
-      MWC.GUI.Dialogs.DialogFactory.showMessage("Open Debrief file",
-          "Unknown trouble with SAX parsing (not supported)");
-    }
-    catch (final SAXException se)
-    {
-      throw new RuntimeException(se.getMessage(), se);
-    }
-    catch (final IOException e)
-    {
-      MWC.Utilities.Errors.Trace.trace(e, "Errors parsing XML document");
-      MWC.GUI.Dialogs.DialogFactory.showMessage("Open Debrief file",
-          "Errors parsing XML document");
-    }
-  }
-
-  @Override
-  public void endExport(final Plottable item)
-  {
-
-  }
-
-  /**
-   * export this item using this format
-   */
-  @Override
-  public void exportThis(final MWC.GUI.Plottable item)
-  {
-  }
-
-  /**
-   * export this item using this format
-   */
-  @Override
-  public void exportThis(final String comment)
-  {
-
-  }
-
-  @Override
-  public void importThis(final String fName, final InputStream is)
-  {
-    // null implementation!
-    throw new RuntimeException("importThis method not implemented!");
-  }
->>>>>>> 223a9d97
-
   /**
    * handle the import of XML data into an existing session
    */
   @Override
-<<<<<<< HEAD
-  public void importThis(String fName, InputStream is, Layers theData,
+  public void importThis(final String fName, final InputStream is, final Layers theData,
       MonitorProvider provider) throws DebriefXMLReaderException
-=======
-  public void importThis(final String fName, final InputStream is,
-      final Layers theData)
->>>>>>> 223a9d97
   {
     if (theData == null)
     {
@@ -523,21 +315,9 @@
   }
 
   @Override
-<<<<<<< HEAD
+
   public void importThis(String fName, InputStream is, MonitorProvider provider)
   throws DebriefXMLReaderException
-=======
-  public void importThis(final String fName, final InputStream is,
-      final Layers theData, final MonitorProvider provider)
-  {
-    importThis(fName, is, theData);
-
-  }
-
-  @Override
-  public void importThis(final String fName, final InputStream is,
-      final MonitorProvider provider)
->>>>>>> 223a9d97
   {
     importThis(fName, is);
 
@@ -578,4 +358,4 @@
 
   }
 
-}
+}